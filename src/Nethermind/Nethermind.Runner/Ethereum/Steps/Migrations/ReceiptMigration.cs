﻿//  Copyright (c) 2018 Demerzel Solutions Limited
//  This file is part of the Nethermind library.
// 
//  The Nethermind library is free software: you can redistribute it and/or modify
//  it under the terms of the GNU Lesser General Public License as published by
//  the Free Software Foundation, either version 3 of the License, or
//  (at your option) any later version.
// 
//  The Nethermind library is distributed in the hope that it will be useful,
//  but WITHOUT ANY WARRANTY; without even the implied warranty of
//  MERCHANTABILITY or FITNESS FOR A PARTICULAR PURPOSE. See the
//  GNU Lesser General Public License for more details.
// 
//  You should have received a copy of the GNU Lesser General Public License
//  along with the Nethermind. If not, see <http://www.gnu.org/licenses/>.

using System;
using System.Collections.Generic;
using System.Diagnostics;
using System.Linq;
using System.Threading;
using System.Threading.Tasks;
using System.Timers;
using Nethermind.Blockchain;
using Nethermind.Blockchain.Receipts;
using Nethermind.Blockchain.Synchronization;
using Nethermind.Core;
using Nethermind.Core.Crypto;
using Nethermind.Core.Extensions;
using Nethermind.Db;
using Nethermind.Db.Rocks.Config;
using Nethermind.Dirichlet.Numerics;
using Nethermind.Logging;
using Nethermind.Runner.Ethereum.Context;
using Nethermind.State.Repositories;
using Timer = System.Timers.Timer;

namespace Nethermind.Runner.Ethereum.Steps.Migrations
{
    public class ReceiptMigration : IDatabaseMigration
    {
        private static readonly Block EmptyBlock = new Block(new BlockHeader(Keccak.Zero, Keccak.Zero, Address.Zero, UInt256.Zero, 0L, 0L, UInt256.Zero, Bytes.Empty));

        private readonly EthereumRunnerContext _context;
        private readonly ILogger _logger;
        private CancellationTokenSource? _cancellationTokenSource;
        private Task? _migrationTask;
        private Stopwatch _stopwatch;
        private long _toBlock;
        private readonly MeasuredProgress _progress = new MeasuredProgress();

        public ReceiptMigration(EthereumRunnerContext context)
        {
            _context = context;
            _logger = context.LogManager.GetClassLogger<ReceiptMigration>();
        }

        public async ValueTask DisposeAsync()
        {
            _cancellationTokenSource?.Cancel();
            await (_migrationTask ?? Task.CompletedTask);
        }

        public void Run()
        {
            if (_context.ReceiptStorage == null) throw new StepDependencyException(nameof(_context.ReceiptStorage));
            if (_context.DbProvider == null) throw new StepDependencyException(nameof( _context.DbProvider));
            if (_context.DisposeStack == null) throw new StepDependencyException(nameof(_context.DisposeStack));
            if (_context.BlockTree == null) throw new StepDependencyException(nameof(_context.BlockTree));
            if (_context.Synchronizer == null) throw new StepDependencyException(nameof(_context.Synchronizer));
            if (_context.ChainLevelInfoRepository == null) throw new StepDependencyException(nameof(_context.ChainLevelInfoRepository));
            
            var initConfig = _context.Config<IInitConfig>();

            if (initConfig.StoreReceipts)
            {
                if (initConfig.ReceiptsMigration)
                {
                    if (CanMigrate(_context.Synchronizer.SyncMode))
                    {
                        RunMigration();
                    }
                    else
                    {
                        _context.Synchronizer.SyncModeChanged += SynchronizerOnSyncModeChanged;
                    }
                }
                else
                {
                    if (_logger.IsInfo) _logger.Info($"ReceiptsDb migration disabled. Finding logs when multiple blocks receipts need to be scanned might be slow.");
                }
            }
        }
        
        private bool CanMigrate(SyncMode syncMode)
        {
            switch (syncMode)
            {
                case SyncMode.NotStarted:
                case SyncMode.FastBlocks:
                case SyncMode.Beam:
                    return false;
                default:
                    return true;
            }
        }

        private void SynchronizerOnSyncModeChanged(object? sender, SyncModeChangedEventArgs e)
        {
            if (CanMigrate(e.Current))
            {
                RunMigration();
                _context.Synchronizer.SyncModeChanged -= SynchronizerOnSyncModeChanged;
            }
        }

        private void RunMigration()
        {
            _toBlock = MigrateToBlockNumber;
            
            if (_toBlock > 0)
            {
                _cancellationTokenSource = new CancellationTokenSource();
                _context.DisposeStack.Push(this);
                _stopwatch = Stopwatch.StartNew();
                _migrationTask = Task.Run(() => RunMigration(_cancellationTokenSource.Token))
                    .ContinueWith(x =>
                    {
                        if (x.IsFaulted && _logger.IsError)
                        {
                            _stopwatch.Stop();
                            _logger.Error(GetLogMessage("failed", $"Error: {x.Exception}"), x.Exception);
                        }
                    });
            }
            else
            {
                if (_logger.IsDebug) _logger.Debug("ReceiptsDb migration not needed.");
            }
        }

        private void RunMigration(CancellationToken token)
        {
            Block GetMissingBlock(long i, Keccak? blockHash)
            {
                if (_logger.IsWarn) _logger.Warn(GetLogMessage("warning", $"Block {i} not found. Logs will not be searchable for this block."));
                EmptyBlock.Header.Number = i;
                EmptyBlock.Header.Hash = blockHash;
                return EmptyBlock;
            }

            IBlockTree blockTree = _context.BlockTree;
            IReceiptStorage? storage =_context.ReceiptStorage;
            long synced = 0;
            IChainLevelInfoRepository? chainLevelInfoRepository = _context.ChainLevelInfoRepository;
            IDb receiptsDb = _context.DbProvider.ReceiptsDb;

            _progress.Update(synced);

            if (_logger.IsInfo) _logger.Info(GetLogMessage("started"));

            using (var timer = new Timer(1000) {Enabled = true})
            {
                timer.Elapsed += (ElapsedEventHandler) ((o, e) =>
                {
                    if (_logger.IsInfo) _logger.Info(GetLogMessage("in progress"));
                });

                try
                {
                    foreach (var block in GetBlockBodiesForMigration())
                    {
                        var receipts = storage.Get(block);
                        var notNullReceipts = receipts.Length == 0 ? receipts : receipts.Where(r => r != null).ToArray();

                        if (receipts.Length == 0 || notNullReceipts.Length != 0) // if notNullReceipts.Length is 0 and receipts are not 0 - we are missing all receipts, they are not processed yet.
                        {
                            storage.Insert(block, notNullReceipts);
                            storage.MigratedBlockNumber = block.Number;
                            
                            for (int i = 0; i < notNullReceipts.Length; i++)
                            {
                                receiptsDb.Delete(notNullReceipts[i].TxHash);
                            }
                            
                            if (notNullReceipts.Length != receipts.Length)
                            {
                                if(_logger.IsWarn) _logger.Warn(GetLogMessage("warning", $"Block {block.ToString(Block.Format.FullHashAndNumber)} is missing {receipts.Length - notNullReceipts.Length} receipts!"));
                            }
                        }
                    }
                }
                finally
                {
                    _progress.MarkEnd();
                    _stopwatch?.Stop();
                }

                IEnumerable<Block> GetBlockBodiesForMigration()
                {
                    bool TryGetMainChainBlockHashFromLevel(long number, out Keccak? blockHash)
                    {
                        using var batch = chainLevelInfoRepository.StartBatch();
                        var level = chainLevelInfoRepository.LoadLevel(number);
                        if (level != null)
                        {
                            if (!level.HasBlockOnMainChain)
                            {
                                if (level.BlockInfos.Length > 0)
                                {
                                    level.HasBlockOnMainChain = true;
                                    chainLevelInfoRepository.PersistLevel(number, level, batch);
                                }
                            }
                                
                            blockHash = level.MainChainBlock?.BlockHash;
                            return blockHash != null;
                        }
                        else
                        {
                            blockHash = null;
                            return false;
                        }
                    }
                    
<<<<<<< HEAD
                    for (long i = _toBlock; i > 0; i--)
=======
                    for (long i = _toBlock - 1; i >= 0; i--)
>>>>>>> 6a97f157
                    {
                        if (token.IsCancellationRequested)
                        {
                            timer.Stop();
                            if (_logger.IsInfo) _logger.Info(GetLogMessage("cancelled"));
                            yield break;
                        }
                        
                        if (TryGetMainChainBlockHashFromLevel(i, out var blockHash))
                        {
                            var header = blockTree.FindBlock(blockHash, BlockTreeLookupOptions.None);
                            yield return header ?? GetMissingBlock(i, blockHash);
                        }

                        _progress.Update(++synced);
                    }
                }
            }

            if (!token.IsCancellationRequested)
            {
                if (_logger.IsInfo) _logger.Info(GetLogMessage("finished"));
            }
        }

        private string GetLogMessage(string status, string? suffix = null)
        {
            string message = $"ReceiptsDb migration {status} | {_stopwatch?.Elapsed:d\\:hh\\:mm\\:ss} | {_progress.CurrentValue.ToString().PadLeft(_toBlock.ToString().Length)} / {_toBlock} blocks migrated. | current {_progress.CurrentPerSecond:F2}bps | total {_progress.TotalPerSecond:F2}bps. {suffix}";
            _progress.SetMeasuringPoint();
            return message;
        }

        private long MigrateToBlockNumber =>
            _context.ReceiptStorage.MigratedBlockNumber == long.MaxValue
                ? _context.Synchronizer.SyncMode == SyncMode.Full 
                    ? _context.BlockTree.Head?.Number ?? 0
                    : _context.BlockTree.BestKnownNumber
                : _context.ReceiptStorage.MigratedBlockNumber - 1;
    }
}<|MERGE_RESOLUTION|>--- conflicted
+++ resolved
@@ -223,11 +223,7 @@
                         }
                     }
                     
-<<<<<<< HEAD
-                    for (long i = _toBlock; i > 0; i--)
-=======
-                    for (long i = _toBlock - 1; i >= 0; i--)
->>>>>>> 6a97f157
+                    for (long i = _toBlock - 1; i > 0; i--)
                     {
                         if (token.IsCancellationRequested)
                         {
