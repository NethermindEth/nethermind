//  Copyright (c) 2018 Demerzel Solutions Limited
//  This file is part of the Nethermind library.
// 
//  The Nethermind library is free software: you can redistribute it and/or modify
//  it under the terms of the GNU Lesser General Public License as published by
//  the Free Software Foundation, either version 3 of the License, or
//  (at your option) any later version.
// 
//  The Nethermind library is distributed in the hope that it will be useful,
//  but WITHOUT ANY WARRANTY; without even the implied warranty of
//  MERCHANTABILITY or FITNESS FOR A PARTICULAR PURPOSE. See the
//  GNU Lesser General Public License for more details.
// 
//  You should have received a copy of the GNU Lesser General Public License
//  along with the Nethermind. If not, see <http://www.gnu.org/licenses/>.

using System;
using System.Threading;
using System.Threading.Tasks;
using Nethermind.Cli.Modules;
using Nethermind.DataMarketplace.Core.Configs;
using Nethermind.Db.Rocks.Config;
using Nethermind.Facade;
using Nethermind.JsonRpc;
using Nethermind.JsonRpc.Modules;
using Nethermind.JsonRpc.Modules.Admin;
using Nethermind.JsonRpc.Modules.DebugModule;
using Nethermind.JsonRpc.Modules.Eth;
using Nethermind.JsonRpc.Modules.Net;
using Nethermind.JsonRpc.Modules.Parity;
using Nethermind.JsonRpc.Modules.Personal;
using Nethermind.JsonRpc.Modules.Proof;
using Nethermind.JsonRpc.Modules.Trace;
using Nethermind.JsonRpc.Modules.TxPool;
using Nethermind.Logging;
using Nethermind.Network.Config;
using Nethermind.Runner.Ethereum.Context;
using Nethermind.Runner.Ethereum.Subsystems;
using Nethermind.Baseline.Config;
using Nethermind.Baseline.JsonRpc;
using Nethermind.Blockchain.Find;
using Nethermind.Blockchain.Receipts;
<<<<<<< HEAD
=======
using Nethermind.DepositContract;
>>>>>>> c974e810

namespace Nethermind.Runner.Ethereum.Steps
{
    [RunnerStepDependencies(typeof(InitializeNetwork), typeof(SetupKeyStore), typeof(InitializeBlockchain))]
    public class RegisterRpcModules : IStep, ISubsystemStateAware
    {
        private readonly EthereumRunnerContext _context;

        public RegisterRpcModules(EthereumRunnerContext context)
        {
            _context = context;
        }

        public virtual Task Execute(CancellationToken cancellationToken)
        {
            if (_context.RpcModuleProvider == null) throw new StepDependencyException(nameof(_context.RpcModuleProvider));

            ILogger logger = _context.LogManager.GetClassLogger();
            IJsonRpcConfig jsonRpcConfig = _context.Config<IJsonRpcConfig>();
            if (!jsonRpcConfig.Enabled)
            {
                return Task.CompletedTask;
            }

            // the following line needs to be called in order to make sure that the CLI library is referenced from runner and built alongside
            if (logger.IsDebug) logger.Debug($"Resolving CLI ({nameof(CliModuleLoader)})");

            IInitConfig initConfig = _context.Config<IInitConfig>();
            INdmConfig ndmConfig = _context.Config<INdmConfig>();
            IJsonRpcConfig rpcConfig = _context.Config<IJsonRpcConfig>();
            IBaselineConfig baselineConfig = _context.Config<IBaselineConfig>();
            INetworkConfig networkConfig = _context.Config<INetworkConfig>();
            if (ndmConfig.Enabled && !(_context.NdmInitializer is null) && ndmConfig.ProxyEnabled)
            {
                EthModuleProxyFactory proxyFactory = new EthModuleProxyFactory(_context.EthJsonRpcClientProxy, _context.Wallet);
                _context.RpcModuleProvider.Register(new SingletonModulePool<IEthModule>(proxyFactory, true));
                if (logger.IsInfo) logger.Info("Enabled JSON RPC Proxy for NDM.");
            }
            else
            {
                EthModuleFactory ethModuleFactory = new EthModuleFactory(_context.DbProvider, _context.TxPool, _context.Wallet, _context.BlockTree,
                    _context.EthereumEcdsa, _context.MainBlockProcessor, _context.ReceiptFinder, _context.SpecProvider, rpcConfig, _context.BloomStorage, _context.LogManager, initConfig.IsMining);
                _context.RpcModuleProvider.Register(new BoundedModulePool<IEthModule>(8, ethModuleFactory));
            }

            ProofModuleFactory proofModuleFactory = new ProofModuleFactory(_context.DbProvider, _context.BlockTree, _context.RecoveryStep, _context.ReceiptFinder, _context.SpecProvider,  _context.LogManager);
            _context.RpcModuleProvider.Register(new BoundedModulePool<IProofModule>(2, proofModuleFactory));

            DebugModuleFactory debugModuleFactory = new DebugModuleFactory(_context.DbProvider, _context.BlockTree, _context.BlockValidator, _context.RecoveryStep, _context.RewardCalculatorSource, _context.ReceiptStorage, _context.ConfigProvider, _context.SpecProvider, _context.LogManager);
            _context.RpcModuleProvider.Register(new BoundedModulePool<IDebugModule>(8, debugModuleFactory));

            TraceModuleFactory traceModuleFactory = new TraceModuleFactory(_context.DbProvider, _context.BlockTree, _context.RecoveryStep, _context.RewardCalculatorSource, _context.ReceiptStorage, _context.SpecProvider, _context.LogManager);
            _context.RpcModuleProvider.Register(new BoundedModulePool<ITraceModule>(8, traceModuleFactory));

            if (initConfig.EnableUnsecuredDevWallet)
            {
                PersonalBridge personalBridge = new PersonalBridge(_context.EthereumEcdsa, _context.Wallet);
                PersonalModule personalModule = new PersonalModule(personalBridge, _context.LogManager);
                _context.RpcModuleProvider.Register(new SingletonModulePool<IPersonalModule>(personalModule, true));
            }

            AdminModule adminModule = new AdminModule(_context.BlockTree, networkConfig, _context.PeerManager, _context.StaticNodesManager, _context.Enode, initConfig.BaseDbPath);
            _context.RpcModuleProvider.Register(new SingletonModulePool<IAdminModule>(adminModule, true));

<<<<<<< HEAD
            if (baselineConfig.Enabled)
            {
                LogFinder logFinder = new LogFinder(
                    _context.BlockTree,
                    _context.ReceiptFinder,
                    _context.BloomStorage,
                    _context.LogManager,
                    new ReceiptsRecovery(), 1024);
                
=======
            LogFinder logFinder = new LogFinder(
                _context.BlockTree,
                _context.ReceiptFinder,
                _context.BloomStorage,
                _context.LogManager,
                new ReceiptsRecovery(), 1024);
            
            if (baselineConfig.Enabled)
            {
>>>>>>> c974e810
                BaselineModuleFactory baselineModuleFactory = new BaselineModuleFactory(
                    _context.TxPool,
                    logFinder,
                    _context.BlockTree,
                    _context.AbiEncoder,
                    _context.Wallet,
                    _context.SpecProvider,
                    _context.FileSystem,
                    _context.LogManager);
                
                _context.RpcModuleProvider.Register(new SingletonModulePool<IBaselineModule>(baselineModuleFactory, true));
                if (logger?.IsInfo ?? false) logger!.Info($"Baseline RPC Module has been enabled");
            }
<<<<<<< HEAD
=======
            
            IDepositConfig depositConfig = _context.Config<IDepositConfig>();
            if (depositConfig.DepositContractAddress != null)
            {
                TxPoolBridge txPoolBridge = new TxPoolBridge(
                    _context.TxPool, _context.Wallet, _context.Timestamper, _context.SpecProvider.ChainId);
                DepositModule depositModule = new DepositModule(txPoolBridge, logFinder, depositConfig, _context.LogManager);
                _context.RpcModuleProvider.Register(new SingletonModulePool<IDepositModule>(depositModule, true));
            }
>>>>>>> c974e810

            TxPoolModule txPoolModule = new TxPoolModule(_context.BlockTree, _context.TxPoolInfoProvider, _context.LogManager);
            _context.RpcModuleProvider.Register(new SingletonModulePool<ITxPoolModule>(txPoolModule, true));

            NetModule netModule = new NetModule(_context.LogManager, new NetBridge(_context.Enode, _context.SyncServer));
            _context.RpcModuleProvider.Register(new SingletonModulePool<INetModule>(netModule, true));

            ParityModule parityModule = new ParityModule(_context.EthereumEcdsa, _context.TxPool, _context.BlockTree, _context.ReceiptFinder, _context.LogManager);
            _context.RpcModuleProvider.Register(new SingletonModulePool<IParityModule>(parityModule, true));

            SubsystemStateChanged?.Invoke(this, new SubsystemStateEventArgs(EthereumSubsystemState.Running));
            return Task.CompletedTask;
        }

        public event EventHandler<SubsystemStateEventArgs>? SubsystemStateChanged;

        public EthereumSubsystem MonitoredSubsystem => EthereumSubsystem.Kafka;
    }
}<|MERGE_RESOLUTION|>--- conflicted
+++ resolved
@@ -40,10 +40,7 @@
 using Nethermind.Baseline.JsonRpc;
 using Nethermind.Blockchain.Find;
 using Nethermind.Blockchain.Receipts;
-<<<<<<< HEAD
-=======
 using Nethermind.DepositContract;
->>>>>>> c974e810
 
 namespace Nethermind.Runner.Ethereum.Steps
 {
@@ -107,28 +104,16 @@
 
             AdminModule adminModule = new AdminModule(_context.BlockTree, networkConfig, _context.PeerManager, _context.StaticNodesManager, _context.Enode, initConfig.BaseDbPath);
             _context.RpcModuleProvider.Register(new SingletonModulePool<IAdminModule>(adminModule, true));
-
-<<<<<<< HEAD
-            if (baselineConfig.Enabled)
-            {
-                LogFinder logFinder = new LogFinder(
-                    _context.BlockTree,
-                    _context.ReceiptFinder,
-                    _context.BloomStorage,
-                    _context.LogManager,
-                    new ReceiptsRecovery(), 1024);
-                
-=======
+            
             LogFinder logFinder = new LogFinder(
-                _context.BlockTree,
-                _context.ReceiptFinder,
-                _context.BloomStorage,
-                _context.LogManager,
-                new ReceiptsRecovery(), 1024);
+                            _context.BlockTree,
+                            _context.ReceiptFinder,
+                            _context.BloomStorage,
+                            _context.LogManager,
+                            new ReceiptsRecovery(), 1024);
             
             if (baselineConfig.Enabled)
             {
->>>>>>> c974e810
                 BaselineModuleFactory baselineModuleFactory = new BaselineModuleFactory(
                     _context.TxPool,
                     logFinder,
@@ -142,9 +127,7 @@
                 _context.RpcModuleProvider.Register(new SingletonModulePool<IBaselineModule>(baselineModuleFactory, true));
                 if (logger?.IsInfo ?? false) logger!.Info($"Baseline RPC Module has been enabled");
             }
-<<<<<<< HEAD
-=======
-            
+
             IDepositConfig depositConfig = _context.Config<IDepositConfig>();
             if (depositConfig.DepositContractAddress != null)
             {
@@ -153,7 +136,6 @@
                 DepositModule depositModule = new DepositModule(txPoolBridge, logFinder, depositConfig, _context.LogManager);
                 _context.RpcModuleProvider.Register(new SingletonModulePool<IDepositModule>(depositModule, true));
             }
->>>>>>> c974e810
 
             TxPoolModule txPoolModule = new TxPoolModule(_context.BlockTree, _context.TxPoolInfoProvider, _context.LogManager);
             _context.RpcModuleProvider.Register(new SingletonModulePool<ITxPoolModule>(txPoolModule, true));
