//  Copyright (c) 2018 Demerzel Solutions Limited
//  This file is part of the Nethermind library.
// 
//  The Nethermind library is free software: you can redistribute it and/or modify
//  it under the terms of the GNU Lesser General Public License as published by
//  the Free Software Foundation, either version 3 of the License, or
//  (at your option) any later version.
// 
//  The Nethermind library is distributed in the hope that it will be useful,
//  but WITHOUT ANY WARRANTY; without even the implied warranty of
//  MERCHANTABILITY or FITNESS FOR A PARTICULAR PURPOSE. See the
//  GNU Lesser General Public License for more details.
// 
//  You should have received a copy of the GNU Lesser General Public License
//  along with the Nethermind. If not, see <http://www.gnu.org/licenses/>.

using System;
using System.Linq;
using System.Threading;
using System.Threading.Tasks;
using Nethermind.Api;
using Nethermind.Api.Extensions;
using Nethermind.JsonRpc;
using Nethermind.JsonRpc.Modules;
using Nethermind.JsonRpc.Modules.Admin;
using Nethermind.JsonRpc.Modules.DebugModule;
using Nethermind.JsonRpc.Modules.Eth;
using Nethermind.JsonRpc.Modules.Net;
using Nethermind.JsonRpc.Modules.Parity;
using Nethermind.JsonRpc.Modules.Personal;
using Nethermind.JsonRpc.Modules.Proof;
using Nethermind.JsonRpc.Modules.Trace;
using Nethermind.JsonRpc.Modules.TxPool;
using Nethermind.Logging;
using Nethermind.Network.Config;
using Nethermind.Blockchain.Find;
using Nethermind.Blockchain.Receipts;
using Nethermind.Core;
using Nethermind.JsonRpc.Modules.Web3;
using Nethermind.Runner.Ethereum.Steps.Migrations;

namespace Nethermind.Runner.Ethereum.Steps
{
    [RunnerStepDependencies(typeof(InitializeNetwork), typeof(SetupKeyStore), typeof(InitializeBlockchain), typeof(InitializePlugins))]
    public class RegisterRpcModules : IStep
    {
        private readonly INethermindApi _api;

        public RegisterRpcModules(INethermindApi api)
        {
            _api = api;
        }

        public virtual async Task Execute(CancellationToken cancellationToken)
        {
            if (_api.BlockTree == null) throw new StepDependencyException(nameof(_api.BlockTree));
            if (_api.ReceiptFinder == null) throw new StepDependencyException(nameof(_api.ReceiptFinder));
            if (_api.BloomStorage == null) throw new StepDependencyException(nameof(_api.BloomStorage));
            if (_api.LogManager == null) throw new StepDependencyException(nameof(_api.LogManager));
            

            LogFinder logFinder = new LogFinder(
                _api.BlockTree,
                _api.ReceiptFinder,
                _api.BloomStorage,
                _api.LogManager,
                new ReceiptsRecovery(), 
                1024);

            _api.LogFinder = logFinder;

            IJsonRpcConfig jsonRpcConfig = _api.Config<IJsonRpcConfig>();
            if (!jsonRpcConfig.Enabled)
            {
                return;
            }
            
<<<<<<< HEAD
=======
            if (_api.RpcModuleProvider == null) throw new StepDependencyException(nameof(_api.RpcModuleProvider));
>>>>>>> 95bb40b4
            if (_api.FileSystem == null) throw new StepDependencyException(nameof(_api.FileSystem));
            if (_api.TxPool == null) throw new StepDependencyException(nameof(_api.TxPool));
            if (_api.Wallet == null) throw new StepDependencyException(nameof(_api.Wallet));
            if (_api.SpecProvider == null) throw new StepDependencyException(nameof(_api.SpecProvider));
            if (_api.TxSender == null) throw new StepDependencyException(nameof(_api.TxSender));
            if (_api.StateReader == null) throw new StepDependencyException(nameof(_api.StateReader));
<<<<<<< HEAD

            if (jsonRpcConfig.Enabled)
            {
                _api.RpcModuleProvider = new RpcModuleProvider(_api.FileSystem, jsonRpcConfig, _api.LogManager);
            }
            else
            {
                _api.RpcModuleProvider ??= NullModuleProvider.Instance;
            }
=======
            
            _api.RpcModuleProvider ??= jsonRpcConfig.Enabled
                ? new RpcModuleProvider(_api.FileSystem, jsonRpcConfig, _api.LogManager)
                : (IRpcModuleProvider)NullModuleProvider.Instance;
>>>>>>> 95bb40b4

            // the following line needs to be called in order to make sure that the CLI library is referenced from runner and built alongside
            ILogger logger = _api.LogManager.GetClassLogger();

            IInitConfig initConfig = _api.Config<IInitConfig>();
            IJsonRpcConfig rpcConfig = _api.Config<IJsonRpcConfig>();
            INetworkConfig networkConfig = _api.Config<INetworkConfig>();
            
            // lets add threads to support parallel eth_getLogs
            ThreadPool.GetMinThreads(out var workerThreads, out var completionPortThreads);
            ThreadPool.SetMinThreads(workerThreads + Environment.ProcessorCount, completionPortThreads + Environment.ProcessorCount);
            
            EthModuleFactory ethModuleFactory = new EthModuleFactory(
                _api.TxPool,
                _api.TxSender,
                _api.Wallet,
                _api.BlockTree,
                _api.Config<IJsonRpcConfig>(),
                _api.LogManager,
                _api.StateReader,
                _api);
            _api.RpcModuleProvider.Register(new BoundedModulePool<IEthModule>(ethModuleFactory, 8));
            
<<<<<<< HEAD
            if (_api.DbProvider == null) throw new StepDependencyException(nameof(_api.DbProvider));
            if (_api.RecoveryStep == null) throw new StepDependencyException(nameof(_api.RecoveryStep));
            if (_api.BlockValidator == null) throw new StepDependencyException(nameof(_api.BlockValidator));
            if (_api.RewardCalculatorSource == null) throw new StepDependencyException(nameof(_api.RewardCalculatorSource));
            
=======

>>>>>>> 95bb40b4
            ProofModuleFactory proofModuleFactory = new ProofModuleFactory(_api.DbProvider, _api.BlockTree, _api.RecoveryStep, _api.ReceiptFinder, _api.SpecProvider, _api.LogManager);
            _api.RpcModuleProvider.Register(new BoundedModulePool<IProofModule>(proofModuleFactory, 2));

            DebugModuleFactory debugModuleFactory = new DebugModuleFactory(
                _api.DbProvider, 
                _api.BlockTree,
				rpcConfig, 
                _api.BlockValidator, 
                _api.RecoveryStep, 
                _api.RewardCalculatorSource, 
                _api.ReceiptStorage,
                new ReceiptMigration(_api), 
                _api.ConfigProvider, 
                _api.SpecProvider, 
                _api.LogManager);
            _api.RpcModuleProvider.Register(new BoundedModulePool<IDebugModule>(debugModuleFactory, 8));

            TraceModuleFactory traceModuleFactory = new TraceModuleFactory(
                _api.DbProvider,
                _api.BlockTree,
                rpcConfig,
                _api.RecoveryStep,
                _api.RewardCalculatorSource, 
                _api.ReceiptStorage,
                _api.SpecProvider,
                _api.LogManager);
            _api.RpcModuleProvider.Register(new BoundedModulePool<ITraceModule>(traceModuleFactory, 8));
            
            if (_api.EthereumEcdsa == null) throw new StepDependencyException(nameof(_api.EthereumEcdsa));
            if (_api.Wallet == null) throw new StepDependencyException(nameof(_api.Wallet));
            
            PersonalModule personalModule = new PersonalModule(
                _api.EthereumEcdsa,
                _api.Wallet,
                _api.LogManager);
            _api.RpcModuleProvider.Register(new SingletonModulePool<IPersonalModule>(personalModule, true));
            
            if (_api.PeerManager == null) throw new StepDependencyException(nameof(_api.PeerManager));
            if (_api.StaticNodesManager == null) throw new StepDependencyException(nameof(_api.StaticNodesManager));
            if (_api.Enode == null) throw new StepDependencyException(nameof(_api.Enode));

            AdminModule adminModule = new AdminModule(
                _api.BlockTree,
                networkConfig,
                _api.PeerManager,
                _api.StaticNodesManager,
                _api.Enode,
                initConfig.BaseDbPath);
            _api.RpcModuleProvider.Register(new SingletonModulePool<IAdminModule>(adminModule, true));
            
            if (_api.TxPoolInfoProvider == null) throw new StepDependencyException(nameof(_api.TxPoolInfoProvider));

            TxPoolModule txPoolModule = new TxPoolModule(_api.BlockTree, _api.TxPoolInfoProvider, _api.LogManager);
            _api.RpcModuleProvider.Register(new SingletonModulePool<ITxPoolModule>(txPoolModule, true));
            
            if (_api.SyncServer == null) throw new StepDependencyException(nameof(_api.SyncServer));
            if (_api.EngineSignerStore == null) throw new StepDependencyException(nameof(_api.EngineSignerStore));

            NetModule netModule = new NetModule(_api.LogManager, new NetBridge(_api.Enode, _api.SyncServer));
            _api.RpcModuleProvider.Register(new SingletonModulePool<INetModule>(netModule, true));

            ParityModule parityModule = new ParityModule(
                _api.EthereumEcdsa,
                _api.TxPool,
                _api.BlockTree,
                _api.ReceiptFinder,
                _api.Enode,
                _api.EngineSignerStore,
                _api.KeyStore,
                _api.LogManager);
            _api.RpcModuleProvider.Register(new SingletonModulePool<IParityModule>(parityModule, true));

            Web3Module web3Module = new Web3Module(_api.LogManager);
            _api.RpcModuleProvider.Register(new SingletonModulePool<IWeb3Module>(web3Module, true));
            
            foreach (INethermindPlugin plugin in _api.Plugins)
            {
                await plugin.InitRpcModules();
            }
            
            if (logger.IsDebug) logger.Debug($"RPC modules  : {string.Join(", ", _api.RpcModuleProvider.Enabled.OrderBy(x => x))}");
            ThisNodeInfo.AddInfo("RPC modules  :", $"{string.Join(", ", _api.RpcModuleProvider.Enabled.OrderBy(x => x))}");
        }
    }
}<|MERGE_RESOLUTION|>--- conflicted
+++ resolved
@@ -75,17 +75,13 @@
                 return;
             }
             
-<<<<<<< HEAD
-=======
             if (_api.RpcModuleProvider == null) throw new StepDependencyException(nameof(_api.RpcModuleProvider));
->>>>>>> 95bb40b4
             if (_api.FileSystem == null) throw new StepDependencyException(nameof(_api.FileSystem));
             if (_api.TxPool == null) throw new StepDependencyException(nameof(_api.TxPool));
             if (_api.Wallet == null) throw new StepDependencyException(nameof(_api.Wallet));
             if (_api.SpecProvider == null) throw new StepDependencyException(nameof(_api.SpecProvider));
             if (_api.TxSender == null) throw new StepDependencyException(nameof(_api.TxSender));
             if (_api.StateReader == null) throw new StepDependencyException(nameof(_api.StateReader));
-<<<<<<< HEAD
 
             if (jsonRpcConfig.Enabled)
             {
@@ -95,12 +91,6 @@
             {
                 _api.RpcModuleProvider ??= NullModuleProvider.Instance;
             }
-=======
-            
-            _api.RpcModuleProvider ??= jsonRpcConfig.Enabled
-                ? new RpcModuleProvider(_api.FileSystem, jsonRpcConfig, _api.LogManager)
-                : (IRpcModuleProvider)NullModuleProvider.Instance;
->>>>>>> 95bb40b4
 
             // the following line needs to be called in order to make sure that the CLI library is referenced from runner and built alongside
             ILogger logger = _api.LogManager.GetClassLogger();
@@ -124,15 +114,11 @@
                 _api);
             _api.RpcModuleProvider.Register(new BoundedModulePool<IEthModule>(ethModuleFactory, 8));
             
-<<<<<<< HEAD
             if (_api.DbProvider == null) throw new StepDependencyException(nameof(_api.DbProvider));
             if (_api.RecoveryStep == null) throw new StepDependencyException(nameof(_api.RecoveryStep));
             if (_api.BlockValidator == null) throw new StepDependencyException(nameof(_api.BlockValidator));
             if (_api.RewardCalculatorSource == null) throw new StepDependencyException(nameof(_api.RewardCalculatorSource));
             
-=======
-
->>>>>>> 95bb40b4
             ProofModuleFactory proofModuleFactory = new ProofModuleFactory(_api.DbProvider, _api.BlockTree, _api.RecoveryStep, _api.ReceiptFinder, _api.SpecProvider, _api.LogManager);
             _api.RpcModuleProvider.Register(new BoundedModulePool<IProofModule>(proofModuleFactory, 2));
 
