//  Copyright (c) 2021 Demerzel Solutions Limited
//  This file is part of the Nethermind library.
// 
//  The Nethermind library is free software: you can redistribute it and/or modify
//  it under the terms of the GNU Lesser General Public License as published by
//  the Free Software Foundation, either version 3 of the License, or
//  (at your option) any later version.
// 
//  The Nethermind library is distributed in the hope that it will be useful,
//  but WITHOUT ANY WARRANTY; without even the implied warranty of
//  MERCHANTABILITY or FITNESS FOR A PARTICULAR PURPOSE. See the
//  GNU Lesser General Public License for more details.
// 
//  You should have received a copy of the GNU Lesser General Public License
//  along with the Nethermind. If not, see <http://www.gnu.org/licenses/>.

using System;
using System.Collections.Generic;
using System.Linq;
using Nethermind.Api;
using Nethermind.Blockchain;
using Nethermind.Blockchain.Comparers;
using Nethermind.Blockchain.Data;
using Nethermind.Blockchain.Processing;
using Nethermind.Blockchain.Spec;
using Nethermind.Blockchain.Validators;
using Nethermind.Consensus;
using Nethermind.Consensus.AuRa;
using Nethermind.Consensus.AuRa.Config;
using Nethermind.Consensus.AuRa.Contracts;
using Nethermind.Consensus.AuRa.Contracts.DataStore;
using Nethermind.Consensus.AuRa.Rewards;
using Nethermind.Consensus.AuRa.Services;
using Nethermind.Consensus.AuRa.Transactions;
using Nethermind.Consensus.AuRa.Validators;
using Nethermind.Consensus.Transactions;
using Nethermind.Core;
using Nethermind.Core.Crypto;
using Nethermind.Db;
using Nethermind.Evm;
using Nethermind.Evm.Tracing;
using Nethermind.Logging;
using Nethermind.Runner.Ethereum.Api;
using Nethermind.TxPool;
using Nethermind.TxPool.Storages;

namespace Nethermind.Runner.Ethereum.Steps
{
    public class InitializeBlockchainAuRa : InitializeBlockchain
    {
        private readonly AuRaNethermindApi _api;
        private INethermindApi NethermindApi => _api;
        
        private AuRaSealValidator? _sealValidator;
        private IAuRaStepCalculator? _auRaStepCalculator;
        private readonly IAuraConfig _auraConfig;
        
        public InitializeBlockchainAuRa(AuRaNethermindApi api) : base(api)
        {
            _api = api;
            _auraConfig = NethermindApi.Config<IAuraConfig>();
        }

        protected override BlockProcessor CreateBlockProcessor()
        {
            if (_api.SpecProvider == null) throw new StepDependencyException(nameof(_api.SpecProvider));
            if (_api.ChainHeadStateProvider == null) throw new StepDependencyException(nameof(_api.ChainHeadStateProvider));
            if (_api.BlockValidator == null) throw new StepDependencyException(nameof(_api.BlockValidator));
            if (_api.RewardCalculatorSource == null) throw new StepDependencyException(nameof(_api.RewardCalculatorSource));
            if (_api.TransactionProcessor == null) throw new StepDependencyException(nameof(_api.TransactionProcessor));
            if (_api.DbProvider == null) throw new StepDependencyException(nameof(_api.DbProvider));
            if (_api.StateProvider == null) throw new StepDependencyException(nameof(_api.StateProvider));
            if (_api.StorageProvider == null) throw new StepDependencyException(nameof(_api.StorageProvider));
            if (_api.TxPool == null) throw new StepDependencyException(nameof(_api.TxPool));
            if (_api.ReceiptStorage == null) throw new StepDependencyException(nameof(_api.ReceiptStorage));
       
            var processingReadOnlyTransactionProcessorSource = CreateReadOnlyTransactionProcessorSource();
            var txPermissionFilterOnlyTxProcessorSource = CreateReadOnlyTransactionProcessorSource();
<<<<<<< HEAD
            ITxFilter auRaTxFilter = TxFilterBuilders.CreateAuRaTxFilter(
                _api,
                txPermissionFilterOnlyTxProcessorSource,
                _api.SpecProvider);
=======
            ITxFilter? txPermissionFilter = TxAuRaFilterBuilders.CreateTxPermissionFilter(_api, txPermissionFilterOnlyTxProcessorSource);
>>>>>>> 4ba713ae
            
            var processor = new AuRaBlockProcessor(
                _api.SpecProvider,
                _api.BlockValidator,
                _api.RewardCalculatorSource.Get(_api.TransactionProcessor),
                _api.TransactionProcessor,
                _api.StateProvider,
                _api.StorageProvider,
                _api.TxPool,
                _api.ReceiptStorage,
                _api.LogManager,
                _api.BlockTree,
                auRaTxFilter,
                GetGasLimitCalculator());
            
            var auRaValidator = CreateAuRaValidator(processor, processingReadOnlyTransactionProcessorSource);
            processor.AuRaValidator = auRaValidator;
            var reportingValidator = auRaValidator.GetReportingValidator();
            _api.ReportingValidator = reportingValidator;
            if (_sealValidator != null)
            {
                _sealValidator.ReportingValidator = reportingValidator;
            }

            return processor;
        }

        private ReadOnlyTxProcessingEnv CreateReadOnlyTransactionProcessorSource() => 
            new ReadOnlyTxProcessingEnv(_api.DbProvider, _api.ReadOnlyTrieStore, _api.BlockTree, _api.SpecProvider, _api.LogManager);

        protected override IHealthHintService CreateHealthHintService() =>
            new AuraHealthHintService(_auRaStepCalculator, _api.ValidatorStore);


        private IAuRaValidator CreateAuRaValidator(IBlockProcessor processor, IReadOnlyTxProcessorSource readOnlyTxProcessorSource)
        {
            if (_api.ChainSpec == null) throw new StepDependencyException(nameof(_api.ChainSpec));
            if (_api.BlockTree == null) throw new StepDependencyException(nameof(_api.BlockTree));
            if (_api.EngineSigner == null) throw new StepDependencyException(nameof(_api.EngineSigner));
            if (_api.SpecProvider == null) throw new StepDependencyException(nameof(_api.SpecProvider));

            var chainSpecAuRa = _api.ChainSpec.AuRa;
            
            _api.FinalizationManager = new AuRaBlockFinalizationManager(
                _api.BlockTree, 
                _api.ChainLevelInfoRepository, 
                processor, 
                _api.ValidatorStore, 
                new ValidSealerStrategy(), 
                _api.LogManager, 
                chainSpecAuRa.TwoThirdsMajorityTransition);
            
            IAuRaValidator validator = new AuRaValidatorFactory(
                    _api.StateProvider, 
                    _api.AbiEncoder, 
                    _api.TransactionProcessor, 
                    readOnlyTxProcessorSource, 
                    _api.BlockTree, 
                    _api.ReceiptStorage, 
                    _api.ValidatorStore,
                    _api.FinalizationManager,
                    new TxPoolSender(_api.TxPool, new NonceReservingTxSealer(_api.EngineSigner, _api.Timestamper, _api.TxPool)), 
                    _api.TxPool,
                    NethermindApi.Config<IMiningConfig>(),
                    _api.LogManager,
                    _api.EngineSigner,
                    _api.SpecProvider,
                    _api.ReportingContractValidatorCache,
                    chainSpecAuRa.PosdaoTransition,
                    false)
                .CreateValidatorProcessor(chainSpecAuRa.Validators, _api.BlockTree.Head?.Header);

            if (validator is IDisposable disposableValidator)
            {
                _api.DisposeStack.Push(disposableValidator);
            }

            return validator;
        }

        private AuRaContractGasLimitOverride? GetGasLimitCalculator()
        {
            if (_api.ChainSpec == null) throw new StepDependencyException(nameof(_api.ChainSpec));
            var blockGasLimitContractTransitions = _api.ChainSpec.AuRa.BlockGasLimitContractTransitions;
            
            if (blockGasLimitContractTransitions?.Any() == true)
            {
                _api.GasLimitCalculatorCache = new AuRaContractGasLimitOverride.Cache();
                
                AuRaContractGasLimitOverride gasLimitCalculator = new AuRaContractGasLimitOverride(
                    blockGasLimitContractTransitions.Select(blockGasLimitContractTransition =>
                        new BlockGasLimitContract(
                            _api.AbiEncoder,
                            blockGasLimitContractTransition.Value,
                            blockGasLimitContractTransition.Key,
                            CreateReadOnlyTransactionProcessorSource()))
                        .ToArray<IBlockGasLimitContract>(),
                    _api.GasLimitCalculatorCache,
                    _auraConfig.Minimum2MlnGasPerBlockWhenUsingBlockGasLimitContract,
                    new TargetAdjustedGasLimitCalculator(_api.SpecProvider, NethermindApi.Config<IMiningConfig>()), 
                    _api.LogManager);
                
                return gasLimitCalculator;
            }

            // do not return target gas limit calculator here - this is used for validation to check if the override should have been used
            return null;
        }

        protected override void InitSealEngine()
        {
            if (_api.DbProvider == null) throw new StepDependencyException(nameof(_api.DbProvider));
            if (_api.ChainSpec == null) throw new StepDependencyException(nameof(_api.ChainSpec));
            if (_api.EthereumEcdsa == null) throw new StepDependencyException(nameof(_api.EthereumEcdsa));
            if (_api.BlockTree == null) throw new StepDependencyException(nameof(_api.BlockTree));
            
            _api.ValidatorStore = new ValidatorStore(_api.DbProvider.BlockInfosDb);

            ValidSealerStrategy validSealerStrategy = new ValidSealerStrategy();
            AuRaStepCalculator auRaStepCalculator = new AuRaStepCalculator(_api.ChainSpec.AuRa.StepDuration, _api.Timestamper, _api.LogManager);
            _api.SealValidator = _sealValidator = new AuRaSealValidator(_api.ChainSpec.AuRa, auRaStepCalculator, _api.BlockTree, _api.ValidatorStore, validSealerStrategy, _api.EthereumEcdsa, _api.LogManager);
            _api.RewardCalculatorSource = AuRaRewardCalculator.GetSource(_api.ChainSpec.AuRa, _api.AbiEncoder);
            _api.Sealer = new AuRaSealer(_api.BlockTree, _api.ValidatorStore, auRaStepCalculator, _api.EngineSigner, validSealerStrategy, _api.LogManager);
            _auRaStepCalculator = auRaStepCalculator;
        }
        
        // private IReadOnlyTransactionProcessorSource GetReadOnlyTransactionProcessorSource() => 
        //     _readOnlyTransactionProcessorSource ??= new ReadOnlyTxProcessorSource(
        //         _api.DbProvider, _api.ReadOnlyTrieStore, _api.BlockTree, _api.SpecProvider, _api.LogManager);

        protected override HeaderValidator CreateHeaderValidator()
        {
            if (_api.ChainSpec == null) throw new StepDependencyException(nameof(_api.ChainSpec));
            var blockGasLimitContractTransitions = _api.ChainSpec.AuRa.BlockGasLimitContractTransitions;
            return blockGasLimitContractTransitions?.Any() == true
                ? new AuRaHeaderValidator(
                    _api.BlockTree,
                    _api.SealValidator,
                    _api.SpecProvider,
                    _api.LogManager,
                    blockGasLimitContractTransitions.Keys.ToArray())
                : base.CreateHeaderValidator();
        }

        private IComparer<Transaction> CreateTxPoolTxComparer(TxPriorityContract? txPriorityContract, TxPriorityContract.LocalDataSource? localDataSource)
        {
            if (txPriorityContract != null || localDataSource != null)
            {
                ContractDataStore<Address> whitelistContractDataStore = new ContractDataStoreWithLocalData<Address>(
                    new HashSetContractDataStoreCollection<Address>(),
                    txPriorityContract?.SendersWhitelist,
                    _api.BlockTree,
                    _api.ReceiptFinder,
                    _api.LogManager,
                    localDataSource?.GetWhitelistLocalDataSource() ?? new EmptyLocalDataSource<IEnumerable<Address>>());

                DictionaryContractDataStore<TxPriorityContract.Destination> prioritiesContractDataStore =
                    new DictionaryContractDataStore<TxPriorityContract.Destination>(
                        new TxPriorityContract.DestinationSortedListContractDataStoreCollection(),
                        txPriorityContract?.Priorities,
                        _api.BlockTree,
                        _api.ReceiptFinder,
                        _api.LogManager,
                        localDataSource?.GetPrioritiesLocalDataSource());

                _api.DisposeStack.Push(whitelistContractDataStore);
                _api.DisposeStack.Push(prioritiesContractDataStore);
                IComparer<Transaction> txByPriorityComparer = new CompareTxByPriorityOnHead(whitelistContractDataStore, prioritiesContractDataStore, _api.BlockTree);
                IComparer<Transaction> sameSenderNonceComparer = new CompareTxSameSenderNonce(new GasPriceTxComparer(_api.BlockTree, _api.SpecProvider!), txByPriorityComparer);
                
                return sameSenderNonceComparer
                    .ThenBy(CompareTxByTimestamp.Instance)
                    .ThenBy(CompareTxByPoolIndex.Instance)
                    .ThenBy(CompareTxByGasLimit.Instance);
            }
            
            return CreateTxPoolTxComparer();
        }

        protected override TxPool.TxPool CreateTxPool(PersistentTxStorage txStorage)
        {
            // This has to be different object than the _processingReadOnlyTransactionProcessorSource as this is in separate thread
            var txPoolReadOnlyTransactionProcessorSource = CreateReadOnlyTransactionProcessorSource();
            var (txPriorityContract, localDataSource) = TxAuRaFilterBuilders.CreateTxPrioritySources(_auraConfig, _api, txPoolReadOnlyTransactionProcessorSource!);

            ReportTxPriorityRules(txPriorityContract, localDataSource);

            var minGasPricesContractDataStore = TxAuRaFilterBuilders.CreateMinGasPricesDataStore(_api, txPriorityContract, localDataSource);

<<<<<<< HEAD
            ITxFilter txPoolFilter = TxFilterBuilders.CreateAuRaTxFilterForProducer(
=======
            ITxFilter txPoolFilter = TxAuRaFilterBuilders.CreateAuRaTxFilter(
>>>>>>> 4ba713ae
                NethermindApi.Config<IMiningConfig>(),
                _api,
                txPoolReadOnlyTransactionProcessorSource,
                minGasPricesContractDataStore,
                _api.SpecProvider);
            
            return new FilteredTxPool(
                txStorage,
                _api.EthereumEcdsa,
                new ChainHeadSpecProvider(_api.SpecProvider, _api.BlockTree),
                NethermindApi.Config<ITxPoolConfig>(),
                _api.ChainHeadStateProvider,
                _api.TxValidator,
                _api.LogManager,
                CreateTxPoolTxComparer(txPriorityContract, localDataSource),
                new TxFilterAdapter(_api.BlockTree, txPoolFilter));
        }

        private void ReportTxPriorityRules(TxPriorityContract? txPriorityContract, TxPriorityContract.LocalDataSource? localDataSource)
        {
            ILogger? logger = _api.LogManager.GetClassLogger();
            
            if (localDataSource?.FilePath != null)
            {
                if (logger.IsInfo) logger.Info($"Using TxPriority rules from local file: {localDataSource.FilePath}.");
            }

            if (txPriorityContract != null)
            {
                if (logger.IsInfo) logger.Info($"Using TxPriority rules from contract at address: {txPriorityContract.ContractAddress}.");
            }
        }
    }
}<|MERGE_RESOLUTION|>--- conflicted
+++ resolved
@@ -76,14 +76,10 @@
        
             var processingReadOnlyTransactionProcessorSource = CreateReadOnlyTransactionProcessorSource();
             var txPermissionFilterOnlyTxProcessorSource = CreateReadOnlyTransactionProcessorSource();
-<<<<<<< HEAD
-            ITxFilter auRaTxFilter = TxFilterBuilders.CreateAuRaTxFilter(
+            ITxFilter auRaTxFilter = TxAuRaFilterBuilders.CreateAuRaTxFilter(
                 _api,
                 txPermissionFilterOnlyTxProcessorSource,
                 _api.SpecProvider);
-=======
-            ITxFilter? txPermissionFilter = TxAuRaFilterBuilders.CreateTxPermissionFilter(_api, txPermissionFilterOnlyTxProcessorSource);
->>>>>>> 4ba713ae
             
             var processor = new AuRaBlockProcessor(
                 _api.SpecProvider,
@@ -273,11 +269,7 @@
 
             var minGasPricesContractDataStore = TxAuRaFilterBuilders.CreateMinGasPricesDataStore(_api, txPriorityContract, localDataSource);
 
-<<<<<<< HEAD
-            ITxFilter txPoolFilter = TxFilterBuilders.CreateAuRaTxFilterForProducer(
-=======
-            ITxFilter txPoolFilter = TxAuRaFilterBuilders.CreateAuRaTxFilter(
->>>>>>> 4ba713ae
+            ITxFilter txPoolFilter = TxAuRaFilterBuilders.CreateAuRaTxFilterForProducer(
                 NethermindApi.Config<IMiningConfig>(),
                 _api,
                 txPoolReadOnlyTransactionProcessorSource,
