--- conflicted
+++ resolved
@@ -279,11 +279,8 @@
                 new ChainHeadSpecProvider(_api.SpecProvider, _api.BlockTree),
                 NethermindApi.Config<ITxPoolConfig>(),
                 _api.ChainHeadStateProvider,
-<<<<<<< HEAD
                 _api.TransactionComparerProvider,
-=======
                 _api.TxValidator,
->>>>>>> 2f2c50fd
                 _api.LogManager,
                 CreateTxPoolTxComparer(txPriorityContract, localDataSource),
                 new TxFilterAdapter(_api.BlockTree, txPoolFilter));
