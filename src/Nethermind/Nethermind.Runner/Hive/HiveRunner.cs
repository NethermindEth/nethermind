﻿//  Copyright (c) 2018 Demerzel Solutions Limited
//  This file is part of the Nethermind library.
// 
//  The Nethermind library is free software: you can redistribute it and/or modify
//  it under the terms of the GNU Lesser General Public License as published by
//  the Free Software Foundation, either version 3 of the License, or
//  (at your option) any later version.
// 
//  The Nethermind library is distributed in the hope that it will be useful,
//  but WITHOUT ANY WARRANTY; without even the implied warranty of
//  MERCHANTABILITY or FITNESS FOR A PARTICULAR PURPOSE. See the
//  GNU Lesser General Public License for more details.
// 
//  You should have received a copy of the GNU Lesser General Public License
//  along with the Nethermind. If not, see <http://www.gnu.org/licenses/>.

using System;
using System.IO;
using System.IO.Abstractions;
using System.Linq;
using System.Threading;
using System.Threading.Tasks;
using Nethermind.Blockchain;
using Nethermind.Config;
using Nethermind.Core;
using Nethermind.Logging;
using Nethermind.Serialization.Rlp;

namespace Nethermind.Runner.Hive
{
    public class HiveRunner
    {
        private readonly IBlockTree _blockTree;
        private readonly ILogger _logger;
        private readonly IConfigProvider _configurationProvider;
        private readonly IFileSystem _fileSystem;

<<<<<<< HEAD
        public HiveRunner(IBlockTree blockTree, IConfigProvider configurationProvider, ILogger logger)
=======
        public HiveRunner(IBlockTree blockTree,
            IJsonSerializer jsonSerializer,
            IConfigProvider configurationProvider,
            ILogger logger,
            IFileSystem fileSystem)
>>>>>>> 4dcde29e
        {
            _logger = logger ?? throw new ArgumentNullException(nameof(logger));
            _blockTree = blockTree ?? throw new ArgumentNullException(nameof(blockTree));
            _configurationProvider = configurationProvider ?? throw new ArgumentNullException(nameof(configurationProvider));
            _fileSystem = fileSystem ?? throw new ArgumentNullException(nameof(fileSystem));
        }

        public Task Start(CancellationToken cancellationToken)
        {
            if(_logger.IsInfo) _logger.Info("HIVE initialization starting");
            _blockTree.NewHeadBlock += BlockTreeOnNewHeadBlock;
            var hiveConfig = _configurationProvider.GetConfig<IHiveConfig>();

            ListEnvironmentVariables();
            InitializeBlocks(hiveConfig.BlocksDir, cancellationToken);
            InitializeChain(hiveConfig.ChainFile);

            _blockTree.NewHeadBlock -= BlockTreeOnNewHeadBlock;

            if(_logger.IsInfo) _logger.Info("HIVE initialization completed");
            return Task.CompletedTask;
        }

        private void BlockTreeOnNewHeadBlock(object? sender, BlockEventArgs e)
        {
            _logger.Info($"HIVE new head block {e.Block.ToString(Block.Format.Short)}");
        }

        private void ListEnvironmentVariables()
        {
// # This script assumes the following environment variables:
// #  - HIVE_BOOTNODE       enode URL of the remote bootstrap node
// #  - HIVE_NETWORK_ID     network ID number to use for the eth protocol
// #  - HIVE_CHAIN_ID     network ID number to use for the eth protocol
// #  - HIVE_TESTNET        whether testnet nonces (2^20) are needed
// #  - HIVE_NODETYPE       sync and pruning selector (archive, full, light)
// #  - HIVE_FORK_HOMESTEAD block number of the DAO hard-fork transition
// #  - HIVE_FORK_DAO_BLOCK block number of the DAO hard-fork transitionnsition
// #  - HIVE_FORK_DAO_VOTE  whether the node support (or opposes) the DAO fork
// #  - HIVE_FORK_TANGERINE block number of TangerineWhistle
// #  - HIVE_FORK_SPURIOUS  block number of SpuriousDragon
// #  - HIVE_FORK_BYZANTIUM block number for Byzantium transition
// #  - HIVE_FORK_CONSTANTINOPLE block number for Constantinople transition
// #  - HIVE_FORK_PETERSBURG  block number for ConstantinopleFix/PetersBurg transition
// #  - HIVE_MINER          address to credit with mining rewards (single thread)
// #  - HIVE_MINER_EXTRA    extra-data field to set for newly minted blocks
// #  - HIVE_SKIP_POW       If set, skip PoW verification during block import

            string[] variableNames = {"HIVE_CHAIN_ID", "HIVE_BOOTNODE", "HIVE_TESTNET", "HIVE_NODETYPE", "HIVE_FORK_HOMESTEAD", "HIVE_FORK_DAO_BLOCK", "HIVE_FORK_DAO_VOTE", "HIVE_FORK_TANGERINE", "HIVE_FORK_SPURIOUS", "HIVE_FORK_METROPOLIS", "HIVE_FORK_BYZANTIUM", "HIVE_FORK_CONSTANTINOPLE", "HIVE_FORK_PETERSBURG", "HIVE_MINER", "HIVE_MINER_EXTRA"};
            foreach (string variableName in variableNames)
            {
                if(_logger.IsInfo) _logger.Info($"{variableName}: {Environment.GetEnvironmentVariable(variableName)}");
            }
        }

        public async Task StopAsync()
        {
            await Task.CompletedTask;
        }

        private void InitializeBlocks(string blocksDir, CancellationToken cancellationToken)
        {
            if (!Directory.Exists(blocksDir))
            {
                if (_logger.IsInfo) _logger.Info($"HIVE Blocks dir does not exist: {blocksDir}, skipping");
                return;
            }

            if (_logger.IsInfo) _logger.Info($"HIVE Loading blocks from {blocksDir}");

            var files = Directory.GetFiles(blocksDir).OrderBy(x => x).ToArray();
            var blocks = files.Select(x => new {File = x, Block = DecodeBlock(x)}).OrderBy(x => x.Block.Header.Number).ToArray();

            foreach (var block in blocks)
            {
                if (cancellationToken.IsCancellationRequested)
                {
                    break;
                }
                
                if (_logger.IsInfo) _logger.Info($"HIVE Processing block file: {block.File} - {block.Block.ToString(Block.Format.Short)}");
                ProcessBlock(block.Block);
            }
        }

        private void InitializeChain(string chainFile)
        {
            if (!_fileSystem.File.Exists(chainFile))
            {
                if (_logger.IsInfo) _logger.Info($"HIVE Chain file does not exist: {chainFile}, skipping");
                return;
            }

            byte[] chainFileContent = _fileSystem.File.ReadAllBytes(chainFile);
            var rlpStream = new RlpStream(chainFileContent);
            var blocks = new List<Block>();
            
            if (_logger.IsInfo) _logger.Info($"HIVE Loading blocks from {chainFile}");
            while (rlpStream.ReadNumberOfItemsRemaining() > 0)
            {
                rlpStream.PeekNextItem();
                Block block = Rlp.Decode<Block>(rlpStream);
                if (_logger.IsInfo) _logger.Info($"HIVE Reading a chain.rlp block {block.ToString(Block.Format.Short)}");
                blocks.Add(block);
            }

            for (int i = 0; i < blocks.Count; i++)
            {
                Block block = blocks[i];
                if (_logger.IsInfo) _logger.Info($"HIVE Processing a chain.rlp block {block.ToString(Block.Format.Short)}");
                ProcessBlock(block);
            }
        }

        private Block DecodeBlock(string file)
        {
            var fileContent = File.ReadAllBytes(file);
            var blockRlp = new Rlp(fileContent);

            return Rlp.Decode<Block>(blockRlp);
        }

        private void ProcessBlock(Block block)
        {
            try
            {
                _blockTree.SuggestBlock(block);

                if (_logger.IsInfo) _logger.Info($"HIVE suggested {block.ToString(Block.Format.Short)}, now best suggested header {_blockTree.BestSuggestedHeader}, head {_blockTree.Head?.Header?.ToString(BlockHeader.Format.Short)}");
            }
            catch (InvalidBlockException e)
            {
                _logger.Error($"HIVE Invalid block: {block.Hash}, ignoring", e);
            }
        }
    }
}<|MERGE_RESOLUTION|>--- conflicted
+++ resolved
@@ -15,6 +15,7 @@
 //  along with the Nethermind. If not, see <http://www.gnu.org/licenses/>.
 
 using System;
+using System.Collections.Generic;
 using System.IO;
 using System.IO.Abstractions;
 using System.Linq;
@@ -24,6 +25,7 @@
 using Nethermind.Config;
 using Nethermind.Core;
 using Nethermind.Logging;
+using Nethermind.Serialization.Json;
 using Nethermind.Serialization.Rlp;
 
 namespace Nethermind.Runner.Hive
@@ -35,15 +37,11 @@
         private readonly IConfigProvider _configurationProvider;
         private readonly IFileSystem _fileSystem;
 
-<<<<<<< HEAD
-        public HiveRunner(IBlockTree blockTree, IConfigProvider configurationProvider, ILogger logger)
-=======
         public HiveRunner(IBlockTree blockTree,
             IJsonSerializer jsonSerializer,
             IConfigProvider configurationProvider,
             ILogger logger,
             IFileSystem fileSystem)
->>>>>>> 4dcde29e
         {
             _logger = logger ?? throw new ArgumentNullException(nameof(logger));
             _blockTree = blockTree ?? throw new ArgumentNullException(nameof(blockTree));
