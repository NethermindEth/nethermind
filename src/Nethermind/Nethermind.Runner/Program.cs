// SPDX-FileCopyrightText: 2022 Demerzel Solutions Limited
// SPDX-License-Identifier: LGPL-3.0-only

using System;
using System.Collections.Generic;
using System.Diagnostics;
using System.IO;
using System.IO.Abstractions;
using System.Linq;
using System.Reflection;
using System.Runtime.InteropServices;
using System.Runtime.Loader;
using System.Text;
using System.Threading;
using System.Threading.Tasks;
#if !DEBUG
using DotNetty.Common;
#endif
using Microsoft.Extensions.CommandLineUtils;
using Nethermind.Api;
using Nethermind.Api.Extensions;
using Nethermind.Config;
using Nethermind.Consensus.AuRa;
using Nethermind.Consensus.Clique;
using Nethermind.Consensus.Ethash;
using Nethermind.Core;
using Nethermind.Core.Exceptions;
using Nethermind.Db.Rocks;
using Nethermind.Hive;
using Nethermind.Init.Snapshot;
using Nethermind.KeyStore.Config;
using Nethermind.Logging;
using Nethermind.Logging.NLog;
using Nethermind.Runner.Ethereum;
using Nethermind.Runner.Ethereum.Api;
using Nethermind.Runner.Logging;
using Nethermind.Seq.Config;
using Nethermind.Serialization.Json;
using Nethermind.UPnP.Plugin;
using NLog;
using NLog.Config;
using ILogger = Nethermind.Logging.ILogger;

namespace Nethermind.Runner;

public static class Program
{
    private const string FailureString = "Failure";
    private const string DefaultConfigsDirectory = "configs";
    private const string DefaultConfigFile = "configs/mainnet.cfg";

    private static ILogger _logger = SimpleConsoleLogger.Instance;

    private static readonly ProcessExitSource _processExitSource = new();
    private static readonly ManualResetEventSlim _appClosed = new(true);

    public static void Main(string[] args)
    {
#if !DEBUG
        ResourceLeakDetector.Level = ResourceLeakDetector.DetectionLevel.Disabled;
#endif
        AppDomain.CurrentDomain.UnhandledException += (sender, eventArgs) =>
        {
<<<<<<< HEAD
            AppDomain.CurrentDomain.UnhandledException += (sender, eventArgs) =>
            {
                ILogger logger = GetCriticalLogger();
                if (eventArgs.ExceptionObject is Exception e)
                {
                    logger.Error(FailureString, e);
                }
                else
                {
                    logger.Error(FailureString + eventArgs.ExceptionObject);
                }
            };

            try
            {
                Run(args);
            }
            catch (AggregateException e)
            {
                ILogger logger = GetCriticalLogger();
                logger.Error(FailureString, e.InnerException);
            }
            catch (Exception e)
=======
            ILogger logger = GetCriticalLogger();
            if (eventArgs.ExceptionObject is Exception e)
>>>>>>> 0a3a694f
            {
                logger.Error(FailureString, e);
            }
            else
            {
                logger.Error(FailureString + eventArgs.ExceptionObject);
            }
        };

        try
        {
            Run(args);
        }
        catch (AggregateException e)
        {
            ILogger logger = GetCriticalLogger();
            logger.Error(FailureString, e.InnerException);
        }
        catch (Exception e)
        {
            ILogger logger = GetCriticalLogger();
            logger.Error(FailureString, e);
        }
        finally
        {
            NLogManager.Shutdown();
        }
    }

    private static ILogger GetCriticalLogger()
    {
        try
        {
            return new NLogManager("logs.txt").GetClassLogger();
        }
        catch
        {
            if (_logger.IsWarn) _logger.Warn("Critical file logging could not be instantiated! Sticking to console logging till config is loaded.");
            return _logger;
        }
    }

<<<<<<< HEAD
            GlobalDiagnosticsContext.Set("version", ProductInfo.Version);
            CommandLineApplication app = new() { Name = "Nethermind.Runner" };
            _ = app.HelpOption("-?|-h|--help");
            _ = app.VersionOption("-v|--version", () => ProductInfo.Version, GetProductInfo);
=======
    private static void Run(string[] args)
    {
        _logger.Info("Nethermind starting initialization.");
        _logger.Info($"Client version: {ProductInfo.ClientId}");

        AppDomain.CurrentDomain.ProcessExit += CurrentDomainOnProcessExit;
        AssemblyLoadContext.Default.ResolvingUnmanagedDll += OnResolvingUnmanagedDll;

        GlobalDiagnosticsContext.Set("version", ProductInfo.Version);
        CommandLineApplication app = new() { Name = "Nethermind.Runner" };
        _ = app.HelpOption("-?|-h|--help");
        _ = app.VersionOption("-v|--version", () => ProductInfo.Version, GetProductInfo);

        CommandOption dataDir = app.Option("-dd|--datadir <dataDir>", "Data directory", CommandOptionType.SingleValue);
        CommandOption configFile = app.Option("-c|--config <configFile>", "Config file path", CommandOptionType.SingleValue);
        CommandOption dbBasePath = app.Option("-d|--baseDbPath <baseDbPath>", "Base db path", CommandOptionType.SingleValue);
        CommandOption logLevelOverride = app.Option("-l|--log <logLevel>", "Log level override. Possible values: OFF|TRACE|DEBUG|INFO|WARN|ERROR", CommandOptionType.SingleValue);
        CommandOption configsDirectory = app.Option("-cd|--configsDirectory <configsDirectory>", "Configs directory", CommandOptionType.SingleValue);
        CommandOption loggerConfigSource = app.Option("-lcs|--loggerConfigSource <loggerConfigSource>", "Path to the NLog config file", CommandOptionType.SingleValue);
        _ = app.Option("-pd|--pluginsDirectory <pluginsDirectory>", "plugins directory", CommandOptionType.SingleValue);

        IFileSystem fileSystem = new FileSystem();

        string pluginsDirectoryPath = LoadPluginsDirectory(args);
        PluginLoader pluginLoader = new(pluginsDirectoryPath, fileSystem,
            typeof(AuRaPlugin),
            typeof(CliquePlugin),
            typeof(EthashPlugin),
            typeof(NethDevPlugin),
            typeof(HivePlugin),
            typeof(UPnPPlugin)
        );

        // leaving here as an example of adding Debug plugin
        // IPluginLoader mevLoader = SinglePluginLoader<MevPlugin>.Instance;
        // CompositePluginLoader pluginLoader = new (pluginLoader, mevLoader);
        pluginLoader.Load(SimpleConsoleLogManager.Instance);
        TypeDiscovery.Initialize(typeof(INethermindPlugin));

        BuildOptionsFromConfigFiles(app);

        app.OnExecute(async () =>
        {
            IConfigProvider configProvider = BuildConfigProvider(app, loggerConfigSource, logLevelOverride, configsDirectory, configFile);
            IInitConfig initConfig = configProvider.GetConfig<IInitConfig>();
            IKeyStoreConfig keyStoreConfig = configProvider.GetConfig<IKeyStoreConfig>();
            ISnapshotConfig snapshotConfig = configProvider.GetConfig<ISnapshotConfig>();
            IPluginConfig pluginConfig = configProvider.GetConfig<IPluginConfig>();
>>>>>>> 0a3a694f

            pluginLoader.OrderPlugins(pluginConfig);
            Console.Title = initConfig.LogFileName;
            Console.CancelKeyPress += ConsoleOnCancelKeyPress;

            SetFinalDataDirectory(dataDir.HasValue() ? dataDir.Value() : null, initConfig, keyStoreConfig, snapshotConfig);
            NLogManager logManager = new(initConfig.LogFileName, initConfig.LogDirectory, initConfig.LogRules);

            _logger = logManager.GetClassLogger();
            ConfigureSeqLogger(configProvider);
            SetFinalDbPath(dbBasePath.HasValue() ? dbBasePath.Value() : null, initConfig);
            LogMemoryConfiguration();

            EthereumJsonSerializer serializer = new();
            if (_logger.IsDebug) _logger.Debug($"Nethermind config:{Environment.NewLine}{serializer.Serialize(initConfig, true)}{Environment.NewLine}");
            if (_logger.IsInfo) _logger.Info($"RocksDb Version: {DbOnTheRocks.GetRocksDbVersion()}");

            ApiBuilder apiBuilder = new(configProvider, logManager);

            IList<INethermindPlugin> plugins = new List<INethermindPlugin>();
            foreach (Type pluginType in pluginLoader.PluginTypes)
            {
<<<<<<< HEAD
                IConfigProvider configProvider = BuildConfigProvider(app, loggerConfigSource, logLevelOverride, configsDirectory, configFile);
                IInitConfig initConfig = configProvider.GetConfig<IInitConfig>();
                IKeyStoreConfig keyStoreConfig = configProvider.GetConfig<IKeyStoreConfig>();
                IPluginConfig pluginConfig = configProvider.GetConfig<IPluginConfig>();

                pluginLoader.OrderPlugins(pluginConfig);
                Console.Title = initConfig.LogFileName;
                Console.CancelKeyPress += ConsoleOnCancelKeyPress;

                SetFinalDataDirectory(dataDir.HasValue() ? dataDir.Value() : null, initConfig, keyStoreConfig);
                NLogManager logManager = new(initConfig.LogFileName, initConfig.LogDirectory, initConfig.LogRules);

                _logger = logManager.GetClassLogger();
                if (_logger.IsDebug) _logger.Debug(ProductInfo.ClientId);

                ConfigureSeqLogger(configProvider);
                SetFinalDbPath(dbBasePath.HasValue() ? dbBasePath.Value() : null, initConfig);
                LogMemoryConfiguration();

                EthereumJsonSerializer serializer = new();
                if (_logger.IsDebug) _logger.Debug($"Nethermind config:{Environment.NewLine}{serializer.Serialize(initConfig, true)}{Environment.NewLine}");

                ApiBuilder apiBuilder = new(configProvider, logManager);

                IList<INethermindPlugin> plugins = new List<INethermindPlugin>();
                foreach (Type pluginType in pluginLoader.PluginTypes)
=======
                try
>>>>>>> 0a3a694f
                {
                    if (Activator.CreateInstance(pluginType) is INethermindPlugin plugin)
                    {
                        plugins.Add(plugin);
                    }
                }
                catch (Exception e)
                {
                    if (_logger.IsError) _logger.Error($"Failed to create plugin {pluginType.FullName}", e);
                }
            }

            INethermindApi nethermindApi = apiBuilder.Create(plugins.OfType<IConsensusPlugin>());
            ((List<INethermindPlugin>)nethermindApi.Plugins).AddRange(plugins);
            nethermindApi.ProcessExit = _processExitSource;

<<<<<<< HEAD
                _appClosed.Reset();
                EthereumRunner ethereumRunner = new(nethermindApi);
                bool runFailed = false;
                try
                {
                    await ethereumRunner.Start(_processCloseCancellationSource.Token);
                
                    _ = await Task.WhenAny(_cancelKeySource.Task, _processExit.Task);
                }
                catch (Exception e)
                {
                    if (_logger.IsError) _logger.Error("Error during ethereum runner start", e);
                    runFailed = true;
                    _processCloseCancellationSource.Cancel();
                }
=======
            _appClosed.Reset();
            EthereumRunner ethereumRunner = new(nethermindApi);
            try
            {
                await ethereumRunner.Start(_processExitSource.Token);

                await _processExitSource.ExitTask;
            }
            catch (TaskCanceledException)
            {
                if (_logger.IsTrace) _logger.Trace("Runner Task was canceled");
            }
            catch (OperationCanceledException)
            {
                if (_logger.IsTrace) _logger.Trace("Runner operation was canceled");
            }
            catch (Exception e)
            {
                if (_logger.IsError) _logger.Error("Error during ethereum runner start", e);
                _processExitSource.Exit(e is IExceptionWithExitCode withExit ? withExit.ExitCode : ExitCodes.GeneralError);
            }
>>>>>>> 0a3a694f

            _logger.Info("Closing, please wait until all functions are stopped properly...");
            await ethereumRunner.StopAsync();
            _logger.Info("All done, goodbye!");
            _appClosed.Set();

<<<<<<< HEAD
                if (runFailed)
                {
                    return -1;
                }
                return 0;
            });

            try
            {
                Environment.ExitCode = app.Execute(args);
            }
            catch (Exception)
            {
                Environment.ExitCode = -1;
                throw;
            }
            finally
            {
                _appClosed.Wait();
            }
=======
            return _processExitSource.ExitCode;
        });

        try
        {
            Environment.ExitCode = app.Execute(args);
>>>>>>> 0a3a694f
        }
        catch (Exception e)
        {
            if (e is IExceptionWithExitCode withExit)
            {
                Environment.ExitCode = withExit.ExitCode;
            }
            else
            {
                Environment.ExitCode = ExitCodes.GeneralError;
            }
            throw;
        }
        finally
        {
            _appClosed.Wait();
        }
    }

    private static IntPtr OnResolvingUnmanagedDll(Assembly _, string nativeLibraryName)
    {
        const string macosSnappyPath = "/opt/homebrew/Cellar/snappy";
        var alternativePath = nativeLibraryName switch
        {
            "libdl" => "libdl.so.2",
            "libsnappy" or "snappy" => Directory.Exists(macosSnappyPath) ?
                Directory.EnumerateFiles(macosSnappyPath, "libsnappy.dylib", SearchOption.AllDirectories).FirstOrDefault() : "libsnappy.so.1",
            _ => null
        };

        return alternativePath is null ? IntPtr.Zero : NativeLibrary.Load(alternativePath);
    }

    private static void BuildOptionsFromConfigFiles(CommandLineApplication app)
    {
        Type configurationType = typeof(IConfig);
        IEnumerable<Type> configTypes = TypeDiscovery.FindNethermindBasedTypes(configurationType)
            .Where(ct => ct.IsInterface);

        foreach (Type configType in configTypes.Where(ct => !ct.IsAssignableTo(typeof(INoCategoryConfig))).OrderBy(c => c.Name))
        {
            if (configType is null)
            {
                continue;
            }

            ConfigCategoryAttribute? typeLevel = configType.GetCustomAttribute<ConfigCategoryAttribute>();

            if (typeLevel is not null && (typeLevel?.DisabledForCli ?? true))
            {
                continue;
            }

            foreach (PropertyInfo propertyInfo in configType
                         .GetProperties(BindingFlags.Public | BindingFlags.Instance)
                         .OrderBy(p => p.Name))
            {
                ConfigItemAttribute? configItemAttribute = propertyInfo.GetCustomAttribute<ConfigItemAttribute>();
                if (!(configItemAttribute?.DisabledForCli ?? false))
                {
                    _ = app.Option($"--{configType.Name[1..].Replace("Config", string.Empty)}.{propertyInfo.Name}", $"{(configItemAttribute is null ? "<missing documentation>" : configItemAttribute.Description + $" (DEFAULT: {configItemAttribute.DefaultValue})" ?? "<missing documentation>")}", CommandOptionType.SingleValue);

                }
            }
        }

        // Create Help Text for environment variables
        Type noCategoryConfig = configTypes.FirstOrDefault(ct => ct.IsAssignableTo(typeof(INoCategoryConfig)));
        if (noCategoryConfig is not null)
        {
<<<<<<< HEAD
            string shortCommand = "-pd";
            string longCommand = "--pluginsDirectory";

            string[] GetPluginArgs()
=======
            StringBuilder sb = new();
            sb.AppendLine();
            sb.AppendLine("Configurable Environment Variables:");
            foreach (PropertyInfo propertyInfo in noCategoryConfig.GetProperties(BindingFlags.Public | BindingFlags.Instance).OrderBy(p => p.Name))
>>>>>>> 0a3a694f
            {
                ConfigItemAttribute? configItemAttribute = propertyInfo.GetCustomAttribute<ConfigItemAttribute>();
                if (configItemAttribute is not null && !(string.IsNullOrEmpty(configItemAttribute?.EnvironmentVariable)))
                {
<<<<<<< HEAD
                    string arg = args[i];
                    if (arg == shortCommand || arg == longCommand)
                    {
                        return i == args.Length - 1 ? new[] { arg } : new[] { arg, args[i + 1] };
                    }
=======
                    sb.AppendLine($"{configItemAttribute.EnvironmentVariable} - {(string.IsNullOrEmpty(configItemAttribute.Description) ? "<missing documentation>" : configItemAttribute.Description)} (DEFAULT: {configItemAttribute.DefaultValue})");
>>>>>>> 0a3a694f
                }
            }
<<<<<<< HEAD

            CommandLineApplication pluginsApp = new() { Name = "Nethermind.Runner.Plugins" };
            CommandOption pluginsAppDirectory = pluginsApp.Option($"{shortCommand}|{longCommand} <pluginsDirectory>", "plugins directory", CommandOptionType.SingleValue);
            string pluginDirectory = "plugins";
            pluginsApp.OnExecute(() =>
            {
                if (pluginsAppDirectory.HasValue())
                {
                    pluginDirectory = pluginsAppDirectory.Value();
                }
=======
>>>>>>> 0a3a694f

            app.ExtendedHelpText = sb.ToString();
        }
    }

    private static string LoadPluginsDirectory(string[] args)
    {
        string shortCommand = "-pd";
        string longCommand = "--pluginsDirectory";

        string[] GetPluginArgs()
        {
            for (int i = 0; i < args.Length; i++)
            {
                string arg = args[i];
                if (arg == shortCommand || arg == longCommand)
                {
                    return i == args.Length - 1 ? new[] { arg } : new[] { arg, args[i + 1] };
                }
            }

            return Array.Empty<string>();
        }

        CommandLineApplication pluginsApp = new() { Name = "Nethermind.Runner.Plugins" };
        CommandOption pluginsAppDirectory = pluginsApp.Option($"{shortCommand}|{longCommand} <pluginsDirectory>", "plugins directory", CommandOptionType.SingleValue);
        string pluginDirectory = "plugins";
        pluginsApp.OnExecute(() =>
        {
            if (pluginsAppDirectory.HasValue())
            {
                pluginDirectory = pluginsAppDirectory.Value();
            }

            return 0;
        });
        pluginsApp.Execute(GetPluginArgs());
        return pluginDirectory;
    }

    private static IConfigProvider BuildConfigProvider(
        CommandLineApplication app,
        CommandOption loggerConfigSource,
        CommandOption logLevelOverride,
        CommandOption configsDirectory,
        CommandOption configFile)
    {
        if (loggerConfigSource.HasValue())
        {
            string nLogPath = loggerConfigSource.Value();
            _logger.Info($"Loading NLog configuration file from {nLogPath}.");

            try
            {
                LogManager.Configuration = new XmlLoggingConfiguration(nLogPath);
            }
            catch (Exception e)
            {
                _logger.Info($"Failed to load NLog configuration from {nLogPath}. {e}");
            }
        }
        else
        {
            _logger.Info($"Loading standard NLog.config file from {"NLog.config".GetApplicationResourcePath()}.");
            Stopwatch stopwatch = Stopwatch.StartNew();
            LogManager.Configuration = new XmlLoggingConfiguration("NLog.config".GetApplicationResourcePath());
            stopwatch.Stop();

            _logger.Info($"NLog.config loaded in {stopwatch.ElapsedMilliseconds}ms.");
        }

        // TODO: dynamically switch log levels from CLI!
        if (logLevelOverride.HasValue())
        {
            NLogConfigurator.ConfigureLogLevels(logLevelOverride);
        }

        ConfigProvider configProvider = new();
        Dictionary<string, string> configArgs = new();
        foreach (CommandOption commandOption in app.Options)
        {
            if (commandOption.HasValue())
            {
                configArgs.Add(commandOption.LongName, commandOption.Value());
            }
        }

        IConfigSource argsSource = new ArgsConfigSource(configArgs);
        configProvider.AddSource(argsSource);
        configProvider.AddSource(new EnvConfigSource());

        string configDir = configsDirectory.HasValue() ? configsDirectory.Value() : DefaultConfigsDirectory;
        string configFilePath = configFile.HasValue() ? configFile.Value() : DefaultConfigFile;
        string? configPathVariable = Environment.GetEnvironmentVariable("NETHERMIND_CONFIG");
        if (!string.IsNullOrWhiteSpace(configPathVariable))
        {
            configFilePath = configPathVariable;
        }

        if (!PathUtils.IsExplicitlyRelative(configFilePath))
        {
            configFilePath = configDir == DefaultConfigsDirectory
                ? configFilePath.GetApplicationResourcePath()
                : Path.Combine(configDir, string.Concat(configFilePath));
        }

        if (!Path.HasExtension(configFilePath) && !configFilePath.Contains(Path.DirectorySeparatorChar))
        {
            string redirectedConfigPath = Path.Combine(configDir, string.Concat(configFilePath, ".cfg"));
            configFilePath = redirectedConfigPath;
            if (!File.Exists(configFilePath))
            {
                throw new InvalidOperationException($"Configuration: {configFilePath} was not found.");
            }
        }

        if (!Path.HasExtension(configFilePath))
        {
            configFilePath = string.Concat(configFilePath, ".cfg");
        }

<<<<<<< HEAD
            logger.Info($"Reading config file from {configFilePath}");
            configProvider.AddSource(new JsonConfigSource(configFilePath));
            configProvider.Initialize();
            var incorrectSettings = configProvider.FindIncorrectSettings();
            if (incorrectSettings.Errors.Count() > 0)
=======
        // Fallback to "{executingDirectory}/configs/{configFile}" if "configs" catalog was not specified.
        if (!File.Exists(configFilePath))
        {
            string configName = Path.GetFileName(configFilePath);
            string? configDirectory = Path.GetDirectoryName(configFilePath);
            string redirectedConfigPath = Path.Combine(configDirectory ?? string.Empty, configDir, configName);
            configFilePath = redirectedConfigPath;
            if (!File.Exists(configFilePath))
>>>>>>> 0a3a694f
            {
                throw new InvalidOperationException($"Configuration: {configFilePath} was not found.");
            }
        }

        _logger.Info($"Reading config file from {configFilePath}");
        configProvider.AddSource(new JsonConfigSource(configFilePath));
        configProvider.Initialize();
        var incorrectSettings = configProvider.FindIncorrectSettings();
        if (incorrectSettings.Errors.Count > 0)
        {
            _logger.Warn($"Incorrect config settings found:{Environment.NewLine}{incorrectSettings.ErrorMsg}");
        }

        _logger.Info("Configuration initialized.");
        return configProvider;
    }

    private static void CurrentDomainOnProcessExit(object? sender, EventArgs e)
    {
        _processExitSource.Exit(ExitCodes.SigTerm);
        _appClosed.Wait();
    }

    private static void LogMemoryConfiguration()
    {
        if (_logger.IsDebug)
            _logger.Debug($"Server GC           : {System.Runtime.GCSettings.IsServerGC}");
        if (_logger.IsDebug)
            _logger.Debug($"GC latency mode     : {System.Runtime.GCSettings.LatencyMode}");
        if (_logger.IsDebug)
            _logger.Debug($"LOH compaction mode : {System.Runtime.GCSettings.LargeObjectHeapCompactionMode}");
    }

    private static void SetFinalDbPath(string? baseDbPath, IInitConfig initConfig)
    {
        if (!string.IsNullOrWhiteSpace(baseDbPath))
        {
            string newDbPath = initConfig.BaseDbPath.GetApplicationResourcePath(baseDbPath);
            if (_logger.IsDebug) _logger.Debug($"Adding prefix to baseDbPath, new value: {newDbPath}, old value: {initConfig.BaseDbPath}");
            initConfig.BaseDbPath = newDbPath;
        }
        else
        {
            initConfig.BaseDbPath ??= string.Empty.GetApplicationResourcePath("db");
        }
    }

    private static void SetFinalDataDirectory(string? dataDir, IInitConfig initConfig, IKeyStoreConfig keyStoreConfig, ISnapshotConfig snapshotConfig)
    {
        if (!string.IsNullOrWhiteSpace(dataDir))
        {
            string newDbPath = initConfig.BaseDbPath.GetApplicationResourcePath(dataDir);
            string newKeyStorePath = keyStoreConfig.KeyStoreDirectory.GetApplicationResourcePath(dataDir);
            string newLogDirectory = initConfig.LogDirectory.GetApplicationResourcePath(dataDir);
            string newSnapshotPath = snapshotConfig.SnapshotDirectory.GetApplicationResourcePath(dataDir);

            if (_logger.IsInfo)
            {
                _logger.Info($"Setting BaseDbPath to: {newDbPath}, from: {initConfig.BaseDbPath}");
                _logger.Info($"Setting KeyStoreDirectory to: {newKeyStorePath}, from: {keyStoreConfig.KeyStoreDirectory}");
                _logger.Info($"Setting LogDirectory to: {newLogDirectory}, from: {initConfig.LogDirectory}");
                if (snapshotConfig.Enabled)
                {
                    _logger.Info($"Setting SnapshotPath to: {newSnapshotPath}");
                }
            }

            initConfig.BaseDbPath = newDbPath;
            keyStoreConfig.KeyStoreDirectory = newKeyStorePath;
            initConfig.LogDirectory = newLogDirectory;
            snapshotConfig.SnapshotDirectory = newSnapshotPath;
        }
        else
        {
            initConfig.BaseDbPath ??= string.Empty.GetApplicationResourcePath("db");
            keyStoreConfig.KeyStoreDirectory ??= string.Empty.GetApplicationResourcePath("keystore");
            initConfig.LogDirectory ??= string.Empty.GetApplicationResourcePath("logs");
        }
    }

    private static void ConsoleOnCancelKeyPress(object? sender, ConsoleCancelEventArgs e)
    {
        _processExitSource.Exit(ExitCodes.SigInt);
        e.Cancel = true;
    }

    private static void ConfigureSeqLogger(IConfigProvider configProvider)
    {
        ISeqConfig seqConfig = configProvider.GetConfig<ISeqConfig>();
        if (seqConfig.MinLevel != "Off")
        {
            if (_logger.IsInfo)
                _logger.Info($"Seq Logging enabled on host: {seqConfig.ServerUrl} with level: {seqConfig.MinLevel}");
            NLogConfigurator.ConfigureSeqBufferTarget(seqConfig.ServerUrl, seqConfig.ApiKey, seqConfig.MinLevel);
        }
<<<<<<< HEAD

        private static string GetProductInfo()
        {
            var info = new StringBuilder();

            info
                .Append("Version: ").AppendLine(ProductInfo.Version)
                .Append("Commit: ").AppendLine(ProductInfo.Commit)
                .Append("Build Date: ").AppendLine(ProductInfo.BuildTimestamp.ToString("u"))
                .Append("OS: ")
                    .Append(ProductInfo.OS)
                    .Append(' ')
                    .AppendLine(ProductInfo.OSArchitecture)
                .Append("Runtime: ").AppendLine(ProductInfo.Runtime);

            return info.ToString();
        }
=======
        else
        {
            // Clear it up, otherwise internally it will keep requesting to localhost as `all` target include this.
            NLogConfigurator.ClearSeqTarget();
        }
    }

    private static string GetProductInfo()
    {
        var info = new StringBuilder();

        info
            .Append("Version: ").AppendLine(ProductInfo.Version)
            .Append("Commit: ").AppendLine(ProductInfo.Commit)
            .Append("Build Date: ").AppendLine(ProductInfo.BuildTimestamp.ToString("u"))
            .Append("OS: ")
            .Append(ProductInfo.OS)
            .Append(' ')
            .AppendLine(ProductInfo.OSArchitecture)
            .Append("Runtime: ").AppendLine(ProductInfo.Runtime);

        return info.ToString();
>>>>>>> 0a3a694f
    }
}<|MERGE_RESOLUTION|>--- conflicted
+++ resolved
@@ -61,34 +61,8 @@
 #endif
         AppDomain.CurrentDomain.UnhandledException += (sender, eventArgs) =>
         {
-<<<<<<< HEAD
-            AppDomain.CurrentDomain.UnhandledException += (sender, eventArgs) =>
-            {
-                ILogger logger = GetCriticalLogger();
-                if (eventArgs.ExceptionObject is Exception e)
-                {
-                    logger.Error(FailureString, e);
-                }
-                else
-                {
-                    logger.Error(FailureString + eventArgs.ExceptionObject);
-                }
-            };
-
-            try
-            {
-                Run(args);
-            }
-            catch (AggregateException e)
-            {
-                ILogger logger = GetCriticalLogger();
-                logger.Error(FailureString, e.InnerException);
-            }
-            catch (Exception e)
-=======
             ILogger logger = GetCriticalLogger();
             if (eventArgs.ExceptionObject is Exception e)
->>>>>>> 0a3a694f
             {
                 logger.Error(FailureString, e);
             }
@@ -131,12 +105,6 @@
         }
     }
 
-<<<<<<< HEAD
-            GlobalDiagnosticsContext.Set("version", ProductInfo.Version);
-            CommandLineApplication app = new() { Name = "Nethermind.Runner" };
-            _ = app.HelpOption("-?|-h|--help");
-            _ = app.VersionOption("-v|--version", () => ProductInfo.Version, GetProductInfo);
-=======
     private static void Run(string[] args)
     {
         _logger.Info("Nethermind starting initialization.");
@@ -185,7 +153,6 @@
             IKeyStoreConfig keyStoreConfig = configProvider.GetConfig<IKeyStoreConfig>();
             ISnapshotConfig snapshotConfig = configProvider.GetConfig<ISnapshotConfig>();
             IPluginConfig pluginConfig = configProvider.GetConfig<IPluginConfig>();
->>>>>>> 0a3a694f
 
             pluginLoader.OrderPlugins(pluginConfig);
             Console.Title = initConfig.LogFileName;
@@ -208,36 +175,7 @@
             IList<INethermindPlugin> plugins = new List<INethermindPlugin>();
             foreach (Type pluginType in pluginLoader.PluginTypes)
             {
-<<<<<<< HEAD
-                IConfigProvider configProvider = BuildConfigProvider(app, loggerConfigSource, logLevelOverride, configsDirectory, configFile);
-                IInitConfig initConfig = configProvider.GetConfig<IInitConfig>();
-                IKeyStoreConfig keyStoreConfig = configProvider.GetConfig<IKeyStoreConfig>();
-                IPluginConfig pluginConfig = configProvider.GetConfig<IPluginConfig>();
-
-                pluginLoader.OrderPlugins(pluginConfig);
-                Console.Title = initConfig.LogFileName;
-                Console.CancelKeyPress += ConsoleOnCancelKeyPress;
-
-                SetFinalDataDirectory(dataDir.HasValue() ? dataDir.Value() : null, initConfig, keyStoreConfig);
-                NLogManager logManager = new(initConfig.LogFileName, initConfig.LogDirectory, initConfig.LogRules);
-
-                _logger = logManager.GetClassLogger();
-                if (_logger.IsDebug) _logger.Debug(ProductInfo.ClientId);
-
-                ConfigureSeqLogger(configProvider);
-                SetFinalDbPath(dbBasePath.HasValue() ? dbBasePath.Value() : null, initConfig);
-                LogMemoryConfiguration();
-
-                EthereumJsonSerializer serializer = new();
-                if (_logger.IsDebug) _logger.Debug($"Nethermind config:{Environment.NewLine}{serializer.Serialize(initConfig, true)}{Environment.NewLine}");
-
-                ApiBuilder apiBuilder = new(configProvider, logManager);
-
-                IList<INethermindPlugin> plugins = new List<INethermindPlugin>();
-                foreach (Type pluginType in pluginLoader.PluginTypes)
-=======
                 try
->>>>>>> 0a3a694f
                 {
                     if (Activator.CreateInstance(pluginType) is INethermindPlugin plugin)
                     {
@@ -254,23 +192,6 @@
             ((List<INethermindPlugin>)nethermindApi.Plugins).AddRange(plugins);
             nethermindApi.ProcessExit = _processExitSource;
 
-<<<<<<< HEAD
-                _appClosed.Reset();
-                EthereumRunner ethereumRunner = new(nethermindApi);
-                bool runFailed = false;
-                try
-                {
-                    await ethereumRunner.Start(_processCloseCancellationSource.Token);
-                
-                    _ = await Task.WhenAny(_cancelKeySource.Task, _processExit.Task);
-                }
-                catch (Exception e)
-                {
-                    if (_logger.IsError) _logger.Error("Error during ethereum runner start", e);
-                    runFailed = true;
-                    _processCloseCancellationSource.Cancel();
-                }
-=======
             _appClosed.Reset();
             EthereumRunner ethereumRunner = new(nethermindApi);
             try
@@ -292,42 +213,18 @@
                 if (_logger.IsError) _logger.Error("Error during ethereum runner start", e);
                 _processExitSource.Exit(e is IExceptionWithExitCode withExit ? withExit.ExitCode : ExitCodes.GeneralError);
             }
->>>>>>> 0a3a694f
 
             _logger.Info("Closing, please wait until all functions are stopped properly...");
             await ethereumRunner.StopAsync();
             _logger.Info("All done, goodbye!");
             _appClosed.Set();
 
-<<<<<<< HEAD
-                if (runFailed)
-                {
-                    return -1;
-                }
-                return 0;
-            });
-
-            try
-            {
-                Environment.ExitCode = app.Execute(args);
-            }
-            catch (Exception)
-            {
-                Environment.ExitCode = -1;
-                throw;
-            }
-            finally
-            {
-                _appClosed.Wait();
-            }
-=======
             return _processExitSource.ExitCode;
         });
 
         try
         {
             Environment.ExitCode = app.Execute(args);
->>>>>>> 0a3a694f
         }
         catch (Exception e)
         {
@@ -398,45 +295,17 @@
         Type noCategoryConfig = configTypes.FirstOrDefault(ct => ct.IsAssignableTo(typeof(INoCategoryConfig)));
         if (noCategoryConfig is not null)
         {
-<<<<<<< HEAD
-            string shortCommand = "-pd";
-            string longCommand = "--pluginsDirectory";
-
-            string[] GetPluginArgs()
-=======
             StringBuilder sb = new();
             sb.AppendLine();
             sb.AppendLine("Configurable Environment Variables:");
             foreach (PropertyInfo propertyInfo in noCategoryConfig.GetProperties(BindingFlags.Public | BindingFlags.Instance).OrderBy(p => p.Name))
->>>>>>> 0a3a694f
             {
                 ConfigItemAttribute? configItemAttribute = propertyInfo.GetCustomAttribute<ConfigItemAttribute>();
                 if (configItemAttribute is not null && !(string.IsNullOrEmpty(configItemAttribute?.EnvironmentVariable)))
                 {
-<<<<<<< HEAD
-                    string arg = args[i];
-                    if (arg == shortCommand || arg == longCommand)
-                    {
-                        return i == args.Length - 1 ? new[] { arg } : new[] { arg, args[i + 1] };
-                    }
-=======
                     sb.AppendLine($"{configItemAttribute.EnvironmentVariable} - {(string.IsNullOrEmpty(configItemAttribute.Description) ? "<missing documentation>" : configItemAttribute.Description)} (DEFAULT: {configItemAttribute.DefaultValue})");
->>>>>>> 0a3a694f
                 }
             }
-<<<<<<< HEAD
-
-            CommandLineApplication pluginsApp = new() { Name = "Nethermind.Runner.Plugins" };
-            CommandOption pluginsAppDirectory = pluginsApp.Option($"{shortCommand}|{longCommand} <pluginsDirectory>", "plugins directory", CommandOptionType.SingleValue);
-            string pluginDirectory = "plugins";
-            pluginsApp.OnExecute(() =>
-            {
-                if (pluginsAppDirectory.HasValue())
-                {
-                    pluginDirectory = pluginsAppDirectory.Value();
-                }
-=======
->>>>>>> 0a3a694f
 
             app.ExtendedHelpText = sb.ToString();
         }
@@ -558,13 +427,6 @@
             configFilePath = string.Concat(configFilePath, ".cfg");
         }
 
-<<<<<<< HEAD
-            logger.Info($"Reading config file from {configFilePath}");
-            configProvider.AddSource(new JsonConfigSource(configFilePath));
-            configProvider.Initialize();
-            var incorrectSettings = configProvider.FindIncorrectSettings();
-            if (incorrectSettings.Errors.Count() > 0)
-=======
         // Fallback to "{executingDirectory}/configs/{configFile}" if "configs" catalog was not specified.
         if (!File.Exists(configFilePath))
         {
@@ -573,7 +435,6 @@
             string redirectedConfigPath = Path.Combine(configDirectory ?? string.Empty, configDir, configName);
             configFilePath = redirectedConfigPath;
             if (!File.Exists(configFilePath))
->>>>>>> 0a3a694f
             {
                 throw new InvalidOperationException($"Configuration: {configFilePath} was not found.");
             }
@@ -670,25 +531,6 @@
                 _logger.Info($"Seq Logging enabled on host: {seqConfig.ServerUrl} with level: {seqConfig.MinLevel}");
             NLogConfigurator.ConfigureSeqBufferTarget(seqConfig.ServerUrl, seqConfig.ApiKey, seqConfig.MinLevel);
         }
-<<<<<<< HEAD
-
-        private static string GetProductInfo()
-        {
-            var info = new StringBuilder();
-
-            info
-                .Append("Version: ").AppendLine(ProductInfo.Version)
-                .Append("Commit: ").AppendLine(ProductInfo.Commit)
-                .Append("Build Date: ").AppendLine(ProductInfo.BuildTimestamp.ToString("u"))
-                .Append("OS: ")
-                    .Append(ProductInfo.OS)
-                    .Append(' ')
-                    .AppendLine(ProductInfo.OSArchitecture)
-                .Append("Runtime: ").AppendLine(ProductInfo.Runtime);
-
-            return info.ToString();
-        }
-=======
         else
         {
             // Clear it up, otherwise internally it will keep requesting to localhost as `all` target include this.
@@ -711,6 +553,5 @@
             .Append("Runtime: ").AppendLine(ProductInfo.Runtime);
 
         return info.ToString();
->>>>>>> 0a3a694f
     }
 }