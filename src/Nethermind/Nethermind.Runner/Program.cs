--- conflicted
+++ resolved
@@ -130,11 +130,8 @@
                 }
 
                 ConfigCategoryAttribute? typeLevel = configType.GetCustomAttribute<ConfigCategoryAttribute>();
-<<<<<<< HEAD
-                if (typeLevel?.DisabledForCli ?? false)
-=======
+                
                 if (typeLevel?.DisabledForCli ?? true)
->>>>>>> c7d2ce05
                 {
                     continue;
                 }
@@ -144,11 +141,7 @@
                     .OrderBy(p => p.Name))
                 {
                     ConfigItemAttribute? configItemAttribute = propertyInfo.GetCustomAttribute<ConfigItemAttribute>();
-<<<<<<< HEAD
-                    if (!(typeLevel?.DisabledForCli ?? true))
-=======
                     if (configItemAttribute?.DisabledForCli ?? true)
->>>>>>> c7d2ce05
                     {
                         _ = app.Option($"--{configType.Name[1..].Replace("Config", string.Empty)}.{propertyInfo.Name}", $"{(configItemAttribute == null ? "<missing documentation>" : configItemAttribute.Description + $" (DEFAULT: {configItemAttribute.DefaultValue})" ?? "<missing documentation>")}", CommandOptionType.SingleValue);
                         
