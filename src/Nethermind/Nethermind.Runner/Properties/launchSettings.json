--- conflicted
+++ resolved
@@ -121,19 +121,15 @@
     },
     "Docker": {
       "commandName": "Docker",
-<<<<<<< HEAD
       "commandLineArgs": "-c holesky --data-dir /data --jsonrpc-enginehost 0.0.0.0 --jsonrpc-engineport 8551 --jsonrpc-host 0.0.0.0"
-=======
-      "commandLineArgs": "-c holesky --data-dir .data /data --jsonrpc-enginehost 0.0.0.0 --jsonrpc-engineport 8551 --jsonrpc-host 0.0.0.0"
     },
     "WSL": {
-      "commandName": "WSL",
+      "commandName": "WSL2",
       "commandLineArgs": "\"{OutDir}/nethermind.dll\" -c holesky --data-dir .data",
       "environmentVariables": {
         "ASPNETCORE_ENVIRONMENT": "Development"
       },
       "distributionName": ""
->>>>>>> 75cb6fe2
     }
   }
 }