--- conflicted
+++ resolved
@@ -35,16 +35,6 @@
         "ASPNETCORE_ENVIRONMENT": "Development"
       }
     },
-<<<<<<< HEAD
-    "Holesky": {
-      "commandName": "Project",
-      "commandLineArgs": "-c holesky --data-dir .data",
-      "environmentVariables": {
-        "ASPNETCORE_ENVIRONMENT": "Development"
-      }
-    },
-=======
->>>>>>> c5388661
     "Hoodi": {
       "commandName": "Project",
       "commandLineArgs": "-c hoodi --data-dir .data",
