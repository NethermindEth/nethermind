--- conflicted
+++ resolved
@@ -132,7 +132,7 @@
     },
     "TheMerge_Kinstugi_TestVectors": {
       "commandName": "Project",
-        "commandLineArgs": "--config themerge_kintsugi_testvectors.cfg --Init.DiagnosticMode MemDb --Merge.TerminalTotalDifficulty 0 --Sync.SynchronizationEnabled false"
+      "commandLineArgs": "--config themerge_kintsugi_testvectors.cfg --Init.DiagnosticMode MemDb --Merge.TerminalTotalDifficulty 0 --Sync.SynchronizationEnabled false"
     },
     "TheMerge_Kinstugi_M2": {
       "commandName": "Project",
@@ -140,8 +140,7 @@
     },
     "Kintsugi": {
       "commandName": "Project",
-<<<<<<< HEAD
-      "commandLineArgs": "--config kintsugi.cfg --Merge.TerminalTotalDifficulty 600000000"
+      "commandLineArgs": "--config kintsugi.cfg --Merge.TerminalTotalDifficulty 200000000 --Init.DiagnosticMode MemDb"
     },
     "xDai_testnet": {
       "commandName": "Project",
@@ -150,9 +149,6 @@
     "Sepolia": {
       "commandName": "Project",
       "commandLineArgs": "--config configs\\sepolia.cfg --Init.DiagnosticMode MemDb"
-=======
-      "commandLineArgs": "--config kintsugi.cfg --Merge.TerminalTotalDifficulty 200000000 --Init.DiagnosticMode MemDb --Init.AutoDump All"
->>>>>>> 720e7b0b
     }
   }
 }