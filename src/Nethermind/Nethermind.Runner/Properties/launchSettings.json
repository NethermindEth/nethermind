--- conflicted
+++ resolved
@@ -194,13 +194,6 @@
       "commandName": "Project",
       "commandLineArgs": "--config mainnet_shadowfork.cfg  --baseDbPath D:\\shadowfork_db"
     },
-<<<<<<< HEAD
-    "Hive": {
-      "commandName": "Project",
-      "commandLineArgs": "--config hive.cfg"
-    },
-=======
->>>>>>> 0b1d4147
     "Ropsten Archive": {
       "commandName": "Project",
       "commandLineArgs": "--config configs\\ropsten_archive.cfg --baseDbPath C:\\nethermind_db",
