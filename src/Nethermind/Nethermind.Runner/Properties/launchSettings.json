{
  "profiles": {
    "Ropsten": {
      "commandName": "Project",
      "commandLineArgs": "--config configs\\ropsten.cfg --baseDbPath C:\\nethermind_db",
      "environmentVariables": {
        " ASPNETCORE_ENVIRONMENT": "Development"
      }
    },
    "Mainnet": {
      "commandName": "Project",
      "commandLineArgs": "--config configs\\mainnet.cfg --Sync.FastSync true",
      "environmentVariables": {
        " ASPNETCORE_ENVIRONMENT": "Development"
      }
    },
    "Rinkeby": {
      "commandName": "Project",
      "commandLineArgs": "--config rinkeby --baseDbPath D:\\rinkeby_fast --SyncConfig.FastSync true",
      "environmentVariables": {
        " ASPNETCORE_ENVIRONMENT": "Development"
      }
    },
    "Goerli": {
      "commandName": "Project",
      "commandLineArgs": "--config configs\\goerli.cfg --baseDbPath C:\\goerli_mem_fast --JsonRpc.Enabled true"
    },
    "Sokol": {
      "commandName": "Project",
      "commandLineArgs": "--JsonRpc.Enabled true --config configs\\sokol.cfg --baseDbPath C:\\nethermind_db"
    },
    "Poacore": {
      "commandName": "Project",
      "commandLineArgs": "--JsonRpc.Enabled true --config configs\\poacore.cfg --baseDbPath C:\\nethermind_db"
    },
    "xDai": {
      "commandName": "Project",
      "commandLineArgs": "--JsonRpc.Enabled true --config configs\\xDai.cfg --baseDbPath C:\\nethermind_db"
    },
    "AuRaTestMiner": {
      "commandName": "Project",
      "commandLineArgs": "--JsonRpc.Enabled true --config configs\\AuRaTest.cfg --baseDbPath C:\\nethermind_db\\nethermind_db\\AuRaTest\\Miner --KeyStore.TestNodeKey 0xcff9b5a51f50cfddbbd227a273c769164dfe6b6185b56f63e4eb2c545bf5ca38 --Init.IsMining true --Init.LogFileName C:\\temp\\AuraMiner.log.txt"
    },
    "AuRaTestMiner2": {
      "commandName": "Project",
      "commandLineArgs": "--JsonRpc.Enabled true --config configs\\AuRaTest.cfg --baseDbPath C:\\nethermind_db\\nethermind_db\\AuRaTest\\Miner2 --KeyStore.TestNodeKey 0xcb807c162517bfb179adfeee0d440b81e0bba770e377be4f887e0a4e6c27575d --Init.IsMining true --Network.DiscoveryPort 30305 --Network.P2PPort 30305 --JsonRpc.Port 8548 --Init.LogFileName C:\\temp\\AuraMiner2.log.txt"
    },
    "AuRaTestDownloader": {
      "commandName": "Project",
      "commandLineArgs": "--JsonRpc.Enabled true --config configs\\AuRaTest.cfg --baseDbPath C:\\nethermind_db\\nethermind_db\\AuRaTest\\Downloader --KeyStore.TestNodeKey 0x57e4b69f7ba48336b5669d17f5141b24ebcbf998fe2bc86bed2c673487d4b4ac --Init.IsMining false --Network.DiscoveryPort 30304 --Network.P2PPort 30304 --JsonRpc.Port 8547 --Init.LogFileName C:\\temp\\AuraDownloader.log.txt --Sync.FastSync true"
    },
    "Volta": {
      "commandName": "Project",
      "commandLineArgs": "--JsonRpc.Enabled true --config configs\\volta.cfg --baseDbPath C:\\nethermind_db"
    },
    "Spaceneth": {
      "commandName": "Project",
      "commandLineArgs": "--config configs\\spaceneth.cfg --baseDbPath C:\\nethermind_db",
      "environmentVariables": {
        " ASPNETCORE_ENVIRONMENT": "Development"
      }
    },
    "EnergyWeb": {
      "commandName": "Project",
      "commandLineArgs": "--config configs\\energyWeb.cfg",
      "environmentVariables": {
        " ASPNETCORE_ENVIRONMENT": "Development"
      }
    },
    "Kovan": {
      "commandName": "Project",
      "commandLineArgs": "--config configs\\kovan.cfg"
    },
<<<<<<< HEAD
    "xdai1559": {
      "commandName": "Project",
      "commandLineArgs": "--config configs\\xdai1559.cfg --Init.DiagnosticMode MemDb"
=======
    "Catalyst": {
      "commandName": "Project",
      "commandLineArgs": "--config configs\\catalyst.cfg --Merge.BlockAuthorAccount 0x1000000000000000000000000000000000000000"
>>>>>>> 4ba713ae
    }
  }
}<|MERGE_RESOLUTION|>--- conflicted
+++ resolved
@@ -71,15 +71,13 @@
       "commandName": "Project",
       "commandLineArgs": "--config configs\\kovan.cfg"
     },
-<<<<<<< HEAD
+    "Catalyst": {
+      "commandName": "Project",
+      "commandLineArgs": "--config configs\\catalyst.cfg --Merge.BlockAuthorAccount 0x1000000000000000000000000000000000000000"
+    },
     "xdai1559": {
       "commandName": "Project",
       "commandLineArgs": "--config configs\\xdai1559.cfg --Init.DiagnosticMode MemDb"
-=======
-    "Catalyst": {
-      "commandName": "Project",
-      "commandLineArgs": "--config configs\\catalyst.cfg --Merge.BlockAuthorAccount 0x1000000000000000000000000000000000000000"
->>>>>>> 4ba713ae
     }
   }
 }