--- conflicted
+++ resolved
@@ -154,11 +154,6 @@
       "commandName": "Project",
       "commandLineArgs": "--config configs\\sepolia.cfg --Init.DiagnosticMode MemDb"
     },
-<<<<<<< HEAD
-    "Play Dev": {
-      "commandName": "Project",
-      "commandLineArgs": "--config configs\\play_testnet.cfg --baseDbPath C:\\nethermind_db",
-=======
     "Sepolia Archive": {
       "commandName": "Project",
       "commandLineArgs": "--config configs\\sepolia_archive.cfg --Init.DiagnosticMode MemDb"
@@ -206,10 +201,13 @@
     "Ropsten Archive": {
       "commandName": "Project",
       "commandLineArgs": "--config configs\\ropsten_archive.cfg --baseDbPath C:\\nethermind_db",
->>>>>>> 3578975a
-      "environmentVariables": {
-        " ASPNETCORE_ENVIRONMENT": "Development"
-      }
+      "environmentVariables": {
+        " ASPNETCORE_ENVIRONMENT": "Development"
+      }
+    },
+    "Play Dev": {
+      "commandName": "Project",
+      "commandLineArgs": "--config configs\\play_testnet.cfg --baseDbPath C:\\nethermind_db"
     }
   }
 }