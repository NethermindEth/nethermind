--- conflicted
+++ resolved
@@ -63,18 +63,7 @@
         "ASPNETCORE_ENVIRONMENT": "Development"
       }
     },
-<<<<<<< HEAD
-    "Mainnet (Paprika)": {
-      "commandName": "Project",
-      "commandLineArgs": "-c mainnet -dd E:\\nethermind --Sync.NonValidatorNode true --Sync.DownloadBodiesInFastSync false --Sync.DownloadReceiptsInFastSync false --Sync.FastSync false --Sync.SnapSync false --Sync.SnapServingEnabled false --Metrics.EnableDbSizeMetrics false --JsonRpc.JwtSecretFile C:\\Users\\Szymon\\ethereum\\consensus\\prysm\\jwt.hex --Blocks.PreWarmStateOnBlockProcessing false --Paprika.Prefetch false",
-      "environmentVariables": {
-        "ASPNETCORE_ENVIRONMENT": "Development"
-      }
-    },
-    "Mainnet (archive)": {
-=======
     "Mainnet": {
->>>>>>> 3f19aeef
       "commandName": "Project",
       "commandLineArgs": "-c mainnet --data-dir .data",
       "environmentVariables": {
