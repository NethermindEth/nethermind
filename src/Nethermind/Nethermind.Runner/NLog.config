--- conflicted
+++ resolved
@@ -86,16 +86,6 @@
     <!-- <logger name="Synchronization.Peers.SyncPeersReport" minlevel="Error" writeTo="auto-colored-console-async"/> -->
     <!-- <logger name="Synchronization.Peers.SyncPeersReport" final="true"/> -->
 
-<<<<<<< HEAD
-   <!--  <logger name="Blockchain.BlockTree" minlevel="Trace" writeTo="file-async"/> -->
-   <!--  <logger name="Blockchain.BlockTree" minlevel="Trace" writeTo="auto-colored-console-async"/> -->
-   <!--  <logger name="Blockchain.BlockTree" final="true"/> -->
-   <!--   -->
-   <!--  <logger name="Synchronization.Blocks.BlockDownloader" minlevel="Trace" writeTo="file-async"/> -->
-   <!--  <logger name="Synchronization.Blocks.BlockDownloader" minlevel="Trace" writeTo="auto-colored-console-async"/> -->
-   <!--  <logger name="Synchronization.Blocks.BlockDownloader" final="true"/> -->
-
-=======
     <!-- <logger name="Blockchain.BlockTree" minlevel="Trace" writeTo="file-async"/> -->
     <!-- <logger name="Blockchain.BlockTree" minlevel="Trace" writeTo="auto-colored-console-async"/> -->
     <!-- <logger name="Blockchain.BlockTree" final="true"/> -->
@@ -104,7 +94,6 @@
     <!-- <logger name="Synchronization.Blocks.BlockDownloader" minlevel="Trace" writeTo="auto-colored-console-async"/> -->
     <!-- <logger name="Synchronization.Blocks.BlockDownloader" final="true"/> -->
    
->>>>>>> fcd3497b
 	  <!-- <logger name="Consensus.Processing.BlockchainProcessor" minlevel="Trace" writeTo="file-async"/> -->
    <!--  <logger name="Consensus.Processing.BlockchainProcessor" minlevel="Trace" writeTo="auto-colored-console-async"/> -->
    <!--  <logger name="Consensus.Processing.BlockchainProcessor" final="true"/> -->
