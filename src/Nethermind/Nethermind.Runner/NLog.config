﻿<?xml version="1.0" encoding="utf-8"?>

<nlog xmlns="http://www.nlog-project.org/schemas/NLog.xsd"
      xmlns:xsi="http://www.w3.org/2001/XMLSchema-instance"
      xsi:schemaLocation="http://www.nlog-project.org/schemas/NLog.xsd"
      autoReload="true" throwExceptions="false">

  <extensions>
    <add assembly="NLog.Targets.Seq" />
  </extensions>

  <targets async="true">
    <!-- beware - Nethermind code finds this target (file-async) to raplce the file name with a directory-prefixed one -->
    <target name="file-async" xsi:type="File"
            keepFileOpen="true"
            concurrentWrites="false"
            fileName="log.txt"
            archiveAboveSize="32000000"
            maxArchiveFiles="10"
            layout="${longdate}|${level:uppercase=true}|${threadid}|${message} ${exception:format=toString}" />
    <!--layout="${longdate}|${level:uppercase=true}|${threadid}|${logger}|${message} ${exception:format=toString}" />-->

    <target xsi:type="ColoredConsole"
            autoFlush="true"
            name="auto-colored-console-async"
            useDefaultRowHighlightingRules="false"
            layout="${longdate}|${message} ${exception:format=toString}">
      <!-- layout="${longdate}|${threadid}|${message} ${exception:format=toString}"> -->
      <highlight-row backgroundColor="NoChange" condition="level == LogLevel.Fatal" foregroundColor="Red" />
      <highlight-row backgroundColor="NoChange" condition="level == LogLevel.Error" foregroundColor="Red" />
      <highlight-row backgroundColor="NoChange" condition="level == LogLevel.Warn" foregroundColor="Yellow" />
      <highlight-row backgroundColor="NoChange" condition="level == LogLevel.Info" foregroundColor="Cyan" />
      <highlight-row backgroundColor="NoChange" condition="level == LogLevel.Debug" foregroundColor="Gray" />
      <highlight-row backgroundColor="NoChange" condition="level == LogLevel.Trace" foregroundColor="Magenta" />
    </target>
    <target xsi:type="BufferingWrapper" name="seq" bufferSize="1000" flushTimeout="2000">
      <target xsi:type="Seq" serverUrl="http://localhost:5341" apiKey="">
        <property name="ThreadId" value="${threadid}" as="number" />
        <property name="MachineName" value="${machinename}" />
        <property name="Logger" value="${logger}" />
        <property name="Exception" value="${exception}" />
        <property name="Enode" value="${gdc:item=enode}" />
        <property name="Chain" value="${gdc:item=chain}" />
        <property name="ChainID" value="${gdc:item=chainId}" />
        <property name="Engine" value="${gdc:item=engine}" />
        <property name="NodeName" value="${gdc:item=nodeName}" />
        <property name="Version" value="${gdc:item=version}" />
      </target>
    </target>
  </targets>

  <rules>
    <logger name="JsonWebAPI.Microsoft.Extensions.Diagnostics.HealthChecks.DefaultHealthCheckService" maxLevel="Error" final="true" />
    <!-- JsonWebAPI is an internal Kestrel logger for Json, not related to Ethereum JSON RPC -->
    <logger name="JsonWebAPI*" minlevel="Error" writeTo="file-async" />
    <logger name="JsonWebAPI*" minlevel="Error" writeTo="auto-colored-console-async" final="true" />
    <logger name="JsonWebAPI*" final="true" />
	
	<!-- <logger name="Merge.Plugin.PoSSwitcher" minlevel="Trace" writeTo="file-async"/> -->
 <!--    <logger name="Merge.Plugin.PoSSwitcher" minlevel="Trace" writeTo="auto-colored-console-async"/> -->
 <!--    <logger name="Merge.Plugin.PoSSwitcher" final="true"/> -->

<<<<<<< HEAD
 <!--    <logger name="Merge.Plugin.Synchronization.*" minlevel="Trace" writeTo="file-async"/> -->
 <!--    <logger name="Merge.Plugin.Synchronization.*" minlevel="Trace" writeTo="auto-colored-console-async"/> -->
 <!--    <logger name="Merge.Plugin.Synchronization.*" final="true"/> -->
=======
    <!-- <logger name="Merge.Plugin.Synchronization.*" minlevel="Trace" writeTo="file-async"/> -->
    <!-- <logger name="Merge.Plugin.Synchronization.*" minlevel="Trace" writeTo="auto-colored-console-async"/> -->
    <!-- <logger name="Merge.Plugin.Synchronization.*" final="true"/> -->
>>>>>>> 0b1d4147

    <!-- <logger name="Synchronization.*" minlevel="Trace" writeTo="file-async"/> -->
    <!-- <logger name="Synchronization.*" minlevel="Trace" writeTo="auto-colored-console-async"/> -->
    <!-- <logger name="Synchronization.*" final="true"/> -->

    <!-- <logger name="Network.*" minlevel="Trace" writeTo="file-async"/> -->
    <!-- <logger name="Network.*" minlevel="Trace" writeTo="auto-colored-console-async"/> -->
    <!-- <logger name="Network.*" final="true"/> -->

<<<<<<< HEAD
    <logger name="Consensus.Validators.BlockValidator" minlevel="Debug" writeTo="file-async"/>
    <logger name="Consensus.Validators.BlockValidator" minlevel="Debug" writeTo="auto-colored-console-async"/>
    <logger name="Consensus.Validators.BlockValidator" final="true"/>

    <logger name="Consensus.Validators.HeaderValidator" minlevel="Debug" writeTo="file-async"/>
    <logger name="Consensus.Validators.HeaderValidator" minlevel="Debug" writeTo="auto-colored-console-async"/>
    <logger name="Consensus.Validators.HeaderValidator" final="true"/>
=======
    <!-- <logger name="Consensus.Validators.BlockValidator" minlevel="Debug" writeTo="file-async"/> -->
    <!-- <logger name="Consensus.Validators.BlockValidator" minlevel="Debug" writeTo="auto-colored-console-async"/> -->
    <!-- <logger name="Consensus.Validators.BlockValidator" final="true"/> -->
    <!-- -->
    <!-- <logger name="Consensus.Validators.HeaderValidator" minlevel="Debug" writeTo="file-async"/> -->
    <!-- <logger name="Consensus.Validators.HeaderValidator" minlevel="Debug" writeTo="auto-colored-console-async"/> -->
    <!-- <logger name="Consensus.Validators.HeaderValidator" final="true"/> -->
>>>>>>> 0b1d4147


    <!-- big chance that you do not like the peers report - you can disable it here -->
    <!-- <logger name="Synchronization.Peers.SyncPeersReport" minlevel="Error" writeTo="file-async"/> -->
    <!-- <logger name="Synchronization.Peers.SyncPeersReport" minlevel="Error" writeTo="auto-colored-console-async"/> -->
    <!-- <logger name="Synchronization.Peers.SyncPeersReport" final="true"/> -->

<<<<<<< HEAD
   <!--  <logger name="Blockchain.BlockTree" minlevel="Trace" writeTo="file-async"/> -->
   <!--  <logger name="Blockchain.BlockTree" minlevel="Trace" writeTo="auto-colored-console-async"/> -->
   <!--  <logger name="Blockchain.BlockTree" final="true"/> -->
   <!--   -->
	  <!-- <logger name="Consensus.Processing.BlockchainProcessor" minlevel="Trace" writeTo="file-async"/> -->
   <!--  <logger name="Consensus.Processing.BlockchainProcessor" minlevel="Trace" writeTo="auto-colored-console-async"/> -->
   <!--  <logger name="Consensus.Processing.BlockchainProcessor" final="true"/> -->
=======
    <!-- <logger name="Blockchain.BlockTree" minlevel="Trace" writeTo="file-async"/> -->
    <!-- <logger name="Blockchain.BlockTree" minlevel="Trace" writeTo="auto-colored-console-async"/> -->
    <!-- <logger name="Blockchain.BlockTree" final="true"/> -->
   
	  <!-- <logger name="Consensus.Processing.BlockchainProcessor" minlevel="Trace" writeTo="file-async"/> -->
    <!-- <logger name="Consensus.Processing.BlockchainProcessor" minlevel="Trace" writeTo="auto-colored-console-async"/> -->
    <!-- <logger name="Consensus.Processing.BlockchainProcessor" final="true"/> -->
>>>>>>> 0b1d4147

    <!-- if sync get stuck this is the best thing to enable the Trace on -->
    <!-- <logger name="Synchronization.ParallelSync.MultiSyncModeSelector" minlevel="Trace" writeTo="file-async"/> -->
    <!-- <logger name="Synchronization.ParallelSync.MultiSyncModeSelector" minlevel="Trace" writeTo="auto-colored-console-async"/> -->
    <!-- <logger name="Synchronization.ParallelSync.MultiSyncModeSelector" final="true"/> -->
	
	<!-- if sync get stuck this is the best thing to enable the Trace on -->
    <!-- <logger name="Synchronization.SyncServer" minlevel="Trace" writeTo="file-async"/> -->
    <!-- <logger name="Synchronization.SyncServer" minlevel="Trace" writeTo="auto-colored-console-async"/> -->
    <!-- <logger name="Synchronization.SyncServer" final="true"/> -->

    <!-- <logger name="Network.*" minlevel="Trace" writeTo="file-async"/> -->
    <!-- <logger name="Network.*" minlevel="Trace" writeTo="auto-colored-console-async"/> -->
    <!-- <logger name="Network.*" final="true"/> -->

    <!-- for a detailed pruning analysis -->
    <!-- <logger name="Trie.*" minlevel="Trace" writeTo="file-async"/> -->
    <!-- <logger name="Trie.*" minlevel="Trace" writeTo="auto-colored-console-async"/> -->
    <!-- <logger name="Trie.*" final="true"/> -->

    <logger name="*" minlevel="Off" writeTo="seq" />
    <logger name="*" minlevel="Info" writeTo="file-async" />
    <logger name="*" minlevel="Info" writeTo="auto-colored-console-async" />
  </rules>
</nlog><|MERGE_RESOLUTION|>--- conflicted
+++ resolved
@@ -60,15 +60,9 @@
  <!--    <logger name="Merge.Plugin.PoSSwitcher" minlevel="Trace" writeTo="auto-colored-console-async"/> -->
  <!--    <logger name="Merge.Plugin.PoSSwitcher" final="true"/> -->
 
-<<<<<<< HEAD
- <!--    <logger name="Merge.Plugin.Synchronization.*" minlevel="Trace" writeTo="file-async"/> -->
- <!--    <logger name="Merge.Plugin.Synchronization.*" minlevel="Trace" writeTo="auto-colored-console-async"/> -->
- <!--    <logger name="Merge.Plugin.Synchronization.*" final="true"/> -->
-=======
     <!-- <logger name="Merge.Plugin.Synchronization.*" minlevel="Trace" writeTo="file-async"/> -->
     <!-- <logger name="Merge.Plugin.Synchronization.*" minlevel="Trace" writeTo="auto-colored-console-async"/> -->
     <!-- <logger name="Merge.Plugin.Synchronization.*" final="true"/> -->
->>>>>>> 0b1d4147
 
     <!-- <logger name="Synchronization.*" minlevel="Trace" writeTo="file-async"/> -->
     <!-- <logger name="Synchronization.*" minlevel="Trace" writeTo="auto-colored-console-async"/> -->
@@ -78,15 +72,6 @@
     <!-- <logger name="Network.*" minlevel="Trace" writeTo="auto-colored-console-async"/> -->
     <!-- <logger name="Network.*" final="true"/> -->
 
-<<<<<<< HEAD
-    <logger name="Consensus.Validators.BlockValidator" minlevel="Debug" writeTo="file-async"/>
-    <logger name="Consensus.Validators.BlockValidator" minlevel="Debug" writeTo="auto-colored-console-async"/>
-    <logger name="Consensus.Validators.BlockValidator" final="true"/>
-
-    <logger name="Consensus.Validators.HeaderValidator" minlevel="Debug" writeTo="file-async"/>
-    <logger name="Consensus.Validators.HeaderValidator" minlevel="Debug" writeTo="auto-colored-console-async"/>
-    <logger name="Consensus.Validators.HeaderValidator" final="true"/>
-=======
     <!-- <logger name="Consensus.Validators.BlockValidator" minlevel="Debug" writeTo="file-async"/> -->
     <!-- <logger name="Consensus.Validators.BlockValidator" minlevel="Debug" writeTo="auto-colored-console-async"/> -->
     <!-- <logger name="Consensus.Validators.BlockValidator" final="true"/> -->
@@ -94,7 +79,6 @@
     <!-- <logger name="Consensus.Validators.HeaderValidator" minlevel="Debug" writeTo="file-async"/> -->
     <!-- <logger name="Consensus.Validators.HeaderValidator" minlevel="Debug" writeTo="auto-colored-console-async"/> -->
     <!-- <logger name="Consensus.Validators.HeaderValidator" final="true"/> -->
->>>>>>> 0b1d4147
 
 
     <!-- big chance that you do not like the peers report - you can disable it here -->
@@ -102,15 +86,6 @@
     <!-- <logger name="Synchronization.Peers.SyncPeersReport" minlevel="Error" writeTo="auto-colored-console-async"/> -->
     <!-- <logger name="Synchronization.Peers.SyncPeersReport" final="true"/> -->
 
-<<<<<<< HEAD
-   <!--  <logger name="Blockchain.BlockTree" minlevel="Trace" writeTo="file-async"/> -->
-   <!--  <logger name="Blockchain.BlockTree" minlevel="Trace" writeTo="auto-colored-console-async"/> -->
-   <!--  <logger name="Blockchain.BlockTree" final="true"/> -->
-   <!--   -->
-	  <!-- <logger name="Consensus.Processing.BlockchainProcessor" minlevel="Trace" writeTo="file-async"/> -->
-   <!--  <logger name="Consensus.Processing.BlockchainProcessor" minlevel="Trace" writeTo="auto-colored-console-async"/> -->
-   <!--  <logger name="Consensus.Processing.BlockchainProcessor" final="true"/> -->
-=======
     <!-- <logger name="Blockchain.BlockTree" minlevel="Trace" writeTo="file-async"/> -->
     <!-- <logger name="Blockchain.BlockTree" minlevel="Trace" writeTo="auto-colored-console-async"/> -->
     <!-- <logger name="Blockchain.BlockTree" final="true"/> -->
@@ -118,7 +93,6 @@
 	  <!-- <logger name="Consensus.Processing.BlockchainProcessor" minlevel="Trace" writeTo="file-async"/> -->
     <!-- <logger name="Consensus.Processing.BlockchainProcessor" minlevel="Trace" writeTo="auto-colored-console-async"/> -->
     <!-- <logger name="Consensus.Processing.BlockchainProcessor" final="true"/> -->
->>>>>>> 0b1d4147
 
     <!-- if sync get stuck this is the best thing to enable the Trace on -->
     <!-- <logger name="Synchronization.ParallelSync.MultiSyncModeSelector" minlevel="Trace" writeTo="file-async"/> -->
