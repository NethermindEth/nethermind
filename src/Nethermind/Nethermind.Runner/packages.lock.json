{
  "version": 2,
  "dependencies": {
    "net9.0": {
      "AspNetCore.HealthChecks.UI.Client": {
        "type": "Direct",
        "requested": "[9.0.0, )",
        "resolved": "9.0.0",
        "contentHash": "1Ub3Wvvbz7CMuFNWgLEc9qqQibiMoovDML/WHrwr5J83RPgtI20giCR92s/ipLgu7IIuqw+W/y7WpIeHqAICxg==",
        "dependencies": {
          "AspNetCore.HealthChecks.UI.Core": "9.0.0"
        }
      },
      "Microsoft.Build.Tasks.Git": {
        "type": "Direct",
        "requested": "[8.0.0, )",
        "resolved": "8.0.0",
        "contentHash": "bZKfSIKJRXLTuSzLudMFte/8CempWjVamNUR5eHJizsy+iuOuO/k2gnh7W0dHJmYY0tBf+gUErfluCv5mySAOQ=="
      },
      "Microsoft.VisualStudio.Azure.Containers.Tools.Targets": {
        "type": "Direct",
        "requested": "[1.22.1, )",
        "resolved": "1.22.1",
        "contentHash": "EfYANhAWqmWKoLwN6bxoiPZSOfJSO9lzX+UrU6GVhLhPub1Hd+5f0zL0/tggIA6mRz6Ebw2xCNcIsM4k+7NPng=="
      },
      "NLog.Targets.Seq": {
        "type": "Direct",
        "requested": "[4.0.2, )",
        "resolved": "4.0.2",
        "contentHash": "6p4QWHiRvkObfZok3wrNRPlgJ3Kp1r+Pv3BadK++Zdj+o+/LD86Gq0No1PMNEEhJUnvpSJK8BaE2uDa2k8DhbQ==",
        "dependencies": {
          "NLog": "5.2.5"
        }
      },
      "Pyroscope": {
        "type": "Direct",
        "requested": "[0.13.0, )",
        "resolved": "0.13.0",
        "contentHash": "rdthieTs1xwkAl3z9eePA3kpQM+xRCqhiqupyXt15emyU5wVp+X5ur29W//fDmaJx4Rm2OH9xcLgJqacdtOMKg=="
      },
      "System.CommandLine": {
        "type": "Direct",
        "requested": "[2.0.0-rc.2.25502.107, )",
        "resolved": "2.0.0-rc.2.25502.107",
        "contentHash": "l2myq5KMDP78bweagWfubIvINvqW22qHTXGxBNH2mMbBBod6v0LNU4/cc8iU3IrFjeCtRtKgW8mw7vy2q482Fw=="
      },
      "AspNetCore.HealthChecks.UI.Core": {
        "type": "Transitive",
        "resolved": "9.0.0",
        "contentHash": "TVriy4hgYnhfqz6NAzv8qe62Q8wf82iKUL6WV9selqeFZTq1ILi39Sic6sFQegRysvAVcnxKP/vY8z9Fk8x6XQ==",
        "dependencies": {
          "Microsoft.Extensions.Diagnostics.HealthChecks": "8.0.11"
        }
      },
      "AspNetCore.HealthChecks.UI.Data": {
        "type": "Transitive",
        "resolved": "9.0.0",
        "contentHash": "bZkXUdiqXOkmhe3XHF+OIgPQKR8OXS8/+iDWegmxSXtbaIYwsT5+B0URT+P4OPvhj5tR2goMMZe5KwJBVHr+1g==",
        "dependencies": {
          "AspNetCore.HealthChecks.UI.Core": "9.0.0",
          "Microsoft.EntityFrameworkCore": "8.0.0"
        }
      },
      "BinaryEncoding": {
        "type": "Transitive",
        "resolved": "1.4.0",
        "contentHash": "1cnkP90c+zNcRyabjKSA3VYJvpYfkGEpXeekfF8KdTFo3VyUUFOioAsANbG8nsMyedGcmUOqHWd1d3fOXke4VA==",
        "dependencies": {
          "NETStandard.Library": "1.6.1",
          "System.Buffers": "4.4.0"
        }
      },
      "Common.Logging": {
        "type": "Transitive",
        "resolved": "3.4.1",
        "contentHash": "5eZ/vgEOqzLg4PypZqnJ+wMhhgHyckicbZY4iDxqQ4FtOz0CpdYZ0xQ78aszMzeAJZiLLb5VdR9tPfunVQLz6g==",
        "dependencies": {
          "Common.Logging.Core": "3.4.1",
          "Microsoft.CSharp": "4.0.1",
          "System.Collections": "4.0.11",
          "System.Diagnostics.Debug": "4.0.11",
          "System.Globalization": "4.0.11",
          "System.Reflection.TypeExtensions": "4.1.0",
          "System.Runtime.Extensions": "4.1.0",
          "System.Threading": "4.0.11"
        }
      },
      "Common.Logging.Core": {
        "type": "Transitive",
        "resolved": "3.4.1",
        "contentHash": "wLHldZHvxsSD6Ahonfj00/SkfHfKqO+YT6jsUwVm8Rch1REL9IArHAcSLXxYxYfu5/4ydGtmXvOtaH3AkVPu0A==",
        "dependencies": {
          "Microsoft.CSharp": "4.0.1"
        }
      },
      "FastEnum.Core": {
        "type": "Transitive",
        "resolved": "2.0.5",
        "contentHash": "Gd1sGE6u37tVv+UtrmryZYbdmqSd+AMF2eXylCYAcVD6uJNEQlnH3QTj88D8uawZugIyQIqwOK5tCMEZhqZXig=="
      },
      "FastEnum.Generators": {
        "type": "Transitive",
        "resolved": "2.0.5",
        "contentHash": "8xgIOhUyYknVX35gv8sgAN1CNRLIR+vmOvM6PqGZH3CNZwbl0Pr06s54n2M2HWozc18rVHKnFfivSyREJOIKJg=="
      },
      "Fractions": {
        "type": "Transitive",
        "resolved": "7.3.0",
        "contentHash": "2bETFWLBc8b7Ut2SVi+bxhGVwiSpknHYGBh2PADyGWONLkTxT7bKyDRhF8ao+XUv90tq8Fl7GTPxSI5bacIRJw=="
      },
      "FSharp.Core": {
        "type": "Transitive",
        "resolved": "6.0.2",
        "contentHash": "8GZqv6buY71KQlWT+cl2eMi+aNX9xQ61RgI3Pzv9zPxPOX6tWCLRrBj0MYQ3h871r2RhiHUl7f0AXUD/POr8eA=="
      },
      "Grpc.Core": {
        "type": "Transitive",
        "resolved": "2.46.6",
        "contentHash": "ZoRg3KmOJ2urTF4+u3H0b1Yv10xzz2Y/flFWS2tnRmj8dbKLeiJaSRqu4LOBD3ova90evqLkVZ85kUkC4JT4lw==",
        "dependencies": {
          "Grpc.Core.Api": "2.46.6",
          "System.Memory": "4.5.3"
        }
      },
      "Grpc.Core.Api": {
        "type": "Transitive",
        "resolved": "2.46.6",
        "contentHash": "Z7HJGqJYyKb53qfp1jf0wRDYs3sxOnkAFxXAW6q52LLmX/zxzjtFLI9eaWO5UC0weiWjn4iT1FzR+tj9qYZAMg==",
        "dependencies": {
          "System.Memory": "4.5.3"
        }
      },
      "Humanizer.Core": {
        "type": "Transitive",
        "resolved": "2.14.1",
        "contentHash": "lQKvtaTDOXnoVJ20ibTuSIOf2i0uO0MPbDhd1jm238I+U/2ZnRENj0cktKZhtchBMtCUSRQ5v4xBCUbKNmyVMw=="
      },
      "IdentityModel": {
        "type": "Transitive",
        "resolved": "5.2.0",
        "contentHash": "nuhkbaDH9l5QzNJp2MtP3qio57MPtiRneUN8Ocr7od0JvSYaIe3gBj/vxllr11S/Qvu1AG4GZXoyv5469ewYDA=="
      },
      "IdentityModel.OidcClient": {
        "type": "Transitive",
        "resolved": "5.2.1",
        "contentHash": "OuPhDNAw/EoJVEmYO6/ChZUBcug4OGoGKTKLUyBCsGhlKegxJk25LYQ0EL7GCBMgkEL+BYNJukNZyaJ+JNaWog==",
        "dependencies": {
          "IdentityModel": "5.2.0",
          "Microsoft.Extensions.Logging": "6.0.0"
        }
      },
      "IPNetwork2": {
        "type": "Transitive",
        "resolved": "2.1.2",
        "contentHash": "DZF2SbtyqukkLSzyu0KqcXUBdhDXQ/K3QWM27vlvdPo3W+iI81pgUCNTwyynNyVc5Q9AIn0znFVVhHGbhiofUg==",
        "dependencies": {
          "NETStandard.Library": "1.6.1"
        }
      },
      "Keccak256": {
        "type": "Transitive",
        "resolved": "1.0.0",
        "contentHash": "duyRtj4I3+yZZZC7Ma5S/cxzWn5CLPRcXeXtmBcLS3TpjwLm74afQEGzfYEWma8H/dbpUiHl2ozYszKuQ8QpEg=="
      },
      "KubernetesClient": {
        "type": "Transitive",
        "resolved": "15.0.1",
        "contentHash": "IOsMJaBpiHELr7ZeiJQypdtLDbc/HqxbEh9UMaDvLpBvGIzS+KhjA0LJVEbGgvubmhWHxLPfgHAL0le1zr2RwA==",
        "dependencies": {
          "Fractions": "7.3.0",
          "IdentityModel.OidcClient": "5.2.1",
          "System.IdentityModel.Tokens.Jwt": "7.1.2",
          "YamlDotNet": "16.0.0"
        }
      },
      "libsodium": {
        "type": "Transitive",
        "resolved": "1.0.20",
        "contentHash": "fMO6HpAbvLagobzBH6eU36riWF01lCAweX34D5eugqjuXA+WS5MnV1ngE+2Sw3LvGvxZlmyLp9416t57dMZ5og=="
      },
      "Makaretu.Dns": {
        "type": "Transitive",
        "resolved": "2.0.1",
        "contentHash": "qe/5w5Q/i2Xz2ZnCq3E49kLAtVFRuuBn40C1mQPWbLDwlHM0KVDzCkFqwxDedv7JgQis66Z9AZKyo1zCTRrdYA==",
        "dependencies": {
          "SimpleBase": "1.3.1"
        }
      },
      "Makaretu.Dns.Multicast": {
        "type": "Transitive",
        "resolved": "0.27.0",
        "contentHash": "MTMq3vca9yw8sMW0knox/lZcAkDghmH6FVLTRInJZWbuYE99QI/9k9EujsXusWQ8oDySXb/gX92bfZipKehQgw==",
        "dependencies": {
          "Common.Logging": "3.4.1",
          "IPNetwork2": "2.1.2",
          "Makaretu.Dns": "2.0.1",
          "Tmds.LibC": "0.2.0"
        }
      },
      "MathNet.Numerics": {
        "type": "Transitive",
        "resolved": "5.0.0",
        "contentHash": "pg1W2VwaEQMAiTpGK840hZgzavnqjlCMTVSbtVCXVyT+7AX4mc1o89SPv4TBlAjhgCOo9c1Y+jZ5m3ti2YgGgA=="
      },
      "Microsoft.AspNetCore.Cryptography.Internal": {
        "type": "Transitive",
        "resolved": "9.0.10",
        "contentHash": "Z/q6pA2ss/k2SlAUWocZoHvswrXzORcpcbhNyAz4uKUFnOW3Z2fR+ks5a6W1cxLXG4/qDuvqlBLzFrPjC8CJVQ=="
      },
      "Microsoft.AspNetCore.DataProtection.Abstractions": {
        "type": "Transitive",
        "resolved": "9.0.10",
        "contentHash": "Ub80BRAU968oxE9DO5t5OGNxGYUW0UQYBp0BbYFV9XzNnZVVlraVaUssu0AUtbneOGqHjjLJ8rDUIJHpWGCSVA=="
      },
      "Microsoft.Bcl.AsyncInterfaces": {
        "type": "Transitive",
        "resolved": "6.0.0",
        "contentHash": "UcSjPsst+DfAdJGVDsu346FX0ci0ah+lw3WRtn18NUwEqRt70HaOQ7lI72vy3+1LxtqI3T5GWwV39rQSrCzAeg=="
      },
      "Microsoft.ClearScript.Core": {
        "type": "Transitive",
        "resolved": "7.5.0",
        "contentHash": "7BfzQZA7LdgpfJGSy/GBzKuURb32UpJGQObH5WAavkUxS/u9h/KaEl8N4812F6f4UWVrtwI5XdRgLMu6ukt38A==",
        "dependencies": {
          "Microsoft.Win32.Registry": "5.0.0"
        }
      },
      "Microsoft.ClearScript.V8.ICUData": {
        "type": "Transitive",
        "resolved": "7.5.0",
        "contentHash": "brX7rIjvZPt/ZDSZOPf36ULxhlsFcEgg2WLeOXCFkexTH7MWgUGy//6vMry/QvTLhSgDrs5z+8SbEU1krnuxRg==",
        "dependencies": {
          "System.Text.RegularExpressions": "4.3.1"
        }
      },
      "Microsoft.CodeAnalysis.Common": {
        "type": "Transitive",
        "resolved": "4.5.0",
        "contentHash": "lwAbIZNdnY0SUNoDmZHkVUwLO8UyNnyyh1t/4XsbFxi4Ounb3xszIYZaWhyj5ZjyfcwqwmtMbE7fUTVCqQEIdQ==",
        "dependencies": {
          "Microsoft.CodeAnalysis.Analyzers": "3.3.3",
          "System.Collections.Immutable": "6.0.0",
          "System.Reflection.Metadata": "6.0.1",
          "System.Runtime.CompilerServices.Unsafe": "6.0.0",
          "System.Text.Encoding.CodePages": "6.0.0"
        }
      },
      "Microsoft.CodeAnalysis.CSharp.Workspaces": {
        "type": "Transitive",
        "resolved": "4.5.0",
        "contentHash": "h74wTpmGOp4yS4hj+EvNzEiPgg/KVs2wmSfTZ81upJZOtPkJsVkgfsgtxxqmAeapjT/vLKfmYV0bS8n5MNVP+g==",
        "dependencies": {
          "Humanizer.Core": "2.14.1",
          "Microsoft.CodeAnalysis.CSharp": "[4.5.0]",
          "Microsoft.CodeAnalysis.Common": "[4.5.0]",
          "Microsoft.CodeAnalysis.Workspaces.Common": "[4.5.0]"
        }
      },
      "Microsoft.CodeAnalysis.Workspaces.Common": {
        "type": "Transitive",
        "resolved": "4.5.0",
        "contentHash": "l4dDRmGELXG72XZaonnOeORyD/T5RpEu5LGHOUIhnv+MmUWDY/m1kWXGwtcgQ5CJ5ynkFiRnIYzTKXYjUs7rbw==",
        "dependencies": {
          "Humanizer.Core": "2.14.1",
          "Microsoft.Bcl.AsyncInterfaces": "6.0.0",
          "Microsoft.CodeAnalysis.Common": "[4.5.0]",
          "System.Composition": "6.0.0",
          "System.IO.Pipelines": "6.0.3",
          "System.Threading.Channels": "6.0.0"
        }
      },
      "Microsoft.CSharp": {
        "type": "Transitive",
        "resolved": "4.0.1",
        "contentHash": "17h8b5mXa87XYKrrVqdgZ38JefSUqLChUQpXgSnpzsM0nDOhE40FTeNWOJ/YmySGV6tG6T8+hjz6vxbknHJr6A==",
        "dependencies": {
          "System.Collections": "4.0.11",
          "System.Diagnostics.Debug": "4.0.11",
          "System.Dynamic.Runtime": "4.0.11",
          "System.Globalization": "4.0.11",
          "System.Linq": "4.1.0",
          "System.Linq.Expressions": "4.1.0",
          "System.ObjectModel": "4.0.12",
          "System.Reflection": "4.1.0",
          "System.Reflection.Extensions": "4.0.1",
          "System.Reflection.Primitives": "4.0.1",
          "System.Reflection.TypeExtensions": "4.1.0",
          "System.Resources.ResourceManager": "4.0.1",
          "System.Runtime": "4.1.0",
          "System.Runtime.Extensions": "4.1.0",
          "System.Runtime.InteropServices": "4.1.0",
          "System.Threading": "4.0.11"
        }
      },
      "Microsoft.EntityFrameworkCore": {
        "type": "Transitive",
        "resolved": "8.0.11",
        "contentHash": "stbjWBTtpQ1HtqXMFyKnXFTr76PvaOHI2b2h85JqBi3eZr00nspvR/a90Zwh8CQ4rVawqLiTG0+0yZQWaav+sQ==",
        "dependencies": {
          "Microsoft.EntityFrameworkCore.Abstractions": "8.0.11",
          "Microsoft.EntityFrameworkCore.Analyzers": "8.0.11",
          "Microsoft.Extensions.Caching.Memory": "8.0.1",
          "Microsoft.Extensions.Logging": "8.0.1"
        }
      },
      "Microsoft.EntityFrameworkCore.Abstractions": {
        "type": "Transitive",
        "resolved": "8.0.11",
        "contentHash": "++zY0Ea724ku1jptWJmF7jm3I4IXTexfT4qi1ETcSFFF7qj+qm6rRgN7mTuKkwIETuXk0ikfzudryRjUGrrNKQ=="
      },
      "Microsoft.EntityFrameworkCore.Analyzers": {
        "type": "Transitive",
        "resolved": "8.0.11",
        "contentHash": "NI/AJQjtC7qgWM8Nr85sRkwlog2AnFer5RKP8xTUH0RuPF3nN0tGXBEeYJOLZWp+/+M/C6O7MMDRhKRE8bZwIA=="
      },
      "Microsoft.EntityFrameworkCore.Design": {
        "type": "Transitive",
        "resolved": "8.0.11",
        "contentHash": "KxOvpbaKiUmbLvenr0T/4F1Vdm0Sq+iajLbesQK7/WKB/Dx+FQHCZ0f5jCXrVWK2QKF9eHzQ5JPA1L6hcb25FQ==",
        "dependencies": {
          "Humanizer.Core": "2.14.1",
          "Microsoft.CodeAnalysis.CSharp.Workspaces": "4.5.0",
          "Microsoft.EntityFrameworkCore.Relational": "8.0.11",
          "Microsoft.Extensions.DependencyModel": "8.0.2",
          "Mono.TextTemplating": "2.2.1"
        }
      },
      "Microsoft.EntityFrameworkCore.InMemory": {
        "type": "Transitive",
        "resolved": "8.0.11",
        "contentHash": "gFFdubZlRfudSw94OxO7s8OvLQZncnR0S1ll//wRtZP3mMYVeq8DrMnEILK6hBJwbTBB1SNm3apg9SdvdE/ySg==",
        "dependencies": {
          "Microsoft.EntityFrameworkCore": "8.0.11"
        }
      },
      "Microsoft.EntityFrameworkCore.Relational": {
        "type": "Transitive",
        "resolved": "8.0.11",
        "contentHash": "3TuuW3i5I4Ro0yoaHmi2MqEDGObOVuhLaMEnd/heaLB1fcvm4fu4PevmC4BOWnI0vo176AIlV5o4rEQciLoohw==",
        "dependencies": {
          "Microsoft.EntityFrameworkCore": "8.0.11",
          "Microsoft.Extensions.Configuration.Abstractions": "8.0.0"
        }
      },
      "Microsoft.Extensions.Caching.Abstractions": {
        "type": "Transitive",
        "resolved": "8.0.0",
        "contentHash": "3KuSxeHoNYdxVYfg2IRZCThcrlJ1XJqIXkAWikCsbm5C/bCjv7G0WoKDyuR98Q+T607QT2Zl5GsbGRkENcV2yQ==",
        "dependencies": {
          "Microsoft.Extensions.Primitives": "8.0.0"
        }
      },
      "Microsoft.Extensions.Caching.Memory": {
        "type": "Transitive",
        "resolved": "8.0.1",
        "contentHash": "HFDnhYLccngrzyGgHkjEDU5FMLn4MpOsr5ElgsBMC4yx6lJh4jeWO7fHS8+TXPq+dgxCmUa/Trl8svObmwW4QA==",
        "dependencies": {
          "Microsoft.Extensions.Caching.Abstractions": "8.0.0",
          "Microsoft.Extensions.DependencyInjection.Abstractions": "8.0.2",
          "Microsoft.Extensions.Logging.Abstractions": "8.0.2",
          "Microsoft.Extensions.Options": "8.0.2",
          "Microsoft.Extensions.Primitives": "8.0.0"
        }
      },
      "Microsoft.Extensions.Configuration": {
        "type": "Transitive",
        "resolved": "9.0.0",
        "contentHash": "YIMO9T3JL8MeEXgVozKt2v79hquo/EFtnY0vgxmLnUvk1Rei/halI7kOWZL2RBeV9FMGzgM9LZA8CVaNwFMaNA==",
        "dependencies": {
          "Microsoft.Extensions.Configuration.Abstractions": "9.0.0",
          "Microsoft.Extensions.Primitives": "9.0.0"
        }
      },
      "Microsoft.Extensions.Configuration.Abstractions": {
        "type": "Transitive",
        "resolved": "9.0.10",
        "contentHash": "ad3JxmFj0uxuFa1CT6oxTCC1lQ0xeRuOvzBRFT/I/ofIXVOnNsH/v2GZkAJWhlpZqKUvSexQZzp3EEAB2CdtJg==",
        "dependencies": {
          "Microsoft.Extensions.Primitives": "9.0.10"
        }
      },
      "Microsoft.Extensions.Configuration.Binder": {
        "type": "Transitive",
        "resolved": "9.0.0",
        "contentHash": "RiScL99DcyngY9zJA2ROrri7Br8tn5N4hP4YNvGdTN/bvg1A3dwvDOxHnNZ3Im7x2SJ5i4LkX1uPiR/MfSFBLQ==",
        "dependencies": {
          "Microsoft.Extensions.Configuration.Abstractions": "9.0.0"
        }
      },
      "Microsoft.Extensions.DependencyInjection.Abstractions": {
        "type": "Transitive",
        "resolved": "9.0.10",
        "contentHash": "r9waLiOPe9ZF1PvzUT+RDoHvpMmY8MW+lb4lqjYGObwKpnyPMLI3odVvlmshwuZcdoHynsGWOrCPA0hxZ63lIA=="
      },
      "Microsoft.Extensions.DependencyModel": {
        "type": "Transitive",
        "resolved": "8.0.2",
        "contentHash": "mUBDZZRgZrSyFOsJ2qJJ9fXfqd/kXJwf3AiDoqLD9m6TjY5OO/vLNOb9fb4juC0487eq4hcGN/M2Rh/CKS7QYw=="
      },
      "Microsoft.Extensions.Diagnostics": {
        "type": "Transitive",
        "resolved": "8.0.0",
        "contentHash": "3PZp/YSkIXrF7QK7PfC1bkyRYwqOHpWFad8Qx+4wkuumAeXo1NHaxpS9LboNA9OvNSAu+QOVlXbMyoY+pHSqcw==",
        "dependencies": {
          "Microsoft.Extensions.Configuration": "8.0.0",
          "Microsoft.Extensions.Diagnostics.Abstractions": "8.0.0",
          "Microsoft.Extensions.Options.ConfigurationExtensions": "8.0.0"
        }
      },
      "Microsoft.Extensions.Diagnostics.Abstractions": {
        "type": "Transitive",
        "resolved": "9.0.10",
        "contentHash": "iwVnYi+gNKrr5riw8YFCoLCN4s0dmHtzfUmV99RIhrz8R4d6C/bsKzXhIhZWDIxJOhVzB+idSOQeRGj1/oMF+Q==",
        "dependencies": {
          "Microsoft.Extensions.DependencyInjection.Abstractions": "9.0.10",
          "Microsoft.Extensions.Options": "9.0.10"
        }
      },
      "Microsoft.Extensions.Diagnostics.HealthChecks": {
        "type": "Transitive",
        "resolved": "8.0.11",
        "contentHash": "zLgN22Zp9pk8RHlwssRTexw4+a6wqOnKWN+VejdPn5Yhjql4XiBhkFo35Nu8mmqHIk/UEmmCnMGLWq75aFfkOw==",
        "dependencies": {
          "Microsoft.Extensions.Diagnostics.HealthChecks.Abstractions": "8.0.11",
          "Microsoft.Extensions.Hosting.Abstractions": "8.0.1",
          "Microsoft.Extensions.Logging.Abstractions": "8.0.2",
          "Microsoft.Extensions.Options": "8.0.2"
        }
      },
      "Microsoft.Extensions.Diagnostics.HealthChecks.Abstractions": {
        "type": "Transitive",
        "resolved": "8.0.11",
        "contentHash": "So3JUdRxozRjvQ3cxU6F3nI/i4emDnjane6yMYcJhvTTTu29ltlIdoXjkFGRceIWz8yKvuEpzXItZ0x5GvN2nQ=="
      },
      "Microsoft.Extensions.FileProviders.Abstractions": {
        "type": "Transitive",
        "resolved": "9.0.10",
        "contentHash": "3+cLxZKUWBbpfIXLLuKcEok9C91PsV1h5xxfUsEnLSXXLNMiPDfrhpb1xajNFcejFPs9Ck/Fi3z71hYDqFBwYg==",
        "dependencies": {
          "Microsoft.Extensions.Primitives": "9.0.10"
        }
      },
      "Microsoft.Extensions.Hosting.Abstractions": {
        "type": "Transitive",
        "resolved": "9.0.10",
        "contentHash": "spfXydiEQENFwxdgr3Y57wwys/FRjfmq5VjHGPh6ct1FJK7X+qNEWYbnZJCMqq0B0oJTMvnItAReOv4mi2Idog==",
        "dependencies": {
          "Microsoft.Extensions.Configuration.Abstractions": "9.0.10",
          "Microsoft.Extensions.DependencyInjection.Abstractions": "9.0.10",
          "Microsoft.Extensions.Diagnostics.Abstractions": "9.0.10",
          "Microsoft.Extensions.FileProviders.Abstractions": "9.0.10",
          "Microsoft.Extensions.Logging.Abstractions": "9.0.10"
        }
      },
      "Microsoft.Extensions.Http": {
        "type": "Transitive",
        "resolved": "8.0.0",
        "contentHash": "cWz4caHwvx0emoYe7NkHPxII/KkTI8R/LC9qdqJqnKv2poTJ4e2qqPGQqvRoQ5kaSA4FU5IV3qFAuLuOhoqULQ==",
        "dependencies": {
          "Microsoft.Extensions.Configuration.Abstractions": "8.0.0",
          "Microsoft.Extensions.DependencyInjection.Abstractions": "8.0.0",
          "Microsoft.Extensions.Diagnostics": "8.0.0",
          "Microsoft.Extensions.Logging": "8.0.0",
          "Microsoft.Extensions.Logging.Abstractions": "8.0.0",
          "Microsoft.Extensions.Options": "8.0.0"
        }
      },
      "Microsoft.Extensions.Logging.Configuration": {
        "type": "Transitive",
        "resolved": "9.0.0",
        "contentHash": "H05HiqaNmg6GjH34ocYE9Wm1twm3Oz2aXZko8GTwGBzM7op2brpAA8pJ5yyD1OpS1mXUtModBYOlcZ/wXeWsSg==",
        "dependencies": {
          "Microsoft.Extensions.Configuration": "9.0.0",
          "Microsoft.Extensions.Configuration.Abstractions": "9.0.0",
          "Microsoft.Extensions.Configuration.Binder": "9.0.0",
          "Microsoft.Extensions.DependencyInjection.Abstractions": "9.0.0",
          "Microsoft.Extensions.Logging": "9.0.0",
          "Microsoft.Extensions.Logging.Abstractions": "9.0.0",
          "Microsoft.Extensions.Options": "9.0.0",
          "Microsoft.Extensions.Options.ConfigurationExtensions": "9.0.0"
        }
      },
      "Microsoft.Extensions.Options": {
        "type": "Transitive",
        "resolved": "9.0.10",
        "contentHash": "zMNABt8eBv0B0XrWjFy9nZNgddavaOeq3ZdaD5IlHhRH65MrU7HM+Hd8GjWE3e2VDGFPZFfSAc6XVXC17f9fOA==",
        "dependencies": {
          "Microsoft.Extensions.DependencyInjection.Abstractions": "9.0.10",
          "Microsoft.Extensions.Primitives": "9.0.10"
        }
      },
      "Microsoft.Extensions.Options.ConfigurationExtensions": {
        "type": "Transitive",
        "resolved": "9.0.0",
        "contentHash": "Ob3FXsXkcSMQmGZi7qP07EQ39kZpSBlTcAZLbJLdI4FIf0Jug8biv2HTavWmnTirchctPlq9bl/26CXtQRguzA==",
        "dependencies": {
          "Microsoft.Extensions.Configuration.Abstractions": "9.0.0",
          "Microsoft.Extensions.Configuration.Binder": "9.0.0",
          "Microsoft.Extensions.DependencyInjection.Abstractions": "9.0.0",
          "Microsoft.Extensions.Options": "9.0.0",
          "Microsoft.Extensions.Primitives": "9.0.0"
        }
      },
      "Microsoft.Extensions.Primitives": {
        "type": "Transitive",
        "resolved": "9.0.10",
        "contentHash": "3pl8D1O5ZwMpDkZAT2uXrhQ6NipkwEgDLMFuURiHTf72TvkoMP61QYH3Vk1yrzVHnHBdNZk3cQACz8Zc7YGNhQ=="
      },
      "Microsoft.IdentityModel.Abstractions": {
        "type": "Transitive",
        "resolved": "8.14.0",
        "contentHash": "iwbCpSjD3ehfTwBhtSNEtKPK0ICun6ov7Ibx6ISNA9bfwIyzI2Siwyi9eJFCJBwxowK9xcA1mj+jBWiigeqgcQ=="
      },
      "Microsoft.IdentityModel.Logging": {
        "type": "Transitive",
        "resolved": "8.14.0",
        "contentHash": "eqqnemdW38CKZEHS6diA50BV94QICozDZEvSrsvN3SJXUFwVB9gy+/oz76gldP7nZliA16IglXjXTCTdmU/Ejg==",
        "dependencies": {
          "Microsoft.IdentityModel.Abstractions": "8.14.0"
        }
      },
      "Microsoft.IdentityModel.Tokens": {
        "type": "Transitive",
        "resolved": "8.14.0",
        "contentHash": "lKIZiBiGd36k02TCdMHp1KlNWisyIvQxcYJvIkz7P4gSQ9zi8dgh6S5Grj8NNG7HWYIPfQymGyoZ6JB5d1Lo1g==",
        "dependencies": {
          "Microsoft.Extensions.Logging.Abstractions": "8.0.0",
          "Microsoft.IdentityModel.Logging": "8.14.0"
        }
      },
      "Microsoft.NETCore.Platforms": {
        "type": "Transitive",
        "resolved": "5.0.0",
        "contentHash": "VyPlqzH2wavqquTcYpkIIAQ6WdenuKoFN0BdYBbCWsclXacSOHNQn66Gt4z5NBqEYW0FAPm5rlvki9ZiCij5xQ=="
      },
      "Microsoft.NETCore.Targets": {
        "type": "Transitive",
        "resolved": "1.1.3",
        "contentHash": "3Wrmi0kJDzClwAC+iBdUBpEKmEle8FQNsCs77fkiOIw/9oYA07bL1EZNX0kQ2OMN3xpwvl0vAtOCYY3ndDNlhQ=="
      },
      "Microsoft.Win32.Registry": {
        "type": "Transitive",
        "resolved": "5.0.0",
        "contentHash": "dDoKi0PnDz31yAyETfRntsLArTlVAVzUzCIvvEDsDsucrl33Dl8pIJG06ePTJTI3tGpeyHS9Cq7Foc/s4EeKcg==",
        "dependencies": {
          "System.Security.AccessControl": "5.0.0",
          "System.Security.Principal.Windows": "5.0.0"
        }
      },
      "Mono.TextTemplating": {
        "type": "Transitive",
        "resolved": "2.2.1",
        "contentHash": "KZYeKBET/2Z0gY1WlTAK7+RHTl7GSbtvTLDXEZZojUdAPqpQNDL6tHv7VUpqfX5VEOh+uRGKaZXkuD253nEOBQ==",
        "dependencies": {
          "System.CodeDom": "4.4.0"
        }
      },
      "Multiformats.Base": {
        "type": "Transitive",
        "resolved": "2.0.2",
        "contentHash": "uMUDZLjkdI7zrkRFCC7tPV//1y9NnFNQnvyrzoLrn9lPNvSGQhHoA5BEBxO58S5Ow3R580UP8W6mfWDKtIuSYQ=="
      },
      "Multiformats.Hash": {
        "type": "Transitive",
        "resolved": "1.5.0",
        "contentHash": "f9HstrBNHUWs0WFhYH7H4H3VatzTVop+XWp0QDFW7f9JzeIj2fnz21P0IrgwR8H6wl1ujAEh+5yf30XlqRDcaQ==",
        "dependencies": {
          "BinaryEncoding": "1.4.0",
          "Multiformats.Base": "2.0.1",
          "Portable.BouncyCastle": "1.8.5",
          "System.Composition": "1.2.0",
          "murmurhash": "1.0.2"
        }
      },
      "murmurhash": {
        "type": "Transitive",
        "resolved": "1.0.2",
        "contentHash": "Yw9+sYL3qdTEXDKAEeiXsVwsP2K2nyWOxgvbDD1w5j+yu0CYk5edLvGmmJHqqFxuBFrVsgb7iF2XGprRlt+SEA=="
      },
      "NBitcoin.Secp256k1": {
        "type": "Transitive",
        "resolved": "3.1.5",
        "contentHash": "HGOj4qoTGdHQ6lYjGOmYrxMgbTyyXonunPq+btFalAedumQ2tJxykiMlygEGNnEUoOXCAIV4fvbCdCthFw3LOQ=="
      },
      "Nethermind.DotNetty.Codecs": {
        "type": "Transitive",
        "resolved": "1.0.2.76",
        "contentHash": "8K50pknD0si+zyO8tOsYMlGvEmtwu7KEU6AYbEoj9wFflenBsPHbI4o22LBU66AKoTFYyJwXllZSvlMZxuqV/g==",
        "dependencies": {
          "Nethermind.DotNetty.Buffers": "1.0.2.76",
          "Nethermind.DotNetty.Common": "1.0.2.76",
          "Nethermind.DotNetty.Transport": "1.0.2.76",
          "System.Collections.Immutable": "1.5.0"
        }
      },
      "Nethermind.DotNetty.Common": {
        "type": "Transitive",
        "resolved": "1.0.2.76",
        "contentHash": "rraxAOK8Pww3ReW2NkCCr/pwXTp88gI4lXaeA5TriPnp1wZg8jJdZYIj2m2+HKkVtw1C1F1sRA7FzfgBodA3Tw==",
        "dependencies": {
          "Microsoft.Extensions.Logging": "5.0.0",
          "System.Runtime.CompilerServices.Unsafe": "5.0.0"
        }
      },
      "Nethermind.Libp2p.Core": {
        "type": "Transitive",
        "resolved": "1.0.0-preview.45",
        "contentHash": "jk63RB4s0LwGnAJKRLRM0lN2wFlNgMk92wJcLOfEXyCLnLuC/6JocELz0fmao3WQbJIFC895x3GYvvkDsUS4nw==",
        "dependencies": {
          "BouncyCastle.Cryptography": "2.4.0",
          "Google.Protobuf": "3.28.3",
          "Microsoft.Extensions.DependencyInjection": "9.0.0",
          "Microsoft.Extensions.DependencyInjection.Abstractions": "9.0.0",
          "Microsoft.Extensions.Logging.Abstractions": "9.0.0",
          "Nethermind.Multiformats.Address": "1.1.8",
          "SimpleBase": "4.0.2"
        }
      },
      "Nethermind.Libp2p.Protocols.Identify": {
        "type": "Transitive",
        "resolved": "1.0.0-preview.45",
        "contentHash": "8hEzwS9eYYy1xvmXq+6VcfKcOflEmnPdT5UA8Lhr0cdK2af+wV6tMwHhuvqF0L7N+bdaFMNcUUhBhy17jafutw==",
        "dependencies": {
          "Google.Protobuf": "3.28.3",
          "Microsoft.Extensions.Logging.Abstractions": "9.0.0",
          "Nethermind.Libp2p.Core": "1.0.0-preview.45",
          "Nethermind.Libp2p.Protocols.IpTcp": "1.0.0-preview.45"
        }
      },
      "Nethermind.Libp2p.Protocols.IpTcp": {
        "type": "Transitive",
        "resolved": "1.0.0-preview.45",
        "contentHash": "vDoUfrz/45OEKc9TMEs9l0wPWW4r49opS/J+bh3zUTMLaWWf9jl8zkbPh5mz9moBh1JdDVuLRSPT3zRd8/Gvkg==",
        "dependencies": {
          "Microsoft.Extensions.Logging.Abstractions": "9.0.0",
          "Nethermind.Libp2p.Core": "1.0.0-preview.45"
        }
      },
      "Nethermind.Libp2p.Protocols.MDns": {
        "type": "Transitive",
        "resolved": "1.0.0-preview.45",
        "contentHash": "NZhHziBoq9mGeqV8o0QMoKOnBLjyPEIhEIcsnL6rdV4nJ1PwRWort8O811dh4aWq8rxVm1dkj66U4Q/ZwEX+JQ==",
        "dependencies": {
          "Makaretu.Dns.Multicast": "0.27.0",
          "Microsoft.Extensions.Logging.Abstractions": "9.0.0",
          "Nethermind.Libp2p.Core": "1.0.0-preview.45"
        }
      },
      "Nethermind.Libp2p.Protocols.Multistream": {
        "type": "Transitive",
        "resolved": "1.0.0-preview.45",
        "contentHash": "JPYycuQ68VRMdCvlJoHA6iB3ROxCVUH0y0Nw03jtxttu9i6aQw4byGQTx+VyidTeij0H2I+Nkuf0oAB6xiDoHg==",
        "dependencies": {
          "Nethermind.Libp2p.Core": "1.0.0-preview.45"
        }
      },
      "Nethermind.Libp2p.Protocols.Noise": {
        "type": "Transitive",
        "resolved": "1.0.0-preview.45",
        "contentHash": "+LvFZaZn8BvEMKHlIlX7N7PgKlOrExZQLITHtcTkLqua0qvjsgwCKYyr/3KwWQm2BX0YBlwp99bOW3d7mlDW4g==",
        "dependencies": {
          "BouncyCastle.Cryptography": "2.4.0",
          "Google.Protobuf": "3.28.3",
          "Nethermind.Libp2p.Core": "1.0.0-preview.45",
          "Noise.NET": "1.0.0",
          "libsodium": "1.0.20"
        }
      },
      "Nethermind.Libp2p.Protocols.Ping": {
        "type": "Transitive",
        "resolved": "1.0.0-preview.45",
        "contentHash": "a0jomAxlnaWOVrLl5pnhYJO5XtGTILxExCC0ElHxv4uNBjaxcarBERreaf0Dku/8VWofOleNkPJWQpqu6W8RCA==",
        "dependencies": {
          "Nethermind.Libp2p.Core": "1.0.0-preview.45"
        }
      },
      "Nethermind.Libp2p.Protocols.Plaintext": {
        "type": "Transitive",
        "resolved": "1.0.0-preview.45",
        "contentHash": "8WBSnSmro8g1W+7k+3pdE1DaTRUZqGEtSM8KUBw/4V0iOH4J2MIxAhLtB6Qq51ywY6T4WXFl5+aM4KDufGeITQ==",
        "dependencies": {
          "Google.Protobuf": "3.28.3",
          "Nethermind.Libp2p.Core": "1.0.0-preview.45"
        }
      },
      "Nethermind.Libp2p.Protocols.Pubsub": {
        "type": "Transitive",
        "resolved": "1.0.0-preview.45",
        "contentHash": "G9M3cYBr0fPcKA7n4EfyaIdntMSxxq/TquFbYF/i41pGq06pcAQSxH2c2qEUGNBYJfz8ao4lUoRRC755cNskSg==",
        "dependencies": {
          "BouncyCastle.Cryptography": "2.4.0",
          "Google.Protobuf": "3.28.3",
          "Nethermind.Libp2p.Core": "1.0.0-preview.45",
          "Nethermind.Libp2p.Protocols.Identify": "1.0.0-preview.45"
        }
      },
      "Nethermind.Libp2p.Protocols.Quic": {
        "type": "Transitive",
        "resolved": "1.0.0-preview.45",
        "contentHash": "TfdjpazHxi/Pxfa8oR3wPDoWzgTJJ9L0OHQo5hkozte9mpa8sUim+cfIiEC9qtAjq4D1/MfpvfQaZZzeRh2akQ==",
        "dependencies": {
          "BouncyCastle.Cryptography": "2.4.0",
          "Microsoft.Extensions.Logging.Abstractions": "9.0.0",
          "Nethermind.Libp2p.Core": "1.0.0-preview.45"
        }
      },
      "Nethermind.Libp2p.Protocols.Relay": {
        "type": "Transitive",
        "resolved": "1.0.0-preview.45",
        "contentHash": "r91tuuF9pRzLGSZ8Vp/MInN4KFqQZDyKEsv1CkCsOOlkS/IGzFMWofYchgouQGrj7/yvAiPjjd3c8wlWpMp4dg==",
        "dependencies": {
          "Google.Protobuf": "3.28.3",
          "Nethermind.Libp2p.Core": "1.0.0-preview.45"
        }
      },
      "Nethermind.Libp2p.Protocols.Tls": {
        "type": "Transitive",
        "resolved": "1.0.0-preview.45",
        "contentHash": "BJXIfz9T1zPRJjVHGn4qJLvZu2vKnjoSoT9Zd+nYePc+C4ESwhtFuuHHSirnuKqJ/GVY2v8lvhb+fnjYSV3E8w==",
        "dependencies": {
          "Microsoft.Extensions.Logging": "9.0.0",
          "Nethermind.Libp2p.Core": "1.0.0-preview.45",
          "Nethermind.Libp2p.Protocols.Quic": "1.0.0-preview.45"
        }
      },
      "Nethermind.Libp2p.Protocols.Yamux": {
        "type": "Transitive",
        "resolved": "1.0.0-preview.45",
        "contentHash": "ElNnTVoTxpHZMGTFbKTndQ1C3jFMMVLQfK1wzJVAw5sD294Yur42UKxdHtrzQJEJ/XHARz5ORxwtWcbprCQLDA==",
        "dependencies": {
          "Microsoft.Extensions.Logging.Abstractions": "9.0.0",
          "Nethermind.Libp2p.Core": "1.0.0-preview.45"
        }
      },
      "Nethermind.Multiformats.Address": {
        "type": "Transitive",
        "resolved": "1.1.8",
        "contentHash": "+nRuuVXjj/Okj/RAJtJUZ/nDRjwMfjJnF1+4Z7gKX2MjMsxR92KPJbsP4fY4IaEwXMDjNJsXJu78z2C06tElzw==",
        "dependencies": {
          "BinaryEncoding": "1.4.0",
          "Nethermind.Multiformats.Base": "2.0.3-preview.1",
          "Nethermind.Multiformats.Hash": "1.5.2-preview.1"
        }
      },
      "Nethermind.Multiformats.Base": {
        "type": "Transitive",
        "resolved": "2.0.3-preview.1",
        "contentHash": "jrowPK2H6xlBnW4uwlGG6mZQvkHj1m9ktlItJEL26zZAH1UKAN7/kUv+SYDJYrKVAstQ4XuQ3KlisXREldrKBg=="
      },
      "Nethermind.Multiformats.Hash": {
        "type": "Transitive",
        "resolved": "1.5.2-preview.1",
        "contentHash": "NBS6KNsXeL19MHE4WdT6XkkGqsvqAFX0JiOxPA+BA/+HnvrHaQm1Z1EdGN9R3mdJZtxLk113Ccr3lfIL8d/b1w==",
        "dependencies": {
          "BinaryEncoding": "1.4.0",
          "BouncyCastle.Cryptography": "2.4.0",
          "Nethermind.Multiformats.Base": "2.0.3-preview.1",
          "System.Composition": "1.2.0",
          "murmurhash": "1.0.2"
        }
      },
      "NETStandard.Library": {
        "type": "Transitive",
        "resolved": "2.0.0",
        "contentHash": "7jnbRU+L08FXKMxqUflxEXtVymWvNOrS8yHgu9s6EM8Anr6T/wIX4nZ08j/u3Asz+tCufp3YVwFSEvFTPYmBPA==",
        "dependencies": {
          "Microsoft.NETCore.Platforms": "1.1.0"
        }
      },
      "Newtonsoft.Json": {
        "type": "Transitive",
        "resolved": "13.0.3",
        "contentHash": "HrC5BXdl00IP9zeV+0Z848QWPAoCr9P3bDEZguI+gkLcBKAOxix/tLEAAHC+UvDNPv4a2d18lOReHMOagPa+zQ=="
      },
      "Noise.NET": {
        "type": "Transitive",
        "resolved": "1.0.0",
        "contentHash": "fYnHQ8yZcj9W0fPGbzMkZUnE14aGGTFS8WE0Ow2hXiGhJ61Tv71cTi1yuugHxPCLyb87JpWMkq4lix8Rf06vtA==",
        "dependencies": {
          "NETStandard.Library": "1.6.1",
          "System.Buffers": "4.5.0",
          "System.Memory": "4.5.0",
          "System.ValueTuple": "4.4.0",
          "libsodium": "1.0.16"
        }
      },
      "PierTwo.Lantern.Discv5.Enr": {
        "type": "Transitive",
        "resolved": "1.0.0-preview.6",
        "contentHash": "rHuVBANEsOdf+5p1uU35mrdJfb+2z9EtDU5LeHKWDWx5nfGMRK4LtcrbfvDnrdsTLQbxmV88PoBuS23FMLrpYQ==",
        "dependencies": {
          "Keccak256": "1.0.0",
          "Multiformats.Base": "2.0.2",
          "Multiformats.Hash": "1.5.0",
          "NBitcoin.Secp256k1": "3.1.5",
          "PierTwo.Lantern.Discv5.Rlp": "1.0.0-preview.6"
        }
      },
      "PierTwo.Lantern.Discv5.Rlp": {
        "type": "Transitive",
        "resolved": "1.0.0-preview.6",
        "contentHash": "X1mOhKZytX60uZwh9aCex0BVidN0hVlf5jKZsufacWpfsN/yMstc/fh3aRM9JWm8x7PQVeY300JXVFhDk4roqA=="
      },
      "Polly.Core": {
        "type": "Transitive",
        "resolved": "8.6.4",
        "contentHash": "4AWqYnQ2TME0E+Mzovt1Uu+VyvpR84ymUldMcPw7Mbj799Phaag14CKrMtlJGx5jsvYP+S3oR1QmysgmXoD5cw=="
      },
      "Portable.BouncyCastle": {
        "type": "Transitive",
        "resolved": "1.8.5",
        "contentHash": "EaCgmntbH1sOzemRTqyXSqYjB6pLH7VCYHhhDYZ59guHSD5qPwhIYa7kfy0QUlmTRt9IXhaXdFhNuBUArp70Ng=="
      },
      "prometheus-net": {
        "type": "Transitive",
        "resolved": "8.2.1",
        "contentHash": "3wVgdEPOCBF752s2xps5T+VH+c9mJK8S8GKEDg49084P6JZMumTZI5Te6aJ9MQpX0sx7om6JOnBpIi7ZBmmiDQ==",
        "dependencies": {
          "Microsoft.Extensions.Http": "3.1.0",
          "Microsoft.Extensions.ObjectPool": "7.0.0"
        }
      },
      "SimpleBase": {
        "type": "Transitive",
        "resolved": "4.0.2",
        "contentHash": "sNKHP2Qzy4DafamgH44UGg1YeyHFT08AMgHPraxYt4CVBoHHYD5f0MjbBfdmtGca69xikPU5aV8H+MMP7ZnfIg==",
        "dependencies": {
          "System.Memory": "4.5.5"
        }
      },
      "System.Buffers": {
        "type": "Transitive",
        "resolved": "4.5.0",
        "contentHash": "pL2ChpaRRWI/p4LXyy4RgeWlYF2sgfj/pnVMvBqwNFr5cXg7CXNnWZWxrOONLg8VGdFB8oB+EG2Qw4MLgTOe+A=="
      },
      "System.CodeDom": {
        "type": "Transitive",
        "resolved": "4.4.0",
        "contentHash": "2sCCb7doXEwtYAbqzbF/8UAeDRMNmPaQbU2q50Psg1J9KzumyVVCgKQY8s53WIPTufNT0DpSe9QRvVjOzfDWBA=="
      },
      "System.Collections": {
        "type": "Transitive",
        "resolved": "4.0.11",
        "contentHash": "YUJGz6eFKqS0V//mLt25vFGrrCvOnsXjlvFQs+KimpwNxug9x0Pzy4PlFMU3Q2IzqAa9G2L4LsK3+9vCBK7oTg==",
        "dependencies": {
          "Microsoft.NETCore.Platforms": "1.0.1",
          "Microsoft.NETCore.Targets": "1.0.1",
          "System.Runtime": "4.1.0"
        }
      },
      "System.Collections.Immutable": {
        "type": "Transitive",
        "resolved": "6.0.0",
        "contentHash": "l4zZJ1WU2hqpQQHXz1rvC3etVZN+2DLmQMO79FhOTZHMn8tDRr+WU287sbomD0BETlmKDn0ygUgVy9k5xkkJdA==",
        "dependencies": {
          "System.Runtime.CompilerServices.Unsafe": "6.0.0"
        }
      },
      "System.Composition": {
        "type": "Transitive",
        "resolved": "6.0.0",
        "contentHash": "d7wMuKQtfsxUa7S13tITC8n1cQzewuhD5iDjZtK2prwFfKVzdYtgrTHgjaV03Zq7feGQ5gkP85tJJntXwInsJA==",
        "dependencies": {
          "System.Composition.AttributedModel": "6.0.0",
          "System.Composition.Convention": "6.0.0",
          "System.Composition.Hosting": "6.0.0",
          "System.Composition.Runtime": "6.0.0",
          "System.Composition.TypedParts": "6.0.0"
        }
      },
      "System.Composition.AttributedModel": {
        "type": "Transitive",
        "resolved": "6.0.0",
        "contentHash": "WK1nSDLByK/4VoC7fkNiFuTVEiperuCN/Hyn+VN30R+W2ijO1d0Z2Qm0ScEl9xkSn1G2MyapJi8xpf4R8WRa/w=="
      },
      "System.Composition.Convention": {
        "type": "Transitive",
        "resolved": "6.0.0",
        "contentHash": "XYi4lPRdu5bM4JVJ3/UIHAiG6V6lWWUlkhB9ab4IOq0FrRsp0F4wTyV4Dj+Ds+efoXJ3qbLqlvaUozDO7OLeXA==",
        "dependencies": {
          "System.Composition.AttributedModel": "6.0.0"
        }
      },
      "System.Composition.Hosting": {
        "type": "Transitive",
        "resolved": "6.0.0",
        "contentHash": "w/wXjj7kvxuHPLdzZ0PAUt++qJl03t7lENmb2Oev0n3zbxyNULbWBlnd5J5WUMMv15kg5o+/TCZFb6lSwfaUUQ==",
        "dependencies": {
          "System.Composition.Runtime": "6.0.0"
        }
      },
      "System.Composition.Runtime": {
        "type": "Transitive",
        "resolved": "6.0.0",
        "contentHash": "qkRH/YBaMPTnzxrS5RDk1juvqed4A6HOD/CwRcDGyPpYps1J27waBddiiq1y93jk2ZZ9wuA/kynM+NO0kb3PKg=="
      },
      "System.Composition.TypedParts": {
        "type": "Transitive",
        "resolved": "6.0.0",
        "contentHash": "iUR1eHrL8Cwd82neQCJ00MpwNIBs4NZgXzrPqx8NJf/k4+mwBO0XCRmHYJT4OLSwDDqh5nBLJWkz5cROnrGhRA==",
        "dependencies": {
          "System.Composition.AttributedModel": "6.0.0",
          "System.Composition.Hosting": "6.0.0",
          "System.Composition.Runtime": "6.0.0"
        }
      },
      "System.Diagnostics.Debug": {
        "type": "Transitive",
        "resolved": "4.0.11",
        "contentHash": "w5U95fVKHY4G8ASs/K5iK3J5LY+/dLFd4vKejsnI/ZhBsWS9hQakfx3Zr7lRWKg4tAw9r4iktyvsTagWkqYCiw==",
        "dependencies": {
          "Microsoft.NETCore.Platforms": "1.0.1",
          "Microsoft.NETCore.Targets": "1.0.1",
          "System.Runtime": "4.1.0"
        }
      },
      "System.Diagnostics.DiagnosticSource": {
        "type": "Transitive",
        "resolved": "8.0.1",
        "contentHash": "vaoWjvkG1aenR2XdjaVivlCV9fADfgyhW5bZtXT23qaEea0lWiUljdQuze4E31vKM7ZWJaSUsbYIKE3rnzfZUg=="
      },
      "System.Diagnostics.EventLog": {
        "type": "Transitive",
        "resolved": "9.0.10",
        "contentHash": "Jc+az1pTMujPLDn2j5eqSfzlO7j/T1K/LB7THxdfRWOxujE4zaitUqBs7sv1t6/xmmvpU6Xx3IofCs4owYH0yQ=="
      },
      "System.Dynamic.Runtime": {
        "type": "Transitive",
        "resolved": "4.0.11",
        "contentHash": "db34f6LHYM0U0JpE+sOmjar27BnqTVkbLJhgfwMpTdgTigG/Hna3m2MYVwnFzGGKnEJk2UXFuoVTr8WUbU91/A==",
        "dependencies": {
          "System.Collections": "4.0.11",
          "System.Diagnostics.Debug": "4.0.11",
          "System.Globalization": "4.0.11",
          "System.Linq": "4.1.0",
          "System.Linq.Expressions": "4.1.0",
          "System.ObjectModel": "4.0.12",
          "System.Reflection": "4.1.0",
          "System.Reflection.Emit": "4.0.1",
          "System.Reflection.Emit.ILGeneration": "4.0.1",
          "System.Reflection.Primitives": "4.0.1",
          "System.Reflection.TypeExtensions": "4.1.0",
          "System.Resources.ResourceManager": "4.0.1",
          "System.Runtime": "4.1.0",
          "System.Runtime.Extensions": "4.1.0",
          "System.Threading": "4.0.11"
        }
      },
      "System.Globalization": {
        "type": "Transitive",
        "resolved": "4.0.11",
        "contentHash": "B95h0YLEL2oSnwF/XjqSWKnwKOy/01VWkNlsCeMTFJLLabflpGV26nK164eRs5GiaRSBGpOxQ3pKoSnnyZN5pg==",
        "dependencies": {
          "Microsoft.NETCore.Platforms": "1.0.1",
          "Microsoft.NETCore.Targets": "1.0.1",
          "System.Runtime": "4.1.0"
        }
      },
      "System.IdentityModel.Tokens.Jwt": {
        "type": "Transitive",
        "resolved": "7.1.2",
        "contentHash": "Thhbe1peAmtSBFaV/ohtykXiZSOkx59Da44hvtWfIMFofDA3M3LaVyjstACf2rKGn4dEDR2cUpRAZ0Xs/zB+7Q==",
        "dependencies": {
          "Microsoft.IdentityModel.JsonWebTokens": "7.1.2",
          "Microsoft.IdentityModel.Tokens": "7.1.2"
        }
      },
      "System.IO": {
        "type": "Transitive",
        "resolved": "4.1.0",
        "contentHash": "3KlTJceQc3gnGIaHZ7UBZO26SHL1SHE4ddrmiwumFnId+CEHP+O8r386tZKaE6zlk5/mF8vifMBzHj9SaXN+mQ==",
        "dependencies": {
          "Microsoft.NETCore.Platforms": "1.0.1",
          "Microsoft.NETCore.Targets": "1.0.1",
          "System.Runtime": "4.1.0",
          "System.Text.Encoding": "4.0.11",
          "System.Threading.Tasks": "4.0.11"
        }
      },
      "System.Linq": {
        "type": "Transitive",
        "resolved": "4.1.0",
        "contentHash": "bQ0iYFOQI0nuTnt+NQADns6ucV4DUvMdwN6CbkB1yj8i7arTGiTN5eok1kQwdnnNWSDZfIUySQY+J3d5KjWn0g==",
        "dependencies": {
          "System.Collections": "4.0.11",
          "System.Diagnostics.Debug": "4.0.11",
          "System.Resources.ResourceManager": "4.0.1",
          "System.Runtime": "4.1.0",
          "System.Runtime.Extensions": "4.1.0"
        }
      },
      "System.Linq.Expressions": {
        "type": "Transitive",
        "resolved": "4.1.0",
        "contentHash": "I+y02iqkgmCAyfbqOmSDOgqdZQ5tTj80Akm5BPSS8EeB0VGWdy6X1KCoYe8Pk6pwDoAKZUOdLVxnTJcExiv5zw==",
        "dependencies": {
          "System.Collections": "4.0.11",
          "System.Diagnostics.Debug": "4.0.11",
          "System.Globalization": "4.0.11",
          "System.IO": "4.1.0",
          "System.Linq": "4.1.0",
          "System.ObjectModel": "4.0.12",
          "System.Reflection": "4.1.0",
          "System.Reflection.Emit": "4.0.1",
          "System.Reflection.Emit.ILGeneration": "4.0.1",
          "System.Reflection.Emit.Lightweight": "4.0.1",
          "System.Reflection.Extensions": "4.0.1",
          "System.Reflection.Primitives": "4.0.1",
          "System.Reflection.TypeExtensions": "4.1.0",
          "System.Resources.ResourceManager": "4.0.1",
          "System.Runtime": "4.1.0",
          "System.Runtime.Extensions": "4.1.0",
          "System.Threading": "4.0.11"
        }
      },
      "System.Memory": {
        "type": "Transitive",
        "resolved": "4.5.5",
        "contentHash": "XIWiDvKPXaTveaB7HVganDlOCRoj03l+jrwNvcge/t8vhGYKvqV+dMv6G4SAX2NoNmN0wZfVPTAlFwZcZvVOUw=="
      },
      "System.ObjectModel": {
        "type": "Transitive",
        "resolved": "4.0.12",
        "contentHash": "tAgJM1xt3ytyMoW4qn4wIqgJYm7L7TShRZG4+Q4Qsi2PCcj96pXN7nRywS9KkB3p/xDUjc2HSwP9SROyPYDYKQ==",
        "dependencies": {
          "System.Collections": "4.0.11",
          "System.Diagnostics.Debug": "4.0.11",
          "System.Resources.ResourceManager": "4.0.1",
          "System.Runtime": "4.1.0",
          "System.Threading": "4.0.11"
        }
      },
      "System.Reactive": {
        "type": "Transitive",
        "resolved": "6.0.0",
        "contentHash": "31kfaW4ZupZzPsI5PVe77VhnvFF55qgma7KZr/E0iFTs6fmdhhG8j0mgEx620iLTey1EynOkEfnyTjtNEpJzGw=="
      },
      "System.Reflection": {
        "type": "Transitive",
        "resolved": "4.1.0",
        "contentHash": "JCKANJ0TI7kzoQzuwB/OoJANy1Lg338B6+JVacPl4TpUwi3cReg3nMLplMq2uqYfHFQpKIlHAUVAJlImZz/4ng==",
        "dependencies": {
          "Microsoft.NETCore.Platforms": "1.0.1",
          "Microsoft.NETCore.Targets": "1.0.1",
          "System.IO": "4.1.0",
          "System.Reflection.Primitives": "4.0.1",
          "System.Runtime": "4.1.0"
        }
      },
      "System.Reflection.Emit": {
        "type": "Transitive",
        "resolved": "4.0.1",
        "contentHash": "P2wqAj72fFjpP6wb9nSfDqNBMab+2ovzSDzUZK7MVIm54tBJEPr9jWfSjjoTpPwj1LeKcmX3vr0ttyjSSFM47g==",
        "dependencies": {
          "System.IO": "4.1.0",
          "System.Reflection": "4.1.0",
          "System.Reflection.Emit.ILGeneration": "4.0.1",
          "System.Reflection.Primitives": "4.0.1",
          "System.Runtime": "4.1.0"
        }
      },
      "System.Reflection.Emit.ILGeneration": {
        "type": "Transitive",
        "resolved": "4.0.1",
        "contentHash": "Ov6dU8Bu15Bc7zuqttgHF12J5lwSWyTf1S+FJouUXVMSqImLZzYaQ+vRr1rQ0OZ0HqsrwWl4dsKHELckQkVpgA==",
        "dependencies": {
          "System.Reflection": "4.1.0",
          "System.Reflection.Primitives": "4.0.1",
          "System.Runtime": "4.1.0"
        }
      },
      "System.Reflection.Emit.Lightweight": {
        "type": "Transitive",
        "resolved": "4.0.1",
        "contentHash": "sSzHHXueZ5Uh0OLpUQprhr+ZYJrLPA2Cmr4gn0wj9+FftNKXx8RIMKvO9qnjk2ebPYUjZ+F2ulGdPOsvj+MEjA==",
        "dependencies": {
          "System.Reflection": "4.1.0",
          "System.Reflection.Emit.ILGeneration": "4.0.1",
          "System.Reflection.Primitives": "4.0.1",
          "System.Runtime": "4.1.0"
        }
      },
      "System.Reflection.Extensions": {
        "type": "Transitive",
        "resolved": "4.0.1",
        "contentHash": "GYrtRsZcMuHF3sbmRHfMYpvxZoIN2bQGrYGerUiWLEkqdEUQZhH3TRSaC/oI4wO0II1RKBPlpIa1TOMxIcOOzQ==",
        "dependencies": {
          "Microsoft.NETCore.Platforms": "1.0.1",
          "Microsoft.NETCore.Targets": "1.0.1",
          "System.Reflection": "4.1.0",
          "System.Runtime": "4.1.0"
        }
      },
      "System.Reflection.Metadata": {
        "type": "Transitive",
        "resolved": "6.0.1",
        "contentHash": "III/lNMSn0ZRBuM9m5Cgbiho5j81u0FAEagFX5ta2DKbljZ3T0IpD8j+BIiHQPeKqJppWS9bGEp6JnKnWKze0g==",
        "dependencies": {
          "System.Collections.Immutable": "6.0.0"
        }
      },
      "System.Reflection.Primitives": {
        "type": "Transitive",
        "resolved": "4.0.1",
        "contentHash": "4inTox4wTBaDhB7V3mPvp9XlCbeGYWVEM9/fXALd52vNEAVisc1BoVWQPuUuD0Ga//dNbA/WeMy9u9mzLxGTHQ==",
        "dependencies": {
          "Microsoft.NETCore.Platforms": "1.0.1",
          "Microsoft.NETCore.Targets": "1.0.1",
          "System.Runtime": "4.1.0"
        }
      },
      "System.Reflection.TypeExtensions": {
        "type": "Transitive",
        "resolved": "4.1.0",
        "contentHash": "tsQ/ptQ3H5FYfON8lL4MxRk/8kFyE0A+tGPXmVP967cT/gzLHYxIejIYSxp4JmIeFHVP78g/F2FE1mUUTbDtrg==",
        "dependencies": {
          "System.Reflection": "4.1.0",
          "System.Runtime": "4.1.0"
        }
      },
      "System.Resources.ResourceManager": {
        "type": "Transitive",
        "resolved": "4.0.1",
        "contentHash": "TxwVeUNoTgUOdQ09gfTjvW411MF+w9MBYL7AtNVc+HtBCFlutPLhUCdZjNkjbhj3bNQWMdHboF0KIWEOjJssbA==",
        "dependencies": {
          "Microsoft.NETCore.Platforms": "1.0.1",
          "Microsoft.NETCore.Targets": "1.0.1",
          "System.Globalization": "4.0.11",
          "System.Reflection": "4.1.0",
          "System.Runtime": "4.1.0"
        }
      },
      "System.Runtime": {
        "type": "Transitive",
        "resolved": "4.3.1",
        "contentHash": "abhfv1dTK6NXOmu4bgHIONxHyEqFjW8HwXPmpY9gmll+ix9UNo4XDcmzJn6oLooftxNssVHdJC1pGT9jkSynQg==",
        "dependencies": {
          "Microsoft.NETCore.Platforms": "1.1.1",
          "Microsoft.NETCore.Targets": "1.1.3"
        }
      },
      "System.Runtime.CompilerServices.Unsafe": {
        "type": "Transitive",
        "resolved": "6.0.0",
        "contentHash": "/iUeP3tq1S0XdNNoMz5C9twLSrM/TH+qElHkXWaPvuNOt+99G75NrV0OS2EqHx5wMN7popYjpc8oTjC1y16DLg=="
      },
      "System.Runtime.Extensions": {
        "type": "Transitive",
        "resolved": "4.1.0",
        "contentHash": "CUOHjTT/vgP0qGW22U4/hDlOqXmcPq5YicBaXdUR2UiUoLwBT+olO6we4DVbq57jeX5uXH2uerVZhf0qGj+sVQ==",
        "dependencies": {
          "Microsoft.NETCore.Platforms": "1.0.1",
          "Microsoft.NETCore.Targets": "1.0.1",
          "System.Runtime": "4.1.0"
        }
      },
      "System.Runtime.Handles": {
        "type": "Transitive",
        "resolved": "4.0.1",
        "contentHash": "nCJvEKguXEvk2ymk1gqj625vVnlK3/xdGzx0vOKicQkoquaTBJTP13AIYkocSUwHCLNBwUbXTqTWGDxBTWpt7g==",
        "dependencies": {
          "Microsoft.NETCore.Platforms": "1.0.1",
          "Microsoft.NETCore.Targets": "1.0.1",
          "System.Runtime": "4.1.0"
        }
      },
      "System.Runtime.InteropServices": {
        "type": "Transitive",
        "resolved": "4.1.0",
        "contentHash": "16eu3kjHS633yYdkjwShDHZLRNMKVi/s0bY8ODiqJ2RfMhDMAwxZaUaWVnZ2P71kr/or+X9o/xFWtNqz8ivieQ==",
        "dependencies": {
          "Microsoft.NETCore.Platforms": "1.0.1",
          "Microsoft.NETCore.Targets": "1.0.1",
          "System.Reflection": "4.1.0",
          "System.Reflection.Primitives": "4.0.1",
          "System.Runtime": "4.1.0",
          "System.Runtime.Handles": "4.0.1"
        }
      },
      "System.Security.AccessControl": {
        "type": "Transitive",
        "resolved": "5.0.0",
        "contentHash": "dagJ1mHZO3Ani8GH0PHpPEe/oYO+rVdbQjvjJkBRNQkX4t0r1iaeGn8+/ybkSLEan3/slM0t59SVdHzuHf2jmw==",
        "dependencies": {
          "Microsoft.NETCore.Platforms": "5.0.0",
          "System.Security.Principal.Windows": "5.0.0"
        }
      },
      "System.Security.Cryptography.Pkcs": {
        "type": "Transitive",
        "resolved": "9.0.10",
        "contentHash": "Pg7QZz80fOJZrtJnAdEAIpeor8q7F1ofwXGYgLNr4dR8Mqf2l7lfeTaodQkRetrj+ClQwVVYoyi6g2eOsmstFw=="
      },
      "System.Security.Cryptography.Xml": {
        "type": "Transitive",
        "resolved": "9.0.10",
        "contentHash": "kkEBXInhetgK1+E0NzDSz4S2Yh3wpivGf1A7I88dN4SYINGrQnGciGDJj1RTgsE/zFeJNlAZhXs4XSqn7q8AhQ==",
        "dependencies": {
          "System.Security.Cryptography.Pkcs": "9.0.10"
        }
      },
      "System.Security.Principal.Windows": {
        "type": "Transitive",
        "resolved": "5.0.0",
        "contentHash": "t0MGLukB5WAVU9bO3MGzvlGnyJPgUlcwerXn1kzBRjwLKixT96XV0Uza41W49gVd8zEMFu9vQEFlv0IOrytICA=="
      },
      "System.Text.Encoding": {
        "type": "Transitive",
        "resolved": "4.0.11",
        "contentHash": "U3gGeMlDZXxCEiY4DwVLSacg+DFWCvoiX+JThA/rvw37Sqrku7sEFeVBBBMBnfB6FeZHsyDx85HlKL19x0HtZA==",
        "dependencies": {
          "Microsoft.NETCore.Platforms": "1.0.1",
          "Microsoft.NETCore.Targets": "1.0.1",
          "System.Runtime": "4.1.0"
        }
      },
      "System.Text.Encoding.CodePages": {
        "type": "Transitive",
        "resolved": "6.0.0",
        "contentHash": "ZFCILZuOvtKPauZ/j/swhvw68ZRi9ATCfvGbk1QfydmcXBkIWecWKn/250UH7rahZ5OoDBaiAudJtPvLwzw85A==",
        "dependencies": {
          "System.Runtime.CompilerServices.Unsafe": "6.0.0"
        }
      },
      "System.Text.RegularExpressions": {
        "type": "Transitive",
        "resolved": "4.3.1",
        "contentHash": "N0kNRrWe4+nXOWlpLT4LAY5brb8caNFlUuIRpraCVMDLYutKkol1aV079rQjLuSxKMJT2SpBQsYX9xbcTMmzwg==",
        "dependencies": {
          "System.Runtime": "4.3.1"
        }
      },
      "System.Threading": {
        "type": "Transitive",
        "resolved": "4.0.11",
        "contentHash": "N+3xqIcg3VDKyjwwCGaZ9HawG9aC6cSDI+s7ROma310GQo8vilFZa86hqKppwTHleR/G0sfOzhvgnUxWCR/DrQ==",
        "dependencies": {
          "System.Runtime": "4.1.0",
          "System.Threading.Tasks": "4.0.11"
        }
      },
      "System.Threading.Channels": {
        "type": "Transitive",
        "resolved": "6.0.0",
        "contentHash": "TY8/9+tI0mNaUMgntOxxaq2ndTkdXqLSxvPmas7XEqOlv9lQtB7wLjYGd756lOaO7Dvb5r/WXhluM+0Xe87v5Q=="
      },
      "System.Threading.Tasks": {
        "type": "Transitive",
        "resolved": "4.0.11",
        "contentHash": "k1S4Gc6IGwtHGT8188RSeGaX86Qw/wnrgNLshJvsdNUOPP9etMmo8S07c+UlOAx4K/xLuN9ivA1bD0LVurtIxQ==",
        "dependencies": {
          "Microsoft.NETCore.Platforms": "1.0.1",
          "Microsoft.NETCore.Targets": "1.0.1",
          "System.Runtime": "4.1.0"
        }
      },
      "System.Threading.Tasks.Dataflow": {
        "type": "Transitive",
        "resolved": "8.0.0",
        "contentHash": "7V0I8tPa9V7UxMx/+7DIwkhls5ouaEMQx6l/GwGm1Y8kJQ61On9B/PxCXFLbgu5/C47g0BP2CUYs+nMv1+Oaqw=="
      },
      "System.ValueTuple": {
        "type": "Transitive",
        "resolved": "4.4.0",
        "contentHash": "BahUww/+mdP4ARCAh2RQhQTg13wYLVrBb9SYVgW8ZlrwjraGCXHGjo0oIiUfZ34LUZkMMR+RAzR7dEY4S1HeQQ=="
      },
      "Testably.Abstractions.FileSystem.Interface": {
        "type": "Transitive",
        "resolved": "9.0.0",
        "contentHash": "uksk86YlnzAdyfVNu3wICU0X5iXVe9LF7Q3UkngNliHWEvM5gvAlOUr+jmd9JwmbJWISH5+i1vyXE02lEVz7WQ=="
      },
      "Tmds.LibC": {
        "type": "Transitive",
        "resolved": "0.2.0",
        "contentHash": "+RvLuNHOLW7cxzgDe9yHLoayBgjsuH2/gJtJnuVMxweKrxxYT6TwQNAmt06SFWpjwk68aRcwwD4FfMMA6tZvVA=="
      },
      "YamlDotNet": {
        "type": "Transitive",
        "resolved": "16.0.0",
        "contentHash": "kZ4jR5ltFhnjaUqK9x81zXRIUTH4PTXTTEmJDNQdkDLQhcv+2Nl19r0dCSvPW1mstOYBfXTnjdieRbUO6gHMDw=="
      },
      "nethermind.abi": {
        "type": "Project",
        "dependencies": {
          "MathNet.Numerics.FSharp": "[5.0.0, )",
          "Nethermind.Core": "[1.36.0-unstable, )"
        }
      },
      "nethermind.analytics": {
        "type": "Project",
        "dependencies": {
          "Nethermind.Api": "[1.36.0-unstable, )",
          "Nethermind.Init": "[1.36.0-unstable, )"
        }
      },
      "nethermind.api": {
        "type": "Project",
        "dependencies": {
          "Nethermind.Blockchain": "[1.36.0-unstable, )",
          "Nethermind.Facade": "[1.36.0-unstable, )",
          "Nethermind.Grpc": "[1.36.0-unstable, )",
          "Nethermind.History": "[1.36.0-unstable, )",
          "Nethermind.JsonRpc": "[1.36.0-unstable, )",
          "Nethermind.Monitoring": "[1.36.0-unstable, )",
          "Nethermind.Network": "[1.36.0-unstable, )",
          "Nethermind.Sockets": "[1.36.0-unstable, )"
        }
      },
      "nethermind.blockchain": {
        "type": "Project",
        "dependencies": {
          "Microsoft.ClearScript.V8.Native.linux-arm64": "[7.5.0, )",
          "Microsoft.ClearScript.V8.Native.linux-x64": "[7.5.0, )",
          "Microsoft.ClearScript.V8.Native.osx-arm64": "[7.5.0, )",
          "Microsoft.ClearScript.V8.Native.osx-x64": "[7.5.0, )",
          "Microsoft.ClearScript.V8.Native.win-x64": "[7.5.0, )",
          "Nethermind.Abi": "[1.36.0-unstable, )",
          "Nethermind.Core": "[1.36.0-unstable, )",
          "Nethermind.Db": "[1.36.0-unstable, )",
          "Nethermind.Evm": "[1.36.0-unstable, )",
          "Nethermind.Evm.Precompiles": "[1.36.0-unstable, )",
          "Nethermind.Network.Stats": "[1.36.0-unstable, )",
          "Nethermind.Specs": "[1.36.0-unstable, )",
          "Nethermind.State": "[1.36.0-unstable, )",
          "Nethermind.TxPool": "[1.36.0-unstable, )",
          "Polly": "[8.6.4, )"
        }
      },
      "nethermind.config": {
        "type": "Project",
        "dependencies": {
          "Nethermind.Core": "[1.36.0-unstable, )",
          "NonBlocking": "[2.1.2, )",
          "System.Configuration.ConfigurationManager": "[9.0.10, )"
        }
      },
      "nethermind.consensus": {
        "type": "Project",
        "dependencies": {
          "Nethermind.Blockchain": "[1.36.0-unstable, )",
          "Nethermind.Config": "[1.36.0-unstable, )",
          "Nethermind.Core": "[1.36.0-unstable, )",
          "Nethermind.Crypto": "[1.36.0-unstable, )",
          "Nethermind.Evm": "[1.36.0-unstable, )",
          "Nethermind.TxPool": "[1.36.0-unstable, )"
        }
      },
      "nethermind.consensus.aura": {
        "type": "Project",
        "dependencies": {
          "BouncyCastle.Cryptography": "[2.6.2, )",
          "Nethermind.Abi": "[1.36.0-unstable, )",
          "Nethermind.Api": "[1.36.0-unstable, )",
          "Nethermind.Blockchain": "[1.36.0-unstable, )",
          "Nethermind.Facade": "[1.36.0-unstable, )",
          "Nethermind.Init": "[1.36.0-unstable, )",
          "Nethermind.Specs": "[1.36.0-unstable, )",
          "Nethermind.Synchronization": "[1.36.0-unstable, )",
          "Nito.Collections.Deque": "[1.2.1, )"
        }
      },
      "nethermind.consensus.clique": {
        "type": "Project",
        "dependencies": {
          "Nethermind.Api": "[1.36.0-unstable, )",
          "Nethermind.Blockchain": "[1.36.0-unstable, )",
          "Nethermind.Consensus": "[1.36.0-unstable, )",
          "Nethermind.JsonRpc": "[1.36.0-unstable, )"
        }
      },
      "nethermind.consensus.ethash": {
        "type": "Project",
        "dependencies": {
          "Nethermind.Api": "[1.36.0-unstable, )",
          "Nethermind.Blockchain": "[1.36.0-unstable, )",
          "Nethermind.Consensus": "[1.36.0-unstable, )",
          "Nethermind.Core": "[1.36.0-unstable, )",
          "Nethermind.Crypto": "[1.36.0-unstable, )",
          "Nethermind.Serialization.Rlp": "[1.36.0-unstable, )",
          "Nethermind.Specs": "[1.36.0-unstable, )"
        }
      },
      "nethermind.core": {
        "type": "Project",
        "dependencies": {
          "Autofac": "[8.4.0, )",
          "Autofac.Extensions.DependencyInjection": "[10.0.0, )",
          "FastEnum": "[2.0.5, )",
          "Microsoft.Extensions.DependencyInjection": "[9.0.10, )",
          "Microsoft.Extensions.ObjectPool": "[9.0.10, )",
          "Microsoft.IO.RecyclableMemoryStream": "[3.0.1, )",
          "Microsoft.IdentityModel.JsonWebTokens": "[8.14.0, )",
          "Nethermind.Crypto.SecP256k1": "[1.5.0, )",
          "Nethermind.Logging": "[1.36.0-unstable, )",
          "Nethermind.Numerics.Int256": "[1.3.6, )",
          "NonBlocking": "[2.1.2, )",
          "TestableIO.System.IO.Abstractions.Wrappers": "[22.0.16, )"
        }
      },
      "nethermind.crypto": {
        "type": "Project",
        "dependencies": {
          "BouncyCastle.Cryptography": "[2.6.2, )",
          "Ckzg.Bindings": "[2.1.5.1529, )",
          "Microsoft.AspNetCore.DataProtection": "[9.0.10, )",
          "Microsoft.AspNetCore.DataProtection.Extensions": "[9.0.10, )",
          "Nethermind.Core": "[1.36.0-unstable, )",
          "Nethermind.Crypto.Bls": "[1.0.5, )",
          "Nethermind.Serialization.Rlp": "[1.36.0-unstable, )",
          "System.Security.Cryptography.ProtectedData": "[9.0.10, )"
        }
      },
      "nethermind.db": {
        "type": "Project",
        "dependencies": {
          "Nethermind.Config": "[1.36.0-unstable, )",
          "Nethermind.Serialization.Rlp": "[1.36.0-unstable, )",
          "NonBlocking": "[2.1.2, )"
        }
      },
      "nethermind.db.rocks": {
        "type": "Project",
        "dependencies": {
          "ConcurrentHashSet": "[1.3.0, )",
          "Nethermind.Api": "[1.36.0-unstable, )",
          "Nethermind.Db": "[1.36.0-unstable, )",
          "NonBlocking": "[2.1.2, )",
          "RocksDB": "[10.2.1.58549, 10.2.1.58549]"
        }
      },
      "nethermind.db.rpc": {
        "type": "Project",
        "dependencies": {
          "Nethermind.Db": "[1.36.0-unstable, )",
          "Nethermind.JsonRpc": "[1.36.0-unstable, )",
          "Nethermind.Serialization.Json": "[1.36.0-unstable, )",
          "Nethermind.State": "[1.36.0-unstable, )"
        }
      },
      "nethermind.era1": {
        "type": "Project",
        "dependencies": {
          "CommunityToolkit.HighPerformance": "[8.4.0, )",
          "Nethermind.Api": "[1.36.0-unstable, )",
          "Nethermind.Blockchain": "[1.36.0-unstable, )",
          "Nethermind.Consensus": "[1.36.0-unstable, )",
          "Nethermind.Core": "[1.36.0-unstable, )",
          "Nethermind.JsonRpc": "[1.36.0-unstable, )",
          "Nethermind.Merkleization": "[1.36.0-unstable, )",
          "Nethermind.Serialization.Rlp": "[1.36.0-unstable, )",
          "Nethermind.Serialization.Ssz": "[1.36.0-unstable, )",
          "Nethermind.State": "[1.36.0-unstable, )",
          "Snappier": "[1.2.0, )"
        }
      },
      "nethermind.ethstats": {
        "type": "Project",
        "dependencies": {
          "Nethermind.Api": "[1.36.0-unstable, )",
          "Nethermind.Blockchain": "[1.36.0-unstable, )",
          "Nethermind.Core": "[1.36.0-unstable, )",
          "Nethermind.Init": "[1.36.0-unstable, )",
          "Nethermind.JsonRpc": "[1.36.0-unstable, )",
          "Nethermind.Logging": "[1.36.0-unstable, )",
          "Nethermind.Network": "[1.36.0-unstable, )",
          "Websocket.Client": "[5.3.0, )"
        }
      },
      "nethermind.evm": {
        "type": "Project",
        "dependencies": {
<<<<<<< HEAD
          "Nethermind.Core": "[1.35.0-unstable, )",
          "Nethermind.Crypto": "[1.35.0-unstable, )",
          "Nethermind.Serialization.Rlp": "[1.35.0-unstable, )",
          "Nethermind.Specs": "[1.35.0-unstable, )",
          "Nethermind.Trie": "[1.35.0-unstable, )"
=======
          "Nethermind.Core": "[1.36.0-unstable, )",
          "Nethermind.Crypto": "[1.36.0-unstable, )",
          "Nethermind.Serialization.Rlp": "[1.36.0-unstable, )",
          "Nethermind.Specs": "[1.36.0-unstable, )"
>>>>>>> 53f15605
        }
      },
      "nethermind.evm.precompiles": {
        "type": "Project",
        "dependencies": {
          "Nethermind.Core": "[1.36.0-unstable, )",
          "Nethermind.Crypto": "[1.36.0-unstable, )",
          "Nethermind.Crypto.Bls": "[1.0.5, )",
          "Nethermind.Crypto.SecP256r1": "[1.0.0-preview.6, )",
          "Nethermind.Evm": "[1.36.0-unstable, )",
          "Nethermind.GmpBindings": "[1.0.3, )",
          "Nethermind.MclBindings": "[1.0.3, )",
          "Nethermind.Serialization.Rlp": "[1.36.0-unstable, )",
          "Nethermind.Specs": "[1.36.0-unstable, )"
        }
      },
      "nethermind.externalsigner.plugin": {
        "type": "Project",
        "dependencies": {
          "Nethermind.Api": "[1.36.0-unstable, )",
          "Nethermind.JsonRpc": "[1.36.0-unstable, )"
        }
      },
      "nethermind.facade": {
        "type": "Project",
        "dependencies": {
          "Nethermind.Consensus": "[1.36.0-unstable, )",
          "Nethermind.Core": "[1.36.0-unstable, )",
          "Nethermind.Crypto": "[1.36.0-unstable, )",
          "Nethermind.Synchronization": "[1.36.0-unstable, )",
          "NonBlocking": "[2.1.2, )"
        }
      },
      "nethermind.flashbots": {
        "type": "Project",
        "dependencies": {
          "Nethermind.Merge.Plugin": "[1.36.0-unstable, )"
        }
      },
      "nethermind.grpc": {
        "type": "Project",
        "dependencies": {
          "Google.Protobuf": "[3.32.1, )",
          "Google.Protobuf.Tools": "[3.32.1, )",
          "Grpc": "[2.46.6, )",
          "Nethermind.Config": "[1.36.0-unstable, )",
          "Nethermind.Core": "[1.36.0-unstable, )",
          "Nethermind.Serialization.Json": "[1.36.0-unstable, )"
        }
      },
      "nethermind.healthchecks": {
        "type": "Project",
        "dependencies": {
          "AspNetCore.HealthChecks.UI": "[9.0.0, )",
          "AspNetCore.HealthChecks.UI.InMemory.Storage": "[9.0.0, )",
          "Nethermind.Api": "[1.36.0-unstable, )",
          "Nethermind.Merge.Plugin": "[1.36.0-unstable, )"
        }
      },
      "nethermind.history": {
        "type": "Project",
        "dependencies": {
          "Nethermind.Consensus": "[1.36.0-unstable, )"
        }
      },
      "nethermind.hive": {
        "type": "Project",
        "dependencies": {
          "Nethermind.Api": "[1.36.0-unstable, )",
          "Nethermind.Init": "[1.36.0-unstable, )"
        }
      },
      "nethermind.init": {
        "type": "Project",
        "dependencies": {
          "Nethermind.Api": "[1.36.0-unstable, )",
          "Nethermind.Db.Rocks": "[1.36.0-unstable, )",
          "Nethermind.Db.Rpc": "[1.36.0-unstable, )",
          "Nethermind.Era1": "[1.36.0-unstable, )",
          "Nethermind.Network.Discovery": "[1.36.0-unstable, )",
          "Nethermind.Network.Dns": "[1.36.0-unstable, )",
          "Nethermind.Network.Enr": "[1.36.0-unstable, )",
          "Nethermind.Specs": "[1.36.0-unstable, )"
        }
      },
      "nethermind.init.snapshot": {
        "type": "Project",
        "dependencies": {
          "Nethermind.Api": "[1.36.0-unstable, )",
          "Nethermind.Init": "[1.36.0-unstable, )"
        }
      },
      "nethermind.jsonrpc": {
        "type": "Project",
        "dependencies": {
          "Nethermind.Abi": "[1.36.0-unstable, )",
          "Nethermind.Blockchain": "[1.36.0-unstable, )",
          "Nethermind.Config": "[1.36.0-unstable, )",
          "Nethermind.Consensus": "[1.36.0-unstable, )",
          "Nethermind.Core": "[1.36.0-unstable, )",
          "Nethermind.Crypto": "[1.36.0-unstable, )",
          "Nethermind.Evm": "[1.36.0-unstable, )",
          "Nethermind.Facade": "[1.36.0-unstable, )",
          "Nethermind.Network.Dns": "[1.36.0-unstable, )",
          "Nethermind.Sockets": "[1.36.0-unstable, )",
          "Nethermind.Synchronization": "[1.36.0-unstable, )",
          "Nethermind.Wallet": "[1.36.0-unstable, )",
          "System.Linq.Async": "[6.0.3, )"
        }
      },
      "nethermind.jsonrpc.tracestore": {
        "type": "Project",
        "dependencies": {
          "Nethermind.Api": "[1.36.0-unstable, )",
          "Nethermind.Init": "[1.36.0-unstable, )"
        }
      },
      "nethermind.keystore": {
        "type": "Project",
        "dependencies": {
          "Nethermind.Config": "[1.36.0-unstable, )",
          "Nethermind.Core": "[1.36.0-unstable, )",
          "Nethermind.Crypto": "[1.36.0-unstable, )",
          "Nethermind.Serialization.Json": "[1.36.0-unstable, )",
          "SCrypt": "[2.0.0.2, )"
        }
      },
      "nethermind.logging": {
        "type": "Project"
      },
      "nethermind.logging.nlog": {
        "type": "Project",
        "dependencies": {
          "NLog": "[5.5.1, )",
          "Nethermind.Logging": "[1.36.0-unstable, )"
        }
      },
      "nethermind.merge.aura": {
        "type": "Project",
        "dependencies": {
          "Nethermind.Blockchain": "[1.36.0-unstable, )",
          "Nethermind.Consensus": "[1.36.0-unstable, )",
          "Nethermind.Consensus.AuRa": "[1.36.0-unstable, )",
          "Nethermind.Core": "[1.36.0-unstable, )",
          "Nethermind.Db": "[1.36.0-unstable, )",
          "Nethermind.Evm": "[1.36.0-unstable, )",
          "Nethermind.Merge.Plugin": "[1.36.0-unstable, )",
          "Nethermind.Specs": "[1.36.0-unstable, )",
          "Nethermind.State": "[1.36.0-unstable, )"
        }
      },
      "nethermind.merge.plugin": {
        "type": "Project",
        "dependencies": {
          "Nethermind.Api": "[1.36.0-unstable, )"
        }
      },
      "nethermind.merkleization": {
        "type": "Project",
        "dependencies": {
          "Nethermind.Core": "[1.36.0-unstable, )",
          "Nethermind.Serialization.Ssz": "[1.36.0-unstable, )"
        }
      },
      "nethermind.monitoring": {
        "type": "Project",
        "dependencies": {
          "Nethermind.Config": "[1.36.0-unstable, )",
          "Nethermind.Logging": "[1.36.0-unstable, )",
          "prometheus-net.AspNetCore": "[8.2.1, )"
        }
      },
      "nethermind.network": {
        "type": "Project",
        "dependencies": {
          "Crc32.NET": "[1.2.0, )",
          "Nethermind.Blockchain": "[1.36.0-unstable, )",
          "Nethermind.Config": "[1.36.0-unstable, )",
          "Nethermind.Core": "[1.36.0-unstable, )",
          "Nethermind.Crypto": "[1.36.0-unstable, )",
          "Nethermind.DotNetty.Handlers": "[1.0.2.76, )",
          "Nethermind.Network.Contract": "[1.36.0-unstable, )",
          "Nethermind.Network.Stats": "[1.36.0-unstable, )",
          "Nethermind.Synchronization": "[1.36.0-unstable, )",
          "Snappier": "[1.2.0, )",
          "System.Linq.Async": "[6.0.3, )"
        }
      },
      "nethermind.network.contract": {
        "type": "Project",
        "dependencies": {
          "Nethermind.Config": "[1.36.0-unstable, )"
        }
      },
      "nethermind.network.discovery": {
        "type": "Project",
        "dependencies": {
          "Nethermind.Api": "[1.36.0-unstable, )",
          "Nethermind.Crypto": "[1.36.0-unstable, )",
          "Nethermind.Facade": "[1.36.0-unstable, )",
          "Nethermind.Network": "[1.36.0-unstable, )",
          "Nethermind.Network.Enr": "[1.36.0-unstable, )",
          "PierTwo.Lantern.Discv5.WireProtocol": "[1.0.0-preview.6, )"
        }
      },
      "nethermind.network.dns": {
        "type": "Project",
        "dependencies": {
          "DnsClient": "[1.8.0, )",
          "Nethermind.Network": "[1.36.0-unstable, )",
          "Nethermind.Network.Enr": "[1.36.0-unstable, )"
        }
      },
      "nethermind.network.enr": {
        "type": "Project",
        "dependencies": {
          "Nethermind.Crypto": "[1.36.0-unstable, )",
          "Nethermind.Network": "[1.36.0-unstable, )"
        }
      },
      "nethermind.network.stats": {
        "type": "Project",
        "dependencies": {
          "Nethermind.Config": "[1.36.0-unstable, )",
          "Nethermind.Core": "[1.36.0-unstable, )",
          "Nethermind.Logging": "[1.36.0-unstable, )",
          "Nethermind.Network.Contract": "[1.36.0-unstable, )"
        }
      },
      "nethermind.optimism": {
        "type": "Project",
        "dependencies": {
          "Google.Protobuf": "[3.32.1, )",
          "Nethermind.Api": "[1.36.0-unstable, )",
          "Nethermind.Blockchain": "[1.36.0-unstable, )",
          "Nethermind.Consensus": "[1.36.0-unstable, )",
          "Nethermind.Core": "[1.36.0-unstable, )",
          "Nethermind.Init": "[1.36.0-unstable, )",
          "Nethermind.JsonRpc": "[1.36.0-unstable, )",
          "Nethermind.Libp2p": "[1.0.0-preview.45, )",
          "Nethermind.Libp2p.Protocols.PubsubPeerDiscovery": "[1.0.0-preview.45, )",
          "Nethermind.Merge.Plugin": "[1.36.0-unstable, )",
          "Snappier": "[1.2.0, )"
        }
      },
      "nethermind.seq": {
        "type": "Project",
        "dependencies": {
          "Nethermind.Config": "[1.36.0-unstable, )"
        }
      },
      "nethermind.serialization.json": {
        "type": "Project",
        "dependencies": {
          "Microsoft.ClearScript.V8": "[7.5.0, )",
          "Nethermind.Core": "[1.36.0-unstable, )",
          "System.IO.Pipelines": "[9.0.10, )"
        }
      },
      "nethermind.serialization.rlp": {
        "type": "Project",
        "dependencies": {
          "Nethermind.Core": "[1.36.0-unstable, )",
          "Nethermind.DotNetty.Buffers": "[1.0.2.76, )"
        }
      },
      "nethermind.serialization.ssz": {
        "type": "Project",
        "dependencies": {
          "Nethermind.Core": "[1.36.0-unstable, )"
        }
      },
      "nethermind.shutter": {
        "type": "Project",
        "dependencies": {
          "Google.Protobuf": "[3.32.1, )",
          "Nethermind.Blockchain": "[1.36.0-unstable, )",
          "Nethermind.Consensus": "[1.36.0-unstable, )",
          "Nethermind.Core": "[1.36.0-unstable, )",
          "Nethermind.Crypto": "[1.36.0-unstable, )",
          "Nethermind.Init": "[1.36.0-unstable, )",
          "Nethermind.Libp2p": "[1.0.0-preview.45, )",
          "Nethermind.Libp2p.Protocols.PubsubPeerDiscovery": "[1.0.0-preview.45, )",
          "Nethermind.Merge.Plugin": "[1.36.0-unstable, )",
          "Nethermind.Merkleization": "[1.36.0-unstable, )",
          "Nethermind.Network.Discovery": "[1.36.0-unstable, )",
          "Nethermind.Serialization.Ssz": "[1.36.0-unstable, )",
          "Nethermind.Specs": "[1.36.0-unstable, )"
        }
      },
      "nethermind.sockets": {
        "type": "Project",
        "dependencies": {
          "Nethermind.Core": "[1.36.0-unstable, )",
          "Nethermind.Logging": "[1.36.0-unstable, )",
          "Nethermind.Serialization.Json": "[1.36.0-unstable, )"
        }
      },
      "nethermind.specs": {
        "type": "Project",
        "dependencies": {
          "Nethermind.Config": "[1.36.0-unstable, )",
          "Nethermind.Core": "[1.36.0-unstable, )",
          "Nethermind.Serialization.Json": "[1.36.0-unstable, )",
          "ZstdSharp.Port": "[0.8.6, )"
        }
      },
      "nethermind.state": {
        "type": "Project",
        "dependencies": {
          "Nethermind.Core": "[1.36.0-unstable, )",
          "Nethermind.Db": "[1.36.0-unstable, )",
          "Nethermind.Evm": "[1.36.0-unstable, )",
          "Nethermind.Serialization.Rlp": "[1.36.0-unstable, )",
          "Nethermind.Trie": "[1.36.0-unstable, )"
        }
      },
      "nethermind.synchronization": {
        "type": "Project",
        "dependencies": {
          "ConcurrentHashSet": "[1.3.0, )",
          "Nethermind.Consensus": "[1.36.0-unstable, )",
          "Nethermind.History": "[1.36.0-unstable, )",
          "Nethermind.Logging": "[1.36.0-unstable, )",
          "Nethermind.Network.Contract": "[1.36.0-unstable, )",
          "Nethermind.Trie": "[1.36.0-unstable, )",
          "NonBlocking": "[2.1.2, )"
        }
      },
      "nethermind.taiko": {
        "type": "Project",
        "dependencies": {
          "Nethermind.Api": "[1.36.0-unstable, )",
          "Nethermind.Blockchain": "[1.36.0-unstable, )",
          "Nethermind.Consensus": "[1.36.0-unstable, )",
          "Nethermind.Core": "[1.36.0-unstable, )",
          "Nethermind.Evm": "[1.36.0-unstable, )",
          "Nethermind.Evm.Precompiles": "[1.36.0-unstable, )",
          "Nethermind.Init": "[1.36.0-unstable, )",
          "Nethermind.JsonRpc": "[1.36.0-unstable, )",
          "Nethermind.Logging": "[1.36.0-unstable, )",
          "Nethermind.Merge.Plugin": "[1.36.0-unstable, )",
          "Nethermind.Serialization.Json": "[1.36.0-unstable, )"
        }
      },
      "nethermind.trie": {
        "type": "Project",
        "dependencies": {
          "Nethermind.Core": "[1.36.0-unstable, )",
          "Nethermind.Db": "[1.36.0-unstable, )",
          "Nethermind.Serialization.Rlp": "[1.36.0-unstable, )",
          "NonBlocking": "[2.1.2, )"
        }
      },
      "nethermind.txpool": {
        "type": "Project",
        "dependencies": {
          "Collections.Pooled": "[1.0.82, )",
          "Nethermind.Config": "[1.36.0-unstable, )",
          "Nethermind.Core": "[1.36.0-unstable, )",
          "Nethermind.Crypto": "[1.36.0-unstable, )",
          "Nethermind.Db": "[1.36.0-unstable, )",
          "Nethermind.Evm": "[1.36.0-unstable, )",
          "Nethermind.Network.Contract": "[1.36.0-unstable, )",
          "Nethermind.State": "[1.36.0-unstable, )",
          "NonBlocking": "[2.1.2, )"
        }
      },
      "nethermind.upnp.plugin": {
        "type": "Project",
        "dependencies": {
          "Nethermind.Api": "[1.36.0-unstable, )",
          "Open.NAT.Core": "[2.1.0.5, )"
        }
      },
      "nethermind.wallet": {
        "type": "Project",
        "dependencies": {
          "Nethermind.Core": "[1.36.0-unstable, )",
          "Nethermind.KeyStore": "[1.36.0-unstable, )",
          "Nethermind.Serialization.Rlp": "[1.36.0-unstable, )",
          "Nethermind.TxPool": "[1.36.0-unstable, )"
        }
      },
      "nethermind.xdc": {
        "type": "Project",
        "dependencies": {
          "Nethermind.Api": "[1.36.0-unstable, )",
          "Nethermind.Consensus": "[1.36.0-unstable, )",
          "Nethermind.Core": "[1.36.0-unstable, )",
          "Nethermind.Init": "[1.36.0-unstable, )"
        }
      },
      "AspNetCore.HealthChecks.UI": {
        "type": "CentralTransitive",
        "requested": "[9.0.0, )",
        "resolved": "9.0.0",
        "contentHash": "r/bGIiFDm/Bv+S/OCcE1/YzM4Zul1nEKGRA42xcGqxaYmaQf1T+gFEReNNA+5nHXuXt5TRuBuVag1emXuwqe6w==",
        "dependencies": {
          "AspNetCore.HealthChecks.UI.Data": "9.0.0",
          "KubernetesClient": "15.0.1",
          "Microsoft.EntityFrameworkCore.Design": "8.0.11",
          "Microsoft.Extensions.Http": "8.0.0"
        }
      },
      "AspNetCore.HealthChecks.UI.InMemory.Storage": {
        "type": "CentralTransitive",
        "requested": "[9.0.0, )",
        "resolved": "9.0.0",
        "contentHash": "xuq+HBH8Ckz9r5d+yP1pk7cgIbPLBqCGfYu0MxtvbtsxIo7cv5nQoUCJsdgqN5/a4ndVUJZco6GjWFk6r4xN1w==",
        "dependencies": {
          "AspNetCore.HealthChecks.UI.Data": "9.0.0",
          "Microsoft.EntityFrameworkCore.InMemory": "8.0.11"
        }
      },
      "Autofac": {
        "type": "CentralTransitive",
        "requested": "[8.4.0, )",
        "resolved": "8.4.0",
        "contentHash": "XMWHyO6fXTv8rwCfhm6+64mQS6CyL0rve/hWSODsUrVuEGtq1fjxSOlVTBqCRsW6L8K3OQDskJaPB1boVMI2eQ==",
        "dependencies": {
          "System.Diagnostics.DiagnosticSource": "8.0.1"
        }
      },
      "Autofac.Extensions.DependencyInjection": {
        "type": "CentralTransitive",
        "requested": "[10.0.0, )",
        "resolved": "10.0.0",
        "contentHash": "ZjR/onUlP7BzQ7VBBigQepWLAyAzi3VRGX3pP6sBqkPRiT61fsTZqbTpRUKxo30TMgbs1o3y6bpLbETix4SJog==",
        "dependencies": {
          "Autofac": "8.1.0",
          "Microsoft.Extensions.DependencyInjection.Abstractions": "8.0.1"
        }
      },
      "BouncyCastle.Cryptography": {
        "type": "CentralTransitive",
        "requested": "[2.6.2, )",
        "resolved": "2.6.2",
        "contentHash": "7oWOcvnntmMKNzDLsdxAYqApt+AjpRpP2CShjMfIa3umZ42UQMvH0tl1qAliYPNYO6vTdcGMqnRrCPmsfzTI1w=="
      },
      "Ckzg.Bindings": {
        "type": "CentralTransitive",
        "requested": "[2.1.5.1529, )",
        "resolved": "2.1.5.1529",
        "contentHash": "PUnwltfxU0V/rIHLlcVyCOmpaFCgYPDfBlp32F33qW5ZldjcWpDt3tEZAmFvX0Rt/Va05djdHkKH/QzXyDhpTg=="
      },
      "Collections.Pooled": {
        "type": "CentralTransitive",
        "requested": "[1.0.82, )",
        "resolved": "1.0.82",
        "contentHash": "o14V0k8bg+EPMwaVJcFbLNrkyDPaqNx6fWTTjJLgVWJLu939kVIAAWKaV5lCwZ7LM/tv59igi65rVWRyjILc0Q=="
      },
      "CommunityToolkit.HighPerformance": {
        "type": "CentralTransitive",
        "requested": "[8.4.0, )",
        "resolved": "8.4.0",
        "contentHash": "flxspiBs0G/0GMp7IK2J2ijV9bTG6hEwFc/z6ekHqB6nwRJ4Ry2yLdx+TkbCUYFCl4XhABkAwomeKbT6zM2Zlg=="
      },
      "ConcurrentHashSet": {
        "type": "CentralTransitive",
        "requested": "[1.3.0, )",
        "resolved": "1.3.0",
        "contentHash": "a30gfk4WDn2f7sOisXpko+CrQ7s5nL1ZWk4afnRwwRQHWPRrRSZpzn5Dz2YWpJtS90NJqkytQ/MkzHq4QYTIbg=="
      },
      "Crc32.NET": {
        "type": "CentralTransitive",
        "requested": "[1.2.0, )",
        "resolved": "1.2.0",
        "contentHash": "wNW/huzolu8MNKUnwCVKxjfAlCFpeI8AZVfF46iAWJ1+P6bTU1AZct7VAkDDEjgeeTJCVTkGZaD6jSd/fOiUkA==",
        "dependencies": {
          "NETStandard.Library": "2.0.0"
        }
      },
      "DnsClient": {
        "type": "CentralTransitive",
        "requested": "[1.8.0, )",
        "resolved": "1.8.0",
        "contentHash": "RRwtaCXkXWsx0mmsReGDqCbRLtItfUbkRJlet1FpdciVhyMGKcPd57T1+8Jki9ojHlq9fntVhXQroOOgRak8DQ=="
      },
      "FastEnum": {
        "type": "CentralTransitive",
        "requested": "[2.0.5, )",
        "resolved": "2.0.5",
        "contentHash": "P5nnvUTIE+uiapYV1HPIxAt3B7CQx6jnIDXUARYjOLoJvjn+XjWw5n99t+Ie2/DNc00gr6689URok3lmxXgN3w==",
        "dependencies": {
          "FastEnum.Core": "2.0.5",
          "FastEnum.Generators": "2.0.5"
        }
      },
      "Google.Protobuf": {
        "type": "CentralTransitive",
        "requested": "[3.32.1, )",
        "resolved": "3.32.1",
        "contentHash": "HbFFRNU46e1E+qhGvwCDAO2EZ80WADqlkNqlOBYvGi7SNxwMPkTrReZgCg9/TrXwLO/n0za+AIiT2IplzqrjZw=="
      },
      "Google.Protobuf.Tools": {
        "type": "CentralTransitive",
        "requested": "[3.32.1, )",
        "resolved": "3.32.1",
        "contentHash": "5D+41uUzFkxsU50jsBJ2LS2cZ1jnwiy9UvTtl2RzSREv/5n105y70Vx324DDpNf8eYI7SQfKvX9FfbNcdcR7FA=="
      },
      "Grpc": {
        "type": "CentralTransitive",
        "requested": "[2.46.6, )",
        "resolved": "2.46.6",
        "contentHash": "vpC39vgCxbVBnsn8boeQv2aGIdEFqQMnjsoDvyYfr6tC93Fe9KqNG1mAiF6KLzJTwk6aiWHGNYE2EqmDUzk5ng==",
        "dependencies": {
          "Grpc.Core": "2.46.6"
        }
      },
      "MathNet.Numerics.FSharp": {
        "type": "CentralTransitive",
        "requested": "[5.0.0, )",
        "resolved": "5.0.0",
        "contentHash": "lKYhd68fReW5odX/q+Uzxw3357Duq3zmvkYvnZVqqcc2r/EmrYGDoOdUGuHnhfr8yj9V34js5gQH/7IWcxZJxg==",
        "dependencies": {
          "FSharp.Core": "6.0.2",
          "MathNet.Numerics": "5.0.0"
        }
      },
      "Microsoft.AspNetCore.DataProtection": {
        "type": "CentralTransitive",
        "requested": "[9.0.10, )",
        "resolved": "9.0.10",
        "contentHash": "nONJKxO7PUHaMP2lI/QN6mAAiBSQKIJtdozZaJPBujyXyLMSkMe5oUCK4DfYH4S3S3eO3QNnuTD78dBsQNXWvQ==",
        "dependencies": {
          "Microsoft.AspNetCore.Cryptography.Internal": "9.0.10",
          "Microsoft.AspNetCore.DataProtection.Abstractions": "9.0.10",
          "Microsoft.Extensions.DependencyInjection.Abstractions": "9.0.10",
          "Microsoft.Extensions.Hosting.Abstractions": "9.0.10",
          "Microsoft.Extensions.Logging.Abstractions": "9.0.10",
          "Microsoft.Extensions.Options": "9.0.10",
          "System.Security.Cryptography.Xml": "9.0.10"
        }
      },
      "Microsoft.AspNetCore.DataProtection.Extensions": {
        "type": "CentralTransitive",
        "requested": "[9.0.10, )",
        "resolved": "9.0.10",
        "contentHash": "JT9rGWw4oEbv3KWOLPmSiHase30VTxz5JoWIbBkoaOsdukbBm32ajSFwuiegKlLkvcLxRFcHFF4ZBlv0Lud/7Q==",
        "dependencies": {
          "Microsoft.AspNetCore.DataProtection": "9.0.10",
          "Microsoft.Extensions.DependencyInjection": "9.0.10"
        }
      },
      "Microsoft.ClearScript.V8": {
        "type": "CentralTransitive",
        "requested": "[7.5.0, )",
        "resolved": "7.5.0",
        "contentHash": "k2xS9o6Oz57xx24nVhOqrkmJN/sDdkYTwdfmu2XS5KpnmAyqeVJBCfc9Wh83UvKUYb7lQBHSCk7gk2hLyJoG4Q==",
        "dependencies": {
          "Microsoft.ClearScript.Core": "7.5.0",
          "Microsoft.ClearScript.V8.ICUData": "7.5.0",
          "Newtonsoft.Json": "13.0.3"
        }
      },
      "Microsoft.ClearScript.V8.Native.linux-arm64": {
        "type": "CentralTransitive",
        "requested": "[7.5.0, )",
        "resolved": "7.5.0",
        "contentHash": "UU+3Bef3UnwQgP8hKobT09ucYuYubVFiseAsuRUvmjvOBVu7yHRES+nXBNYSvDi88fMTp/HBUknpYQdrfoDemQ=="
      },
      "Microsoft.ClearScript.V8.Native.linux-x64": {
        "type": "CentralTransitive",
        "requested": "[7.5.0, )",
        "resolved": "7.5.0",
        "contentHash": "snoN9oRwKqShA32IsuCanLjNtP8hros2WOrOBL7g+ED3AV40qwrsbfKwWq37BzogrfsF1aEVoDkBpE19Az7DVQ=="
      },
      "Microsoft.ClearScript.V8.Native.osx-arm64": {
        "type": "CentralTransitive",
        "requested": "[7.5.0, )",
        "resolved": "7.5.0",
        "contentHash": "CkMgeX0I0+bXUzoaVoJdV86/k0H2PEukqCoZ8zQ28msB6YHeRX6FJTfvOQ0l6UTX5HaBHGG3CWUI04uBYe6M+A=="
      },
      "Microsoft.ClearScript.V8.Native.osx-x64": {
        "type": "CentralTransitive",
        "requested": "[7.5.0, )",
        "resolved": "7.5.0",
        "contentHash": "yXoXLWKJJgW5V6ez1aMa+ZS2nCef0X4iTYzPS9bTSYl9y7D4R2Ie2KrfR8nLO2rhOKimIMx3MH49Zh1CYruN/g=="
      },
      "Microsoft.ClearScript.V8.Native.win-x64": {
        "type": "CentralTransitive",
        "requested": "[7.5.0, )",
        "resolved": "7.5.0",
        "contentHash": "DKMxDLboTNflYkwDQ/ELrSf1vXTpew5UZ8xzrXSVKYFBU570VA6NKh1etEGhufuCuDyU7Je5L2g6H+19Dbl+tA=="
      },
      "Microsoft.CodeAnalysis.Analyzers": {
        "type": "CentralTransitive",
        "requested": "[4.14.0, )",
        "resolved": "3.3.3",
        "contentHash": "j/rOZtLMVJjrfLRlAMckJLPW/1rze9MT1yfWqSIbUPGRu1m1P0fuo9PmqapwsmePfGB5PJrudQLvmUOAMF0DqQ=="
      },
      "Microsoft.CodeAnalysis.CSharp": {
        "type": "CentralTransitive",
        "requested": "[4.14.0, )",
        "resolved": "4.5.0",
        "contentHash": "cM59oMKAOxvdv76bdmaKPy5hfj+oR+zxikWoueEB7CwTko7mt9sVKZI8Qxlov0C/LuKEG+WQwifepqL3vuTiBQ==",
        "dependencies": {
          "Microsoft.CodeAnalysis.Common": "[4.5.0]"
        }
      },
      "Microsoft.Extensions.DependencyInjection": {
        "type": "CentralTransitive",
        "requested": "[9.0.10, )",
        "resolved": "9.0.10",
        "contentHash": "iEtXCkNd5XhjNJAOb/wO4IhDRdLIE2CsPxZggZQWJ/q2+sa8dmEPC393nnsiqdH8/4KV8Xn25IzgKPR1UEQ0og==",
        "dependencies": {
          "Microsoft.Extensions.DependencyInjection.Abstractions": "9.0.10"
        }
      },
      "Microsoft.Extensions.Logging": {
        "type": "CentralTransitive",
        "requested": "[8.0.0, )",
        "resolved": "9.0.0",
        "contentHash": "crjWyORoug0kK7RSNJBTeSE6VX8IQgLf3nUpTB9m62bPXp/tzbnOsnbe8TXEG0AASNaKZddnpHKw7fET8E++Pg==",
        "dependencies": {
          "Microsoft.Extensions.DependencyInjection": "9.0.0",
          "Microsoft.Extensions.Logging.Abstractions": "9.0.0",
          "Microsoft.Extensions.Options": "9.0.0"
        }
      },
      "Microsoft.Extensions.Logging.Abstractions": {
        "type": "CentralTransitive",
        "requested": "[9.0.10, )",
        "resolved": "9.0.10",
        "contentHash": "MFUPv/nN1rAQ19w43smm6bbf0JDYN/1HEPHoiMYY50pvDMFpglzWAuoTavByDmZq7UuhjaxwrET3joU69ZHoHQ==",
        "dependencies": {
          "Microsoft.Extensions.DependencyInjection.Abstractions": "9.0.10"
        }
      },
      "Microsoft.Extensions.Logging.Console": {
        "type": "CentralTransitive",
        "requested": "[9.0.10, )",
        "resolved": "9.0.0",
        "contentHash": "yDZ4zsjl7N0K+R/1QTNpXBd79Kaf4qNLHtjk4NaG82UtNg2Z6etJywwv6OarOv3Rp7ocU7uIaRY4CrzHRO/d3w==",
        "dependencies": {
          "Microsoft.Extensions.DependencyInjection.Abstractions": "9.0.0",
          "Microsoft.Extensions.Logging": "9.0.0",
          "Microsoft.Extensions.Logging.Abstractions": "9.0.0",
          "Microsoft.Extensions.Logging.Configuration": "9.0.0",
          "Microsoft.Extensions.Options": "9.0.0"
        }
      },
      "Microsoft.Extensions.ObjectPool": {
        "type": "CentralTransitive",
        "requested": "[9.0.10, )",
        "resolved": "9.0.10",
        "contentHash": "tw0jYoEdRp2AQMBYTkdCy0OKWcNaazaFQgo4KzdayTkX2N00g2hAacGd9mls4nBz6clP+87eeD0ucWyDrz+VKg=="
      },
      "Microsoft.IdentityModel.JsonWebTokens": {
        "type": "CentralTransitive",
        "requested": "[8.14.0, )",
        "resolved": "8.14.0",
        "contentHash": "4jOpiA4THdtpLyMdAb24dtj7+6GmvhOhxf5XHLYWmPKF8ApEnApal1UnJsKO4HxUWRXDA6C4WQVfYyqsRhpNpQ==",
        "dependencies": {
          "Microsoft.IdentityModel.Tokens": "8.14.0"
        }
      },
      "Microsoft.IO.RecyclableMemoryStream": {
        "type": "CentralTransitive",
        "requested": "[3.0.1, )",
        "resolved": "3.0.1",
        "contentHash": "s/s20YTVY9r9TPfTrN5g8zPF1YhwxyqO6PxUkrYTGI2B+OGPe9AdajWZrLhFqXIvqIW23fnUE4+ztrUWNU1+9g=="
      },
      "Nethermind.Crypto.Bls": {
        "type": "CentralTransitive",
        "requested": "[1.0.5, )",
        "resolved": "1.0.5",
        "contentHash": "SYdQOFVVcC3R3VAm9Dv+u4Mc1yqHZETxt4tN3a+AFeOnEtUmpcjwVwYkkiiUIIrr6vQVVOUuwsDmaa9l3u45IQ=="
      },
      "Nethermind.Crypto.SecP256k1": {
        "type": "CentralTransitive",
        "requested": "[1.5.0, )",
        "resolved": "1.5.0",
        "contentHash": "+mNlEgN1gYDB6f4jRcYssaE6/AlSoPr7eLDQHQoX+tXcnGRzgnArezPwz82TsWxruQGDh5h9Qfowa0xt4Xz59g=="
      },
      "Nethermind.Crypto.SecP256r1": {
        "type": "CentralTransitive",
        "requested": "[1.0.0-preview.6, )",
        "resolved": "1.0.0-preview.6",
        "contentHash": "wFfpg1ofZz5nsjN8TAKUg0mdUCskmOUO0lFk3LcoeRkVnQ5Rw2rYzsJxgPFfnxAABH/EPPs62S7oF8E0Ayjjeg=="
      },
      "Nethermind.DotNetty.Buffers": {
        "type": "CentralTransitive",
        "requested": "[1.0.2.76, )",
        "resolved": "1.0.2.76",
        "contentHash": "bI9wc+xazOgsgibMvPaMWtQ4dNWktBBCo3fZeUVFgEsDBMwagl3GqIozx4D1I1GbozkhCpUD55Q2KGx0CuDHHQ==",
        "dependencies": {
          "Nethermind.DotNetty.Common": "1.0.2.76",
          "System.Runtime.CompilerServices.Unsafe": "5.0.0"
        }
      },
      "Nethermind.DotNetty.Handlers": {
        "type": "CentralTransitive",
        "requested": "[1.0.2.76, )",
        "resolved": "1.0.2.76",
        "contentHash": "/x4hbadusLECVrnMVWpjLtwJ1fJQmbMXaD4Y8kZN+X0BJqAGXReN62HnaFWkgL8w3CJAB0aJySAE1sC5xlZjpg==",
        "dependencies": {
          "Nethermind.DotNetty.Buffers": "1.0.2.76",
          "Nethermind.DotNetty.Codecs": "1.0.2.76",
          "Nethermind.DotNetty.Common": "1.0.2.76",
          "Nethermind.DotNetty.Transport": "1.0.2.76"
        }
      },
      "Nethermind.DotNetty.Transport": {
        "type": "CentralTransitive",
        "requested": "[1.0.2.76, )",
        "resolved": "1.0.2.76",
        "contentHash": "ZbTY44wAfOY8LPc/+/CO3NBezNzO6ZPpaZJTWJ7tzo7+IO2WuAvIoRGRPf5DOAhOozYZvUaDvaO7glKrzS6JAQ==",
        "dependencies": {
          "Nethermind.DotNetty.Buffers": "1.0.2.76",
          "Nethermind.DotNetty.Common": "1.0.2.76"
        }
      },
      "Nethermind.GmpBindings": {
        "type": "CentralTransitive",
        "requested": "[1.0.3, )",
        "resolved": "1.0.3",
        "contentHash": "EE12z2k4ku0ugfI01utaQR8EbBoEMLI4QAKKGrfz5Fvbw/YtXTqDDzvKtBTleOB9YBH7oTpH9T9ZFtKgKZMj2g=="
      },
      "Nethermind.Libp2p": {
        "type": "CentralTransitive",
        "requested": "[1.0.0-preview.45, )",
        "resolved": "1.0.0-preview.45",
        "contentHash": "OLV+fEkqbG+kFfQnFgkOloX8a1QPCJnTZfTkviOKgWo7vVlOnmePIvy0Tk963LVpmRmjreMCTvLLOh3yB1ZCJQ==",
        "dependencies": {
          "Microsoft.Extensions.DependencyInjection": "9.0.0",
          "Microsoft.Extensions.Logging": "9.0.0",
          "Microsoft.Extensions.Logging.Console": "9.0.0",
          "Nethermind.Libp2p.Core": "1.0.0-preview.45",
          "Nethermind.Libp2p.Protocols.Identify": "1.0.0-preview.45",
          "Nethermind.Libp2p.Protocols.MDns": "1.0.0-preview.45",
          "Nethermind.Libp2p.Protocols.Multistream": "1.0.0-preview.45",
          "Nethermind.Libp2p.Protocols.Noise": "1.0.0-preview.45",
          "Nethermind.Libp2p.Protocols.Ping": "1.0.0-preview.45",
          "Nethermind.Libp2p.Protocols.Plaintext": "1.0.0-preview.45",
          "Nethermind.Libp2p.Protocols.Pubsub": "1.0.0-preview.45",
          "Nethermind.Libp2p.Protocols.PubsubPeerDiscovery": "1.0.0-preview.45",
          "Nethermind.Libp2p.Protocols.Relay": "1.0.0-preview.45",
          "Nethermind.Libp2p.Protocols.Tls": "1.0.0-preview.45",
          "Nethermind.Libp2p.Protocols.Yamux": "1.0.0-preview.45"
        }
      },
      "Nethermind.Libp2p.Protocols.PubsubPeerDiscovery": {
        "type": "CentralTransitive",
        "requested": "[1.0.0-preview.45, )",
        "resolved": "1.0.0-preview.45",
        "contentHash": "VK0g5fehGQbarfAzqwCFfNLhU7BBQBEkVypjt/ToOD619FhDMjqJJ1FuBPC0EP6Gmf2whG55cYnIBoGQdrNgtA==",
        "dependencies": {
          "Makaretu.Dns.Multicast": "0.27.0",
          "Microsoft.Extensions.Logging.Abstractions": "9.0.0",
          "Nethermind.Libp2p.Core": "1.0.0-preview.45",
          "Nethermind.Libp2p.Protocols.Pubsub": "1.0.0-preview.45"
        }
      },
      "Nethermind.MclBindings": {
        "type": "CentralTransitive",
        "requested": "[1.0.3, )",
        "resolved": "1.0.3",
        "contentHash": "hgT2oiMFqItNXv5vzIbhhlgqPJK4qnOHaYmUiR4jJsaWiqDRH05YtqYeMQq2+oyBOf8REtuGOW5RZ7+agRSEbg=="
      },
      "Nethermind.Numerics.Int256": {
        "type": "CentralTransitive",
        "requested": "[1.3.6, )",
        "resolved": "1.3.6",
        "contentHash": "Sk/CakMkQZuCUflJxYlj9gVTfxbTPJKsgDS5fsRWdzYA6hHVQipNJfyD6xnrF3u1X6XJadeyTTa3Rs80hJCMvQ=="
      },
      "Nito.Collections.Deque": {
        "type": "CentralTransitive",
        "requested": "[1.2.1, )",
        "resolved": "1.2.1",
        "contentHash": "P60Vz4oDByus/scUCwPiuWqnd9IEdsBqb9383PBPW1G2SUw3+/h04VSRKZvH4C70/DqKDSM4wgz5gw95sfkDyg=="
      },
      "NLog": {
        "type": "CentralTransitive",
        "requested": "[5.5.1, )",
        "resolved": "5.5.1",
        "contentHash": "ZpLbXSi91tZJPjzNefE+3NugAkQtpWZpSLfZWJGcP1y8qMiXDKxW/nAQ+LYWo7GwH2iYsbKOdsLCK9S3BeRQxA=="
      },
      "NonBlocking": {
        "type": "CentralTransitive",
        "requested": "[2.1.2, )",
        "resolved": "2.1.2",
        "contentHash": "yTP24PcuFmUw1RxQgYmIMxvpAJ1ciT/zv8Sb7OZHTuM/x9Tupz+DvEqeu9HykSYmI3/bGuy1ZZ7k/rZgfuIAuw==",
        "dependencies": {
          "System.Runtime.CompilerServices.Unsafe": "4.3.0"
        }
      },
      "Open.NAT.Core": {
        "type": "CentralTransitive",
        "requested": "[2.1.0.5, )",
        "resolved": "2.1.0.5",
        "contentHash": "F/4WoNK1rYCMGZM6B1LVlgxf2wLogJc2ohMZxwmJw7Aky2Hc1IgFZvEj/cxcv5QQSFTvPN5AWYKomFXHukOUIg=="
      },
      "PierTwo.Lantern.Discv5.WireProtocol": {
        "type": "CentralTransitive",
        "requested": "[1.0.0-preview.6, )",
        "resolved": "1.0.0-preview.6",
        "contentHash": "WjVYiDxyZ3z00kuJJXuWJwRqkWfTrZF1v7qWz4mMASRP6AEhDCF4jMdCuAWkH1uPj00kkluONOc426Z//FcjDw==",
        "dependencies": {
          "BouncyCastle.Cryptography": "2.4.0",
          "Microsoft.Extensions.Caching.Memory": "8.0.0",
          "Microsoft.Extensions.DependencyInjection": "8.0.0",
          "Microsoft.Extensions.Logging": "8.0.0",
          "Microsoft.Extensions.Logging.Console": "8.0.0",
          "Microsoft.Extensions.Options": "8.0.2",
          "NBitcoin.Secp256k1": "3.1.5",
          "PierTwo.Lantern.Discv5.Enr": "1.0.0-preview.6",
          "PierTwo.Lantern.Discv5.Rlp": "1.0.0-preview.6",
          "System.Threading.Tasks.Dataflow": "8.0.0"
        }
      },
      "Polly": {
        "type": "CentralTransitive",
        "requested": "[8.6.4, )",
        "resolved": "8.6.4",
        "contentHash": "uuBsDoBw0oYrMe3uTWRjkT2sIkKh+ZZnnDrLb4Z+QANfeA4+7FJacx6E8CY5GAxXRoSgFrvUADEAQ7DPF6fGiw==",
        "dependencies": {
          "Polly.Core": "8.6.4"
        }
      },
      "prometheus-net.AspNetCore": {
        "type": "CentralTransitive",
        "requested": "[8.2.1, )",
        "resolved": "8.2.1",
        "contentHash": "/4TfTvbwIDqpaKTiWvEsjUywiHYF9zZvGZF5sK15avoDsUO/WPQbKsF8TiMaesuphdFQPK2z52P0zk6j26V0rQ==",
        "dependencies": {
          "prometheus-net": "8.2.1"
        }
      },
      "RocksDB": {
        "type": "CentralTransitive",
        "requested": "[10.2.1.58549, 10.2.1.58549]",
        "resolved": "10.2.1.58549",
        "contentHash": "36w64uL0J4wZFAxzQPVjS02adqIrhQJkIfpnjoAcETB2YmT8l5oORGBPK58nnS3tlajfGg68xJi7FzCycWA/LA=="
      },
      "SCrypt": {
        "type": "CentralTransitive",
        "requested": "[2.0.0.2, )",
        "resolved": "2.0.0.2",
        "contentHash": "ZSDp3iPpXw4KW+e1yKQbarn1byN8aP+B0FNy0oMPC+htu6XVxqr1ezeSfG4kmRWG4VUu1RT0Zp3HzkH6inrIIw=="
      },
      "Snappier": {
        "type": "CentralTransitive",
        "requested": "[1.2.0, )",
        "resolved": "1.2.0",
        "contentHash": "Lv83i7hQZbl+r0qkO6VrBZ0OHL/R/onAVcCcxgYpT8inhqJ2/f1qkIWT3gWwdcCz4cPHOQrS0uX40cFUQyOS5Q=="
      },
      "System.Configuration.ConfigurationManager": {
        "type": "CentralTransitive",
        "requested": "[9.0.10, )",
        "resolved": "9.0.10",
        "contentHash": "5CBhl5dWmckKEtvk8F6GXtmHxNBoqAC8xILxIntNm7AzHiXQ09CXSLhncIJ/cQWaiNYzLjHZCgtMfx9tkCKHdA==",
        "dependencies": {
          "System.Diagnostics.EventLog": "9.0.10",
          "System.Security.Cryptography.ProtectedData": "9.0.10"
        }
      },
      "System.IO.Pipelines": {
        "type": "CentralTransitive",
        "requested": "[9.0.10, )",
        "resolved": "9.0.10",
        "contentHash": "lwI0mhHcCxMtNSxB5ate9Gc9petWovRBUprtjz2yiIDDZPGBIaUiqNzQHJzjPuzTnvNbEMilpAXjDguKsU/2Fg=="
      },
      "System.Linq.Async": {
        "type": "CentralTransitive",
        "requested": "[6.0.3, )",
        "resolved": "6.0.3",
        "contentHash": "hSHiq2m1ky7zUQgTp+/2h1K3lABIQ+GltRixoclHPg/Sc1vnfeS6g/Uy5moOVZKrZJdQiFPFZd6OobBp3tZcFg=="
      },
      "System.Security.Cryptography.ProtectedData": {
        "type": "CentralTransitive",
        "requested": "[9.0.10, )",
        "resolved": "9.0.10",
        "contentHash": "iC0InhfWdk0nHlbcTAAUyWt9X4+CsaZz9elQy0otFcsUkd/Wm+DmEwjqyH9PgFl1XcSowzhv67njCstABTc3Hw=="
      },
      "TestableIO.System.IO.Abstractions.Wrappers": {
        "type": "CentralTransitive",
        "requested": "[22.0.16, )",
        "resolved": "22.0.16",
        "contentHash": "QUX0TLMvnRLEgvuMRotrZKN9eCdX4yzK7HJCaPj17T4jvUf+G4XifdLpB5wmRct2zKlscYzpWMOmHjKabse3yw==",
        "dependencies": {
          "Testably.Abstractions.FileSystem.Interface": "9.0.0"
        }
      },
      "Websocket.Client": {
        "type": "CentralTransitive",
        "requested": "[5.3.0, )",
        "resolved": "5.3.0",
        "contentHash": "uhdDM+gruCEhHRCKCoyali1HJp0wSS/HBs5X9XZwULNKM2y5ML188TsvcEgWEFOx0NOaHfGNtfoC0cd1p2NOIg==",
        "dependencies": {
          "Microsoft.Extensions.Logging.Abstractions": "8.0.0",
          "Microsoft.IO.RecyclableMemoryStream": "3.0.0",
          "System.Reactive": "6.0.0"
        }
      },
      "ZstdSharp.Port": {
        "type": "CentralTransitive",
        "requested": "[0.8.6, )",
        "resolved": "0.8.6",
        "contentHash": "iP4jVLQoQmUjMU88g1WObiNr6YKZGvh4aOXn3yOJsHqZsflwRsxZPcIBvNXgjXO3vQKSLctXGLTpcBPLnWPS8A=="
      }
    },
    "net9.0/linux-arm64": {
      "Grpc.Core": {
        "type": "Transitive",
        "resolved": "2.46.6",
        "contentHash": "ZoRg3KmOJ2urTF4+u3H0b1Yv10xzz2Y/flFWS2tnRmj8dbKLeiJaSRqu4LOBD3ova90evqLkVZ85kUkC4JT4lw==",
        "dependencies": {
          "Grpc.Core.Api": "2.46.6",
          "System.Memory": "4.5.3"
        }
      },
      "libsodium": {
        "type": "Transitive",
        "resolved": "1.0.20",
        "contentHash": "fMO6HpAbvLagobzBH6eU36riWF01lCAweX34D5eugqjuXA+WS5MnV1ngE+2Sw3LvGvxZlmyLp9416t57dMZ5og=="
      },
      "Microsoft.Win32.Registry": {
        "type": "Transitive",
        "resolved": "5.0.0",
        "contentHash": "dDoKi0PnDz31yAyETfRntsLArTlVAVzUzCIvvEDsDsucrl33Dl8pIJG06ePTJTI3tGpeyHS9Cq7Foc/s4EeKcg==",
        "dependencies": {
          "System.Security.AccessControl": "5.0.0",
          "System.Security.Principal.Windows": "5.0.0"
        }
      },
      "runtime.any.System.Collections": {
        "type": "Transitive",
        "resolved": "4.3.0",
        "contentHash": "23g6rqftKmovn2cLeGsuHUYm0FD7pdutb0uQMJpZ3qTvq+zHkgmt6J65VtRry4WDGYlmkMa4xDACtaQ94alNag==",
        "dependencies": {
          "System.Runtime": "4.3.0"
        }
      },
      "runtime.any.System.Globalization": {
        "type": "Transitive",
        "resolved": "4.3.0",
        "contentHash": "sMDBnad4rp4t7GY442Jux0MCUuKL4otn5BK6Ni0ARTXTSpRNBzZ7hpMfKSvnVSED5kYJm96YOWsqV0JH0d2uuw=="
      },
      "runtime.any.System.IO": {
        "type": "Transitive",
        "resolved": "4.3.0",
        "contentHash": "SDZ5AD1DtyRoxYtEcqQ3HDlcrorMYXZeCt7ZhG9US9I5Vva+gpIWDGMkcwa5XiKL0ceQKRZIX2x0XEjLX7PDzQ=="
      },
      "runtime.any.System.Reflection": {
        "type": "Transitive",
        "resolved": "4.3.0",
        "contentHash": "hLC3A3rI8jipR5d9k7+f0MgRCW6texsAp0MWkN/ci18FMtQ9KH7E2vDn/DH2LkxsszlpJpOn9qy6Z6/69rH6eQ=="
      },
      "runtime.any.System.Reflection.Extensions": {
        "type": "Transitive",
        "resolved": "4.3.0",
        "contentHash": "cPhT+Vqu52+cQQrDai/V91gubXUnDKNRvlBnH+hOgtGyHdC17aQIU64EaehwAQymd7kJA5rSrVRNfDYrbhnzyA=="
      },
      "runtime.any.System.Reflection.Primitives": {
        "type": "Transitive",
        "resolved": "4.3.0",
        "contentHash": "Nrm1p3armp6TTf2xuvaa+jGTTmncALWFq22CpmwRvhDf6dE9ZmH40EbOswD4GnFLrMRS0Ki6Kx5aUPmKK/hZBg=="
      },
      "runtime.any.System.Resources.ResourceManager": {
        "type": "Transitive",
        "resolved": "4.3.0",
        "contentHash": "Lxb89SMvf8w9p9+keBLyL6H6x/TEmc6QVsIIA0T36IuyOY3kNvIdyGddA2qt35cRamzxF8K5p0Opq4G4HjNbhQ=="
      },
      "runtime.any.System.Runtime": {
        "type": "Transitive",
        "resolved": "4.3.0",
        "contentHash": "fRS7zJgaG9NkifaAxGGclDDoRn9HC7hXACl52Or06a/fxdzDajWb5wov3c6a+gVSlekRoexfjwQSK9sh5um5LQ==",
        "dependencies": {
          "System.Private.Uri": "4.3.0"
        }
      },
      "runtime.any.System.Runtime.Handles": {
        "type": "Transitive",
        "resolved": "4.3.0",
        "contentHash": "GG84X6vufoEzqx8PbeBKheE4srOhimv+yLtGb/JkR3Y2FmoqmueLNFU4Xx8Y67plFpltQSdK74x0qlEhIpv/CQ=="
      },
      "runtime.any.System.Runtime.InteropServices": {
        "type": "Transitive",
        "resolved": "4.3.0",
        "contentHash": "lBoFeQfxe/4eqjPi46E0LU/YaCMdNkQ8B4MZu/mkzdIAZh8RQ1NYZSj0egrQKdgdvlPFtP4STtob40r4o2DBAw=="
      },
      "runtime.any.System.Text.Encoding": {
        "type": "Transitive",
        "resolved": "4.3.0",
        "contentHash": "+ihI5VaXFCMVPJNstG4O4eo1CfbrByLxRrQQTqOTp1ttK0kUKDqOdBSTaCB2IBk/QtjDrs6+x4xuezyMXdm0HQ=="
      },
      "runtime.any.System.Threading.Tasks": {
        "type": "Transitive",
        "resolved": "4.3.0",
        "contentHash": "OhBAVBQG5kFj1S+hCEQ3TUHBAEtZ3fbEMgZMRNdN8A0Pj4x+5nTELEqL59DU0TjKVE6II3dqKw4Dklb3szT65w=="
      },
      "runtime.debian.8-x64.runtime.native.System.Security.Cryptography.OpenSsl": {
        "type": "Transitive",
        "resolved": "4.3.0",
        "contentHash": "HdSSp5MnJSsg08KMfZThpuLPJpPwE5hBXvHwoKWosyHHfe8Mh5WKT0ylEOf6yNzX6Ngjxe4Whkafh5q7Ymac4Q=="
      },
      "runtime.fedora.23-x64.runtime.native.System.Security.Cryptography.OpenSsl": {
        "type": "Transitive",
        "resolved": "4.3.0",
        "contentHash": "+yH1a49wJMy8Zt4yx5RhJrxO/DBDByAiCzNwiETI+1S4mPdCu0OY4djdciC7Vssk0l22wQaDLrXxXkp+3+7bVA=="
      },
      "runtime.fedora.24-x64.runtime.native.System.Security.Cryptography.OpenSsl": {
        "type": "Transitive",
        "resolved": "4.3.0",
        "contentHash": "c3YNH1GQJbfIPJeCnr4avseugSqPrxwIqzthYyZDN6EuOyNOzq+y2KSUfRcXauya1sF4foESTgwM5e1A8arAKw=="
      },
      "runtime.native.System": {
        "type": "Transitive",
        "resolved": "4.3.0",
        "contentHash": "c/qWt2LieNZIj1jGnVNsE2Kl23Ya2aSTBuXMD6V7k9KWr6l16Tqdwq+hJScEpWER9753NWC8h96PaVNY5Ld7Jw==",
        "dependencies": {
          "Microsoft.NETCore.Platforms": "1.1.0",
          "Microsoft.NETCore.Targets": "1.1.0"
        }
      },
      "runtime.native.System.Security.Cryptography.OpenSsl": {
        "type": "Transitive",
        "resolved": "4.3.0",
        "contentHash": "NS1U+700m4KFRHR5o4vo9DSlTmlCKu/u7dtE5sUHVIPB+xpXxYQvgBgA6wEIeCz6Yfn0Z52/72WYsToCEPJnrw==",
        "dependencies": {
          "runtime.debian.8-x64.runtime.native.System.Security.Cryptography.OpenSsl": "4.3.0",
          "runtime.fedora.23-x64.runtime.native.System.Security.Cryptography.OpenSsl": "4.3.0",
          "runtime.fedora.24-x64.runtime.native.System.Security.Cryptography.OpenSsl": "4.3.0",
          "runtime.opensuse.13.2-x64.runtime.native.System.Security.Cryptography.OpenSsl": "4.3.0",
          "runtime.opensuse.42.1-x64.runtime.native.System.Security.Cryptography.OpenSsl": "4.3.0",
          "runtime.osx.10.10-x64.runtime.native.System.Security.Cryptography.OpenSsl": "4.3.0",
          "runtime.rhel.7-x64.runtime.native.System.Security.Cryptography.OpenSsl": "4.3.0",
          "runtime.ubuntu.14.04-x64.runtime.native.System.Security.Cryptography.OpenSsl": "4.3.0",
          "runtime.ubuntu.16.04-x64.runtime.native.System.Security.Cryptography.OpenSsl": "4.3.0",
          "runtime.ubuntu.16.10-x64.runtime.native.System.Security.Cryptography.OpenSsl": "4.3.0"
        }
      },
      "runtime.opensuse.13.2-x64.runtime.native.System.Security.Cryptography.OpenSsl": {
        "type": "Transitive",
        "resolved": "4.3.0",
        "contentHash": "b3pthNgxxFcD+Pc0WSEoC0+md3MyhRS6aCEeenvNE3Fdw1HyJ18ZhRFVJJzIeR/O/jpxPboB805Ho0T3Ul7w8A=="
      },
      "runtime.opensuse.42.1-x64.runtime.native.System.Security.Cryptography.OpenSsl": {
        "type": "Transitive",
        "resolved": "4.3.0",
        "contentHash": "KeLz4HClKf+nFS7p/6Fi/CqyLXh81FpiGzcmuS8DGi9lUqSnZ6Es23/gv2O+1XVGfrbNmviF7CckBpavkBoIFQ=="
      },
      "runtime.osx.10.10-x64.runtime.native.System.Security.Cryptography.OpenSsl": {
        "type": "Transitive",
        "resolved": "4.3.0",
        "contentHash": "X7IdhILzr4ROXd8mI1BUCQMSHSQwelUlBjF1JyTKCjXaOGn2fB4EKBxQbCK2VjO3WaWIdlXZL3W6TiIVnrhX4g=="
      },
      "runtime.rhel.7-x64.runtime.native.System.Security.Cryptography.OpenSsl": {
        "type": "Transitive",
        "resolved": "4.3.0",
        "contentHash": "nyFNiCk/r+VOiIqreLix8yN+q3Wga9+SE8BCgkf+2BwEKiNx6DyvFjCgkfV743/grxv8jHJ8gUK4XEQw7yzRYg=="
      },
      "runtime.ubuntu.14.04-x64.runtime.native.System.Security.Cryptography.OpenSsl": {
        "type": "Transitive",
        "resolved": "4.3.0",
        "contentHash": "ytoewC6wGorL7KoCAvRfsgoJPJbNq+64k2SqW6JcOAebWsFUvCCYgfzQMrnpvPiEl4OrblUlhF2ji+Q1+SVLrQ=="
      },
      "runtime.ubuntu.16.04-x64.runtime.native.System.Security.Cryptography.OpenSsl": {
        "type": "Transitive",
        "resolved": "4.3.0",
        "contentHash": "I8bKw2I8k58Wx7fMKQJn2R8lamboCAiHfHeV/pS65ScKWMMI0+wJkLYlEKvgW1D/XvSl/221clBoR2q9QNNM7A=="
      },
      "runtime.ubuntu.16.10-x64.runtime.native.System.Security.Cryptography.OpenSsl": {
        "type": "Transitive",
        "resolved": "4.3.0",
        "contentHash": "VB5cn/7OzUfzdnC8tqAIMQciVLiq2epm2NrAm1E9OjNRyG4lVhfR61SMcLizejzQP8R8Uf/0l5qOIbUEi+RdEg=="
      },
      "runtime.unix.System.Diagnostics.Debug": {
        "type": "Transitive",
        "resolved": "4.3.0",
        "contentHash": "WV8KLRHWVUVUDduFnvGMHt0FsEt2wK6xPl1EgDKlaMx2KnZ43A/O0GzP8wIuvAC7mq4T9V1mm90r+PXkL9FPdQ==",
        "dependencies": {
          "runtime.native.System": "4.3.0"
        }
      },
      "runtime.unix.System.Private.Uri": {
        "type": "Transitive",
        "resolved": "4.3.0",
        "contentHash": "ooWzobr5RAq34r9uan1r/WPXJYG1XWy9KanrxNvEnBzbFdQbMG7Y3bVi4QxR7xZMNLOxLLTAyXvnSkfj5boZSg==",
        "dependencies": {
          "runtime.native.System": "4.3.0"
        }
      },
      "runtime.unix.System.Runtime.Extensions": {
        "type": "Transitive",
        "resolved": "4.3.0",
        "contentHash": "zQiTBVpiLftTQZW8GFsV0gjYikB1WMkEPIxF5O6RkUrSV/OgvRRTYgeFQha/0keBpuS0HYweraGRwhfhJ7dj7w==",
        "dependencies": {
          "System.Private.Uri": "4.3.0",
          "runtime.native.System": "4.3.0",
          "runtime.native.System.Security.Cryptography.OpenSsl": "4.3.0"
        }
      },
      "System.Collections": {
        "type": "Transitive",
        "resolved": "4.0.11",
        "contentHash": "YUJGz6eFKqS0V//mLt25vFGrrCvOnsXjlvFQs+KimpwNxug9x0Pzy4PlFMU3Q2IzqAa9G2L4LsK3+9vCBK7oTg==",
        "dependencies": {
          "Microsoft.NETCore.Platforms": "1.0.1",
          "Microsoft.NETCore.Targets": "1.0.1",
          "System.Runtime": "4.1.0",
          "runtime.any.System.Collections": "4.3.0"
        }
      },
      "System.Diagnostics.Debug": {
        "type": "Transitive",
        "resolved": "4.0.11",
        "contentHash": "w5U95fVKHY4G8ASs/K5iK3J5LY+/dLFd4vKejsnI/ZhBsWS9hQakfx3Zr7lRWKg4tAw9r4iktyvsTagWkqYCiw==",
        "dependencies": {
          "Microsoft.NETCore.Platforms": "1.0.1",
          "Microsoft.NETCore.Targets": "1.0.1",
          "System.Runtime": "4.1.0",
          "runtime.unix.System.Diagnostics.Debug": "4.3.0"
        }
      },
      "System.Diagnostics.EventLog": {
        "type": "Transitive",
        "resolved": "9.0.10",
        "contentHash": "Jc+az1pTMujPLDn2j5eqSfzlO7j/T1K/LB7THxdfRWOxujE4zaitUqBs7sv1t6/xmmvpU6Xx3IofCs4owYH0yQ=="
      },
      "System.Globalization": {
        "type": "Transitive",
        "resolved": "4.0.11",
        "contentHash": "B95h0YLEL2oSnwF/XjqSWKnwKOy/01VWkNlsCeMTFJLLabflpGV26nK164eRs5GiaRSBGpOxQ3pKoSnnyZN5pg==",
        "dependencies": {
          "Microsoft.NETCore.Platforms": "1.0.1",
          "Microsoft.NETCore.Targets": "1.0.1",
          "System.Runtime": "4.1.0",
          "runtime.any.System.Globalization": "4.3.0"
        }
      },
      "System.IO": {
        "type": "Transitive",
        "resolved": "4.1.0",
        "contentHash": "3KlTJceQc3gnGIaHZ7UBZO26SHL1SHE4ddrmiwumFnId+CEHP+O8r386tZKaE6zlk5/mF8vifMBzHj9SaXN+mQ==",
        "dependencies": {
          "Microsoft.NETCore.Platforms": "1.0.1",
          "Microsoft.NETCore.Targets": "1.0.1",
          "System.Runtime": "4.1.0",
          "System.Text.Encoding": "4.0.11",
          "System.Threading.Tasks": "4.0.11",
          "runtime.any.System.IO": "4.3.0"
        }
      },
      "System.Private.Uri": {
        "type": "Transitive",
        "resolved": "4.3.0",
        "contentHash": "I4SwANiUGho1esj4V4oSlPllXjzCZDE+5XXso2P03LW2vOda2Enzh8DWOxwN6hnrJyp314c7KuVu31QYhRzOGg==",
        "dependencies": {
          "Microsoft.NETCore.Platforms": "1.1.0",
          "Microsoft.NETCore.Targets": "1.1.0",
          "runtime.unix.System.Private.Uri": "4.3.0"
        }
      },
      "System.Reflection": {
        "type": "Transitive",
        "resolved": "4.1.0",
        "contentHash": "JCKANJ0TI7kzoQzuwB/OoJANy1Lg338B6+JVacPl4TpUwi3cReg3nMLplMq2uqYfHFQpKIlHAUVAJlImZz/4ng==",
        "dependencies": {
          "Microsoft.NETCore.Platforms": "1.0.1",
          "Microsoft.NETCore.Targets": "1.0.1",
          "System.IO": "4.1.0",
          "System.Reflection.Primitives": "4.0.1",
          "System.Runtime": "4.1.0",
          "runtime.any.System.Reflection": "4.3.0"
        }
      },
      "System.Reflection.Extensions": {
        "type": "Transitive",
        "resolved": "4.0.1",
        "contentHash": "GYrtRsZcMuHF3sbmRHfMYpvxZoIN2bQGrYGerUiWLEkqdEUQZhH3TRSaC/oI4wO0II1RKBPlpIa1TOMxIcOOzQ==",
        "dependencies": {
          "Microsoft.NETCore.Platforms": "1.0.1",
          "Microsoft.NETCore.Targets": "1.0.1",
          "System.Reflection": "4.1.0",
          "System.Runtime": "4.1.0",
          "runtime.any.System.Reflection.Extensions": "4.3.0"
        }
      },
      "System.Reflection.Primitives": {
        "type": "Transitive",
        "resolved": "4.0.1",
        "contentHash": "4inTox4wTBaDhB7V3mPvp9XlCbeGYWVEM9/fXALd52vNEAVisc1BoVWQPuUuD0Ga//dNbA/WeMy9u9mzLxGTHQ==",
        "dependencies": {
          "Microsoft.NETCore.Platforms": "1.0.1",
          "Microsoft.NETCore.Targets": "1.0.1",
          "System.Runtime": "4.1.0",
          "runtime.any.System.Reflection.Primitives": "4.3.0"
        }
      },
      "System.Resources.ResourceManager": {
        "type": "Transitive",
        "resolved": "4.0.1",
        "contentHash": "TxwVeUNoTgUOdQ09gfTjvW411MF+w9MBYL7AtNVc+HtBCFlutPLhUCdZjNkjbhj3bNQWMdHboF0KIWEOjJssbA==",
        "dependencies": {
          "Microsoft.NETCore.Platforms": "1.0.1",
          "Microsoft.NETCore.Targets": "1.0.1",
          "System.Globalization": "4.0.11",
          "System.Reflection": "4.1.0",
          "System.Runtime": "4.1.0",
          "runtime.any.System.Resources.ResourceManager": "4.3.0"
        }
      },
      "System.Runtime": {
        "type": "Transitive",
        "resolved": "4.3.1",
        "contentHash": "abhfv1dTK6NXOmu4bgHIONxHyEqFjW8HwXPmpY9gmll+ix9UNo4XDcmzJn6oLooftxNssVHdJC1pGT9jkSynQg==",
        "dependencies": {
          "Microsoft.NETCore.Platforms": "1.1.1",
          "Microsoft.NETCore.Targets": "1.1.3",
          "runtime.any.System.Runtime": "4.3.0"
        }
      },
      "System.Runtime.Extensions": {
        "type": "Transitive",
        "resolved": "4.1.0",
        "contentHash": "CUOHjTT/vgP0qGW22U4/hDlOqXmcPq5YicBaXdUR2UiUoLwBT+olO6we4DVbq57jeX5uXH2uerVZhf0qGj+sVQ==",
        "dependencies": {
          "Microsoft.NETCore.Platforms": "1.0.1",
          "Microsoft.NETCore.Targets": "1.0.1",
          "System.Runtime": "4.1.0",
          "runtime.unix.System.Runtime.Extensions": "4.3.0"
        }
      },
      "System.Runtime.Handles": {
        "type": "Transitive",
        "resolved": "4.0.1",
        "contentHash": "nCJvEKguXEvk2ymk1gqj625vVnlK3/xdGzx0vOKicQkoquaTBJTP13AIYkocSUwHCLNBwUbXTqTWGDxBTWpt7g==",
        "dependencies": {
          "Microsoft.NETCore.Platforms": "1.0.1",
          "Microsoft.NETCore.Targets": "1.0.1",
          "System.Runtime": "4.1.0",
          "runtime.any.System.Runtime.Handles": "4.3.0"
        }
      },
      "System.Runtime.InteropServices": {
        "type": "Transitive",
        "resolved": "4.1.0",
        "contentHash": "16eu3kjHS633yYdkjwShDHZLRNMKVi/s0bY8ODiqJ2RfMhDMAwxZaUaWVnZ2P71kr/or+X9o/xFWtNqz8ivieQ==",
        "dependencies": {
          "Microsoft.NETCore.Platforms": "1.0.1",
          "Microsoft.NETCore.Targets": "1.0.1",
          "System.Reflection": "4.1.0",
          "System.Reflection.Primitives": "4.0.1",
          "System.Runtime": "4.1.0",
          "System.Runtime.Handles": "4.0.1",
          "runtime.any.System.Runtime.InteropServices": "4.3.0"
        }
      },
      "System.Security.AccessControl": {
        "type": "Transitive",
        "resolved": "5.0.0",
        "contentHash": "dagJ1mHZO3Ani8GH0PHpPEe/oYO+rVdbQjvjJkBRNQkX4t0r1iaeGn8+/ybkSLEan3/slM0t59SVdHzuHf2jmw==",
        "dependencies": {
          "Microsoft.NETCore.Platforms": "5.0.0",
          "System.Security.Principal.Windows": "5.0.0"
        }
      },
      "System.Security.Cryptography.Pkcs": {
        "type": "Transitive",
        "resolved": "9.0.10",
        "contentHash": "Pg7QZz80fOJZrtJnAdEAIpeor8q7F1ofwXGYgLNr4dR8Mqf2l7lfeTaodQkRetrj+ClQwVVYoyi6g2eOsmstFw=="
      },
      "System.Security.Principal.Windows": {
        "type": "Transitive",
        "resolved": "5.0.0",
        "contentHash": "t0MGLukB5WAVU9bO3MGzvlGnyJPgUlcwerXn1kzBRjwLKixT96XV0Uza41W49gVd8zEMFu9vQEFlv0IOrytICA=="
      },
      "System.Text.Encoding": {
        "type": "Transitive",
        "resolved": "4.0.11",
        "contentHash": "U3gGeMlDZXxCEiY4DwVLSacg+DFWCvoiX+JThA/rvw37Sqrku7sEFeVBBBMBnfB6FeZHsyDx85HlKL19x0HtZA==",
        "dependencies": {
          "Microsoft.NETCore.Platforms": "1.0.1",
          "Microsoft.NETCore.Targets": "1.0.1",
          "System.Runtime": "4.1.0",
          "runtime.any.System.Text.Encoding": "4.3.0"
        }
      },
      "System.Text.Encoding.CodePages": {
        "type": "Transitive",
        "resolved": "6.0.0",
        "contentHash": "ZFCILZuOvtKPauZ/j/swhvw68ZRi9ATCfvGbk1QfydmcXBkIWecWKn/250UH7rahZ5OoDBaiAudJtPvLwzw85A==",
        "dependencies": {
          "System.Runtime.CompilerServices.Unsafe": "6.0.0"
        }
      },
      "System.Threading.Tasks": {
        "type": "Transitive",
        "resolved": "4.0.11",
        "contentHash": "k1S4Gc6IGwtHGT8188RSeGaX86Qw/wnrgNLshJvsdNUOPP9etMmo8S07c+UlOAx4K/xLuN9ivA1bD0LVurtIxQ==",
        "dependencies": {
          "Microsoft.NETCore.Platforms": "1.0.1",
          "Microsoft.NETCore.Targets": "1.0.1",
          "System.Runtime": "4.1.0",
          "runtime.any.System.Threading.Tasks": "4.3.0"
        }
      },
      "Tmds.LibC": {
        "type": "Transitive",
        "resolved": "0.2.0",
        "contentHash": "+RvLuNHOLW7cxzgDe9yHLoayBgjsuH2/gJtJnuVMxweKrxxYT6TwQNAmt06SFWpjwk68aRcwwD4FfMMA6tZvVA=="
      },
      "Ckzg.Bindings": {
        "type": "CentralTransitive",
        "requested": "[2.1.5.1529, )",
        "resolved": "2.1.5.1529",
        "contentHash": "PUnwltfxU0V/rIHLlcVyCOmpaFCgYPDfBlp32F33qW5ZldjcWpDt3tEZAmFvX0Rt/Va05djdHkKH/QzXyDhpTg=="
      },
      "Microsoft.ClearScript.V8.Native.linux-arm64": {
        "type": "CentralTransitive",
        "requested": "[7.5.0, )",
        "resolved": "7.5.0",
        "contentHash": "UU+3Bef3UnwQgP8hKobT09ucYuYubVFiseAsuRUvmjvOBVu7yHRES+nXBNYSvDi88fMTp/HBUknpYQdrfoDemQ=="
      },
      "Microsoft.ClearScript.V8.Native.linux-x64": {
        "type": "CentralTransitive",
        "requested": "[7.5.0, )",
        "resolved": "7.5.0",
        "contentHash": "snoN9oRwKqShA32IsuCanLjNtP8hros2WOrOBL7g+ED3AV40qwrsbfKwWq37BzogrfsF1aEVoDkBpE19Az7DVQ=="
      },
      "Microsoft.ClearScript.V8.Native.osx-arm64": {
        "type": "CentralTransitive",
        "requested": "[7.5.0, )",
        "resolved": "7.5.0",
        "contentHash": "CkMgeX0I0+bXUzoaVoJdV86/k0H2PEukqCoZ8zQ28msB6YHeRX6FJTfvOQ0l6UTX5HaBHGG3CWUI04uBYe6M+A=="
      },
      "Microsoft.ClearScript.V8.Native.osx-x64": {
        "type": "CentralTransitive",
        "requested": "[7.5.0, )",
        "resolved": "7.5.0",
        "contentHash": "yXoXLWKJJgW5V6ez1aMa+ZS2nCef0X4iTYzPS9bTSYl9y7D4R2Ie2KrfR8nLO2rhOKimIMx3MH49Zh1CYruN/g=="
      },
      "Microsoft.ClearScript.V8.Native.win-x64": {
        "type": "CentralTransitive",
        "requested": "[7.5.0, )",
        "resolved": "7.5.0",
        "contentHash": "DKMxDLboTNflYkwDQ/ELrSf1vXTpew5UZ8xzrXSVKYFBU570VA6NKh1etEGhufuCuDyU7Je5L2g6H+19Dbl+tA=="
      },
      "Nethermind.Crypto.Bls": {
        "type": "CentralTransitive",
        "requested": "[1.0.5, )",
        "resolved": "1.0.5",
        "contentHash": "SYdQOFVVcC3R3VAm9Dv+u4Mc1yqHZETxt4tN3a+AFeOnEtUmpcjwVwYkkiiUIIrr6vQVVOUuwsDmaa9l3u45IQ=="
      },
      "Nethermind.Crypto.SecP256k1": {
        "type": "CentralTransitive",
        "requested": "[1.5.0, )",
        "resolved": "1.5.0",
        "contentHash": "+mNlEgN1gYDB6f4jRcYssaE6/AlSoPr7eLDQHQoX+tXcnGRzgnArezPwz82TsWxruQGDh5h9Qfowa0xt4Xz59g=="
      },
      "Nethermind.Crypto.SecP256r1": {
        "type": "CentralTransitive",
        "requested": "[1.0.0-preview.6, )",
        "resolved": "1.0.0-preview.6",
        "contentHash": "wFfpg1ofZz5nsjN8TAKUg0mdUCskmOUO0lFk3LcoeRkVnQ5Rw2rYzsJxgPFfnxAABH/EPPs62S7oF8E0Ayjjeg=="
      },
      "Nethermind.GmpBindings": {
        "type": "CentralTransitive",
        "requested": "[1.0.3, )",
        "resolved": "1.0.3",
        "contentHash": "EE12z2k4ku0ugfI01utaQR8EbBoEMLI4QAKKGrfz5Fvbw/YtXTqDDzvKtBTleOB9YBH7oTpH9T9ZFtKgKZMj2g=="
      },
      "Nethermind.MclBindings": {
        "type": "CentralTransitive",
        "requested": "[1.0.3, )",
        "resolved": "1.0.3",
        "contentHash": "hgT2oiMFqItNXv5vzIbhhlgqPJK4qnOHaYmUiR4jJsaWiqDRH05YtqYeMQq2+oyBOf8REtuGOW5RZ7+agRSEbg=="
      },
      "RocksDB": {
        "type": "CentralTransitive",
        "requested": "[10.2.1.58549, 10.2.1.58549]",
        "resolved": "10.2.1.58549",
        "contentHash": "36w64uL0J4wZFAxzQPVjS02adqIrhQJkIfpnjoAcETB2YmT8l5oORGBPK58nnS3tlajfGg68xJi7FzCycWA/LA=="
      }
    },
    "net9.0/linux-x64": {
      "Grpc.Core": {
        "type": "Transitive",
        "resolved": "2.46.6",
        "contentHash": "ZoRg3KmOJ2urTF4+u3H0b1Yv10xzz2Y/flFWS2tnRmj8dbKLeiJaSRqu4LOBD3ova90evqLkVZ85kUkC4JT4lw==",
        "dependencies": {
          "Grpc.Core.Api": "2.46.6",
          "System.Memory": "4.5.3"
        }
      },
      "libsodium": {
        "type": "Transitive",
        "resolved": "1.0.20",
        "contentHash": "fMO6HpAbvLagobzBH6eU36riWF01lCAweX34D5eugqjuXA+WS5MnV1ngE+2Sw3LvGvxZlmyLp9416t57dMZ5og=="
      },
      "Microsoft.Win32.Registry": {
        "type": "Transitive",
        "resolved": "5.0.0",
        "contentHash": "dDoKi0PnDz31yAyETfRntsLArTlVAVzUzCIvvEDsDsucrl33Dl8pIJG06ePTJTI3tGpeyHS9Cq7Foc/s4EeKcg==",
        "dependencies": {
          "System.Security.AccessControl": "5.0.0",
          "System.Security.Principal.Windows": "5.0.0"
        }
      },
      "runtime.any.System.Collections": {
        "type": "Transitive",
        "resolved": "4.3.0",
        "contentHash": "23g6rqftKmovn2cLeGsuHUYm0FD7pdutb0uQMJpZ3qTvq+zHkgmt6J65VtRry4WDGYlmkMa4xDACtaQ94alNag==",
        "dependencies": {
          "System.Runtime": "4.3.0"
        }
      },
      "runtime.any.System.Globalization": {
        "type": "Transitive",
        "resolved": "4.3.0",
        "contentHash": "sMDBnad4rp4t7GY442Jux0MCUuKL4otn5BK6Ni0ARTXTSpRNBzZ7hpMfKSvnVSED5kYJm96YOWsqV0JH0d2uuw=="
      },
      "runtime.any.System.IO": {
        "type": "Transitive",
        "resolved": "4.3.0",
        "contentHash": "SDZ5AD1DtyRoxYtEcqQ3HDlcrorMYXZeCt7ZhG9US9I5Vva+gpIWDGMkcwa5XiKL0ceQKRZIX2x0XEjLX7PDzQ=="
      },
      "runtime.any.System.Reflection": {
        "type": "Transitive",
        "resolved": "4.3.0",
        "contentHash": "hLC3A3rI8jipR5d9k7+f0MgRCW6texsAp0MWkN/ci18FMtQ9KH7E2vDn/DH2LkxsszlpJpOn9qy6Z6/69rH6eQ=="
      },
      "runtime.any.System.Reflection.Extensions": {
        "type": "Transitive",
        "resolved": "4.3.0",
        "contentHash": "cPhT+Vqu52+cQQrDai/V91gubXUnDKNRvlBnH+hOgtGyHdC17aQIU64EaehwAQymd7kJA5rSrVRNfDYrbhnzyA=="
      },
      "runtime.any.System.Reflection.Primitives": {
        "type": "Transitive",
        "resolved": "4.3.0",
        "contentHash": "Nrm1p3armp6TTf2xuvaa+jGTTmncALWFq22CpmwRvhDf6dE9ZmH40EbOswD4GnFLrMRS0Ki6Kx5aUPmKK/hZBg=="
      },
      "runtime.any.System.Resources.ResourceManager": {
        "type": "Transitive",
        "resolved": "4.3.0",
        "contentHash": "Lxb89SMvf8w9p9+keBLyL6H6x/TEmc6QVsIIA0T36IuyOY3kNvIdyGddA2qt35cRamzxF8K5p0Opq4G4HjNbhQ=="
      },
      "runtime.any.System.Runtime": {
        "type": "Transitive",
        "resolved": "4.3.0",
        "contentHash": "fRS7zJgaG9NkifaAxGGclDDoRn9HC7hXACl52Or06a/fxdzDajWb5wov3c6a+gVSlekRoexfjwQSK9sh5um5LQ==",
        "dependencies": {
          "System.Private.Uri": "4.3.0"
        }
      },
      "runtime.any.System.Runtime.Handles": {
        "type": "Transitive",
        "resolved": "4.3.0",
        "contentHash": "GG84X6vufoEzqx8PbeBKheE4srOhimv+yLtGb/JkR3Y2FmoqmueLNFU4Xx8Y67plFpltQSdK74x0qlEhIpv/CQ=="
      },
      "runtime.any.System.Runtime.InteropServices": {
        "type": "Transitive",
        "resolved": "4.3.0",
        "contentHash": "lBoFeQfxe/4eqjPi46E0LU/YaCMdNkQ8B4MZu/mkzdIAZh8RQ1NYZSj0egrQKdgdvlPFtP4STtob40r4o2DBAw=="
      },
      "runtime.any.System.Text.Encoding": {
        "type": "Transitive",
        "resolved": "4.3.0",
        "contentHash": "+ihI5VaXFCMVPJNstG4O4eo1CfbrByLxRrQQTqOTp1ttK0kUKDqOdBSTaCB2IBk/QtjDrs6+x4xuezyMXdm0HQ=="
      },
      "runtime.any.System.Threading.Tasks": {
        "type": "Transitive",
        "resolved": "4.3.0",
        "contentHash": "OhBAVBQG5kFj1S+hCEQ3TUHBAEtZ3fbEMgZMRNdN8A0Pj4x+5nTELEqL59DU0TjKVE6II3dqKw4Dklb3szT65w=="
      },
      "runtime.debian.8-x64.runtime.native.System.Security.Cryptography.OpenSsl": {
        "type": "Transitive",
        "resolved": "4.3.0",
        "contentHash": "HdSSp5MnJSsg08KMfZThpuLPJpPwE5hBXvHwoKWosyHHfe8Mh5WKT0ylEOf6yNzX6Ngjxe4Whkafh5q7Ymac4Q=="
      },
      "runtime.fedora.23-x64.runtime.native.System.Security.Cryptography.OpenSsl": {
        "type": "Transitive",
        "resolved": "4.3.0",
        "contentHash": "+yH1a49wJMy8Zt4yx5RhJrxO/DBDByAiCzNwiETI+1S4mPdCu0OY4djdciC7Vssk0l22wQaDLrXxXkp+3+7bVA=="
      },
      "runtime.fedora.24-x64.runtime.native.System.Security.Cryptography.OpenSsl": {
        "type": "Transitive",
        "resolved": "4.3.0",
        "contentHash": "c3YNH1GQJbfIPJeCnr4avseugSqPrxwIqzthYyZDN6EuOyNOzq+y2KSUfRcXauya1sF4foESTgwM5e1A8arAKw=="
      },
      "runtime.native.System": {
        "type": "Transitive",
        "resolved": "4.3.0",
        "contentHash": "c/qWt2LieNZIj1jGnVNsE2Kl23Ya2aSTBuXMD6V7k9KWr6l16Tqdwq+hJScEpWER9753NWC8h96PaVNY5Ld7Jw==",
        "dependencies": {
          "Microsoft.NETCore.Platforms": "1.1.0",
          "Microsoft.NETCore.Targets": "1.1.0"
        }
      },
      "runtime.native.System.Security.Cryptography.OpenSsl": {
        "type": "Transitive",
        "resolved": "4.3.0",
        "contentHash": "NS1U+700m4KFRHR5o4vo9DSlTmlCKu/u7dtE5sUHVIPB+xpXxYQvgBgA6wEIeCz6Yfn0Z52/72WYsToCEPJnrw==",
        "dependencies": {
          "runtime.debian.8-x64.runtime.native.System.Security.Cryptography.OpenSsl": "4.3.0",
          "runtime.fedora.23-x64.runtime.native.System.Security.Cryptography.OpenSsl": "4.3.0",
          "runtime.fedora.24-x64.runtime.native.System.Security.Cryptography.OpenSsl": "4.3.0",
          "runtime.opensuse.13.2-x64.runtime.native.System.Security.Cryptography.OpenSsl": "4.3.0",
          "runtime.opensuse.42.1-x64.runtime.native.System.Security.Cryptography.OpenSsl": "4.3.0",
          "runtime.osx.10.10-x64.runtime.native.System.Security.Cryptography.OpenSsl": "4.3.0",
          "runtime.rhel.7-x64.runtime.native.System.Security.Cryptography.OpenSsl": "4.3.0",
          "runtime.ubuntu.14.04-x64.runtime.native.System.Security.Cryptography.OpenSsl": "4.3.0",
          "runtime.ubuntu.16.04-x64.runtime.native.System.Security.Cryptography.OpenSsl": "4.3.0",
          "runtime.ubuntu.16.10-x64.runtime.native.System.Security.Cryptography.OpenSsl": "4.3.0"
        }
      },
      "runtime.opensuse.13.2-x64.runtime.native.System.Security.Cryptography.OpenSsl": {
        "type": "Transitive",
        "resolved": "4.3.0",
        "contentHash": "b3pthNgxxFcD+Pc0WSEoC0+md3MyhRS6aCEeenvNE3Fdw1HyJ18ZhRFVJJzIeR/O/jpxPboB805Ho0T3Ul7w8A=="
      },
      "runtime.opensuse.42.1-x64.runtime.native.System.Security.Cryptography.OpenSsl": {
        "type": "Transitive",
        "resolved": "4.3.0",
        "contentHash": "KeLz4HClKf+nFS7p/6Fi/CqyLXh81FpiGzcmuS8DGi9lUqSnZ6Es23/gv2O+1XVGfrbNmviF7CckBpavkBoIFQ=="
      },
      "runtime.osx.10.10-x64.runtime.native.System.Security.Cryptography.OpenSsl": {
        "type": "Transitive",
        "resolved": "4.3.0",
        "contentHash": "X7IdhILzr4ROXd8mI1BUCQMSHSQwelUlBjF1JyTKCjXaOGn2fB4EKBxQbCK2VjO3WaWIdlXZL3W6TiIVnrhX4g=="
      },
      "runtime.rhel.7-x64.runtime.native.System.Security.Cryptography.OpenSsl": {
        "type": "Transitive",
        "resolved": "4.3.0",
        "contentHash": "nyFNiCk/r+VOiIqreLix8yN+q3Wga9+SE8BCgkf+2BwEKiNx6DyvFjCgkfV743/grxv8jHJ8gUK4XEQw7yzRYg=="
      },
      "runtime.ubuntu.14.04-x64.runtime.native.System.Security.Cryptography.OpenSsl": {
        "type": "Transitive",
        "resolved": "4.3.0",
        "contentHash": "ytoewC6wGorL7KoCAvRfsgoJPJbNq+64k2SqW6JcOAebWsFUvCCYgfzQMrnpvPiEl4OrblUlhF2ji+Q1+SVLrQ=="
      },
      "runtime.ubuntu.16.04-x64.runtime.native.System.Security.Cryptography.OpenSsl": {
        "type": "Transitive",
        "resolved": "4.3.0",
        "contentHash": "I8bKw2I8k58Wx7fMKQJn2R8lamboCAiHfHeV/pS65ScKWMMI0+wJkLYlEKvgW1D/XvSl/221clBoR2q9QNNM7A=="
      },
      "runtime.ubuntu.16.10-x64.runtime.native.System.Security.Cryptography.OpenSsl": {
        "type": "Transitive",
        "resolved": "4.3.0",
        "contentHash": "VB5cn/7OzUfzdnC8tqAIMQciVLiq2epm2NrAm1E9OjNRyG4lVhfR61SMcLizejzQP8R8Uf/0l5qOIbUEi+RdEg=="
      },
      "runtime.unix.System.Diagnostics.Debug": {
        "type": "Transitive",
        "resolved": "4.3.0",
        "contentHash": "WV8KLRHWVUVUDduFnvGMHt0FsEt2wK6xPl1EgDKlaMx2KnZ43A/O0GzP8wIuvAC7mq4T9V1mm90r+PXkL9FPdQ==",
        "dependencies": {
          "runtime.native.System": "4.3.0"
        }
      },
      "runtime.unix.System.Private.Uri": {
        "type": "Transitive",
        "resolved": "4.3.0",
        "contentHash": "ooWzobr5RAq34r9uan1r/WPXJYG1XWy9KanrxNvEnBzbFdQbMG7Y3bVi4QxR7xZMNLOxLLTAyXvnSkfj5boZSg==",
        "dependencies": {
          "runtime.native.System": "4.3.0"
        }
      },
      "runtime.unix.System.Runtime.Extensions": {
        "type": "Transitive",
        "resolved": "4.3.0",
        "contentHash": "zQiTBVpiLftTQZW8GFsV0gjYikB1WMkEPIxF5O6RkUrSV/OgvRRTYgeFQha/0keBpuS0HYweraGRwhfhJ7dj7w==",
        "dependencies": {
          "System.Private.Uri": "4.3.0",
          "runtime.native.System": "4.3.0",
          "runtime.native.System.Security.Cryptography.OpenSsl": "4.3.0"
        }
      },
      "System.Collections": {
        "type": "Transitive",
        "resolved": "4.0.11",
        "contentHash": "YUJGz6eFKqS0V//mLt25vFGrrCvOnsXjlvFQs+KimpwNxug9x0Pzy4PlFMU3Q2IzqAa9G2L4LsK3+9vCBK7oTg==",
        "dependencies": {
          "Microsoft.NETCore.Platforms": "1.0.1",
          "Microsoft.NETCore.Targets": "1.0.1",
          "System.Runtime": "4.1.0",
          "runtime.any.System.Collections": "4.3.0"
        }
      },
      "System.Diagnostics.Debug": {
        "type": "Transitive",
        "resolved": "4.0.11",
        "contentHash": "w5U95fVKHY4G8ASs/K5iK3J5LY+/dLFd4vKejsnI/ZhBsWS9hQakfx3Zr7lRWKg4tAw9r4iktyvsTagWkqYCiw==",
        "dependencies": {
          "Microsoft.NETCore.Platforms": "1.0.1",
          "Microsoft.NETCore.Targets": "1.0.1",
          "System.Runtime": "4.1.0",
          "runtime.unix.System.Diagnostics.Debug": "4.3.0"
        }
      },
      "System.Diagnostics.EventLog": {
        "type": "Transitive",
        "resolved": "9.0.10",
        "contentHash": "Jc+az1pTMujPLDn2j5eqSfzlO7j/T1K/LB7THxdfRWOxujE4zaitUqBs7sv1t6/xmmvpU6Xx3IofCs4owYH0yQ=="
      },
      "System.Globalization": {
        "type": "Transitive",
        "resolved": "4.0.11",
        "contentHash": "B95h0YLEL2oSnwF/XjqSWKnwKOy/01VWkNlsCeMTFJLLabflpGV26nK164eRs5GiaRSBGpOxQ3pKoSnnyZN5pg==",
        "dependencies": {
          "Microsoft.NETCore.Platforms": "1.0.1",
          "Microsoft.NETCore.Targets": "1.0.1",
          "System.Runtime": "4.1.0",
          "runtime.any.System.Globalization": "4.3.0"
        }
      },
      "System.IO": {
        "type": "Transitive",
        "resolved": "4.1.0",
        "contentHash": "3KlTJceQc3gnGIaHZ7UBZO26SHL1SHE4ddrmiwumFnId+CEHP+O8r386tZKaE6zlk5/mF8vifMBzHj9SaXN+mQ==",
        "dependencies": {
          "Microsoft.NETCore.Platforms": "1.0.1",
          "Microsoft.NETCore.Targets": "1.0.1",
          "System.Runtime": "4.1.0",
          "System.Text.Encoding": "4.0.11",
          "System.Threading.Tasks": "4.0.11",
          "runtime.any.System.IO": "4.3.0"
        }
      },
      "System.Private.Uri": {
        "type": "Transitive",
        "resolved": "4.3.0",
        "contentHash": "I4SwANiUGho1esj4V4oSlPllXjzCZDE+5XXso2P03LW2vOda2Enzh8DWOxwN6hnrJyp314c7KuVu31QYhRzOGg==",
        "dependencies": {
          "Microsoft.NETCore.Platforms": "1.1.0",
          "Microsoft.NETCore.Targets": "1.1.0",
          "runtime.unix.System.Private.Uri": "4.3.0"
        }
      },
      "System.Reflection": {
        "type": "Transitive",
        "resolved": "4.1.0",
        "contentHash": "JCKANJ0TI7kzoQzuwB/OoJANy1Lg338B6+JVacPl4TpUwi3cReg3nMLplMq2uqYfHFQpKIlHAUVAJlImZz/4ng==",
        "dependencies": {
          "Microsoft.NETCore.Platforms": "1.0.1",
          "Microsoft.NETCore.Targets": "1.0.1",
          "System.IO": "4.1.0",
          "System.Reflection.Primitives": "4.0.1",
          "System.Runtime": "4.1.0",
          "runtime.any.System.Reflection": "4.3.0"
        }
      },
      "System.Reflection.Extensions": {
        "type": "Transitive",
        "resolved": "4.0.1",
        "contentHash": "GYrtRsZcMuHF3sbmRHfMYpvxZoIN2bQGrYGerUiWLEkqdEUQZhH3TRSaC/oI4wO0II1RKBPlpIa1TOMxIcOOzQ==",
        "dependencies": {
          "Microsoft.NETCore.Platforms": "1.0.1",
          "Microsoft.NETCore.Targets": "1.0.1",
          "System.Reflection": "4.1.0",
          "System.Runtime": "4.1.0",
          "runtime.any.System.Reflection.Extensions": "4.3.0"
        }
      },
      "System.Reflection.Primitives": {
        "type": "Transitive",
        "resolved": "4.0.1",
        "contentHash": "4inTox4wTBaDhB7V3mPvp9XlCbeGYWVEM9/fXALd52vNEAVisc1BoVWQPuUuD0Ga//dNbA/WeMy9u9mzLxGTHQ==",
        "dependencies": {
          "Microsoft.NETCore.Platforms": "1.0.1",
          "Microsoft.NETCore.Targets": "1.0.1",
          "System.Runtime": "4.1.0",
          "runtime.any.System.Reflection.Primitives": "4.3.0"
        }
      },
      "System.Resources.ResourceManager": {
        "type": "Transitive",
        "resolved": "4.0.1",
        "contentHash": "TxwVeUNoTgUOdQ09gfTjvW411MF+w9MBYL7AtNVc+HtBCFlutPLhUCdZjNkjbhj3bNQWMdHboF0KIWEOjJssbA==",
        "dependencies": {
          "Microsoft.NETCore.Platforms": "1.0.1",
          "Microsoft.NETCore.Targets": "1.0.1",
          "System.Globalization": "4.0.11",
          "System.Reflection": "4.1.0",
          "System.Runtime": "4.1.0",
          "runtime.any.System.Resources.ResourceManager": "4.3.0"
        }
      },
      "System.Runtime": {
        "type": "Transitive",
        "resolved": "4.3.1",
        "contentHash": "abhfv1dTK6NXOmu4bgHIONxHyEqFjW8HwXPmpY9gmll+ix9UNo4XDcmzJn6oLooftxNssVHdJC1pGT9jkSynQg==",
        "dependencies": {
          "Microsoft.NETCore.Platforms": "1.1.1",
          "Microsoft.NETCore.Targets": "1.1.3",
          "runtime.any.System.Runtime": "4.3.0"
        }
      },
      "System.Runtime.Extensions": {
        "type": "Transitive",
        "resolved": "4.1.0",
        "contentHash": "CUOHjTT/vgP0qGW22U4/hDlOqXmcPq5YicBaXdUR2UiUoLwBT+olO6we4DVbq57jeX5uXH2uerVZhf0qGj+sVQ==",
        "dependencies": {
          "Microsoft.NETCore.Platforms": "1.0.1",
          "Microsoft.NETCore.Targets": "1.0.1",
          "System.Runtime": "4.1.0",
          "runtime.unix.System.Runtime.Extensions": "4.3.0"
        }
      },
      "System.Runtime.Handles": {
        "type": "Transitive",
        "resolved": "4.0.1",
        "contentHash": "nCJvEKguXEvk2ymk1gqj625vVnlK3/xdGzx0vOKicQkoquaTBJTP13AIYkocSUwHCLNBwUbXTqTWGDxBTWpt7g==",
        "dependencies": {
          "Microsoft.NETCore.Platforms": "1.0.1",
          "Microsoft.NETCore.Targets": "1.0.1",
          "System.Runtime": "4.1.0",
          "runtime.any.System.Runtime.Handles": "4.3.0"
        }
      },
      "System.Runtime.InteropServices": {
        "type": "Transitive",
        "resolved": "4.1.0",
        "contentHash": "16eu3kjHS633yYdkjwShDHZLRNMKVi/s0bY8ODiqJ2RfMhDMAwxZaUaWVnZ2P71kr/or+X9o/xFWtNqz8ivieQ==",
        "dependencies": {
          "Microsoft.NETCore.Platforms": "1.0.1",
          "Microsoft.NETCore.Targets": "1.0.1",
          "System.Reflection": "4.1.0",
          "System.Reflection.Primitives": "4.0.1",
          "System.Runtime": "4.1.0",
          "System.Runtime.Handles": "4.0.1",
          "runtime.any.System.Runtime.InteropServices": "4.3.0"
        }
      },
      "System.Security.AccessControl": {
        "type": "Transitive",
        "resolved": "5.0.0",
        "contentHash": "dagJ1mHZO3Ani8GH0PHpPEe/oYO+rVdbQjvjJkBRNQkX4t0r1iaeGn8+/ybkSLEan3/slM0t59SVdHzuHf2jmw==",
        "dependencies": {
          "Microsoft.NETCore.Platforms": "5.0.0",
          "System.Security.Principal.Windows": "5.0.0"
        }
      },
      "System.Security.Cryptography.Pkcs": {
        "type": "Transitive",
        "resolved": "9.0.10",
        "contentHash": "Pg7QZz80fOJZrtJnAdEAIpeor8q7F1ofwXGYgLNr4dR8Mqf2l7lfeTaodQkRetrj+ClQwVVYoyi6g2eOsmstFw=="
      },
      "System.Security.Principal.Windows": {
        "type": "Transitive",
        "resolved": "5.0.0",
        "contentHash": "t0MGLukB5WAVU9bO3MGzvlGnyJPgUlcwerXn1kzBRjwLKixT96XV0Uza41W49gVd8zEMFu9vQEFlv0IOrytICA=="
      },
      "System.Text.Encoding": {
        "type": "Transitive",
        "resolved": "4.0.11",
        "contentHash": "U3gGeMlDZXxCEiY4DwVLSacg+DFWCvoiX+JThA/rvw37Sqrku7sEFeVBBBMBnfB6FeZHsyDx85HlKL19x0HtZA==",
        "dependencies": {
          "Microsoft.NETCore.Platforms": "1.0.1",
          "Microsoft.NETCore.Targets": "1.0.1",
          "System.Runtime": "4.1.0",
          "runtime.any.System.Text.Encoding": "4.3.0"
        }
      },
      "System.Text.Encoding.CodePages": {
        "type": "Transitive",
        "resolved": "6.0.0",
        "contentHash": "ZFCILZuOvtKPauZ/j/swhvw68ZRi9ATCfvGbk1QfydmcXBkIWecWKn/250UH7rahZ5OoDBaiAudJtPvLwzw85A==",
        "dependencies": {
          "System.Runtime.CompilerServices.Unsafe": "6.0.0"
        }
      },
      "System.Threading.Tasks": {
        "type": "Transitive",
        "resolved": "4.0.11",
        "contentHash": "k1S4Gc6IGwtHGT8188RSeGaX86Qw/wnrgNLshJvsdNUOPP9etMmo8S07c+UlOAx4K/xLuN9ivA1bD0LVurtIxQ==",
        "dependencies": {
          "Microsoft.NETCore.Platforms": "1.0.1",
          "Microsoft.NETCore.Targets": "1.0.1",
          "System.Runtime": "4.1.0",
          "runtime.any.System.Threading.Tasks": "4.3.0"
        }
      },
      "Tmds.LibC": {
        "type": "Transitive",
        "resolved": "0.2.0",
        "contentHash": "+RvLuNHOLW7cxzgDe9yHLoayBgjsuH2/gJtJnuVMxweKrxxYT6TwQNAmt06SFWpjwk68aRcwwD4FfMMA6tZvVA=="
      },
      "Ckzg.Bindings": {
        "type": "CentralTransitive",
        "requested": "[2.1.5.1529, )",
        "resolved": "2.1.5.1529",
        "contentHash": "PUnwltfxU0V/rIHLlcVyCOmpaFCgYPDfBlp32F33qW5ZldjcWpDt3tEZAmFvX0Rt/Va05djdHkKH/QzXyDhpTg=="
      },
      "Microsoft.ClearScript.V8.Native.linux-arm64": {
        "type": "CentralTransitive",
        "requested": "[7.5.0, )",
        "resolved": "7.5.0",
        "contentHash": "UU+3Bef3UnwQgP8hKobT09ucYuYubVFiseAsuRUvmjvOBVu7yHRES+nXBNYSvDi88fMTp/HBUknpYQdrfoDemQ=="
      },
      "Microsoft.ClearScript.V8.Native.linux-x64": {
        "type": "CentralTransitive",
        "requested": "[7.5.0, )",
        "resolved": "7.5.0",
        "contentHash": "snoN9oRwKqShA32IsuCanLjNtP8hros2WOrOBL7g+ED3AV40qwrsbfKwWq37BzogrfsF1aEVoDkBpE19Az7DVQ=="
      },
      "Microsoft.ClearScript.V8.Native.osx-arm64": {
        "type": "CentralTransitive",
        "requested": "[7.5.0, )",
        "resolved": "7.5.0",
        "contentHash": "CkMgeX0I0+bXUzoaVoJdV86/k0H2PEukqCoZ8zQ28msB6YHeRX6FJTfvOQ0l6UTX5HaBHGG3CWUI04uBYe6M+A=="
      },
      "Microsoft.ClearScript.V8.Native.osx-x64": {
        "type": "CentralTransitive",
        "requested": "[7.5.0, )",
        "resolved": "7.5.0",
        "contentHash": "yXoXLWKJJgW5V6ez1aMa+ZS2nCef0X4iTYzPS9bTSYl9y7D4R2Ie2KrfR8nLO2rhOKimIMx3MH49Zh1CYruN/g=="
      },
      "Microsoft.ClearScript.V8.Native.win-x64": {
        "type": "CentralTransitive",
        "requested": "[7.5.0, )",
        "resolved": "7.5.0",
        "contentHash": "DKMxDLboTNflYkwDQ/ELrSf1vXTpew5UZ8xzrXSVKYFBU570VA6NKh1etEGhufuCuDyU7Je5L2g6H+19Dbl+tA=="
      },
      "Nethermind.Crypto.Bls": {
        "type": "CentralTransitive",
        "requested": "[1.0.5, )",
        "resolved": "1.0.5",
        "contentHash": "SYdQOFVVcC3R3VAm9Dv+u4Mc1yqHZETxt4tN3a+AFeOnEtUmpcjwVwYkkiiUIIrr6vQVVOUuwsDmaa9l3u45IQ=="
      },
      "Nethermind.Crypto.SecP256k1": {
        "type": "CentralTransitive",
        "requested": "[1.5.0, )",
        "resolved": "1.5.0",
        "contentHash": "+mNlEgN1gYDB6f4jRcYssaE6/AlSoPr7eLDQHQoX+tXcnGRzgnArezPwz82TsWxruQGDh5h9Qfowa0xt4Xz59g=="
      },
      "Nethermind.Crypto.SecP256r1": {
        "type": "CentralTransitive",
        "requested": "[1.0.0-preview.6, )",
        "resolved": "1.0.0-preview.6",
        "contentHash": "wFfpg1ofZz5nsjN8TAKUg0mdUCskmOUO0lFk3LcoeRkVnQ5Rw2rYzsJxgPFfnxAABH/EPPs62S7oF8E0Ayjjeg=="
      },
      "Nethermind.GmpBindings": {
        "type": "CentralTransitive",
        "requested": "[1.0.3, )",
        "resolved": "1.0.3",
        "contentHash": "EE12z2k4ku0ugfI01utaQR8EbBoEMLI4QAKKGrfz5Fvbw/YtXTqDDzvKtBTleOB9YBH7oTpH9T9ZFtKgKZMj2g=="
      },
      "Nethermind.MclBindings": {
        "type": "CentralTransitive",
        "requested": "[1.0.3, )",
        "resolved": "1.0.3",
        "contentHash": "hgT2oiMFqItNXv5vzIbhhlgqPJK4qnOHaYmUiR4jJsaWiqDRH05YtqYeMQq2+oyBOf8REtuGOW5RZ7+agRSEbg=="
      },
      "RocksDB": {
        "type": "CentralTransitive",
        "requested": "[10.2.1.58549, 10.2.1.58549]",
        "resolved": "10.2.1.58549",
        "contentHash": "36w64uL0J4wZFAxzQPVjS02adqIrhQJkIfpnjoAcETB2YmT8l5oORGBPK58nnS3tlajfGg68xJi7FzCycWA/LA=="
      }
    },
    "net9.0/osx-arm64": {
      "Grpc.Core": {
        "type": "Transitive",
        "resolved": "2.46.6",
        "contentHash": "ZoRg3KmOJ2urTF4+u3H0b1Yv10xzz2Y/flFWS2tnRmj8dbKLeiJaSRqu4LOBD3ova90evqLkVZ85kUkC4JT4lw==",
        "dependencies": {
          "Grpc.Core.Api": "2.46.6",
          "System.Memory": "4.5.3"
        }
      },
      "libsodium": {
        "type": "Transitive",
        "resolved": "1.0.20",
        "contentHash": "fMO6HpAbvLagobzBH6eU36riWF01lCAweX34D5eugqjuXA+WS5MnV1ngE+2Sw3LvGvxZlmyLp9416t57dMZ5og=="
      },
      "Microsoft.Win32.Registry": {
        "type": "Transitive",
        "resolved": "5.0.0",
        "contentHash": "dDoKi0PnDz31yAyETfRntsLArTlVAVzUzCIvvEDsDsucrl33Dl8pIJG06ePTJTI3tGpeyHS9Cq7Foc/s4EeKcg==",
        "dependencies": {
          "System.Security.AccessControl": "5.0.0",
          "System.Security.Principal.Windows": "5.0.0"
        }
      },
      "runtime.any.System.Collections": {
        "type": "Transitive",
        "resolved": "4.3.0",
        "contentHash": "23g6rqftKmovn2cLeGsuHUYm0FD7pdutb0uQMJpZ3qTvq+zHkgmt6J65VtRry4WDGYlmkMa4xDACtaQ94alNag==",
        "dependencies": {
          "System.Runtime": "4.3.0"
        }
      },
      "runtime.any.System.Globalization": {
        "type": "Transitive",
        "resolved": "4.3.0",
        "contentHash": "sMDBnad4rp4t7GY442Jux0MCUuKL4otn5BK6Ni0ARTXTSpRNBzZ7hpMfKSvnVSED5kYJm96YOWsqV0JH0d2uuw=="
      },
      "runtime.any.System.IO": {
        "type": "Transitive",
        "resolved": "4.3.0",
        "contentHash": "SDZ5AD1DtyRoxYtEcqQ3HDlcrorMYXZeCt7ZhG9US9I5Vva+gpIWDGMkcwa5XiKL0ceQKRZIX2x0XEjLX7PDzQ=="
      },
      "runtime.any.System.Reflection": {
        "type": "Transitive",
        "resolved": "4.3.0",
        "contentHash": "hLC3A3rI8jipR5d9k7+f0MgRCW6texsAp0MWkN/ci18FMtQ9KH7E2vDn/DH2LkxsszlpJpOn9qy6Z6/69rH6eQ=="
      },
      "runtime.any.System.Reflection.Extensions": {
        "type": "Transitive",
        "resolved": "4.3.0",
        "contentHash": "cPhT+Vqu52+cQQrDai/V91gubXUnDKNRvlBnH+hOgtGyHdC17aQIU64EaehwAQymd7kJA5rSrVRNfDYrbhnzyA=="
      },
      "runtime.any.System.Reflection.Primitives": {
        "type": "Transitive",
        "resolved": "4.3.0",
        "contentHash": "Nrm1p3armp6TTf2xuvaa+jGTTmncALWFq22CpmwRvhDf6dE9ZmH40EbOswD4GnFLrMRS0Ki6Kx5aUPmKK/hZBg=="
      },
      "runtime.any.System.Resources.ResourceManager": {
        "type": "Transitive",
        "resolved": "4.3.0",
        "contentHash": "Lxb89SMvf8w9p9+keBLyL6H6x/TEmc6QVsIIA0T36IuyOY3kNvIdyGddA2qt35cRamzxF8K5p0Opq4G4HjNbhQ=="
      },
      "runtime.any.System.Runtime": {
        "type": "Transitive",
        "resolved": "4.3.0",
        "contentHash": "fRS7zJgaG9NkifaAxGGclDDoRn9HC7hXACl52Or06a/fxdzDajWb5wov3c6a+gVSlekRoexfjwQSK9sh5um5LQ==",
        "dependencies": {
          "System.Private.Uri": "4.3.0"
        }
      },
      "runtime.any.System.Runtime.Handles": {
        "type": "Transitive",
        "resolved": "4.3.0",
        "contentHash": "GG84X6vufoEzqx8PbeBKheE4srOhimv+yLtGb/JkR3Y2FmoqmueLNFU4Xx8Y67plFpltQSdK74x0qlEhIpv/CQ=="
      },
      "runtime.any.System.Runtime.InteropServices": {
        "type": "Transitive",
        "resolved": "4.3.0",
        "contentHash": "lBoFeQfxe/4eqjPi46E0LU/YaCMdNkQ8B4MZu/mkzdIAZh8RQ1NYZSj0egrQKdgdvlPFtP4STtob40r4o2DBAw=="
      },
      "runtime.any.System.Text.Encoding": {
        "type": "Transitive",
        "resolved": "4.3.0",
        "contentHash": "+ihI5VaXFCMVPJNstG4O4eo1CfbrByLxRrQQTqOTp1ttK0kUKDqOdBSTaCB2IBk/QtjDrs6+x4xuezyMXdm0HQ=="
      },
      "runtime.any.System.Threading.Tasks": {
        "type": "Transitive",
        "resolved": "4.3.0",
        "contentHash": "OhBAVBQG5kFj1S+hCEQ3TUHBAEtZ3fbEMgZMRNdN8A0Pj4x+5nTELEqL59DU0TjKVE6II3dqKw4Dklb3szT65w=="
      },
      "runtime.debian.8-x64.runtime.native.System.Security.Cryptography.OpenSsl": {
        "type": "Transitive",
        "resolved": "4.3.0",
        "contentHash": "HdSSp5MnJSsg08KMfZThpuLPJpPwE5hBXvHwoKWosyHHfe8Mh5WKT0ylEOf6yNzX6Ngjxe4Whkafh5q7Ymac4Q=="
      },
      "runtime.fedora.23-x64.runtime.native.System.Security.Cryptography.OpenSsl": {
        "type": "Transitive",
        "resolved": "4.3.0",
        "contentHash": "+yH1a49wJMy8Zt4yx5RhJrxO/DBDByAiCzNwiETI+1S4mPdCu0OY4djdciC7Vssk0l22wQaDLrXxXkp+3+7bVA=="
      },
      "runtime.fedora.24-x64.runtime.native.System.Security.Cryptography.OpenSsl": {
        "type": "Transitive",
        "resolved": "4.3.0",
        "contentHash": "c3YNH1GQJbfIPJeCnr4avseugSqPrxwIqzthYyZDN6EuOyNOzq+y2KSUfRcXauya1sF4foESTgwM5e1A8arAKw=="
      },
      "runtime.native.System": {
        "type": "Transitive",
        "resolved": "4.3.0",
        "contentHash": "c/qWt2LieNZIj1jGnVNsE2Kl23Ya2aSTBuXMD6V7k9KWr6l16Tqdwq+hJScEpWER9753NWC8h96PaVNY5Ld7Jw==",
        "dependencies": {
          "Microsoft.NETCore.Platforms": "1.1.0",
          "Microsoft.NETCore.Targets": "1.1.0"
        }
      },
      "runtime.native.System.Security.Cryptography.OpenSsl": {
        "type": "Transitive",
        "resolved": "4.3.0",
        "contentHash": "NS1U+700m4KFRHR5o4vo9DSlTmlCKu/u7dtE5sUHVIPB+xpXxYQvgBgA6wEIeCz6Yfn0Z52/72WYsToCEPJnrw==",
        "dependencies": {
          "runtime.debian.8-x64.runtime.native.System.Security.Cryptography.OpenSsl": "4.3.0",
          "runtime.fedora.23-x64.runtime.native.System.Security.Cryptography.OpenSsl": "4.3.0",
          "runtime.fedora.24-x64.runtime.native.System.Security.Cryptography.OpenSsl": "4.3.0",
          "runtime.opensuse.13.2-x64.runtime.native.System.Security.Cryptography.OpenSsl": "4.3.0",
          "runtime.opensuse.42.1-x64.runtime.native.System.Security.Cryptography.OpenSsl": "4.3.0",
          "runtime.osx.10.10-x64.runtime.native.System.Security.Cryptography.OpenSsl": "4.3.0",
          "runtime.rhel.7-x64.runtime.native.System.Security.Cryptography.OpenSsl": "4.3.0",
          "runtime.ubuntu.14.04-x64.runtime.native.System.Security.Cryptography.OpenSsl": "4.3.0",
          "runtime.ubuntu.16.04-x64.runtime.native.System.Security.Cryptography.OpenSsl": "4.3.0",
          "runtime.ubuntu.16.10-x64.runtime.native.System.Security.Cryptography.OpenSsl": "4.3.0"
        }
      },
      "runtime.opensuse.13.2-x64.runtime.native.System.Security.Cryptography.OpenSsl": {
        "type": "Transitive",
        "resolved": "4.3.0",
        "contentHash": "b3pthNgxxFcD+Pc0WSEoC0+md3MyhRS6aCEeenvNE3Fdw1HyJ18ZhRFVJJzIeR/O/jpxPboB805Ho0T3Ul7w8A=="
      },
      "runtime.opensuse.42.1-x64.runtime.native.System.Security.Cryptography.OpenSsl": {
        "type": "Transitive",
        "resolved": "4.3.0",
        "contentHash": "KeLz4HClKf+nFS7p/6Fi/CqyLXh81FpiGzcmuS8DGi9lUqSnZ6Es23/gv2O+1XVGfrbNmviF7CckBpavkBoIFQ=="
      },
      "runtime.osx.10.10-x64.runtime.native.System.Security.Cryptography.OpenSsl": {
        "type": "Transitive",
        "resolved": "4.3.0",
        "contentHash": "X7IdhILzr4ROXd8mI1BUCQMSHSQwelUlBjF1JyTKCjXaOGn2fB4EKBxQbCK2VjO3WaWIdlXZL3W6TiIVnrhX4g=="
      },
      "runtime.rhel.7-x64.runtime.native.System.Security.Cryptography.OpenSsl": {
        "type": "Transitive",
        "resolved": "4.3.0",
        "contentHash": "nyFNiCk/r+VOiIqreLix8yN+q3Wga9+SE8BCgkf+2BwEKiNx6DyvFjCgkfV743/grxv8jHJ8gUK4XEQw7yzRYg=="
      },
      "runtime.ubuntu.14.04-x64.runtime.native.System.Security.Cryptography.OpenSsl": {
        "type": "Transitive",
        "resolved": "4.3.0",
        "contentHash": "ytoewC6wGorL7KoCAvRfsgoJPJbNq+64k2SqW6JcOAebWsFUvCCYgfzQMrnpvPiEl4OrblUlhF2ji+Q1+SVLrQ=="
      },
      "runtime.ubuntu.16.04-x64.runtime.native.System.Security.Cryptography.OpenSsl": {
        "type": "Transitive",
        "resolved": "4.3.0",
        "contentHash": "I8bKw2I8k58Wx7fMKQJn2R8lamboCAiHfHeV/pS65ScKWMMI0+wJkLYlEKvgW1D/XvSl/221clBoR2q9QNNM7A=="
      },
      "runtime.ubuntu.16.10-x64.runtime.native.System.Security.Cryptography.OpenSsl": {
        "type": "Transitive",
        "resolved": "4.3.0",
        "contentHash": "VB5cn/7OzUfzdnC8tqAIMQciVLiq2epm2NrAm1E9OjNRyG4lVhfR61SMcLizejzQP8R8Uf/0l5qOIbUEi+RdEg=="
      },
      "runtime.unix.System.Diagnostics.Debug": {
        "type": "Transitive",
        "resolved": "4.3.0",
        "contentHash": "WV8KLRHWVUVUDduFnvGMHt0FsEt2wK6xPl1EgDKlaMx2KnZ43A/O0GzP8wIuvAC7mq4T9V1mm90r+PXkL9FPdQ==",
        "dependencies": {
          "runtime.native.System": "4.3.0"
        }
      },
      "runtime.unix.System.Private.Uri": {
        "type": "Transitive",
        "resolved": "4.3.0",
        "contentHash": "ooWzobr5RAq34r9uan1r/WPXJYG1XWy9KanrxNvEnBzbFdQbMG7Y3bVi4QxR7xZMNLOxLLTAyXvnSkfj5boZSg==",
        "dependencies": {
          "runtime.native.System": "4.3.0"
        }
      },
      "runtime.unix.System.Runtime.Extensions": {
        "type": "Transitive",
        "resolved": "4.3.0",
        "contentHash": "zQiTBVpiLftTQZW8GFsV0gjYikB1WMkEPIxF5O6RkUrSV/OgvRRTYgeFQha/0keBpuS0HYweraGRwhfhJ7dj7w==",
        "dependencies": {
          "System.Private.Uri": "4.3.0",
          "runtime.native.System": "4.3.0",
          "runtime.native.System.Security.Cryptography.OpenSsl": "4.3.0"
        }
      },
      "System.Collections": {
        "type": "Transitive",
        "resolved": "4.0.11",
        "contentHash": "YUJGz6eFKqS0V//mLt25vFGrrCvOnsXjlvFQs+KimpwNxug9x0Pzy4PlFMU3Q2IzqAa9G2L4LsK3+9vCBK7oTg==",
        "dependencies": {
          "Microsoft.NETCore.Platforms": "1.0.1",
          "Microsoft.NETCore.Targets": "1.0.1",
          "System.Runtime": "4.1.0",
          "runtime.any.System.Collections": "4.3.0"
        }
      },
      "System.Diagnostics.Debug": {
        "type": "Transitive",
        "resolved": "4.0.11",
        "contentHash": "w5U95fVKHY4G8ASs/K5iK3J5LY+/dLFd4vKejsnI/ZhBsWS9hQakfx3Zr7lRWKg4tAw9r4iktyvsTagWkqYCiw==",
        "dependencies": {
          "Microsoft.NETCore.Platforms": "1.0.1",
          "Microsoft.NETCore.Targets": "1.0.1",
          "System.Runtime": "4.1.0",
          "runtime.unix.System.Diagnostics.Debug": "4.3.0"
        }
      },
      "System.Diagnostics.EventLog": {
        "type": "Transitive",
        "resolved": "9.0.10",
        "contentHash": "Jc+az1pTMujPLDn2j5eqSfzlO7j/T1K/LB7THxdfRWOxujE4zaitUqBs7sv1t6/xmmvpU6Xx3IofCs4owYH0yQ=="
      },
      "System.Globalization": {
        "type": "Transitive",
        "resolved": "4.0.11",
        "contentHash": "B95h0YLEL2oSnwF/XjqSWKnwKOy/01VWkNlsCeMTFJLLabflpGV26nK164eRs5GiaRSBGpOxQ3pKoSnnyZN5pg==",
        "dependencies": {
          "Microsoft.NETCore.Platforms": "1.0.1",
          "Microsoft.NETCore.Targets": "1.0.1",
          "System.Runtime": "4.1.0",
          "runtime.any.System.Globalization": "4.3.0"
        }
      },
      "System.IO": {
        "type": "Transitive",
        "resolved": "4.1.0",
        "contentHash": "3KlTJceQc3gnGIaHZ7UBZO26SHL1SHE4ddrmiwumFnId+CEHP+O8r386tZKaE6zlk5/mF8vifMBzHj9SaXN+mQ==",
        "dependencies": {
          "Microsoft.NETCore.Platforms": "1.0.1",
          "Microsoft.NETCore.Targets": "1.0.1",
          "System.Runtime": "4.1.0",
          "System.Text.Encoding": "4.0.11",
          "System.Threading.Tasks": "4.0.11",
          "runtime.any.System.IO": "4.3.0"
        }
      },
      "System.Private.Uri": {
        "type": "Transitive",
        "resolved": "4.3.0",
        "contentHash": "I4SwANiUGho1esj4V4oSlPllXjzCZDE+5XXso2P03LW2vOda2Enzh8DWOxwN6hnrJyp314c7KuVu31QYhRzOGg==",
        "dependencies": {
          "Microsoft.NETCore.Platforms": "1.1.0",
          "Microsoft.NETCore.Targets": "1.1.0",
          "runtime.unix.System.Private.Uri": "4.3.0"
        }
      },
      "System.Reflection": {
        "type": "Transitive",
        "resolved": "4.1.0",
        "contentHash": "JCKANJ0TI7kzoQzuwB/OoJANy1Lg338B6+JVacPl4TpUwi3cReg3nMLplMq2uqYfHFQpKIlHAUVAJlImZz/4ng==",
        "dependencies": {
          "Microsoft.NETCore.Platforms": "1.0.1",
          "Microsoft.NETCore.Targets": "1.0.1",
          "System.IO": "4.1.0",
          "System.Reflection.Primitives": "4.0.1",
          "System.Runtime": "4.1.0",
          "runtime.any.System.Reflection": "4.3.0"
        }
      },
      "System.Reflection.Extensions": {
        "type": "Transitive",
        "resolved": "4.0.1",
        "contentHash": "GYrtRsZcMuHF3sbmRHfMYpvxZoIN2bQGrYGerUiWLEkqdEUQZhH3TRSaC/oI4wO0II1RKBPlpIa1TOMxIcOOzQ==",
        "dependencies": {
          "Microsoft.NETCore.Platforms": "1.0.1",
          "Microsoft.NETCore.Targets": "1.0.1",
          "System.Reflection": "4.1.0",
          "System.Runtime": "4.1.0",
          "runtime.any.System.Reflection.Extensions": "4.3.0"
        }
      },
      "System.Reflection.Primitives": {
        "type": "Transitive",
        "resolved": "4.0.1",
        "contentHash": "4inTox4wTBaDhB7V3mPvp9XlCbeGYWVEM9/fXALd52vNEAVisc1BoVWQPuUuD0Ga//dNbA/WeMy9u9mzLxGTHQ==",
        "dependencies": {
          "Microsoft.NETCore.Platforms": "1.0.1",
          "Microsoft.NETCore.Targets": "1.0.1",
          "System.Runtime": "4.1.0",
          "runtime.any.System.Reflection.Primitives": "4.3.0"
        }
      },
      "System.Resources.ResourceManager": {
        "type": "Transitive",
        "resolved": "4.0.1",
        "contentHash": "TxwVeUNoTgUOdQ09gfTjvW411MF+w9MBYL7AtNVc+HtBCFlutPLhUCdZjNkjbhj3bNQWMdHboF0KIWEOjJssbA==",
        "dependencies": {
          "Microsoft.NETCore.Platforms": "1.0.1",
          "Microsoft.NETCore.Targets": "1.0.1",
          "System.Globalization": "4.0.11",
          "System.Reflection": "4.1.0",
          "System.Runtime": "4.1.0",
          "runtime.any.System.Resources.ResourceManager": "4.3.0"
        }
      },
      "System.Runtime": {
        "type": "Transitive",
        "resolved": "4.3.1",
        "contentHash": "abhfv1dTK6NXOmu4bgHIONxHyEqFjW8HwXPmpY9gmll+ix9UNo4XDcmzJn6oLooftxNssVHdJC1pGT9jkSynQg==",
        "dependencies": {
          "Microsoft.NETCore.Platforms": "1.1.1",
          "Microsoft.NETCore.Targets": "1.1.3",
          "runtime.any.System.Runtime": "4.3.0"
        }
      },
      "System.Runtime.Extensions": {
        "type": "Transitive",
        "resolved": "4.1.0",
        "contentHash": "CUOHjTT/vgP0qGW22U4/hDlOqXmcPq5YicBaXdUR2UiUoLwBT+olO6we4DVbq57jeX5uXH2uerVZhf0qGj+sVQ==",
        "dependencies": {
          "Microsoft.NETCore.Platforms": "1.0.1",
          "Microsoft.NETCore.Targets": "1.0.1",
          "System.Runtime": "4.1.0",
          "runtime.unix.System.Runtime.Extensions": "4.3.0"
        }
      },
      "System.Runtime.Handles": {
        "type": "Transitive",
        "resolved": "4.0.1",
        "contentHash": "nCJvEKguXEvk2ymk1gqj625vVnlK3/xdGzx0vOKicQkoquaTBJTP13AIYkocSUwHCLNBwUbXTqTWGDxBTWpt7g==",
        "dependencies": {
          "Microsoft.NETCore.Platforms": "1.0.1",
          "Microsoft.NETCore.Targets": "1.0.1",
          "System.Runtime": "4.1.0",
          "runtime.any.System.Runtime.Handles": "4.3.0"
        }
      },
      "System.Runtime.InteropServices": {
        "type": "Transitive",
        "resolved": "4.1.0",
        "contentHash": "16eu3kjHS633yYdkjwShDHZLRNMKVi/s0bY8ODiqJ2RfMhDMAwxZaUaWVnZ2P71kr/or+X9o/xFWtNqz8ivieQ==",
        "dependencies": {
          "Microsoft.NETCore.Platforms": "1.0.1",
          "Microsoft.NETCore.Targets": "1.0.1",
          "System.Reflection": "4.1.0",
          "System.Reflection.Primitives": "4.0.1",
          "System.Runtime": "4.1.0",
          "System.Runtime.Handles": "4.0.1",
          "runtime.any.System.Runtime.InteropServices": "4.3.0"
        }
      },
      "System.Security.AccessControl": {
        "type": "Transitive",
        "resolved": "5.0.0",
        "contentHash": "dagJ1mHZO3Ani8GH0PHpPEe/oYO+rVdbQjvjJkBRNQkX4t0r1iaeGn8+/ybkSLEan3/slM0t59SVdHzuHf2jmw==",
        "dependencies": {
          "Microsoft.NETCore.Platforms": "5.0.0",
          "System.Security.Principal.Windows": "5.0.0"
        }
      },
      "System.Security.Cryptography.Pkcs": {
        "type": "Transitive",
        "resolved": "9.0.10",
        "contentHash": "Pg7QZz80fOJZrtJnAdEAIpeor8q7F1ofwXGYgLNr4dR8Mqf2l7lfeTaodQkRetrj+ClQwVVYoyi6g2eOsmstFw=="
      },
      "System.Security.Principal.Windows": {
        "type": "Transitive",
        "resolved": "5.0.0",
        "contentHash": "t0MGLukB5WAVU9bO3MGzvlGnyJPgUlcwerXn1kzBRjwLKixT96XV0Uza41W49gVd8zEMFu9vQEFlv0IOrytICA=="
      },
      "System.Text.Encoding": {
        "type": "Transitive",
        "resolved": "4.0.11",
        "contentHash": "U3gGeMlDZXxCEiY4DwVLSacg+DFWCvoiX+JThA/rvw37Sqrku7sEFeVBBBMBnfB6FeZHsyDx85HlKL19x0HtZA==",
        "dependencies": {
          "Microsoft.NETCore.Platforms": "1.0.1",
          "Microsoft.NETCore.Targets": "1.0.1",
          "System.Runtime": "4.1.0",
          "runtime.any.System.Text.Encoding": "4.3.0"
        }
      },
      "System.Text.Encoding.CodePages": {
        "type": "Transitive",
        "resolved": "6.0.0",
        "contentHash": "ZFCILZuOvtKPauZ/j/swhvw68ZRi9ATCfvGbk1QfydmcXBkIWecWKn/250UH7rahZ5OoDBaiAudJtPvLwzw85A==",
        "dependencies": {
          "System.Runtime.CompilerServices.Unsafe": "6.0.0"
        }
      },
      "System.Threading.Tasks": {
        "type": "Transitive",
        "resolved": "4.0.11",
        "contentHash": "k1S4Gc6IGwtHGT8188RSeGaX86Qw/wnrgNLshJvsdNUOPP9etMmo8S07c+UlOAx4K/xLuN9ivA1bD0LVurtIxQ==",
        "dependencies": {
          "Microsoft.NETCore.Platforms": "1.0.1",
          "Microsoft.NETCore.Targets": "1.0.1",
          "System.Runtime": "4.1.0",
          "runtime.any.System.Threading.Tasks": "4.3.0"
        }
      },
      "Tmds.LibC": {
        "type": "Transitive",
        "resolved": "0.2.0",
        "contentHash": "+RvLuNHOLW7cxzgDe9yHLoayBgjsuH2/gJtJnuVMxweKrxxYT6TwQNAmt06SFWpjwk68aRcwwD4FfMMA6tZvVA=="
      },
      "Ckzg.Bindings": {
        "type": "CentralTransitive",
        "requested": "[2.1.5.1529, )",
        "resolved": "2.1.5.1529",
        "contentHash": "PUnwltfxU0V/rIHLlcVyCOmpaFCgYPDfBlp32F33qW5ZldjcWpDt3tEZAmFvX0Rt/Va05djdHkKH/QzXyDhpTg=="
      },
      "Microsoft.ClearScript.V8.Native.linux-arm64": {
        "type": "CentralTransitive",
        "requested": "[7.5.0, )",
        "resolved": "7.5.0",
        "contentHash": "UU+3Bef3UnwQgP8hKobT09ucYuYubVFiseAsuRUvmjvOBVu7yHRES+nXBNYSvDi88fMTp/HBUknpYQdrfoDemQ=="
      },
      "Microsoft.ClearScript.V8.Native.linux-x64": {
        "type": "CentralTransitive",
        "requested": "[7.5.0, )",
        "resolved": "7.5.0",
        "contentHash": "snoN9oRwKqShA32IsuCanLjNtP8hros2WOrOBL7g+ED3AV40qwrsbfKwWq37BzogrfsF1aEVoDkBpE19Az7DVQ=="
      },
      "Microsoft.ClearScript.V8.Native.osx-arm64": {
        "type": "CentralTransitive",
        "requested": "[7.5.0, )",
        "resolved": "7.5.0",
        "contentHash": "CkMgeX0I0+bXUzoaVoJdV86/k0H2PEukqCoZ8zQ28msB6YHeRX6FJTfvOQ0l6UTX5HaBHGG3CWUI04uBYe6M+A=="
      },
      "Microsoft.ClearScript.V8.Native.osx-x64": {
        "type": "CentralTransitive",
        "requested": "[7.5.0, )",
        "resolved": "7.5.0",
        "contentHash": "yXoXLWKJJgW5V6ez1aMa+ZS2nCef0X4iTYzPS9bTSYl9y7D4R2Ie2KrfR8nLO2rhOKimIMx3MH49Zh1CYruN/g=="
      },
      "Microsoft.ClearScript.V8.Native.win-x64": {
        "type": "CentralTransitive",
        "requested": "[7.5.0, )",
        "resolved": "7.5.0",
        "contentHash": "DKMxDLboTNflYkwDQ/ELrSf1vXTpew5UZ8xzrXSVKYFBU570VA6NKh1etEGhufuCuDyU7Je5L2g6H+19Dbl+tA=="
      },
      "Nethermind.Crypto.Bls": {
        "type": "CentralTransitive",
        "requested": "[1.0.5, )",
        "resolved": "1.0.5",
        "contentHash": "SYdQOFVVcC3R3VAm9Dv+u4Mc1yqHZETxt4tN3a+AFeOnEtUmpcjwVwYkkiiUIIrr6vQVVOUuwsDmaa9l3u45IQ=="
      },
      "Nethermind.Crypto.SecP256k1": {
        "type": "CentralTransitive",
        "requested": "[1.5.0, )",
        "resolved": "1.5.0",
        "contentHash": "+mNlEgN1gYDB6f4jRcYssaE6/AlSoPr7eLDQHQoX+tXcnGRzgnArezPwz82TsWxruQGDh5h9Qfowa0xt4Xz59g=="
      },
      "Nethermind.Crypto.SecP256r1": {
        "type": "CentralTransitive",
        "requested": "[1.0.0-preview.6, )",
        "resolved": "1.0.0-preview.6",
        "contentHash": "wFfpg1ofZz5nsjN8TAKUg0mdUCskmOUO0lFk3LcoeRkVnQ5Rw2rYzsJxgPFfnxAABH/EPPs62S7oF8E0Ayjjeg=="
      },
      "Nethermind.GmpBindings": {
        "type": "CentralTransitive",
        "requested": "[1.0.3, )",
        "resolved": "1.0.3",
        "contentHash": "EE12z2k4ku0ugfI01utaQR8EbBoEMLI4QAKKGrfz5Fvbw/YtXTqDDzvKtBTleOB9YBH7oTpH9T9ZFtKgKZMj2g=="
      },
      "Nethermind.MclBindings": {
        "type": "CentralTransitive",
        "requested": "[1.0.3, )",
        "resolved": "1.0.3",
        "contentHash": "hgT2oiMFqItNXv5vzIbhhlgqPJK4qnOHaYmUiR4jJsaWiqDRH05YtqYeMQq2+oyBOf8REtuGOW5RZ7+agRSEbg=="
      },
      "RocksDB": {
        "type": "CentralTransitive",
        "requested": "[10.2.1.58549, 10.2.1.58549]",
        "resolved": "10.2.1.58549",
        "contentHash": "36w64uL0J4wZFAxzQPVjS02adqIrhQJkIfpnjoAcETB2YmT8l5oORGBPK58nnS3tlajfGg68xJi7FzCycWA/LA=="
      }
    },
    "net9.0/osx-x64": {
      "Grpc.Core": {
        "type": "Transitive",
        "resolved": "2.46.6",
        "contentHash": "ZoRg3KmOJ2urTF4+u3H0b1Yv10xzz2Y/flFWS2tnRmj8dbKLeiJaSRqu4LOBD3ova90evqLkVZ85kUkC4JT4lw==",
        "dependencies": {
          "Grpc.Core.Api": "2.46.6",
          "System.Memory": "4.5.3"
        }
      },
      "libsodium": {
        "type": "Transitive",
        "resolved": "1.0.20",
        "contentHash": "fMO6HpAbvLagobzBH6eU36riWF01lCAweX34D5eugqjuXA+WS5MnV1ngE+2Sw3LvGvxZlmyLp9416t57dMZ5og=="
      },
      "Microsoft.Win32.Registry": {
        "type": "Transitive",
        "resolved": "5.0.0",
        "contentHash": "dDoKi0PnDz31yAyETfRntsLArTlVAVzUzCIvvEDsDsucrl33Dl8pIJG06ePTJTI3tGpeyHS9Cq7Foc/s4EeKcg==",
        "dependencies": {
          "System.Security.AccessControl": "5.0.0",
          "System.Security.Principal.Windows": "5.0.0"
        }
      },
      "runtime.any.System.Collections": {
        "type": "Transitive",
        "resolved": "4.3.0",
        "contentHash": "23g6rqftKmovn2cLeGsuHUYm0FD7pdutb0uQMJpZ3qTvq+zHkgmt6J65VtRry4WDGYlmkMa4xDACtaQ94alNag==",
        "dependencies": {
          "System.Runtime": "4.3.0"
        }
      },
      "runtime.any.System.Globalization": {
        "type": "Transitive",
        "resolved": "4.3.0",
        "contentHash": "sMDBnad4rp4t7GY442Jux0MCUuKL4otn5BK6Ni0ARTXTSpRNBzZ7hpMfKSvnVSED5kYJm96YOWsqV0JH0d2uuw=="
      },
      "runtime.any.System.IO": {
        "type": "Transitive",
        "resolved": "4.3.0",
        "contentHash": "SDZ5AD1DtyRoxYtEcqQ3HDlcrorMYXZeCt7ZhG9US9I5Vva+gpIWDGMkcwa5XiKL0ceQKRZIX2x0XEjLX7PDzQ=="
      },
      "runtime.any.System.Reflection": {
        "type": "Transitive",
        "resolved": "4.3.0",
        "contentHash": "hLC3A3rI8jipR5d9k7+f0MgRCW6texsAp0MWkN/ci18FMtQ9KH7E2vDn/DH2LkxsszlpJpOn9qy6Z6/69rH6eQ=="
      },
      "runtime.any.System.Reflection.Extensions": {
        "type": "Transitive",
        "resolved": "4.3.0",
        "contentHash": "cPhT+Vqu52+cQQrDai/V91gubXUnDKNRvlBnH+hOgtGyHdC17aQIU64EaehwAQymd7kJA5rSrVRNfDYrbhnzyA=="
      },
      "runtime.any.System.Reflection.Primitives": {
        "type": "Transitive",
        "resolved": "4.3.0",
        "contentHash": "Nrm1p3armp6TTf2xuvaa+jGTTmncALWFq22CpmwRvhDf6dE9ZmH40EbOswD4GnFLrMRS0Ki6Kx5aUPmKK/hZBg=="
      },
      "runtime.any.System.Resources.ResourceManager": {
        "type": "Transitive",
        "resolved": "4.3.0",
        "contentHash": "Lxb89SMvf8w9p9+keBLyL6H6x/TEmc6QVsIIA0T36IuyOY3kNvIdyGddA2qt35cRamzxF8K5p0Opq4G4HjNbhQ=="
      },
      "runtime.any.System.Runtime": {
        "type": "Transitive",
        "resolved": "4.3.0",
        "contentHash": "fRS7zJgaG9NkifaAxGGclDDoRn9HC7hXACl52Or06a/fxdzDajWb5wov3c6a+gVSlekRoexfjwQSK9sh5um5LQ==",
        "dependencies": {
          "System.Private.Uri": "4.3.0"
        }
      },
      "runtime.any.System.Runtime.Handles": {
        "type": "Transitive",
        "resolved": "4.3.0",
        "contentHash": "GG84X6vufoEzqx8PbeBKheE4srOhimv+yLtGb/JkR3Y2FmoqmueLNFU4Xx8Y67plFpltQSdK74x0qlEhIpv/CQ=="
      },
      "runtime.any.System.Runtime.InteropServices": {
        "type": "Transitive",
        "resolved": "4.3.0",
        "contentHash": "lBoFeQfxe/4eqjPi46E0LU/YaCMdNkQ8B4MZu/mkzdIAZh8RQ1NYZSj0egrQKdgdvlPFtP4STtob40r4o2DBAw=="
      },
      "runtime.any.System.Text.Encoding": {
        "type": "Transitive",
        "resolved": "4.3.0",
        "contentHash": "+ihI5VaXFCMVPJNstG4O4eo1CfbrByLxRrQQTqOTp1ttK0kUKDqOdBSTaCB2IBk/QtjDrs6+x4xuezyMXdm0HQ=="
      },
      "runtime.any.System.Threading.Tasks": {
        "type": "Transitive",
        "resolved": "4.3.0",
        "contentHash": "OhBAVBQG5kFj1S+hCEQ3TUHBAEtZ3fbEMgZMRNdN8A0Pj4x+5nTELEqL59DU0TjKVE6II3dqKw4Dklb3szT65w=="
      },
      "runtime.debian.8-x64.runtime.native.System.Security.Cryptography.OpenSsl": {
        "type": "Transitive",
        "resolved": "4.3.0",
        "contentHash": "HdSSp5MnJSsg08KMfZThpuLPJpPwE5hBXvHwoKWosyHHfe8Mh5WKT0ylEOf6yNzX6Ngjxe4Whkafh5q7Ymac4Q=="
      },
      "runtime.fedora.23-x64.runtime.native.System.Security.Cryptography.OpenSsl": {
        "type": "Transitive",
        "resolved": "4.3.0",
        "contentHash": "+yH1a49wJMy8Zt4yx5RhJrxO/DBDByAiCzNwiETI+1S4mPdCu0OY4djdciC7Vssk0l22wQaDLrXxXkp+3+7bVA=="
      },
      "runtime.fedora.24-x64.runtime.native.System.Security.Cryptography.OpenSsl": {
        "type": "Transitive",
        "resolved": "4.3.0",
        "contentHash": "c3YNH1GQJbfIPJeCnr4avseugSqPrxwIqzthYyZDN6EuOyNOzq+y2KSUfRcXauya1sF4foESTgwM5e1A8arAKw=="
      },
      "runtime.native.System": {
        "type": "Transitive",
        "resolved": "4.3.0",
        "contentHash": "c/qWt2LieNZIj1jGnVNsE2Kl23Ya2aSTBuXMD6V7k9KWr6l16Tqdwq+hJScEpWER9753NWC8h96PaVNY5Ld7Jw==",
        "dependencies": {
          "Microsoft.NETCore.Platforms": "1.1.0",
          "Microsoft.NETCore.Targets": "1.1.0"
        }
      },
      "runtime.native.System.Security.Cryptography.OpenSsl": {
        "type": "Transitive",
        "resolved": "4.3.0",
        "contentHash": "NS1U+700m4KFRHR5o4vo9DSlTmlCKu/u7dtE5sUHVIPB+xpXxYQvgBgA6wEIeCz6Yfn0Z52/72WYsToCEPJnrw==",
        "dependencies": {
          "runtime.debian.8-x64.runtime.native.System.Security.Cryptography.OpenSsl": "4.3.0",
          "runtime.fedora.23-x64.runtime.native.System.Security.Cryptography.OpenSsl": "4.3.0",
          "runtime.fedora.24-x64.runtime.native.System.Security.Cryptography.OpenSsl": "4.3.0",
          "runtime.opensuse.13.2-x64.runtime.native.System.Security.Cryptography.OpenSsl": "4.3.0",
          "runtime.opensuse.42.1-x64.runtime.native.System.Security.Cryptography.OpenSsl": "4.3.0",
          "runtime.osx.10.10-x64.runtime.native.System.Security.Cryptography.OpenSsl": "4.3.0",
          "runtime.rhel.7-x64.runtime.native.System.Security.Cryptography.OpenSsl": "4.3.0",
          "runtime.ubuntu.14.04-x64.runtime.native.System.Security.Cryptography.OpenSsl": "4.3.0",
          "runtime.ubuntu.16.04-x64.runtime.native.System.Security.Cryptography.OpenSsl": "4.3.0",
          "runtime.ubuntu.16.10-x64.runtime.native.System.Security.Cryptography.OpenSsl": "4.3.0"
        }
      },
      "runtime.opensuse.13.2-x64.runtime.native.System.Security.Cryptography.OpenSsl": {
        "type": "Transitive",
        "resolved": "4.3.0",
        "contentHash": "b3pthNgxxFcD+Pc0WSEoC0+md3MyhRS6aCEeenvNE3Fdw1HyJ18ZhRFVJJzIeR/O/jpxPboB805Ho0T3Ul7w8A=="
      },
      "runtime.opensuse.42.1-x64.runtime.native.System.Security.Cryptography.OpenSsl": {
        "type": "Transitive",
        "resolved": "4.3.0",
        "contentHash": "KeLz4HClKf+nFS7p/6Fi/CqyLXh81FpiGzcmuS8DGi9lUqSnZ6Es23/gv2O+1XVGfrbNmviF7CckBpavkBoIFQ=="
      },
      "runtime.osx.10.10-x64.runtime.native.System.Security.Cryptography.OpenSsl": {
        "type": "Transitive",
        "resolved": "4.3.0",
        "contentHash": "X7IdhILzr4ROXd8mI1BUCQMSHSQwelUlBjF1JyTKCjXaOGn2fB4EKBxQbCK2VjO3WaWIdlXZL3W6TiIVnrhX4g=="
      },
      "runtime.rhel.7-x64.runtime.native.System.Security.Cryptography.OpenSsl": {
        "type": "Transitive",
        "resolved": "4.3.0",
        "contentHash": "nyFNiCk/r+VOiIqreLix8yN+q3Wga9+SE8BCgkf+2BwEKiNx6DyvFjCgkfV743/grxv8jHJ8gUK4XEQw7yzRYg=="
      },
      "runtime.ubuntu.14.04-x64.runtime.native.System.Security.Cryptography.OpenSsl": {
        "type": "Transitive",
        "resolved": "4.3.0",
        "contentHash": "ytoewC6wGorL7KoCAvRfsgoJPJbNq+64k2SqW6JcOAebWsFUvCCYgfzQMrnpvPiEl4OrblUlhF2ji+Q1+SVLrQ=="
      },
      "runtime.ubuntu.16.04-x64.runtime.native.System.Security.Cryptography.OpenSsl": {
        "type": "Transitive",
        "resolved": "4.3.0",
        "contentHash": "I8bKw2I8k58Wx7fMKQJn2R8lamboCAiHfHeV/pS65ScKWMMI0+wJkLYlEKvgW1D/XvSl/221clBoR2q9QNNM7A=="
      },
      "runtime.ubuntu.16.10-x64.runtime.native.System.Security.Cryptography.OpenSsl": {
        "type": "Transitive",
        "resolved": "4.3.0",
        "contentHash": "VB5cn/7OzUfzdnC8tqAIMQciVLiq2epm2NrAm1E9OjNRyG4lVhfR61SMcLizejzQP8R8Uf/0l5qOIbUEi+RdEg=="
      },
      "runtime.unix.System.Diagnostics.Debug": {
        "type": "Transitive",
        "resolved": "4.3.0",
        "contentHash": "WV8KLRHWVUVUDduFnvGMHt0FsEt2wK6xPl1EgDKlaMx2KnZ43A/O0GzP8wIuvAC7mq4T9V1mm90r+PXkL9FPdQ==",
        "dependencies": {
          "runtime.native.System": "4.3.0"
        }
      },
      "runtime.unix.System.Private.Uri": {
        "type": "Transitive",
        "resolved": "4.3.0",
        "contentHash": "ooWzobr5RAq34r9uan1r/WPXJYG1XWy9KanrxNvEnBzbFdQbMG7Y3bVi4QxR7xZMNLOxLLTAyXvnSkfj5boZSg==",
        "dependencies": {
          "runtime.native.System": "4.3.0"
        }
      },
      "runtime.unix.System.Runtime.Extensions": {
        "type": "Transitive",
        "resolved": "4.3.0",
        "contentHash": "zQiTBVpiLftTQZW8GFsV0gjYikB1WMkEPIxF5O6RkUrSV/OgvRRTYgeFQha/0keBpuS0HYweraGRwhfhJ7dj7w==",
        "dependencies": {
          "System.Private.Uri": "4.3.0",
          "runtime.native.System": "4.3.0",
          "runtime.native.System.Security.Cryptography.OpenSsl": "4.3.0"
        }
      },
      "System.Collections": {
        "type": "Transitive",
        "resolved": "4.0.11",
        "contentHash": "YUJGz6eFKqS0V//mLt25vFGrrCvOnsXjlvFQs+KimpwNxug9x0Pzy4PlFMU3Q2IzqAa9G2L4LsK3+9vCBK7oTg==",
        "dependencies": {
          "Microsoft.NETCore.Platforms": "1.0.1",
          "Microsoft.NETCore.Targets": "1.0.1",
          "System.Runtime": "4.1.0",
          "runtime.any.System.Collections": "4.3.0"
        }
      },
      "System.Diagnostics.Debug": {
        "type": "Transitive",
        "resolved": "4.0.11",
        "contentHash": "w5U95fVKHY4G8ASs/K5iK3J5LY+/dLFd4vKejsnI/ZhBsWS9hQakfx3Zr7lRWKg4tAw9r4iktyvsTagWkqYCiw==",
        "dependencies": {
          "Microsoft.NETCore.Platforms": "1.0.1",
          "Microsoft.NETCore.Targets": "1.0.1",
          "System.Runtime": "4.1.0",
          "runtime.unix.System.Diagnostics.Debug": "4.3.0"
        }
      },
      "System.Diagnostics.EventLog": {
        "type": "Transitive",
        "resolved": "9.0.10",
        "contentHash": "Jc+az1pTMujPLDn2j5eqSfzlO7j/T1K/LB7THxdfRWOxujE4zaitUqBs7sv1t6/xmmvpU6Xx3IofCs4owYH0yQ=="
      },
      "System.Globalization": {
        "type": "Transitive",
        "resolved": "4.0.11",
        "contentHash": "B95h0YLEL2oSnwF/XjqSWKnwKOy/01VWkNlsCeMTFJLLabflpGV26nK164eRs5GiaRSBGpOxQ3pKoSnnyZN5pg==",
        "dependencies": {
          "Microsoft.NETCore.Platforms": "1.0.1",
          "Microsoft.NETCore.Targets": "1.0.1",
          "System.Runtime": "4.1.0",
          "runtime.any.System.Globalization": "4.3.0"
        }
      },
      "System.IO": {
        "type": "Transitive",
        "resolved": "4.1.0",
        "contentHash": "3KlTJceQc3gnGIaHZ7UBZO26SHL1SHE4ddrmiwumFnId+CEHP+O8r386tZKaE6zlk5/mF8vifMBzHj9SaXN+mQ==",
        "dependencies": {
          "Microsoft.NETCore.Platforms": "1.0.1",
          "Microsoft.NETCore.Targets": "1.0.1",
          "System.Runtime": "4.1.0",
          "System.Text.Encoding": "4.0.11",
          "System.Threading.Tasks": "4.0.11",
          "runtime.any.System.IO": "4.3.0"
        }
      },
      "System.Private.Uri": {
        "type": "Transitive",
        "resolved": "4.3.0",
        "contentHash": "I4SwANiUGho1esj4V4oSlPllXjzCZDE+5XXso2P03LW2vOda2Enzh8DWOxwN6hnrJyp314c7KuVu31QYhRzOGg==",
        "dependencies": {
          "Microsoft.NETCore.Platforms": "1.1.0",
          "Microsoft.NETCore.Targets": "1.1.0",
          "runtime.unix.System.Private.Uri": "4.3.0"
        }
      },
      "System.Reflection": {
        "type": "Transitive",
        "resolved": "4.1.0",
        "contentHash": "JCKANJ0TI7kzoQzuwB/OoJANy1Lg338B6+JVacPl4TpUwi3cReg3nMLplMq2uqYfHFQpKIlHAUVAJlImZz/4ng==",
        "dependencies": {
          "Microsoft.NETCore.Platforms": "1.0.1",
          "Microsoft.NETCore.Targets": "1.0.1",
          "System.IO": "4.1.0",
          "System.Reflection.Primitives": "4.0.1",
          "System.Runtime": "4.1.0",
          "runtime.any.System.Reflection": "4.3.0"
        }
      },
      "System.Reflection.Extensions": {
        "type": "Transitive",
        "resolved": "4.0.1",
        "contentHash": "GYrtRsZcMuHF3sbmRHfMYpvxZoIN2bQGrYGerUiWLEkqdEUQZhH3TRSaC/oI4wO0II1RKBPlpIa1TOMxIcOOzQ==",
        "dependencies": {
          "Microsoft.NETCore.Platforms": "1.0.1",
          "Microsoft.NETCore.Targets": "1.0.1",
          "System.Reflection": "4.1.0",
          "System.Runtime": "4.1.0",
          "runtime.any.System.Reflection.Extensions": "4.3.0"
        }
      },
      "System.Reflection.Primitives": {
        "type": "Transitive",
        "resolved": "4.0.1",
        "contentHash": "4inTox4wTBaDhB7V3mPvp9XlCbeGYWVEM9/fXALd52vNEAVisc1BoVWQPuUuD0Ga//dNbA/WeMy9u9mzLxGTHQ==",
        "dependencies": {
          "Microsoft.NETCore.Platforms": "1.0.1",
          "Microsoft.NETCore.Targets": "1.0.1",
          "System.Runtime": "4.1.0",
          "runtime.any.System.Reflection.Primitives": "4.3.0"
        }
      },
      "System.Resources.ResourceManager": {
        "type": "Transitive",
        "resolved": "4.0.1",
        "contentHash": "TxwVeUNoTgUOdQ09gfTjvW411MF+w9MBYL7AtNVc+HtBCFlutPLhUCdZjNkjbhj3bNQWMdHboF0KIWEOjJssbA==",
        "dependencies": {
          "Microsoft.NETCore.Platforms": "1.0.1",
          "Microsoft.NETCore.Targets": "1.0.1",
          "System.Globalization": "4.0.11",
          "System.Reflection": "4.1.0",
          "System.Runtime": "4.1.0",
          "runtime.any.System.Resources.ResourceManager": "4.3.0"
        }
      },
      "System.Runtime": {
        "type": "Transitive",
        "resolved": "4.3.1",
        "contentHash": "abhfv1dTK6NXOmu4bgHIONxHyEqFjW8HwXPmpY9gmll+ix9UNo4XDcmzJn6oLooftxNssVHdJC1pGT9jkSynQg==",
        "dependencies": {
          "Microsoft.NETCore.Platforms": "1.1.1",
          "Microsoft.NETCore.Targets": "1.1.3",
          "runtime.any.System.Runtime": "4.3.0"
        }
      },
      "System.Runtime.Extensions": {
        "type": "Transitive",
        "resolved": "4.1.0",
        "contentHash": "CUOHjTT/vgP0qGW22U4/hDlOqXmcPq5YicBaXdUR2UiUoLwBT+olO6we4DVbq57jeX5uXH2uerVZhf0qGj+sVQ==",
        "dependencies": {
          "Microsoft.NETCore.Platforms": "1.0.1",
          "Microsoft.NETCore.Targets": "1.0.1",
          "System.Runtime": "4.1.0",
          "runtime.unix.System.Runtime.Extensions": "4.3.0"
        }
      },
      "System.Runtime.Handles": {
        "type": "Transitive",
        "resolved": "4.0.1",
        "contentHash": "nCJvEKguXEvk2ymk1gqj625vVnlK3/xdGzx0vOKicQkoquaTBJTP13AIYkocSUwHCLNBwUbXTqTWGDxBTWpt7g==",
        "dependencies": {
          "Microsoft.NETCore.Platforms": "1.0.1",
          "Microsoft.NETCore.Targets": "1.0.1",
          "System.Runtime": "4.1.0",
          "runtime.any.System.Runtime.Handles": "4.3.0"
        }
      },
      "System.Runtime.InteropServices": {
        "type": "Transitive",
        "resolved": "4.1.0",
        "contentHash": "16eu3kjHS633yYdkjwShDHZLRNMKVi/s0bY8ODiqJ2RfMhDMAwxZaUaWVnZ2P71kr/or+X9o/xFWtNqz8ivieQ==",
        "dependencies": {
          "Microsoft.NETCore.Platforms": "1.0.1",
          "Microsoft.NETCore.Targets": "1.0.1",
          "System.Reflection": "4.1.0",
          "System.Reflection.Primitives": "4.0.1",
          "System.Runtime": "4.1.0",
          "System.Runtime.Handles": "4.0.1",
          "runtime.any.System.Runtime.InteropServices": "4.3.0"
        }
      },
      "System.Security.AccessControl": {
        "type": "Transitive",
        "resolved": "5.0.0",
        "contentHash": "dagJ1mHZO3Ani8GH0PHpPEe/oYO+rVdbQjvjJkBRNQkX4t0r1iaeGn8+/ybkSLEan3/slM0t59SVdHzuHf2jmw==",
        "dependencies": {
          "Microsoft.NETCore.Platforms": "5.0.0",
          "System.Security.Principal.Windows": "5.0.0"
        }
      },
      "System.Security.Cryptography.Pkcs": {
        "type": "Transitive",
        "resolved": "9.0.10",
        "contentHash": "Pg7QZz80fOJZrtJnAdEAIpeor8q7F1ofwXGYgLNr4dR8Mqf2l7lfeTaodQkRetrj+ClQwVVYoyi6g2eOsmstFw=="
      },
      "System.Security.Principal.Windows": {
        "type": "Transitive",
        "resolved": "5.0.0",
        "contentHash": "t0MGLukB5WAVU9bO3MGzvlGnyJPgUlcwerXn1kzBRjwLKixT96XV0Uza41W49gVd8zEMFu9vQEFlv0IOrytICA=="
      },
      "System.Text.Encoding": {
        "type": "Transitive",
        "resolved": "4.0.11",
        "contentHash": "U3gGeMlDZXxCEiY4DwVLSacg+DFWCvoiX+JThA/rvw37Sqrku7sEFeVBBBMBnfB6FeZHsyDx85HlKL19x0HtZA==",
        "dependencies": {
          "Microsoft.NETCore.Platforms": "1.0.1",
          "Microsoft.NETCore.Targets": "1.0.1",
          "System.Runtime": "4.1.0",
          "runtime.any.System.Text.Encoding": "4.3.0"
        }
      },
      "System.Text.Encoding.CodePages": {
        "type": "Transitive",
        "resolved": "6.0.0",
        "contentHash": "ZFCILZuOvtKPauZ/j/swhvw68ZRi9ATCfvGbk1QfydmcXBkIWecWKn/250UH7rahZ5OoDBaiAudJtPvLwzw85A==",
        "dependencies": {
          "System.Runtime.CompilerServices.Unsafe": "6.0.0"
        }
      },
      "System.Threading.Tasks": {
        "type": "Transitive",
        "resolved": "4.0.11",
        "contentHash": "k1S4Gc6IGwtHGT8188RSeGaX86Qw/wnrgNLshJvsdNUOPP9etMmo8S07c+UlOAx4K/xLuN9ivA1bD0LVurtIxQ==",
        "dependencies": {
          "Microsoft.NETCore.Platforms": "1.0.1",
          "Microsoft.NETCore.Targets": "1.0.1",
          "System.Runtime": "4.1.0",
          "runtime.any.System.Threading.Tasks": "4.3.0"
        }
      },
      "Tmds.LibC": {
        "type": "Transitive",
        "resolved": "0.2.0",
        "contentHash": "+RvLuNHOLW7cxzgDe9yHLoayBgjsuH2/gJtJnuVMxweKrxxYT6TwQNAmt06SFWpjwk68aRcwwD4FfMMA6tZvVA=="
      },
      "Ckzg.Bindings": {
        "type": "CentralTransitive",
        "requested": "[2.1.5.1529, )",
        "resolved": "2.1.5.1529",
        "contentHash": "PUnwltfxU0V/rIHLlcVyCOmpaFCgYPDfBlp32F33qW5ZldjcWpDt3tEZAmFvX0Rt/Va05djdHkKH/QzXyDhpTg=="
      },
      "Microsoft.ClearScript.V8.Native.linux-arm64": {
        "type": "CentralTransitive",
        "requested": "[7.5.0, )",
        "resolved": "7.5.0",
        "contentHash": "UU+3Bef3UnwQgP8hKobT09ucYuYubVFiseAsuRUvmjvOBVu7yHRES+nXBNYSvDi88fMTp/HBUknpYQdrfoDemQ=="
      },
      "Microsoft.ClearScript.V8.Native.linux-x64": {
        "type": "CentralTransitive",
        "requested": "[7.5.0, )",
        "resolved": "7.5.0",
        "contentHash": "snoN9oRwKqShA32IsuCanLjNtP8hros2WOrOBL7g+ED3AV40qwrsbfKwWq37BzogrfsF1aEVoDkBpE19Az7DVQ=="
      },
      "Microsoft.ClearScript.V8.Native.osx-arm64": {
        "type": "CentralTransitive",
        "requested": "[7.5.0, )",
        "resolved": "7.5.0",
        "contentHash": "CkMgeX0I0+bXUzoaVoJdV86/k0H2PEukqCoZ8zQ28msB6YHeRX6FJTfvOQ0l6UTX5HaBHGG3CWUI04uBYe6M+A=="
      },
      "Microsoft.ClearScript.V8.Native.osx-x64": {
        "type": "CentralTransitive",
        "requested": "[7.5.0, )",
        "resolved": "7.5.0",
        "contentHash": "yXoXLWKJJgW5V6ez1aMa+ZS2nCef0X4iTYzPS9bTSYl9y7D4R2Ie2KrfR8nLO2rhOKimIMx3MH49Zh1CYruN/g=="
      },
      "Microsoft.ClearScript.V8.Native.win-x64": {
        "type": "CentralTransitive",
        "requested": "[7.5.0, )",
        "resolved": "7.5.0",
        "contentHash": "DKMxDLboTNflYkwDQ/ELrSf1vXTpew5UZ8xzrXSVKYFBU570VA6NKh1etEGhufuCuDyU7Je5L2g6H+19Dbl+tA=="
      },
      "Nethermind.Crypto.Bls": {
        "type": "CentralTransitive",
        "requested": "[1.0.5, )",
        "resolved": "1.0.5",
        "contentHash": "SYdQOFVVcC3R3VAm9Dv+u4Mc1yqHZETxt4tN3a+AFeOnEtUmpcjwVwYkkiiUIIrr6vQVVOUuwsDmaa9l3u45IQ=="
      },
      "Nethermind.Crypto.SecP256k1": {
        "type": "CentralTransitive",
        "requested": "[1.5.0, )",
        "resolved": "1.5.0",
        "contentHash": "+mNlEgN1gYDB6f4jRcYssaE6/AlSoPr7eLDQHQoX+tXcnGRzgnArezPwz82TsWxruQGDh5h9Qfowa0xt4Xz59g=="
      },
      "Nethermind.Crypto.SecP256r1": {
        "type": "CentralTransitive",
        "requested": "[1.0.0-preview.6, )",
        "resolved": "1.0.0-preview.6",
        "contentHash": "wFfpg1ofZz5nsjN8TAKUg0mdUCskmOUO0lFk3LcoeRkVnQ5Rw2rYzsJxgPFfnxAABH/EPPs62S7oF8E0Ayjjeg=="
      },
      "Nethermind.GmpBindings": {
        "type": "CentralTransitive",
        "requested": "[1.0.3, )",
        "resolved": "1.0.3",
        "contentHash": "EE12z2k4ku0ugfI01utaQR8EbBoEMLI4QAKKGrfz5Fvbw/YtXTqDDzvKtBTleOB9YBH7oTpH9T9ZFtKgKZMj2g=="
      },
      "Nethermind.MclBindings": {
        "type": "CentralTransitive",
        "requested": "[1.0.3, )",
        "resolved": "1.0.3",
        "contentHash": "hgT2oiMFqItNXv5vzIbhhlgqPJK4qnOHaYmUiR4jJsaWiqDRH05YtqYeMQq2+oyBOf8REtuGOW5RZ7+agRSEbg=="
      },
      "RocksDB": {
        "type": "CentralTransitive",
        "requested": "[10.2.1.58549, 10.2.1.58549]",
        "resolved": "10.2.1.58549",
        "contentHash": "36w64uL0J4wZFAxzQPVjS02adqIrhQJkIfpnjoAcETB2YmT8l5oORGBPK58nnS3tlajfGg68xJi7FzCycWA/LA=="
      }
    },
    "net9.0/win-x64": {
      "Grpc.Core": {
        "type": "Transitive",
        "resolved": "2.46.6",
        "contentHash": "ZoRg3KmOJ2urTF4+u3H0b1Yv10xzz2Y/flFWS2tnRmj8dbKLeiJaSRqu4LOBD3ova90evqLkVZ85kUkC4JT4lw==",
        "dependencies": {
          "Grpc.Core.Api": "2.46.6",
          "System.Memory": "4.5.3"
        }
      },
      "libsodium": {
        "type": "Transitive",
        "resolved": "1.0.20",
        "contentHash": "fMO6HpAbvLagobzBH6eU36riWF01lCAweX34D5eugqjuXA+WS5MnV1ngE+2Sw3LvGvxZlmyLp9416t57dMZ5og=="
      },
      "Microsoft.Win32.Registry": {
        "type": "Transitive",
        "resolved": "5.0.0",
        "contentHash": "dDoKi0PnDz31yAyETfRntsLArTlVAVzUzCIvvEDsDsucrl33Dl8pIJG06ePTJTI3tGpeyHS9Cq7Foc/s4EeKcg==",
        "dependencies": {
          "System.Security.AccessControl": "5.0.0",
          "System.Security.Principal.Windows": "5.0.0"
        }
      },
      "runtime.any.System.Collections": {
        "type": "Transitive",
        "resolved": "4.3.0",
        "contentHash": "23g6rqftKmovn2cLeGsuHUYm0FD7pdutb0uQMJpZ3qTvq+zHkgmt6J65VtRry4WDGYlmkMa4xDACtaQ94alNag==",
        "dependencies": {
          "System.Runtime": "4.3.0"
        }
      },
      "runtime.any.System.Globalization": {
        "type": "Transitive",
        "resolved": "4.3.0",
        "contentHash": "sMDBnad4rp4t7GY442Jux0MCUuKL4otn5BK6Ni0ARTXTSpRNBzZ7hpMfKSvnVSED5kYJm96YOWsqV0JH0d2uuw=="
      },
      "runtime.any.System.IO": {
        "type": "Transitive",
        "resolved": "4.3.0",
        "contentHash": "SDZ5AD1DtyRoxYtEcqQ3HDlcrorMYXZeCt7ZhG9US9I5Vva+gpIWDGMkcwa5XiKL0ceQKRZIX2x0XEjLX7PDzQ=="
      },
      "runtime.any.System.Reflection": {
        "type": "Transitive",
        "resolved": "4.3.0",
        "contentHash": "hLC3A3rI8jipR5d9k7+f0MgRCW6texsAp0MWkN/ci18FMtQ9KH7E2vDn/DH2LkxsszlpJpOn9qy6Z6/69rH6eQ=="
      },
      "runtime.any.System.Reflection.Extensions": {
        "type": "Transitive",
        "resolved": "4.3.0",
        "contentHash": "cPhT+Vqu52+cQQrDai/V91gubXUnDKNRvlBnH+hOgtGyHdC17aQIU64EaehwAQymd7kJA5rSrVRNfDYrbhnzyA=="
      },
      "runtime.any.System.Reflection.Primitives": {
        "type": "Transitive",
        "resolved": "4.3.0",
        "contentHash": "Nrm1p3armp6TTf2xuvaa+jGTTmncALWFq22CpmwRvhDf6dE9ZmH40EbOswD4GnFLrMRS0Ki6Kx5aUPmKK/hZBg=="
      },
      "runtime.any.System.Resources.ResourceManager": {
        "type": "Transitive",
        "resolved": "4.3.0",
        "contentHash": "Lxb89SMvf8w9p9+keBLyL6H6x/TEmc6QVsIIA0T36IuyOY3kNvIdyGddA2qt35cRamzxF8K5p0Opq4G4HjNbhQ=="
      },
      "runtime.any.System.Runtime": {
        "type": "Transitive",
        "resolved": "4.3.0",
        "contentHash": "fRS7zJgaG9NkifaAxGGclDDoRn9HC7hXACl52Or06a/fxdzDajWb5wov3c6a+gVSlekRoexfjwQSK9sh5um5LQ==",
        "dependencies": {
          "System.Private.Uri": "4.3.0"
        }
      },
      "runtime.any.System.Runtime.Handles": {
        "type": "Transitive",
        "resolved": "4.3.0",
        "contentHash": "GG84X6vufoEzqx8PbeBKheE4srOhimv+yLtGb/JkR3Y2FmoqmueLNFU4Xx8Y67plFpltQSdK74x0qlEhIpv/CQ=="
      },
      "runtime.any.System.Runtime.InteropServices": {
        "type": "Transitive",
        "resolved": "4.3.0",
        "contentHash": "lBoFeQfxe/4eqjPi46E0LU/YaCMdNkQ8B4MZu/mkzdIAZh8RQ1NYZSj0egrQKdgdvlPFtP4STtob40r4o2DBAw=="
      },
      "runtime.any.System.Text.Encoding": {
        "type": "Transitive",
        "resolved": "4.3.0",
        "contentHash": "+ihI5VaXFCMVPJNstG4O4eo1CfbrByLxRrQQTqOTp1ttK0kUKDqOdBSTaCB2IBk/QtjDrs6+x4xuezyMXdm0HQ=="
      },
      "runtime.any.System.Threading.Tasks": {
        "type": "Transitive",
        "resolved": "4.3.0",
        "contentHash": "OhBAVBQG5kFj1S+hCEQ3TUHBAEtZ3fbEMgZMRNdN8A0Pj4x+5nTELEqL59DU0TjKVE6II3dqKw4Dklb3szT65w=="
      },
      "runtime.win.System.Diagnostics.Debug": {
        "type": "Transitive",
        "resolved": "4.3.0",
        "contentHash": "hHHP0WCStene2jjeYcuDkETozUYF/3sHVRHAEOgS3L15hlip24ssqCTnJC28Z03Wpo078oMcJd0H4egD2aJI8g=="
      },
      "runtime.win.System.Runtime.Extensions": {
        "type": "Transitive",
        "resolved": "4.3.0",
        "contentHash": "RkgHVhUPvzZxuUubiZe8yr/6CypRVXj0VBzaR8hsqQ8f+rUo7e4PWrHTLOCjd8fBMGWCrY//fi7Ku3qXD7oHRw==",
        "dependencies": {
          "System.Private.Uri": "4.3.0"
        }
      },
      "System.Collections": {
        "type": "Transitive",
        "resolved": "4.0.11",
        "contentHash": "YUJGz6eFKqS0V//mLt25vFGrrCvOnsXjlvFQs+KimpwNxug9x0Pzy4PlFMU3Q2IzqAa9G2L4LsK3+9vCBK7oTg==",
        "dependencies": {
          "Microsoft.NETCore.Platforms": "1.0.1",
          "Microsoft.NETCore.Targets": "1.0.1",
          "System.Runtime": "4.1.0",
          "runtime.any.System.Collections": "4.3.0"
        }
      },
      "System.Diagnostics.Debug": {
        "type": "Transitive",
        "resolved": "4.0.11",
        "contentHash": "w5U95fVKHY4G8ASs/K5iK3J5LY+/dLFd4vKejsnI/ZhBsWS9hQakfx3Zr7lRWKg4tAw9r4iktyvsTagWkqYCiw==",
        "dependencies": {
          "Microsoft.NETCore.Platforms": "1.0.1",
          "Microsoft.NETCore.Targets": "1.0.1",
          "System.Runtime": "4.1.0",
          "runtime.win.System.Diagnostics.Debug": "4.3.0"
        }
      },
      "System.Diagnostics.EventLog": {
        "type": "Transitive",
        "resolved": "9.0.10",
        "contentHash": "Jc+az1pTMujPLDn2j5eqSfzlO7j/T1K/LB7THxdfRWOxujE4zaitUqBs7sv1t6/xmmvpU6Xx3IofCs4owYH0yQ=="
      },
      "System.Globalization": {
        "type": "Transitive",
        "resolved": "4.0.11",
        "contentHash": "B95h0YLEL2oSnwF/XjqSWKnwKOy/01VWkNlsCeMTFJLLabflpGV26nK164eRs5GiaRSBGpOxQ3pKoSnnyZN5pg==",
        "dependencies": {
          "Microsoft.NETCore.Platforms": "1.0.1",
          "Microsoft.NETCore.Targets": "1.0.1",
          "System.Runtime": "4.1.0",
          "runtime.any.System.Globalization": "4.3.0"
        }
      },
      "System.IO": {
        "type": "Transitive",
        "resolved": "4.1.0",
        "contentHash": "3KlTJceQc3gnGIaHZ7UBZO26SHL1SHE4ddrmiwumFnId+CEHP+O8r386tZKaE6zlk5/mF8vifMBzHj9SaXN+mQ==",
        "dependencies": {
          "Microsoft.NETCore.Platforms": "1.0.1",
          "Microsoft.NETCore.Targets": "1.0.1",
          "System.Runtime": "4.1.0",
          "System.Text.Encoding": "4.0.11",
          "System.Threading.Tasks": "4.0.11",
          "runtime.any.System.IO": "4.3.0"
        }
      },
      "System.Private.Uri": {
        "type": "Transitive",
        "resolved": "4.3.0",
        "contentHash": "I4SwANiUGho1esj4V4oSlPllXjzCZDE+5XXso2P03LW2vOda2Enzh8DWOxwN6hnrJyp314c7KuVu31QYhRzOGg==",
        "dependencies": {
          "Microsoft.NETCore.Platforms": "1.1.0",
          "Microsoft.NETCore.Targets": "1.1.0"
        }
      },
      "System.Reflection": {
        "type": "Transitive",
        "resolved": "4.1.0",
        "contentHash": "JCKANJ0TI7kzoQzuwB/OoJANy1Lg338B6+JVacPl4TpUwi3cReg3nMLplMq2uqYfHFQpKIlHAUVAJlImZz/4ng==",
        "dependencies": {
          "Microsoft.NETCore.Platforms": "1.0.1",
          "Microsoft.NETCore.Targets": "1.0.1",
          "System.IO": "4.1.0",
          "System.Reflection.Primitives": "4.0.1",
          "System.Runtime": "4.1.0",
          "runtime.any.System.Reflection": "4.3.0"
        }
      },
      "System.Reflection.Extensions": {
        "type": "Transitive",
        "resolved": "4.0.1",
        "contentHash": "GYrtRsZcMuHF3sbmRHfMYpvxZoIN2bQGrYGerUiWLEkqdEUQZhH3TRSaC/oI4wO0II1RKBPlpIa1TOMxIcOOzQ==",
        "dependencies": {
          "Microsoft.NETCore.Platforms": "1.0.1",
          "Microsoft.NETCore.Targets": "1.0.1",
          "System.Reflection": "4.1.0",
          "System.Runtime": "4.1.0",
          "runtime.any.System.Reflection.Extensions": "4.3.0"
        }
      },
      "System.Reflection.Primitives": {
        "type": "Transitive",
        "resolved": "4.0.1",
        "contentHash": "4inTox4wTBaDhB7V3mPvp9XlCbeGYWVEM9/fXALd52vNEAVisc1BoVWQPuUuD0Ga//dNbA/WeMy9u9mzLxGTHQ==",
        "dependencies": {
          "Microsoft.NETCore.Platforms": "1.0.1",
          "Microsoft.NETCore.Targets": "1.0.1",
          "System.Runtime": "4.1.0",
          "runtime.any.System.Reflection.Primitives": "4.3.0"
        }
      },
      "System.Resources.ResourceManager": {
        "type": "Transitive",
        "resolved": "4.0.1",
        "contentHash": "TxwVeUNoTgUOdQ09gfTjvW411MF+w9MBYL7AtNVc+HtBCFlutPLhUCdZjNkjbhj3bNQWMdHboF0KIWEOjJssbA==",
        "dependencies": {
          "Microsoft.NETCore.Platforms": "1.0.1",
          "Microsoft.NETCore.Targets": "1.0.1",
          "System.Globalization": "4.0.11",
          "System.Reflection": "4.1.0",
          "System.Runtime": "4.1.0",
          "runtime.any.System.Resources.ResourceManager": "4.3.0"
        }
      },
      "System.Runtime": {
        "type": "Transitive",
        "resolved": "4.3.1",
        "contentHash": "abhfv1dTK6NXOmu4bgHIONxHyEqFjW8HwXPmpY9gmll+ix9UNo4XDcmzJn6oLooftxNssVHdJC1pGT9jkSynQg==",
        "dependencies": {
          "Microsoft.NETCore.Platforms": "1.1.1",
          "Microsoft.NETCore.Targets": "1.1.3",
          "runtime.any.System.Runtime": "4.3.0"
        }
      },
      "System.Runtime.Extensions": {
        "type": "Transitive",
        "resolved": "4.1.0",
        "contentHash": "CUOHjTT/vgP0qGW22U4/hDlOqXmcPq5YicBaXdUR2UiUoLwBT+olO6we4DVbq57jeX5uXH2uerVZhf0qGj+sVQ==",
        "dependencies": {
          "Microsoft.NETCore.Platforms": "1.0.1",
          "Microsoft.NETCore.Targets": "1.0.1",
          "System.Runtime": "4.1.0",
          "runtime.win.System.Runtime.Extensions": "4.3.0"
        }
      },
      "System.Runtime.Handles": {
        "type": "Transitive",
        "resolved": "4.0.1",
        "contentHash": "nCJvEKguXEvk2ymk1gqj625vVnlK3/xdGzx0vOKicQkoquaTBJTP13AIYkocSUwHCLNBwUbXTqTWGDxBTWpt7g==",
        "dependencies": {
          "Microsoft.NETCore.Platforms": "1.0.1",
          "Microsoft.NETCore.Targets": "1.0.1",
          "System.Runtime": "4.1.0",
          "runtime.any.System.Runtime.Handles": "4.3.0"
        }
      },
      "System.Runtime.InteropServices": {
        "type": "Transitive",
        "resolved": "4.1.0",
        "contentHash": "16eu3kjHS633yYdkjwShDHZLRNMKVi/s0bY8ODiqJ2RfMhDMAwxZaUaWVnZ2P71kr/or+X9o/xFWtNqz8ivieQ==",
        "dependencies": {
          "Microsoft.NETCore.Platforms": "1.0.1",
          "Microsoft.NETCore.Targets": "1.0.1",
          "System.Reflection": "4.1.0",
          "System.Reflection.Primitives": "4.0.1",
          "System.Runtime": "4.1.0",
          "System.Runtime.Handles": "4.0.1",
          "runtime.any.System.Runtime.InteropServices": "4.3.0"
        }
      },
      "System.Security.AccessControl": {
        "type": "Transitive",
        "resolved": "5.0.0",
        "contentHash": "dagJ1mHZO3Ani8GH0PHpPEe/oYO+rVdbQjvjJkBRNQkX4t0r1iaeGn8+/ybkSLEan3/slM0t59SVdHzuHf2jmw==",
        "dependencies": {
          "Microsoft.NETCore.Platforms": "5.0.0",
          "System.Security.Principal.Windows": "5.0.0"
        }
      },
      "System.Security.Cryptography.Pkcs": {
        "type": "Transitive",
        "resolved": "9.0.10",
        "contentHash": "Pg7QZz80fOJZrtJnAdEAIpeor8q7F1ofwXGYgLNr4dR8Mqf2l7lfeTaodQkRetrj+ClQwVVYoyi6g2eOsmstFw=="
      },
      "System.Security.Principal.Windows": {
        "type": "Transitive",
        "resolved": "5.0.0",
        "contentHash": "t0MGLukB5WAVU9bO3MGzvlGnyJPgUlcwerXn1kzBRjwLKixT96XV0Uza41W49gVd8zEMFu9vQEFlv0IOrytICA=="
      },
      "System.Text.Encoding": {
        "type": "Transitive",
        "resolved": "4.0.11",
        "contentHash": "U3gGeMlDZXxCEiY4DwVLSacg+DFWCvoiX+JThA/rvw37Sqrku7sEFeVBBBMBnfB6FeZHsyDx85HlKL19x0HtZA==",
        "dependencies": {
          "Microsoft.NETCore.Platforms": "1.0.1",
          "Microsoft.NETCore.Targets": "1.0.1",
          "System.Runtime": "4.1.0",
          "runtime.any.System.Text.Encoding": "4.3.0"
        }
      },
      "System.Text.Encoding.CodePages": {
        "type": "Transitive",
        "resolved": "6.0.0",
        "contentHash": "ZFCILZuOvtKPauZ/j/swhvw68ZRi9ATCfvGbk1QfydmcXBkIWecWKn/250UH7rahZ5OoDBaiAudJtPvLwzw85A==",
        "dependencies": {
          "System.Runtime.CompilerServices.Unsafe": "6.0.0"
        }
      },
      "System.Threading.Tasks": {
        "type": "Transitive",
        "resolved": "4.0.11",
        "contentHash": "k1S4Gc6IGwtHGT8188RSeGaX86Qw/wnrgNLshJvsdNUOPP9etMmo8S07c+UlOAx4K/xLuN9ivA1bD0LVurtIxQ==",
        "dependencies": {
          "Microsoft.NETCore.Platforms": "1.0.1",
          "Microsoft.NETCore.Targets": "1.0.1",
          "System.Runtime": "4.1.0",
          "runtime.any.System.Threading.Tasks": "4.3.0"
        }
      },
      "Tmds.LibC": {
        "type": "Transitive",
        "resolved": "0.2.0",
        "contentHash": "+RvLuNHOLW7cxzgDe9yHLoayBgjsuH2/gJtJnuVMxweKrxxYT6TwQNAmt06SFWpjwk68aRcwwD4FfMMA6tZvVA=="
      },
      "Ckzg.Bindings": {
        "type": "CentralTransitive",
        "requested": "[2.1.5.1529, )",
        "resolved": "2.1.5.1529",
        "contentHash": "PUnwltfxU0V/rIHLlcVyCOmpaFCgYPDfBlp32F33qW5ZldjcWpDt3tEZAmFvX0Rt/Va05djdHkKH/QzXyDhpTg=="
      },
      "Microsoft.ClearScript.V8.Native.linux-arm64": {
        "type": "CentralTransitive",
        "requested": "[7.5.0, )",
        "resolved": "7.5.0",
        "contentHash": "UU+3Bef3UnwQgP8hKobT09ucYuYubVFiseAsuRUvmjvOBVu7yHRES+nXBNYSvDi88fMTp/HBUknpYQdrfoDemQ=="
      },
      "Microsoft.ClearScript.V8.Native.linux-x64": {
        "type": "CentralTransitive",
        "requested": "[7.5.0, )",
        "resolved": "7.5.0",
        "contentHash": "snoN9oRwKqShA32IsuCanLjNtP8hros2WOrOBL7g+ED3AV40qwrsbfKwWq37BzogrfsF1aEVoDkBpE19Az7DVQ=="
      },
      "Microsoft.ClearScript.V8.Native.osx-arm64": {
        "type": "CentralTransitive",
        "requested": "[7.5.0, )",
        "resolved": "7.5.0",
        "contentHash": "CkMgeX0I0+bXUzoaVoJdV86/k0H2PEukqCoZ8zQ28msB6YHeRX6FJTfvOQ0l6UTX5HaBHGG3CWUI04uBYe6M+A=="
      },
      "Microsoft.ClearScript.V8.Native.osx-x64": {
        "type": "CentralTransitive",
        "requested": "[7.5.0, )",
        "resolved": "7.5.0",
        "contentHash": "yXoXLWKJJgW5V6ez1aMa+ZS2nCef0X4iTYzPS9bTSYl9y7D4R2Ie2KrfR8nLO2rhOKimIMx3MH49Zh1CYruN/g=="
      },
      "Microsoft.ClearScript.V8.Native.win-x64": {
        "type": "CentralTransitive",
        "requested": "[7.5.0, )",
        "resolved": "7.5.0",
        "contentHash": "DKMxDLboTNflYkwDQ/ELrSf1vXTpew5UZ8xzrXSVKYFBU570VA6NKh1etEGhufuCuDyU7Je5L2g6H+19Dbl+tA=="
      },
      "Nethermind.Crypto.Bls": {
        "type": "CentralTransitive",
        "requested": "[1.0.5, )",
        "resolved": "1.0.5",
        "contentHash": "SYdQOFVVcC3R3VAm9Dv+u4Mc1yqHZETxt4tN3a+AFeOnEtUmpcjwVwYkkiiUIIrr6vQVVOUuwsDmaa9l3u45IQ=="
      },
      "Nethermind.Crypto.SecP256k1": {
        "type": "CentralTransitive",
        "requested": "[1.5.0, )",
        "resolved": "1.5.0",
        "contentHash": "+mNlEgN1gYDB6f4jRcYssaE6/AlSoPr7eLDQHQoX+tXcnGRzgnArezPwz82TsWxruQGDh5h9Qfowa0xt4Xz59g=="
      },
      "Nethermind.Crypto.SecP256r1": {
        "type": "CentralTransitive",
        "requested": "[1.0.0-preview.6, )",
        "resolved": "1.0.0-preview.6",
        "contentHash": "wFfpg1ofZz5nsjN8TAKUg0mdUCskmOUO0lFk3LcoeRkVnQ5Rw2rYzsJxgPFfnxAABH/EPPs62S7oF8E0Ayjjeg=="
      },
      "Nethermind.GmpBindings": {
        "type": "CentralTransitive",
        "requested": "[1.0.3, )",
        "resolved": "1.0.3",
        "contentHash": "EE12z2k4ku0ugfI01utaQR8EbBoEMLI4QAKKGrfz5Fvbw/YtXTqDDzvKtBTleOB9YBH7oTpH9T9ZFtKgKZMj2g=="
      },
      "Nethermind.MclBindings": {
        "type": "CentralTransitive",
        "requested": "[1.0.3, )",
        "resolved": "1.0.3",
        "contentHash": "hgT2oiMFqItNXv5vzIbhhlgqPJK4qnOHaYmUiR4jJsaWiqDRH05YtqYeMQq2+oyBOf8REtuGOW5RZ7+agRSEbg=="
      },
      "RocksDB": {
        "type": "CentralTransitive",
        "requested": "[10.2.1.58549, 10.2.1.58549]",
        "resolved": "10.2.1.58549",
        "contentHash": "36w64uL0J4wZFAxzQPVjS02adqIrhQJkIfpnjoAcETB2YmT8l5oORGBPK58nnS3tlajfGg68xJi7FzCycWA/LA=="
      }
    }
  }
}<|MERGE_RESOLUTION|>--- conflicted
+++ resolved
@@ -1469,18 +1469,11 @@
       "nethermind.evm": {
         "type": "Project",
         "dependencies": {
-<<<<<<< HEAD
-          "Nethermind.Core": "[1.35.0-unstable, )",
-          "Nethermind.Crypto": "[1.35.0-unstable, )",
-          "Nethermind.Serialization.Rlp": "[1.35.0-unstable, )",
-          "Nethermind.Specs": "[1.35.0-unstable, )",
-          "Nethermind.Trie": "[1.35.0-unstable, )"
-=======
           "Nethermind.Core": "[1.36.0-unstable, )",
           "Nethermind.Crypto": "[1.36.0-unstable, )",
           "Nethermind.Serialization.Rlp": "[1.36.0-unstable, )",
-          "Nethermind.Specs": "[1.36.0-unstable, )"
->>>>>>> 53f15605
+          "Nethermind.Specs": "[1.36.0-unstable, )",
+          "Nethermind.Trie": "[1.36.0-unstable, )"
         }
       },
       "nethermind.evm.precompiles": {
