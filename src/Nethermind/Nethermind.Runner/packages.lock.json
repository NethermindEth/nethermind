{
  "version": 2,
  "dependencies": {
    "net10.0": {
      "AspNetCore.HealthChecks.UI.Client": {
        "type": "Direct",
        "requested": "[9.0.0, )",
        "resolved": "9.0.0",
        "contentHash": "1Ub3Wvvbz7CMuFNWgLEc9qqQibiMoovDML/WHrwr5J83RPgtI20giCR92s/ipLgu7IIuqw+W/y7WpIeHqAICxg==",
        "dependencies": {
          "AspNetCore.HealthChecks.UI.Core": "9.0.0"
        }
      },
      "Microsoft.Build.Tasks.Git": {
        "type": "Direct",
        "requested": "[8.0.0, )",
        "resolved": "8.0.0",
        "contentHash": "bZKfSIKJRXLTuSzLudMFte/8CempWjVamNUR5eHJizsy+iuOuO/k2gnh7W0dHJmYY0tBf+gUErfluCv5mySAOQ=="
      },
      "Microsoft.Extensions.FileProviders.Embedded": {
        "type": "Direct",
        "requested": "[10.0.0, )",
        "resolved": "10.0.0",
        "contentHash": "ECaTMB4NdV9W1es9J6tN0yoXRPUHKMi5+2L7hcVZ5k9zVdxccIx6+vMllwEYcdTaO0mCETEmdH4F0KxCqgnPaw=="
      },
      "Microsoft.VisualStudio.Azure.Containers.Tools.Targets": {
        "type": "Direct",
        "requested": "[1.22.1, )",
        "resolved": "1.22.1",
        "contentHash": "EfYANhAWqmWKoLwN6bxoiPZSOfJSO9lzX+UrU6GVhLhPub1Hd+5f0zL0/tggIA6mRz6Ebw2xCNcIsM4k+7NPng=="
      },
      "NLog.Targets.Seq": {
        "type": "Direct",
        "requested": "[4.0.2, )",
        "resolved": "4.0.2",
        "contentHash": "6p4QWHiRvkObfZok3wrNRPlgJ3Kp1r+Pv3BadK++Zdj+o+/LD86Gq0No1PMNEEhJUnvpSJK8BaE2uDa2k8DhbQ==",
        "dependencies": {
          "NLog": "5.2.5"
        }
      },
      "Pyroscope": {
        "type": "Direct",
        "requested": "[0.13.0, )",
        "resolved": "0.13.0",
        "contentHash": "rdthieTs1xwkAl3z9eePA3kpQM+xRCqhiqupyXt15emyU5wVp+X5ur29W//fDmaJx4Rm2OH9xcLgJqacdtOMKg=="
      },
      "System.CommandLine": {
        "type": "Direct",
        "requested": "[2.0.0, )",
        "resolved": "2.0.0",
        "contentHash": "Bjklzc5NoxqAGFi7BcGlY2TWAdB06Bq3a5sfRr3ubMRU80Mf98eyq3Y2UgR6xRV0TLznZmfe5T7mUjOunRNcdA=="
      },
      "AspNetCore.HealthChecks.UI.Core": {
        "type": "Transitive",
        "resolved": "9.0.0",
        "contentHash": "TVriy4hgYnhfqz6NAzv8qe62Q8wf82iKUL6WV9selqeFZTq1ILi39Sic6sFQegRysvAVcnxKP/vY8z9Fk8x6XQ=="
      },
      "AspNetCore.HealthChecks.UI.Data": {
        "type": "Transitive",
        "resolved": "9.0.0",
        "contentHash": "bZkXUdiqXOkmhe3XHF+OIgPQKR8OXS8/+iDWegmxSXtbaIYwsT5+B0URT+P4OPvhj5tR2goMMZe5KwJBVHr+1g==",
        "dependencies": {
          "AspNetCore.HealthChecks.UI.Core": "9.0.0",
          "Microsoft.EntityFrameworkCore": "8.0.0"
        }
      },
      "BinaryEncoding": {
        "type": "Transitive",
        "resolved": "1.4.0",
        "contentHash": "1cnkP90c+zNcRyabjKSA3VYJvpYfkGEpXeekfF8KdTFo3VyUUFOioAsANbG8nsMyedGcmUOqHWd1d3fOXke4VA==",
        "dependencies": {
          "NETStandard.Library": "1.6.1"
        }
      },
      "Common.Logging": {
        "type": "Transitive",
        "resolved": "3.4.1",
        "contentHash": "5eZ/vgEOqzLg4PypZqnJ+wMhhgHyckicbZY4iDxqQ4FtOz0CpdYZ0xQ78aszMzeAJZiLLb5VdR9tPfunVQLz6g==",
        "dependencies": {
          "Common.Logging.Core": "3.4.1"
        }
      },
      "Common.Logging.Core": {
        "type": "Transitive",
        "resolved": "3.4.1",
        "contentHash": "wLHldZHvxsSD6Ahonfj00/SkfHfKqO+YT6jsUwVm8Rch1REL9IArHAcSLXxYxYfu5/4ydGtmXvOtaH3AkVPu0A=="
      },
      "FastEnum.Core": {
        "type": "Transitive",
        "resolved": "2.0.6",
        "contentHash": "qtumBzs1baLfSvXTqAJgbPD2WIp4Om7d1NfVYY0XEGXOOkL+0wTf/J6WrY2jYcaLyHU8snM5KNm0oWoNjZa/JA=="
      },
      "FastEnum.Generators": {
        "type": "Transitive",
        "resolved": "2.0.6",
        "contentHash": "JF/zidWZSftVTG/1N4ndc6qgh2QarBcGAc5nZFhrb0/jFIo6yf1YyLSXB56vpuReg1zy8KHASfkMvWKztt1XXA=="
      },
      "Fractions": {
        "type": "Transitive",
        "resolved": "7.3.0",
        "contentHash": "2bETFWLBc8b7Ut2SVi+bxhGVwiSpknHYGBh2PADyGWONLkTxT7bKyDRhF8ao+XUv90tq8Fl7GTPxSI5bacIRJw=="
      },
      "FSharp.Core": {
        "type": "Transitive",
        "resolved": "6.0.2",
        "contentHash": "8GZqv6buY71KQlWT+cl2eMi+aNX9xQ61RgI3Pzv9zPxPOX6tWCLRrBj0MYQ3h871r2RhiHUl7f0AXUD/POr8eA=="
      },
      "Grpc.Core": {
        "type": "Transitive",
        "resolved": "2.46.6",
        "contentHash": "ZoRg3KmOJ2urTF4+u3H0b1Yv10xzz2Y/flFWS2tnRmj8dbKLeiJaSRqu4LOBD3ova90evqLkVZ85kUkC4JT4lw==",
        "dependencies": {
          "Grpc.Core.Api": "2.46.6"
        }
      },
      "Grpc.Core.Api": {
        "type": "Transitive",
        "resolved": "2.46.6",
        "contentHash": "Z7HJGqJYyKb53qfp1jf0wRDYs3sxOnkAFxXAW6q52LLmX/zxzjtFLI9eaWO5UC0weiWjn4iT1FzR+tj9qYZAMg=="
      },
      "Humanizer.Core": {
        "type": "Transitive",
        "resolved": "2.14.1",
        "contentHash": "lQKvtaTDOXnoVJ20ibTuSIOf2i0uO0MPbDhd1jm238I+U/2ZnRENj0cktKZhtchBMtCUSRQ5v4xBCUbKNmyVMw=="
      },
      "IdentityModel": {
        "type": "Transitive",
        "resolved": "5.2.0",
        "contentHash": "nuhkbaDH9l5QzNJp2MtP3qio57MPtiRneUN8Ocr7od0JvSYaIe3gBj/vxllr11S/Qvu1AG4GZXoyv5469ewYDA=="
      },
      "IdentityModel.OidcClient": {
        "type": "Transitive",
        "resolved": "5.2.1",
        "contentHash": "OuPhDNAw/EoJVEmYO6/ChZUBcug4OGoGKTKLUyBCsGhlKegxJk25LYQ0EL7GCBMgkEL+BYNJukNZyaJ+JNaWog==",
        "dependencies": {
          "IdentityModel": "5.2.0"
        }
      },
      "IPNetwork2": {
        "type": "Transitive",
        "resolved": "2.1.2",
        "contentHash": "DZF2SbtyqukkLSzyu0KqcXUBdhDXQ/K3QWM27vlvdPo3W+iI81pgUCNTwyynNyVc5Q9AIn0znFVVhHGbhiofUg==",
        "dependencies": {
          "NETStandard.Library": "1.6.1"
        }
      },
      "Keccak256": {
        "type": "Transitive",
        "resolved": "1.0.0",
        "contentHash": "duyRtj4I3+yZZZC7Ma5S/cxzWn5CLPRcXeXtmBcLS3TpjwLm74afQEGzfYEWma8H/dbpUiHl2ozYszKuQ8QpEg=="
      },
      "KubernetesClient": {
        "type": "Transitive",
        "resolved": "15.0.1",
        "contentHash": "IOsMJaBpiHELr7ZeiJQypdtLDbc/HqxbEh9UMaDvLpBvGIzS+KhjA0LJVEbGgvubmhWHxLPfgHAL0le1zr2RwA==",
        "dependencies": {
          "Fractions": "7.3.0",
          "IdentityModel.OidcClient": "5.2.1",
          "System.IdentityModel.Tokens.Jwt": "7.1.2",
          "YamlDotNet": "16.0.0"
        }
      },
      "libsodium": {
        "type": "Transitive",
        "resolved": "1.0.20",
        "contentHash": "fMO6HpAbvLagobzBH6eU36riWF01lCAweX34D5eugqjuXA+WS5MnV1ngE+2Sw3LvGvxZlmyLp9416t57dMZ5og=="
      },
      "Makaretu.Dns": {
        "type": "Transitive",
        "resolved": "2.0.1",
        "contentHash": "qe/5w5Q/i2Xz2ZnCq3E49kLAtVFRuuBn40C1mQPWbLDwlHM0KVDzCkFqwxDedv7JgQis66Z9AZKyo1zCTRrdYA==",
        "dependencies": {
          "SimpleBase": "1.3.1"
        }
      },
      "Makaretu.Dns.Multicast": {
        "type": "Transitive",
        "resolved": "0.27.0",
        "contentHash": "MTMq3vca9yw8sMW0knox/lZcAkDghmH6FVLTRInJZWbuYE99QI/9k9EujsXusWQ8oDySXb/gX92bfZipKehQgw==",
        "dependencies": {
          "Common.Logging": "3.4.1",
          "IPNetwork2": "2.1.2",
          "Makaretu.Dns": "2.0.1",
          "Tmds.LibC": "0.2.0"
        }
      },
      "MathNet.Numerics": {
        "type": "Transitive",
        "resolved": "5.0.0",
        "contentHash": "pg1W2VwaEQMAiTpGK840hZgzavnqjlCMTVSbtVCXVyT+7AX4mc1o89SPv4TBlAjhgCOo9c1Y+jZ5m3ti2YgGgA=="
      },
      "Microsoft.Bcl.AsyncInterfaces": {
        "type": "Transitive",
        "resolved": "6.0.0",
        "contentHash": "UcSjPsst+DfAdJGVDsu346FX0ci0ah+lw3WRtn18NUwEqRt70HaOQ7lI72vy3+1LxtqI3T5GWwV39rQSrCzAeg=="
      },
      "Microsoft.ClearScript.Core": {
        "type": "Transitive",
        "resolved": "7.5.0",
        "contentHash": "7BfzQZA7LdgpfJGSy/GBzKuURb32UpJGQObH5WAavkUxS/u9h/KaEl8N4812F6f4UWVrtwI5XdRgLMu6ukt38A=="
      },
      "Microsoft.ClearScript.V8.ICUData": {
        "type": "Transitive",
        "resolved": "7.5.0",
        "contentHash": "brX7rIjvZPt/ZDSZOPf36ULxhlsFcEgg2WLeOXCFkexTH7MWgUGy//6vMry/QvTLhSgDrs5z+8SbEU1krnuxRg=="
      },
      "Microsoft.CodeAnalysis.Common": {
        "type": "Transitive",
        "resolved": "4.5.0",
        "contentHash": "lwAbIZNdnY0SUNoDmZHkVUwLO8UyNnyyh1t/4XsbFxi4Ounb3xszIYZaWhyj5ZjyfcwqwmtMbE7fUTVCqQEIdQ==",
        "dependencies": {
          "Microsoft.CodeAnalysis.Analyzers": "3.3.3"
        }
      },
      "Microsoft.CodeAnalysis.CSharp.Workspaces": {
        "type": "Transitive",
        "resolved": "4.5.0",
        "contentHash": "h74wTpmGOp4yS4hj+EvNzEiPgg/KVs2wmSfTZ81upJZOtPkJsVkgfsgtxxqmAeapjT/vLKfmYV0bS8n5MNVP+g==",
        "dependencies": {
          "Humanizer.Core": "2.14.1",
          "Microsoft.CodeAnalysis.CSharp": "[4.5.0]",
          "Microsoft.CodeAnalysis.Common": "[4.5.0]",
          "Microsoft.CodeAnalysis.Workspaces.Common": "[4.5.0]"
        }
      },
      "Microsoft.CodeAnalysis.Workspaces.Common": {
        "type": "Transitive",
        "resolved": "4.5.0",
        "contentHash": "l4dDRmGELXG72XZaonnOeORyD/T5RpEu5LGHOUIhnv+MmUWDY/m1kWXGwtcgQ5CJ5ynkFiRnIYzTKXYjUs7rbw==",
        "dependencies": {
          "Humanizer.Core": "2.14.1",
          "Microsoft.Bcl.AsyncInterfaces": "6.0.0",
          "Microsoft.CodeAnalysis.Common": "[4.5.0]",
          "System.Composition": "6.0.0"
        }
      },
      "Microsoft.EntityFrameworkCore": {
        "type": "Transitive",
        "resolved": "8.0.11",
        "contentHash": "stbjWBTtpQ1HtqXMFyKnXFTr76PvaOHI2b2h85JqBi3eZr00nspvR/a90Zwh8CQ4rVawqLiTG0+0yZQWaav+sQ==",
        "dependencies": {
          "Microsoft.EntityFrameworkCore.Abstractions": "8.0.11",
          "Microsoft.EntityFrameworkCore.Analyzers": "8.0.11"
        }
      },
      "Microsoft.EntityFrameworkCore.Abstractions": {
        "type": "Transitive",
        "resolved": "8.0.11",
        "contentHash": "++zY0Ea724ku1jptWJmF7jm3I4IXTexfT4qi1ETcSFFF7qj+qm6rRgN7mTuKkwIETuXk0ikfzudryRjUGrrNKQ=="
      },
      "Microsoft.EntityFrameworkCore.Analyzers": {
        "type": "Transitive",
        "resolved": "8.0.11",
        "contentHash": "NI/AJQjtC7qgWM8Nr85sRkwlog2AnFer5RKP8xTUH0RuPF3nN0tGXBEeYJOLZWp+/+M/C6O7MMDRhKRE8bZwIA=="
      },
      "Microsoft.EntityFrameworkCore.Design": {
        "type": "Transitive",
        "resolved": "8.0.11",
        "contentHash": "KxOvpbaKiUmbLvenr0T/4F1Vdm0Sq+iajLbesQK7/WKB/Dx+FQHCZ0f5jCXrVWK2QKF9eHzQ5JPA1L6hcb25FQ==",
        "dependencies": {
          "Humanizer.Core": "2.14.1",
          "Microsoft.CodeAnalysis.CSharp.Workspaces": "4.5.0",
          "Microsoft.EntityFrameworkCore.Relational": "8.0.11",
          "Microsoft.Extensions.DependencyModel": "8.0.2",
          "Mono.TextTemplating": "2.2.1"
        }
      },
      "Microsoft.EntityFrameworkCore.InMemory": {
        "type": "Transitive",
        "resolved": "8.0.11",
        "contentHash": "gFFdubZlRfudSw94OxO7s8OvLQZncnR0S1ll//wRtZP3mMYVeq8DrMnEILK6hBJwbTBB1SNm3apg9SdvdE/ySg==",
        "dependencies": {
          "Microsoft.EntityFrameworkCore": "8.0.11"
        }
      },
      "Microsoft.EntityFrameworkCore.Relational": {
        "type": "Transitive",
        "resolved": "8.0.11",
        "contentHash": "3TuuW3i5I4Ro0yoaHmi2MqEDGObOVuhLaMEnd/heaLB1fcvm4fu4PevmC4BOWnI0vo176AIlV5o4rEQciLoohw==",
        "dependencies": {
          "Microsoft.EntityFrameworkCore": "8.0.11"
        }
      },
      "Microsoft.Extensions.DependencyModel": {
        "type": "Transitive",
        "resolved": "8.0.2",
        "contentHash": "mUBDZZRgZrSyFOsJ2qJJ9fXfqd/kXJwf3AiDoqLD9m6TjY5OO/vLNOb9fb4juC0487eq4hcGN/M2Rh/CKS7QYw=="
      },
      "Microsoft.IdentityModel.Abstractions": {
        "type": "Transitive",
        "resolved": "8.15.0",
        "contentHash": "e/DApa1GfxUqHSBHcpiQg8yaghKAvFVBQFcWh25jNoRobDZbduTUACY8bZ54eeGWXvimGmEDdF0zkS5Dq16XPQ=="
      },
      "Microsoft.IdentityModel.Logging": {
        "type": "Transitive",
        "resolved": "8.15.0",
        "contentHash": "1gJLjhy0LV2RQMJ9NGzi5Tnb2l+c37o8D8Lrk2mrvmb6OQHZ7XJstd/XxvncXgBpad4x9CGXdipbZzJJCXKyAg==",
        "dependencies": {
          "Microsoft.IdentityModel.Abstractions": "8.15.0"
        }
      },
      "Microsoft.IdentityModel.Tokens": {
        "type": "Transitive",
        "resolved": "8.15.0",
        "contentHash": "zUE9ysJXBtXlHHRtcRK3Sp8NzdCI1z/BRDTXJQ2TvBoI0ENRtnufYIep0O5TSCJRJGDwwuLTUx+l/bEYZUxpCA==",
        "dependencies": {
          "Microsoft.IdentityModel.Logging": "8.15.0"
        }
      },
      "Microsoft.NETCore.Platforms": {
        "type": "Transitive",
        "resolved": "1.1.0",
        "contentHash": "kz0PEW2lhqygehI/d6XsPCQzD7ff7gUJaVGPVETX611eadGsA3A877GdSlU0LRVMCTH/+P3o2iDTak+S08V2+A=="
      },
      "Mono.TextTemplating": {
        "type": "Transitive",
        "resolved": "2.2.1",
        "contentHash": "KZYeKBET/2Z0gY1WlTAK7+RHTl7GSbtvTLDXEZZojUdAPqpQNDL6tHv7VUpqfX5VEOh+uRGKaZXkuD253nEOBQ==",
        "dependencies": {
          "System.CodeDom": "4.4.0"
        }
      },
      "Multiformats.Base": {
        "type": "Transitive",
        "resolved": "2.0.2",
        "contentHash": "uMUDZLjkdI7zrkRFCC7tPV//1y9NnFNQnvyrzoLrn9lPNvSGQhHoA5BEBxO58S5Ow3R580UP8W6mfWDKtIuSYQ=="
      },
      "Multiformats.Hash": {
        "type": "Transitive",
        "resolved": "1.5.0",
        "contentHash": "f9HstrBNHUWs0WFhYH7H4H3VatzTVop+XWp0QDFW7f9JzeIj2fnz21P0IrgwR8H6wl1ujAEh+5yf30XlqRDcaQ==",
        "dependencies": {
          "BinaryEncoding": "1.4.0",
          "Multiformats.Base": "2.0.1",
          "Portable.BouncyCastle": "1.8.5",
          "System.Composition": "1.2.0",
          "murmurhash": "1.0.2"
        }
      },
      "murmurhash": {
        "type": "Transitive",
        "resolved": "1.0.2",
        "contentHash": "Yw9+sYL3qdTEXDKAEeiXsVwsP2K2nyWOxgvbDD1w5j+yu0CYk5edLvGmmJHqqFxuBFrVsgb7iF2XGprRlt+SEA=="
      },
      "NBitcoin.Secp256k1": {
        "type": "Transitive",
        "resolved": "3.1.5",
        "contentHash": "HGOj4qoTGdHQ6lYjGOmYrxMgbTyyXonunPq+btFalAedumQ2tJxykiMlygEGNnEUoOXCAIV4fvbCdCthFw3LOQ=="
      },
      "Nethermind.DotNetty.Codecs": {
        "type": "Transitive",
        "resolved": "1.0.2.76",
        "contentHash": "8K50pknD0si+zyO8tOsYMlGvEmtwu7KEU6AYbEoj9wFflenBsPHbI4o22LBU66AKoTFYyJwXllZSvlMZxuqV/g==",
        "dependencies": {
          "Nethermind.DotNetty.Buffers": "1.0.2.76",
          "Nethermind.DotNetty.Common": "1.0.2.76",
          "Nethermind.DotNetty.Transport": "1.0.2.76"
        }
      },
      "Nethermind.DotNetty.Common": {
        "type": "Transitive",
        "resolved": "1.0.2.76",
        "contentHash": "rraxAOK8Pww3ReW2NkCCr/pwXTp88gI4lXaeA5TriPnp1wZg8jJdZYIj2m2+HKkVtw1C1F1sRA7FzfgBodA3Tw=="
      },
      "Nethermind.Libp2p.Core": {
        "type": "Transitive",
        "resolved": "1.0.0-preview.45",
        "contentHash": "jk63RB4s0LwGnAJKRLRM0lN2wFlNgMk92wJcLOfEXyCLnLuC/6JocELz0fmao3WQbJIFC895x3GYvvkDsUS4nw==",
        "dependencies": {
          "BouncyCastle.Cryptography": "2.4.0",
          "Google.Protobuf": "3.28.3",
          "Nethermind.Multiformats.Address": "1.1.8",
          "SimpleBase": "4.0.2"
        }
      },
      "Nethermind.Libp2p.Protocols.Identify": {
        "type": "Transitive",
        "resolved": "1.0.0-preview.45",
        "contentHash": "8hEzwS9eYYy1xvmXq+6VcfKcOflEmnPdT5UA8Lhr0cdK2af+wV6tMwHhuvqF0L7N+bdaFMNcUUhBhy17jafutw==",
        "dependencies": {
          "Google.Protobuf": "3.28.3",
          "Nethermind.Libp2p.Core": "1.0.0-preview.45",
          "Nethermind.Libp2p.Protocols.IpTcp": "1.0.0-preview.45"
        }
      },
      "Nethermind.Libp2p.Protocols.IpTcp": {
        "type": "Transitive",
        "resolved": "1.0.0-preview.45",
        "contentHash": "vDoUfrz/45OEKc9TMEs9l0wPWW4r49opS/J+bh3zUTMLaWWf9jl8zkbPh5mz9moBh1JdDVuLRSPT3zRd8/Gvkg==",
        "dependencies": {
          "Nethermind.Libp2p.Core": "1.0.0-preview.45"
        }
      },
      "Nethermind.Libp2p.Protocols.MDns": {
        "type": "Transitive",
        "resolved": "1.0.0-preview.45",
        "contentHash": "NZhHziBoq9mGeqV8o0QMoKOnBLjyPEIhEIcsnL6rdV4nJ1PwRWort8O811dh4aWq8rxVm1dkj66U4Q/ZwEX+JQ==",
        "dependencies": {
          "Makaretu.Dns.Multicast": "0.27.0",
          "Nethermind.Libp2p.Core": "1.0.0-preview.45"
        }
      },
      "Nethermind.Libp2p.Protocols.Multistream": {
        "type": "Transitive",
        "resolved": "1.0.0-preview.45",
        "contentHash": "JPYycuQ68VRMdCvlJoHA6iB3ROxCVUH0y0Nw03jtxttu9i6aQw4byGQTx+VyidTeij0H2I+Nkuf0oAB6xiDoHg==",
        "dependencies": {
          "Nethermind.Libp2p.Core": "1.0.0-preview.45"
        }
      },
      "Nethermind.Libp2p.Protocols.Noise": {
        "type": "Transitive",
        "resolved": "1.0.0-preview.45",
        "contentHash": "+LvFZaZn8BvEMKHlIlX7N7PgKlOrExZQLITHtcTkLqua0qvjsgwCKYyr/3KwWQm2BX0YBlwp99bOW3d7mlDW4g==",
        "dependencies": {
          "BouncyCastle.Cryptography": "2.4.0",
          "Google.Protobuf": "3.28.3",
          "Nethermind.Libp2p.Core": "1.0.0-preview.45",
          "Noise.NET": "1.0.0",
          "libsodium": "1.0.20"
        }
      },
      "Nethermind.Libp2p.Protocols.Ping": {
        "type": "Transitive",
        "resolved": "1.0.0-preview.45",
        "contentHash": "a0jomAxlnaWOVrLl5pnhYJO5XtGTILxExCC0ElHxv4uNBjaxcarBERreaf0Dku/8VWofOleNkPJWQpqu6W8RCA==",
        "dependencies": {
          "Nethermind.Libp2p.Core": "1.0.0-preview.45"
        }
      },
      "Nethermind.Libp2p.Protocols.Plaintext": {
        "type": "Transitive",
        "resolved": "1.0.0-preview.45",
        "contentHash": "8WBSnSmro8g1W+7k+3pdE1DaTRUZqGEtSM8KUBw/4V0iOH4J2MIxAhLtB6Qq51ywY6T4WXFl5+aM4KDufGeITQ==",
        "dependencies": {
          "Google.Protobuf": "3.28.3",
          "Nethermind.Libp2p.Core": "1.0.0-preview.45"
        }
      },
      "Nethermind.Libp2p.Protocols.Pubsub": {
        "type": "Transitive",
        "resolved": "1.0.0-preview.45",
        "contentHash": "G9M3cYBr0fPcKA7n4EfyaIdntMSxxq/TquFbYF/i41pGq06pcAQSxH2c2qEUGNBYJfz8ao4lUoRRC755cNskSg==",
        "dependencies": {
          "BouncyCastle.Cryptography": "2.4.0",
          "Google.Protobuf": "3.28.3",
          "Nethermind.Libp2p.Core": "1.0.0-preview.45",
          "Nethermind.Libp2p.Protocols.Identify": "1.0.0-preview.45"
        }
      },
      "Nethermind.Libp2p.Protocols.Quic": {
        "type": "Transitive",
        "resolved": "1.0.0-preview.45",
        "contentHash": "TfdjpazHxi/Pxfa8oR3wPDoWzgTJJ9L0OHQo5hkozte9mpa8sUim+cfIiEC9qtAjq4D1/MfpvfQaZZzeRh2akQ==",
        "dependencies": {
          "BouncyCastle.Cryptography": "2.4.0",
          "Nethermind.Libp2p.Core": "1.0.0-preview.45"
        }
      },
      "Nethermind.Libp2p.Protocols.Relay": {
        "type": "Transitive",
        "resolved": "1.0.0-preview.45",
        "contentHash": "r91tuuF9pRzLGSZ8Vp/MInN4KFqQZDyKEsv1CkCsOOlkS/IGzFMWofYchgouQGrj7/yvAiPjjd3c8wlWpMp4dg==",
        "dependencies": {
          "Google.Protobuf": "3.28.3",
          "Nethermind.Libp2p.Core": "1.0.0-preview.45"
        }
      },
      "Nethermind.Libp2p.Protocols.Tls": {
        "type": "Transitive",
        "resolved": "1.0.0-preview.45",
        "contentHash": "BJXIfz9T1zPRJjVHGn4qJLvZu2vKnjoSoT9Zd+nYePc+C4ESwhtFuuHHSirnuKqJ/GVY2v8lvhb+fnjYSV3E8w==",
        "dependencies": {
          "Nethermind.Libp2p.Core": "1.0.0-preview.45",
          "Nethermind.Libp2p.Protocols.Quic": "1.0.0-preview.45"
        }
      },
      "Nethermind.Libp2p.Protocols.Yamux": {
        "type": "Transitive",
        "resolved": "1.0.0-preview.45",
        "contentHash": "ElNnTVoTxpHZMGTFbKTndQ1C3jFMMVLQfK1wzJVAw5sD294Yur42UKxdHtrzQJEJ/XHARz5ORxwtWcbprCQLDA==",
        "dependencies": {
          "Nethermind.Libp2p.Core": "1.0.0-preview.45"
        }
      },
      "Nethermind.Multiformats.Address": {
        "type": "Transitive",
        "resolved": "1.1.8",
        "contentHash": "+nRuuVXjj/Okj/RAJtJUZ/nDRjwMfjJnF1+4Z7gKX2MjMsxR92KPJbsP4fY4IaEwXMDjNJsXJu78z2C06tElzw==",
        "dependencies": {
          "BinaryEncoding": "1.4.0",
          "Nethermind.Multiformats.Base": "2.0.3-preview.1",
          "Nethermind.Multiformats.Hash": "1.5.2-preview.1"
        }
      },
      "Nethermind.Multiformats.Base": {
        "type": "Transitive",
        "resolved": "2.0.3-preview.1",
        "contentHash": "jrowPK2H6xlBnW4uwlGG6mZQvkHj1m9ktlItJEL26zZAH1UKAN7/kUv+SYDJYrKVAstQ4XuQ3KlisXREldrKBg=="
      },
      "Nethermind.Multiformats.Hash": {
        "type": "Transitive",
        "resolved": "1.5.2-preview.1",
        "contentHash": "NBS6KNsXeL19MHE4WdT6XkkGqsvqAFX0JiOxPA+BA/+HnvrHaQm1Z1EdGN9R3mdJZtxLk113Ccr3lfIL8d/b1w==",
        "dependencies": {
          "BinaryEncoding": "1.4.0",
          "BouncyCastle.Cryptography": "2.4.0",
          "Nethermind.Multiformats.Base": "2.0.3-preview.1",
          "System.Composition": "1.2.0",
          "murmurhash": "1.0.2"
        }
      },
      "NETStandard.Library": {
        "type": "Transitive",
        "resolved": "2.0.0",
        "contentHash": "7jnbRU+L08FXKMxqUflxEXtVymWvNOrS8yHgu9s6EM8Anr6T/wIX4nZ08j/u3Asz+tCufp3YVwFSEvFTPYmBPA==",
        "dependencies": {
          "Microsoft.NETCore.Platforms": "1.1.0"
        }
      },
      "Newtonsoft.Json": {
        "type": "Transitive",
        "resolved": "13.0.3",
        "contentHash": "HrC5BXdl00IP9zeV+0Z848QWPAoCr9P3bDEZguI+gkLcBKAOxix/tLEAAHC+UvDNPv4a2d18lOReHMOagPa+zQ=="
      },
      "Noise.NET": {
        "type": "Transitive",
        "resolved": "1.0.0",
        "contentHash": "fYnHQ8yZcj9W0fPGbzMkZUnE14aGGTFS8WE0Ow2hXiGhJ61Tv71cTi1yuugHxPCLyb87JpWMkq4lix8Rf06vtA==",
        "dependencies": {
          "NETStandard.Library": "1.6.1",
          "libsodium": "1.0.16"
        }
      },
      "PierTwo.Lantern.Discv5.Enr": {
        "type": "Transitive",
        "resolved": "1.0.0-preview.6",
        "contentHash": "rHuVBANEsOdf+5p1uU35mrdJfb+2z9EtDU5LeHKWDWx5nfGMRK4LtcrbfvDnrdsTLQbxmV88PoBuS23FMLrpYQ==",
        "dependencies": {
          "Keccak256": "1.0.0",
          "Multiformats.Base": "2.0.2",
          "Multiformats.Hash": "1.5.0",
          "NBitcoin.Secp256k1": "3.1.5",
          "PierTwo.Lantern.Discv5.Rlp": "1.0.0-preview.6"
        }
      },
      "PierTwo.Lantern.Discv5.Rlp": {
        "type": "Transitive",
        "resolved": "1.0.0-preview.6",
        "contentHash": "X1mOhKZytX60uZwh9aCex0BVidN0hVlf5jKZsufacWpfsN/yMstc/fh3aRM9JWm8x7PQVeY300JXVFhDk4roqA=="
      },
      "Polly.Core": {
        "type": "Transitive",
        "resolved": "8.6.4",
        "contentHash": "4AWqYnQ2TME0E+Mzovt1Uu+VyvpR84ymUldMcPw7Mbj799Phaag14CKrMtlJGx5jsvYP+S3oR1QmysgmXoD5cw=="
      },
      "Portable.BouncyCastle": {
        "type": "Transitive",
        "resolved": "1.8.5",
        "contentHash": "EaCgmntbH1sOzemRTqyXSqYjB6pLH7VCYHhhDYZ59guHSD5qPwhIYa7kfy0QUlmTRt9IXhaXdFhNuBUArp70Ng=="
      },
      "prometheus-net": {
        "type": "Transitive",
        "resolved": "8.2.1",
        "contentHash": "3wVgdEPOCBF752s2xps5T+VH+c9mJK8S8GKEDg49084P6JZMumTZI5Te6aJ9MQpX0sx7om6JOnBpIi7ZBmmiDQ=="
      },
      "SimpleBase": {
        "type": "Transitive",
        "resolved": "4.0.2",
        "contentHash": "sNKHP2Qzy4DafamgH44UGg1YeyHFT08AMgHPraxYt4CVBoHHYD5f0MjbBfdmtGca69xikPU5aV8H+MMP7ZnfIg=="
      },
      "System.CodeDom": {
        "type": "Transitive",
        "resolved": "4.4.0",
        "contentHash": "2sCCb7doXEwtYAbqzbF/8UAeDRMNmPaQbU2q50Psg1J9KzumyVVCgKQY8s53WIPTufNT0DpSe9QRvVjOzfDWBA=="
      },
      "System.Composition": {
        "type": "Transitive",
        "resolved": "6.0.0",
        "contentHash": "d7wMuKQtfsxUa7S13tITC8n1cQzewuhD5iDjZtK2prwFfKVzdYtgrTHgjaV03Zq7feGQ5gkP85tJJntXwInsJA==",
        "dependencies": {
          "System.Composition.AttributedModel": "6.0.0",
          "System.Composition.Convention": "6.0.0",
          "System.Composition.Hosting": "6.0.0",
          "System.Composition.Runtime": "6.0.0",
          "System.Composition.TypedParts": "6.0.0"
        }
      },
      "System.Composition.AttributedModel": {
        "type": "Transitive",
        "resolved": "6.0.0",
        "contentHash": "WK1nSDLByK/4VoC7fkNiFuTVEiperuCN/Hyn+VN30R+W2ijO1d0Z2Qm0ScEl9xkSn1G2MyapJi8xpf4R8WRa/w=="
      },
      "System.Composition.Convention": {
        "type": "Transitive",
        "resolved": "6.0.0",
        "contentHash": "XYi4lPRdu5bM4JVJ3/UIHAiG6V6lWWUlkhB9ab4IOq0FrRsp0F4wTyV4Dj+Ds+efoXJ3qbLqlvaUozDO7OLeXA==",
        "dependencies": {
          "System.Composition.AttributedModel": "6.0.0"
        }
      },
      "System.Composition.Hosting": {
        "type": "Transitive",
        "resolved": "6.0.0",
        "contentHash": "w/wXjj7kvxuHPLdzZ0PAUt++qJl03t7lENmb2Oev0n3zbxyNULbWBlnd5J5WUMMv15kg5o+/TCZFb6lSwfaUUQ==",
        "dependencies": {
          "System.Composition.Runtime": "6.0.0"
        }
      },
      "System.Composition.Runtime": {
        "type": "Transitive",
        "resolved": "6.0.0",
        "contentHash": "qkRH/YBaMPTnzxrS5RDk1juvqed4A6HOD/CwRcDGyPpYps1J27waBddiiq1y93jk2ZZ9wuA/kynM+NO0kb3PKg=="
      },
      "System.Composition.TypedParts": {
        "type": "Transitive",
        "resolved": "6.0.0",
        "contentHash": "iUR1eHrL8Cwd82neQCJ00MpwNIBs4NZgXzrPqx8NJf/k4+mwBO0XCRmHYJT4OLSwDDqh5nBLJWkz5cROnrGhRA==",
        "dependencies": {
          "System.Composition.AttributedModel": "6.0.0",
          "System.Composition.Hosting": "6.0.0",
          "System.Composition.Runtime": "6.0.0"
        }
      },
      "System.IdentityModel.Tokens.Jwt": {
        "type": "Transitive",
        "resolved": "7.1.2",
        "contentHash": "Thhbe1peAmtSBFaV/ohtykXiZSOkx59Da44hvtWfIMFofDA3M3LaVyjstACf2rKGn4dEDR2cUpRAZ0Xs/zB+7Q==",
        "dependencies": {
          "Microsoft.IdentityModel.JsonWebTokens": "7.1.2",
          "Microsoft.IdentityModel.Tokens": "7.1.2"
        }
      },
      "System.Reactive": {
        "type": "Transitive",
        "resolved": "6.0.0",
        "contentHash": "31kfaW4ZupZzPsI5PVe77VhnvFF55qgma7KZr/E0iFTs6fmdhhG8j0mgEx620iLTey1EynOkEfnyTjtNEpJzGw=="
      },
      "Testably.Abstractions.FileSystem.Interface": {
        "type": "Transitive",
        "resolved": "9.0.0",
        "contentHash": "uksk86YlnzAdyfVNu3wICU0X5iXVe9LF7Q3UkngNliHWEvM5gvAlOUr+jmd9JwmbJWISH5+i1vyXE02lEVz7WQ=="
      },
      "Tmds.LibC": {
        "type": "Transitive",
        "resolved": "0.2.0",
        "contentHash": "+RvLuNHOLW7cxzgDe9yHLoayBgjsuH2/gJtJnuVMxweKrxxYT6TwQNAmt06SFWpjwk68aRcwwD4FfMMA6tZvVA=="
      },
      "YamlDotNet": {
        "type": "Transitive",
        "resolved": "16.0.0",
        "contentHash": "kZ4jR5ltFhnjaUqK9x81zXRIUTH4PTXTTEmJDNQdkDLQhcv+2Nl19r0dCSvPW1mstOYBfXTnjdieRbUO6gHMDw=="
      },
      "nethermind.abi": {
        "type": "Project",
        "dependencies": {
          "MathNet.Numerics.FSharp": "[5.0.0, )",
          "Nethermind.Core": "[1.36.0-unstable, )"
        }
      },
      "nethermind.api": {
        "type": "Project",
        "dependencies": {
          "Nethermind.Blockchain": "[1.36.0-unstable, )",
          "Nethermind.Facade": "[1.36.0-unstable, )",
          "Nethermind.Grpc": "[1.36.0-unstable, )",
          "Nethermind.History": "[1.36.0-unstable, )",
          "Nethermind.JsonRpc": "[1.36.0-unstable, )",
          "Nethermind.Monitoring": "[1.36.0-unstable, )",
          "Nethermind.Network": "[1.36.0-unstable, )",
          "Nethermind.Sockets": "[1.36.0-unstable, )"
        }
      },
      "nethermind.blockchain": {
        "type": "Project",
        "dependencies": {
          "Microsoft.ClearScript.V8.Native.linux-arm64": "[7.5.0, )",
          "Microsoft.ClearScript.V8.Native.linux-x64": "[7.5.0, )",
          "Microsoft.ClearScript.V8.Native.osx-arm64": "[7.5.0, )",
          "Microsoft.ClearScript.V8.Native.osx-x64": "[7.5.0, )",
          "Microsoft.ClearScript.V8.Native.win-x64": "[7.5.0, )",
          "Nethermind.Abi": "[1.36.0-unstable, )",
          "Nethermind.Core": "[1.36.0-unstable, )",
          "Nethermind.Db": "[1.36.0-unstable, )",
          "Nethermind.Evm": "[1.36.0-unstable, )",
          "Nethermind.Evm.Precompiles": "[1.36.0-unstable, )",
          "Nethermind.Network.Stats": "[1.36.0-unstable, )",
          "Nethermind.Specs": "[1.36.0-unstable, )",
          "Nethermind.State": "[1.36.0-unstable, )",
          "Nethermind.TxPool": "[1.36.0-unstable, )",
          "Polly": "[8.6.4, )"
        }
      },
      "nethermind.config": {
        "type": "Project",
        "dependencies": {
          "Nethermind.Core": "[1.36.0-unstable, )",
          "NonBlocking": "[2.1.2, )",
          "System.Configuration.ConfigurationManager": "[10.0.0, )"
        }
      },
      "nethermind.consensus": {
        "type": "Project",
        "dependencies": {
          "Nethermind.Blockchain": "[1.36.0-unstable, )",
          "Nethermind.Config": "[1.36.0-unstable, )",
          "Nethermind.Core": "[1.36.0-unstable, )",
          "Nethermind.Crypto": "[1.36.0-unstable, )",
          "Nethermind.Evm": "[1.36.0-unstable, )",
          "Nethermind.TxPool": "[1.36.0-unstable, )"
        }
      },
      "nethermind.consensus.aura": {
        "type": "Project",
        "dependencies": {
          "BouncyCastle.Cryptography": "[2.6.2, )",
          "Nethermind.Abi": "[1.36.0-unstable, )",
          "Nethermind.Api": "[1.36.0-unstable, )",
          "Nethermind.Blockchain": "[1.36.0-unstable, )",
          "Nethermind.Facade": "[1.36.0-unstable, )",
          "Nethermind.Init": "[1.36.0-unstable, )",
          "Nethermind.Specs": "[1.36.0-unstable, )",
          "Nethermind.Synchronization": "[1.36.0-unstable, )",
          "Nito.Collections.Deque": "[1.2.1, )"
        }
      },
      "nethermind.consensus.clique": {
        "type": "Project",
        "dependencies": {
          "Nethermind.Api": "[1.36.0-unstable, )",
          "Nethermind.Blockchain": "[1.36.0-unstable, )",
          "Nethermind.Consensus": "[1.36.0-unstable, )",
          "Nethermind.JsonRpc": "[1.36.0-unstable, )"
        }
      },
      "nethermind.consensus.ethash": {
        "type": "Project",
        "dependencies": {
          "Nethermind.Api": "[1.36.0-unstable, )",
          "Nethermind.Blockchain": "[1.36.0-unstable, )",
          "Nethermind.Consensus": "[1.36.0-unstable, )",
          "Nethermind.Core": "[1.36.0-unstable, )",
          "Nethermind.Crypto": "[1.36.0-unstable, )",
          "Nethermind.Serialization.Rlp": "[1.36.0-unstable, )",
          "Nethermind.Specs": "[1.36.0-unstable, )"
        }
      },
      "nethermind.core": {
        "type": "Project",
        "dependencies": {
          "Autofac": "[9.0.0, )",
          "Autofac.Extensions.DependencyInjection": "[10.0.0, )",
          "FastEnum": "[2.0.6, )",
          "Microsoft.IO.RecyclableMemoryStream": "[3.0.1, )",
          "Microsoft.IdentityModel.JsonWebTokens": "[8.15.0, )",
          "Nethermind.Crypto.SecP256k1": "[1.5.0, )",
          "Nethermind.Logging": "[1.36.0-unstable, )",
          "Nethermind.Numerics.Int256": "[1.3.6, )",
          "NonBlocking": "[2.1.2, )",
          "TestableIO.System.IO.Abstractions.Wrappers": "[22.0.16, )"
        }
      },
      "nethermind.crypto": {
        "type": "Project",
        "dependencies": {
          "BouncyCastle.Cryptography": "[2.6.2, )",
          "Ckzg.Bindings": "[2.1.5.1542, )",
          "Nethermind.Core": "[1.36.0-unstable, )",
          "Nethermind.Crypto.Bls": "[1.0.5, )",
          "Nethermind.Serialization.Rlp": "[1.36.0-unstable, )",
          "System.Security.Cryptography.ProtectedData": "[10.0.0, )"
        }
      },
      "nethermind.db": {
        "type": "Project",
        "dependencies": {
<<<<<<< HEAD
          "Nethermind.Config": "[1.35.0-unstable, )",
          "Nethermind.Serialization.Rlp": "[1.35.0-unstable, )",
          "Nethermind.TurboPForBindings": "[1.0.0-preview.2, )",
=======
          "Nethermind.Config": "[1.36.0-unstable, )",
          "Nethermind.Serialization.Rlp": "[1.36.0-unstable, )",
>>>>>>> cd86f197
          "NonBlocking": "[2.1.2, )"
        }
      },
      "nethermind.db.rocks": {
        "type": "Project",
        "dependencies": {
          "ConcurrentHashSet": "[1.3.0, )",
          "Nethermind.Api": "[1.36.0-unstable, )",
          "Nethermind.Db": "[1.36.0-unstable, )",
          "NonBlocking": "[2.1.2, )",
          "RocksDB": "[10.4.2.62659, 10.4.2.62659]"
        }
      },
      "nethermind.db.rpc": {
        "type": "Project",
        "dependencies": {
          "Nethermind.Db": "[1.36.0-unstable, )",
          "Nethermind.JsonRpc": "[1.36.0-unstable, )",
          "Nethermind.Serialization.Json": "[1.36.0-unstable, )",
          "Nethermind.State": "[1.36.0-unstable, )"
        }
      },
      "nethermind.era1": {
        "type": "Project",
        "dependencies": {
          "CommunityToolkit.HighPerformance": "[8.4.0, )",
          "Nethermind.Api": "[1.36.0-unstable, )",
          "Nethermind.Blockchain": "[1.36.0-unstable, )",
          "Nethermind.Consensus": "[1.36.0-unstable, )",
          "Nethermind.Core": "[1.36.0-unstable, )",
          "Nethermind.JsonRpc": "[1.36.0-unstable, )",
          "Nethermind.Merkleization": "[1.36.0-unstable, )",
          "Nethermind.Serialization.Rlp": "[1.36.0-unstable, )",
          "Nethermind.Serialization.Ssz": "[1.36.0-unstable, )",
          "Nethermind.State": "[1.36.0-unstable, )",
          "Snappier": "[1.2.0, )"
        }
      },
      "nethermind.ethstats": {
        "type": "Project",
        "dependencies": {
          "Nethermind.Api": "[1.36.0-unstable, )",
          "Nethermind.Blockchain": "[1.36.0-unstable, )",
          "Nethermind.Core": "[1.36.0-unstable, )",
          "Nethermind.Init": "[1.36.0-unstable, )",
          "Nethermind.JsonRpc": "[1.36.0-unstable, )",
          "Nethermind.Logging": "[1.36.0-unstable, )",
          "Nethermind.Network": "[1.36.0-unstable, )",
          "Websocket.Client": "[5.3.0, )"
        }
      },
      "nethermind.evm": {
        "type": "Project",
        "dependencies": {
          "Nethermind.Core": "[1.36.0-unstable, )",
          "Nethermind.Crypto": "[1.36.0-unstable, )",
          "Nethermind.Serialization.Rlp": "[1.36.0-unstable, )",
          "Nethermind.Specs": "[1.36.0-unstable, )"
        }
      },
      "nethermind.evm.precompiles": {
        "type": "Project",
        "dependencies": {
          "Nethermind.Core": "[1.36.0-unstable, )",
          "Nethermind.Crypto": "[1.36.0-unstable, )",
          "Nethermind.Crypto.Bls": "[1.0.5, )",
          "Nethermind.Crypto.SecP256r1": "[1.0.0-preview.6, )",
          "Nethermind.Evm": "[1.36.0-unstable, )",
          "Nethermind.GmpBindings": "[1.0.3, )",
          "Nethermind.MclBindings": "[1.0.3, )",
          "Nethermind.Serialization.Rlp": "[1.36.0-unstable, )",
          "Nethermind.Specs": "[1.36.0-unstable, )"
        }
      },
      "nethermind.externalsigner.plugin": {
        "type": "Project",
        "dependencies": {
          "Nethermind.Api": "[1.36.0-unstable, )",
          "Nethermind.JsonRpc": "[1.36.0-unstable, )"
        }
      },
      "nethermind.facade": {
        "type": "Project",
        "dependencies": {
          "Nethermind.Consensus": "[1.36.0-unstable, )",
          "Nethermind.Core": "[1.36.0-unstable, )",
          "Nethermind.Crypto": "[1.36.0-unstable, )",
          "Nethermind.Synchronization": "[1.36.0-unstable, )",
          "NonBlocking": "[2.1.2, )"
        }
      },
      "nethermind.flashbots": {
        "type": "Project",
        "dependencies": {
          "Nethermind.Merge.Plugin": "[1.36.0-unstable, )"
        }
      },
      "nethermind.grpc": {
        "type": "Project",
        "dependencies": {
          "Google.Protobuf": "[3.33.1, )",
          "Google.Protobuf.Tools": "[3.33.1, )",
          "Grpc": "[2.46.6, )",
          "Nethermind.Config": "[1.36.0-unstable, )",
          "Nethermind.Core": "[1.36.0-unstable, )",
          "Nethermind.Serialization.Json": "[1.36.0-unstable, )"
        }
      },
      "nethermind.healthchecks": {
        "type": "Project",
        "dependencies": {
          "AspNetCore.HealthChecks.UI": "[9.0.0, )",
          "AspNetCore.HealthChecks.UI.InMemory.Storage": "[9.0.0, )",
          "Nethermind.Api": "[1.36.0-unstable, )",
          "Nethermind.Merge.Plugin": "[1.36.0-unstable, )"
        }
      },
      "nethermind.history": {
        "type": "Project",
        "dependencies": {
          "Nethermind.Consensus": "[1.36.0-unstable, )"
        }
      },
      "nethermind.hive": {
        "type": "Project",
        "dependencies": {
          "Nethermind.Api": "[1.36.0-unstable, )",
          "Nethermind.Init": "[1.36.0-unstable, )"
        }
      },
      "nethermind.init": {
        "type": "Project",
        "dependencies": {
          "Nethermind.Api": "[1.36.0-unstable, )",
          "Nethermind.Db.Rocks": "[1.36.0-unstable, )",
          "Nethermind.Db.Rpc": "[1.36.0-unstable, )",
          "Nethermind.Era1": "[1.36.0-unstable, )",
          "Nethermind.Network.Discovery": "[1.36.0-unstable, )",
          "Nethermind.Network.Dns": "[1.36.0-unstable, )",
          "Nethermind.Network.Enr": "[1.36.0-unstable, )",
          "Nethermind.Specs": "[1.36.0-unstable, )"
        }
      },
      "nethermind.init.snapshot": {
        "type": "Project",
        "dependencies": {
          "Nethermind.Api": "[1.36.0-unstable, )",
          "Nethermind.Init": "[1.36.0-unstable, )"
        }
      },
      "nethermind.jsonrpc": {
        "type": "Project",
        "dependencies": {
          "Nethermind.Abi": "[1.36.0-unstable, )",
          "Nethermind.Blockchain": "[1.36.0-unstable, )",
          "Nethermind.Config": "[1.36.0-unstable, )",
          "Nethermind.Consensus": "[1.36.0-unstable, )",
          "Nethermind.Core": "[1.36.0-unstable, )",
          "Nethermind.Crypto": "[1.36.0-unstable, )",
          "Nethermind.Evm": "[1.36.0-unstable, )",
          "Nethermind.Facade": "[1.36.0-unstable, )",
          "Nethermind.Network.Dns": "[1.36.0-unstable, )",
          "Nethermind.Sockets": "[1.36.0-unstable, )",
          "Nethermind.Synchronization": "[1.36.0-unstable, )",
          "Nethermind.Wallet": "[1.36.0-unstable, )"
        }
      },
      "nethermind.jsonrpc.tracestore": {
        "type": "Project",
        "dependencies": {
          "Nethermind.Api": "[1.36.0-unstable, )",
          "Nethermind.Init": "[1.36.0-unstable, )"
        }
      },
      "nethermind.keystore": {
        "type": "Project",
        "dependencies": {
          "Nethermind.Config": "[1.36.0-unstable, )",
          "Nethermind.Core": "[1.36.0-unstable, )",
          "Nethermind.Crypto": "[1.36.0-unstable, )",
          "Nethermind.Serialization.Json": "[1.36.0-unstable, )",
          "SCrypt": "[2.0.0.2, )"
        }
      },
      "nethermind.logging": {
        "type": "Project"
      },
      "nethermind.logging.nlog": {
        "type": "Project",
        "dependencies": {
          "NLog": "[5.5.1, )",
          "Nethermind.Logging": "[1.36.0-unstable, )"
        }
      },
      "nethermind.merge.aura": {
        "type": "Project",
        "dependencies": {
          "Nethermind.Blockchain": "[1.36.0-unstable, )",
          "Nethermind.Consensus": "[1.36.0-unstable, )",
          "Nethermind.Consensus.AuRa": "[1.36.0-unstable, )",
          "Nethermind.Core": "[1.36.0-unstable, )",
          "Nethermind.Db": "[1.36.0-unstable, )",
          "Nethermind.Evm": "[1.36.0-unstable, )",
          "Nethermind.Merge.Plugin": "[1.36.0-unstable, )",
          "Nethermind.Specs": "[1.36.0-unstable, )",
          "Nethermind.State": "[1.36.0-unstable, )"
        }
      },
      "nethermind.merge.plugin": {
        "type": "Project",
        "dependencies": {
          "Nethermind.Api": "[1.36.0-unstable, )"
        }
      },
      "nethermind.merkleization": {
        "type": "Project",
        "dependencies": {
          "Nethermind.Core": "[1.36.0-unstable, )",
          "Nethermind.Serialization.Ssz": "[1.36.0-unstable, )"
        }
      },
      "nethermind.monitoring": {
        "type": "Project",
        "dependencies": {
          "Nethermind.Config": "[1.36.0-unstable, )",
          "Nethermind.Logging": "[1.36.0-unstable, )",
          "prometheus-net.AspNetCore": "[8.2.1, )"
        }
      },
      "nethermind.network": {
        "type": "Project",
        "dependencies": {
          "Crc32.NET": "[1.2.0, )",
          "Nethermind.Blockchain": "[1.36.0-unstable, )",
          "Nethermind.Config": "[1.36.0-unstable, )",
          "Nethermind.Core": "[1.36.0-unstable, )",
          "Nethermind.Crypto": "[1.36.0-unstable, )",
          "Nethermind.DotNetty.Handlers": "[1.0.2.76, )",
          "Nethermind.Network.Contract": "[1.36.0-unstable, )",
          "Nethermind.Network.Stats": "[1.36.0-unstable, )",
          "Nethermind.Synchronization": "[1.36.0-unstable, )",
          "Snappier": "[1.2.0, )"
        }
      },
      "nethermind.network.contract": {
        "type": "Project",
        "dependencies": {
          "Nethermind.Config": "[1.36.0-unstable, )"
        }
      },
      "nethermind.network.discovery": {
        "type": "Project",
        "dependencies": {
          "Nethermind.Api": "[1.36.0-unstable, )",
          "Nethermind.Crypto": "[1.36.0-unstable, )",
          "Nethermind.Facade": "[1.36.0-unstable, )",
          "Nethermind.Network": "[1.36.0-unstable, )",
          "Nethermind.Network.Enr": "[1.36.0-unstable, )",
          "PierTwo.Lantern.Discv5.WireProtocol": "[1.0.0-preview.6, )"
        }
      },
      "nethermind.network.dns": {
        "type": "Project",
        "dependencies": {
          "DnsClient": "[1.8.0, )",
          "Nethermind.Network": "[1.36.0-unstable, )",
          "Nethermind.Network.Enr": "[1.36.0-unstable, )"
        }
      },
      "nethermind.network.enr": {
        "type": "Project",
        "dependencies": {
          "Nethermind.Crypto": "[1.36.0-unstable, )",
          "Nethermind.Network": "[1.36.0-unstable, )"
        }
      },
      "nethermind.network.stats": {
        "type": "Project",
        "dependencies": {
          "Nethermind.Config": "[1.36.0-unstable, )",
          "Nethermind.Core": "[1.36.0-unstable, )",
          "Nethermind.Logging": "[1.36.0-unstable, )",
          "Nethermind.Network.Contract": "[1.36.0-unstable, )"
        }
      },
      "nethermind.optimism": {
        "type": "Project",
        "dependencies": {
          "Google.Protobuf": "[3.33.1, )",
          "Nethermind.Api": "[1.36.0-unstable, )",
          "Nethermind.Blockchain": "[1.36.0-unstable, )",
          "Nethermind.Consensus": "[1.36.0-unstable, )",
          "Nethermind.Core": "[1.36.0-unstable, )",
          "Nethermind.Init": "[1.36.0-unstable, )",
          "Nethermind.JsonRpc": "[1.36.0-unstable, )",
          "Nethermind.Libp2p": "[1.0.0-preview.45, )",
          "Nethermind.Libp2p.Protocols.PubsubPeerDiscovery": "[1.0.0-preview.45, )",
          "Nethermind.Merge.Plugin": "[1.36.0-unstable, )",
          "Snappier": "[1.2.0, )"
        }
      },
      "nethermind.seq": {
        "type": "Project",
        "dependencies": {
          "Nethermind.Config": "[1.36.0-unstable, )"
        }
      },
      "nethermind.serialization.json": {
        "type": "Project",
        "dependencies": {
          "Microsoft.ClearScript.V8": "[7.5.0, )",
          "Nethermind.Core": "[1.36.0-unstable, )"
        }
      },
      "nethermind.serialization.rlp": {
        "type": "Project",
        "dependencies": {
          "Nethermind.Core": "[1.36.0-unstable, )",
          "Nethermind.DotNetty.Buffers": "[1.0.2.76, )"
        }
      },
      "nethermind.serialization.ssz": {
        "type": "Project",
        "dependencies": {
          "Nethermind.Core": "[1.36.0-unstable, )"
        }
      },
      "nethermind.shutter": {
        "type": "Project",
        "dependencies": {
          "Google.Protobuf": "[3.33.1, )",
          "Nethermind.Blockchain": "[1.36.0-unstable, )",
          "Nethermind.Consensus": "[1.36.0-unstable, )",
          "Nethermind.Core": "[1.36.0-unstable, )",
          "Nethermind.Crypto": "[1.36.0-unstable, )",
          "Nethermind.Init": "[1.36.0-unstable, )",
          "Nethermind.Libp2p": "[1.0.0-preview.45, )",
          "Nethermind.Libp2p.Protocols.PubsubPeerDiscovery": "[1.0.0-preview.45, )",
          "Nethermind.Merge.Plugin": "[1.36.0-unstable, )",
          "Nethermind.Merkleization": "[1.36.0-unstable, )",
          "Nethermind.Network.Discovery": "[1.36.0-unstable, )",
          "Nethermind.Serialization.Ssz": "[1.36.0-unstable, )",
          "Nethermind.Specs": "[1.36.0-unstable, )"
        }
      },
      "nethermind.sockets": {
        "type": "Project",
        "dependencies": {
          "Nethermind.Core": "[1.36.0-unstable, )",
          "Nethermind.Logging": "[1.36.0-unstable, )",
          "Nethermind.Serialization.Json": "[1.36.0-unstable, )"
        }
      },
      "nethermind.specs": {
        "type": "Project",
        "dependencies": {
          "Nethermind.Config": "[1.36.0-unstable, )",
          "Nethermind.Core": "[1.36.0-unstable, )",
          "Nethermind.Serialization.Json": "[1.36.0-unstable, )",
          "ZstdSharp.Port": "[0.8.6, )"
        }
      },
      "nethermind.state": {
        "type": "Project",
        "dependencies": {
          "Nethermind.Core": "[1.36.0-unstable, )",
          "Nethermind.Db": "[1.36.0-unstable, )",
          "Nethermind.Evm": "[1.36.0-unstable, )",
          "Nethermind.Serialization.Rlp": "[1.36.0-unstable, )",
          "Nethermind.Trie": "[1.36.0-unstable, )"
        }
      },
      "nethermind.synchronization": {
        "type": "Project",
        "dependencies": {
          "ConcurrentHashSet": "[1.3.0, )",
          "Nethermind.Consensus": "[1.36.0-unstable, )",
          "Nethermind.History": "[1.36.0-unstable, )",
          "Nethermind.Logging": "[1.36.0-unstable, )",
          "Nethermind.Network.Contract": "[1.36.0-unstable, )",
          "Nethermind.Trie": "[1.36.0-unstable, )",
          "NonBlocking": "[2.1.2, )"
        }
      },
      "nethermind.taiko": {
        "type": "Project",
        "dependencies": {
          "Nethermind.Api": "[1.36.0-unstable, )",
          "Nethermind.Blockchain": "[1.36.0-unstable, )",
          "Nethermind.Consensus": "[1.36.0-unstable, )",
          "Nethermind.Core": "[1.36.0-unstable, )",
          "Nethermind.Evm": "[1.36.0-unstable, )",
          "Nethermind.Evm.Precompiles": "[1.36.0-unstable, )",
          "Nethermind.Init": "[1.36.0-unstable, )",
          "Nethermind.JsonRpc": "[1.36.0-unstable, )",
          "Nethermind.Logging": "[1.36.0-unstable, )",
          "Nethermind.Merge.Plugin": "[1.36.0-unstable, )",
          "Nethermind.Serialization.Json": "[1.36.0-unstable, )"
        }
      },
      "nethermind.trie": {
        "type": "Project",
        "dependencies": {
          "Nethermind.Core": "[1.36.0-unstable, )",
          "Nethermind.Db": "[1.36.0-unstable, )",
          "Nethermind.Serialization.Rlp": "[1.36.0-unstable, )",
          "NonBlocking": "[2.1.2, )"
        }
      },
      "nethermind.txpool": {
        "type": "Project",
        "dependencies": {
          "Collections.Pooled": "[1.0.82, )",
          "Nethermind.Config": "[1.36.0-unstable, )",
          "Nethermind.Core": "[1.36.0-unstable, )",
          "Nethermind.Crypto": "[1.36.0-unstable, )",
          "Nethermind.Db": "[1.36.0-unstable, )",
          "Nethermind.Evm": "[1.36.0-unstable, )",
          "Nethermind.Network.Contract": "[1.36.0-unstable, )",
          "Nethermind.State": "[1.36.0-unstable, )",
          "NonBlocking": "[2.1.2, )"
        }
      },
      "nethermind.upnp.plugin": {
        "type": "Project",
        "dependencies": {
          "Nethermind.Api": "[1.36.0-unstable, )",
          "Open.NAT.Core": "[2.1.0.5, )"
        }
      },
      "nethermind.wallet": {
        "type": "Project",
        "dependencies": {
          "Nethermind.Core": "[1.36.0-unstable, )",
          "Nethermind.KeyStore": "[1.36.0-unstable, )",
          "Nethermind.Serialization.Rlp": "[1.36.0-unstable, )",
          "Nethermind.TxPool": "[1.36.0-unstable, )"
        }
      },
      "nethermind.xdc": {
        "type": "Project",
        "dependencies": {
          "Nethermind.Api": "[1.36.0-unstable, )",
          "Nethermind.Consensus": "[1.36.0-unstable, )",
          "Nethermind.Core": "[1.36.0-unstable, )",
          "Nethermind.Init": "[1.36.0-unstable, )"
        }
      },
      "AspNetCore.HealthChecks.UI": {
        "type": "CentralTransitive",
        "requested": "[9.0.0, )",
        "resolved": "9.0.0",
        "contentHash": "r/bGIiFDm/Bv+S/OCcE1/YzM4Zul1nEKGRA42xcGqxaYmaQf1T+gFEReNNA+5nHXuXt5TRuBuVag1emXuwqe6w==",
        "dependencies": {
          "AspNetCore.HealthChecks.UI.Data": "9.0.0",
          "KubernetesClient": "15.0.1",
          "Microsoft.EntityFrameworkCore.Design": "8.0.11"
        }
      },
      "AspNetCore.HealthChecks.UI.InMemory.Storage": {
        "type": "CentralTransitive",
        "requested": "[9.0.0, )",
        "resolved": "9.0.0",
        "contentHash": "xuq+HBH8Ckz9r5d+yP1pk7cgIbPLBqCGfYu0MxtvbtsxIo7cv5nQoUCJsdgqN5/a4ndVUJZco6GjWFk6r4xN1w==",
        "dependencies": {
          "AspNetCore.HealthChecks.UI.Data": "9.0.0",
          "Microsoft.EntityFrameworkCore.InMemory": "8.0.11"
        }
      },
      "Autofac": {
        "type": "CentralTransitive",
        "requested": "[9.0.0, )",
        "resolved": "9.0.0",
        "contentHash": "G8TpUMVIq1pEAMuAao8h5MKduY91SotjgK93wQb5LaxbJUVE0/XjCA6t2SOp+AkPC3GB/C2MAiF2D7krYjraFw=="
      },
      "Autofac.Extensions.DependencyInjection": {
        "type": "CentralTransitive",
        "requested": "[10.0.0, )",
        "resolved": "10.0.0",
        "contentHash": "ZjR/onUlP7BzQ7VBBigQepWLAyAzi3VRGX3pP6sBqkPRiT61fsTZqbTpRUKxo30TMgbs1o3y6bpLbETix4SJog==",
        "dependencies": {
          "Autofac": "8.1.0"
        }
      },
      "BouncyCastle.Cryptography": {
        "type": "CentralTransitive",
        "requested": "[2.6.2, )",
        "resolved": "2.6.2",
        "contentHash": "7oWOcvnntmMKNzDLsdxAYqApt+AjpRpP2CShjMfIa3umZ42UQMvH0tl1qAliYPNYO6vTdcGMqnRrCPmsfzTI1w=="
      },
      "Ckzg.Bindings": {
        "type": "CentralTransitive",
        "requested": "[2.1.5.1542, )",
        "resolved": "2.1.5.1542",
        "contentHash": "GFXmOjg5fZ8s+836/HdKiyXbJ+J73wVX6hNmUE6Isb1rA8dI2SMLeW1m48s+ZNIPN9ENJb8Daq1GwmMjBGjUVQ=="
      },
      "Collections.Pooled": {
        "type": "CentralTransitive",
        "requested": "[1.0.82, )",
        "resolved": "1.0.82",
        "contentHash": "o14V0k8bg+EPMwaVJcFbLNrkyDPaqNx6fWTTjJLgVWJLu939kVIAAWKaV5lCwZ7LM/tv59igi65rVWRyjILc0Q=="
      },
      "CommunityToolkit.HighPerformance": {
        "type": "CentralTransitive",
        "requested": "[8.4.0, )",
        "resolved": "8.4.0",
        "contentHash": "flxspiBs0G/0GMp7IK2J2ijV9bTG6hEwFc/z6ekHqB6nwRJ4Ry2yLdx+TkbCUYFCl4XhABkAwomeKbT6zM2Zlg=="
      },
      "ConcurrentHashSet": {
        "type": "CentralTransitive",
        "requested": "[1.3.0, )",
        "resolved": "1.3.0",
        "contentHash": "a30gfk4WDn2f7sOisXpko+CrQ7s5nL1ZWk4afnRwwRQHWPRrRSZpzn5Dz2YWpJtS90NJqkytQ/MkzHq4QYTIbg=="
      },
      "Crc32.NET": {
        "type": "CentralTransitive",
        "requested": "[1.2.0, )",
        "resolved": "1.2.0",
        "contentHash": "wNW/huzolu8MNKUnwCVKxjfAlCFpeI8AZVfF46iAWJ1+P6bTU1AZct7VAkDDEjgeeTJCVTkGZaD6jSd/fOiUkA==",
        "dependencies": {
          "NETStandard.Library": "2.0.0"
        }
      },
      "DnsClient": {
        "type": "CentralTransitive",
        "requested": "[1.8.0, )",
        "resolved": "1.8.0",
        "contentHash": "RRwtaCXkXWsx0mmsReGDqCbRLtItfUbkRJlet1FpdciVhyMGKcPd57T1+8Jki9ojHlq9fntVhXQroOOgRak8DQ=="
      },
      "FastEnum": {
        "type": "CentralTransitive",
        "requested": "[2.0.6, )",
        "resolved": "2.0.6",
        "contentHash": "R5iVHk/hC7aTj/+kHWWQ6zyqGS0fHyvnvjKBoKsYG2NW4/oZYzbW9cu1M7tADbyMKQ9mV4ibhrvXglkpnUfDdw==",
        "dependencies": {
          "FastEnum.Core": "2.0.6",
          "FastEnum.Generators": "2.0.6"
        }
      },
      "Google.Protobuf": {
        "type": "CentralTransitive",
        "requested": "[3.33.1, )",
        "resolved": "3.33.1",
        "contentHash": "RztiFmX9aOWDwfhxFzx/nS4fjs4DX7ZC7/XBEBl56k15lPGBftvbSwZkeo1mMCJHrNp1kK5iQYrFXB4MqCmBCA=="
      },
      "Google.Protobuf.Tools": {
        "type": "CentralTransitive",
        "requested": "[3.33.1, )",
        "resolved": "3.33.1",
        "contentHash": "GxkbdNAc0NQVqwiUpaK30FIi3kBs131AoIiaC7cCSkK+KmCKlwGJOmrEv/iJTA+W3um+QEXGI6Fp1roOIGyXuA=="
      },
      "Grpc": {
        "type": "CentralTransitive",
        "requested": "[2.46.6, )",
        "resolved": "2.46.6",
        "contentHash": "vpC39vgCxbVBnsn8boeQv2aGIdEFqQMnjsoDvyYfr6tC93Fe9KqNG1mAiF6KLzJTwk6aiWHGNYE2EqmDUzk5ng==",
        "dependencies": {
          "Grpc.Core": "2.46.6"
        }
      },
      "MathNet.Numerics.FSharp": {
        "type": "CentralTransitive",
        "requested": "[5.0.0, )",
        "resolved": "5.0.0",
        "contentHash": "lKYhd68fReW5odX/q+Uzxw3357Duq3zmvkYvnZVqqcc2r/EmrYGDoOdUGuHnhfr8yj9V34js5gQH/7IWcxZJxg==",
        "dependencies": {
          "FSharp.Core": "6.0.2",
          "MathNet.Numerics": "5.0.0"
        }
      },
      "Microsoft.ClearScript.V8": {
        "type": "CentralTransitive",
        "requested": "[7.5.0, )",
        "resolved": "7.5.0",
        "contentHash": "k2xS9o6Oz57xx24nVhOqrkmJN/sDdkYTwdfmu2XS5KpnmAyqeVJBCfc9Wh83UvKUYb7lQBHSCk7gk2hLyJoG4Q==",
        "dependencies": {
          "Microsoft.ClearScript.Core": "7.5.0",
          "Microsoft.ClearScript.V8.ICUData": "7.5.0",
          "Newtonsoft.Json": "13.0.3"
        }
      },
      "Microsoft.ClearScript.V8.Native.linux-arm64": {
        "type": "CentralTransitive",
        "requested": "[7.5.0, )",
        "resolved": "7.5.0",
        "contentHash": "UU+3Bef3UnwQgP8hKobT09ucYuYubVFiseAsuRUvmjvOBVu7yHRES+nXBNYSvDi88fMTp/HBUknpYQdrfoDemQ=="
      },
      "Microsoft.ClearScript.V8.Native.linux-x64": {
        "type": "CentralTransitive",
        "requested": "[7.5.0, )",
        "resolved": "7.5.0",
        "contentHash": "snoN9oRwKqShA32IsuCanLjNtP8hros2WOrOBL7g+ED3AV40qwrsbfKwWq37BzogrfsF1aEVoDkBpE19Az7DVQ=="
      },
      "Microsoft.ClearScript.V8.Native.osx-arm64": {
        "type": "CentralTransitive",
        "requested": "[7.5.0, )",
        "resolved": "7.5.0",
        "contentHash": "CkMgeX0I0+bXUzoaVoJdV86/k0H2PEukqCoZ8zQ28msB6YHeRX6FJTfvOQ0l6UTX5HaBHGG3CWUI04uBYe6M+A=="
      },
      "Microsoft.ClearScript.V8.Native.osx-x64": {
        "type": "CentralTransitive",
        "requested": "[7.5.0, )",
        "resolved": "7.5.0",
        "contentHash": "yXoXLWKJJgW5V6ez1aMa+ZS2nCef0X4iTYzPS9bTSYl9y7D4R2Ie2KrfR8nLO2rhOKimIMx3MH49Zh1CYruN/g=="
      },
      "Microsoft.ClearScript.V8.Native.win-x64": {
        "type": "CentralTransitive",
        "requested": "[7.5.0, )",
        "resolved": "7.5.0",
        "contentHash": "DKMxDLboTNflYkwDQ/ELrSf1vXTpew5UZ8xzrXSVKYFBU570VA6NKh1etEGhufuCuDyU7Je5L2g6H+19Dbl+tA=="
      },
      "Microsoft.CodeAnalysis.Analyzers": {
        "type": "CentralTransitive",
        "requested": "[4.14.0, )",
        "resolved": "3.3.3",
        "contentHash": "j/rOZtLMVJjrfLRlAMckJLPW/1rze9MT1yfWqSIbUPGRu1m1P0fuo9PmqapwsmePfGB5PJrudQLvmUOAMF0DqQ=="
      },
      "Microsoft.CodeAnalysis.CSharp": {
        "type": "CentralTransitive",
        "requested": "[5.0.0, )",
        "resolved": "4.5.0",
        "contentHash": "cM59oMKAOxvdv76bdmaKPy5hfj+oR+zxikWoueEB7CwTko7mt9sVKZI8Qxlov0C/LuKEG+WQwifepqL3vuTiBQ==",
        "dependencies": {
          "Microsoft.CodeAnalysis.Common": "[4.5.0]"
        }
      },
      "Microsoft.IdentityModel.JsonWebTokens": {
        "type": "CentralTransitive",
        "requested": "[8.15.0, )",
        "resolved": "8.15.0",
        "contentHash": "3513f5VzvOZy3ELd42wGnh1Q3e83tlGAuXFSNbENpgWYoAhLLzgFtd5PiaOPGAU0gqKhYGVzKavghLUGfX3HQg==",
        "dependencies": {
          "Microsoft.IdentityModel.Tokens": "8.15.0"
        }
      },
      "Microsoft.IO.RecyclableMemoryStream": {
        "type": "CentralTransitive",
        "requested": "[3.0.1, )",
        "resolved": "3.0.1",
        "contentHash": "s/s20YTVY9r9TPfTrN5g8zPF1YhwxyqO6PxUkrYTGI2B+OGPe9AdajWZrLhFqXIvqIW23fnUE4+ztrUWNU1+9g=="
      },
      "Nethermind.Crypto.Bls": {
        "type": "CentralTransitive",
        "requested": "[1.0.5, )",
        "resolved": "1.0.5",
        "contentHash": "SYdQOFVVcC3R3VAm9Dv+u4Mc1yqHZETxt4tN3a+AFeOnEtUmpcjwVwYkkiiUIIrr6vQVVOUuwsDmaa9l3u45IQ=="
      },
      "Nethermind.Crypto.SecP256k1": {
        "type": "CentralTransitive",
        "requested": "[1.5.0, )",
        "resolved": "1.5.0",
        "contentHash": "+mNlEgN1gYDB6f4jRcYssaE6/AlSoPr7eLDQHQoX+tXcnGRzgnArezPwz82TsWxruQGDh5h9Qfowa0xt4Xz59g=="
      },
      "Nethermind.Crypto.SecP256r1": {
        "type": "CentralTransitive",
        "requested": "[1.0.0-preview.6, )",
        "resolved": "1.0.0-preview.6",
        "contentHash": "wFfpg1ofZz5nsjN8TAKUg0mdUCskmOUO0lFk3LcoeRkVnQ5Rw2rYzsJxgPFfnxAABH/EPPs62S7oF8E0Ayjjeg=="
      },
      "Nethermind.DotNetty.Buffers": {
        "type": "CentralTransitive",
        "requested": "[1.0.2.76, )",
        "resolved": "1.0.2.76",
        "contentHash": "bI9wc+xazOgsgibMvPaMWtQ4dNWktBBCo3fZeUVFgEsDBMwagl3GqIozx4D1I1GbozkhCpUD55Q2KGx0CuDHHQ==",
        "dependencies": {
          "Nethermind.DotNetty.Common": "1.0.2.76"
        }
      },
      "Nethermind.DotNetty.Handlers": {
        "type": "CentralTransitive",
        "requested": "[1.0.2.76, )",
        "resolved": "1.0.2.76",
        "contentHash": "/x4hbadusLECVrnMVWpjLtwJ1fJQmbMXaD4Y8kZN+X0BJqAGXReN62HnaFWkgL8w3CJAB0aJySAE1sC5xlZjpg==",
        "dependencies": {
          "Nethermind.DotNetty.Buffers": "1.0.2.76",
          "Nethermind.DotNetty.Codecs": "1.0.2.76",
          "Nethermind.DotNetty.Common": "1.0.2.76",
          "Nethermind.DotNetty.Transport": "1.0.2.76"
        }
      },
      "Nethermind.DotNetty.Transport": {
        "type": "CentralTransitive",
        "requested": "[1.0.2.76, )",
        "resolved": "1.0.2.76",
        "contentHash": "ZbTY44wAfOY8LPc/+/CO3NBezNzO6ZPpaZJTWJ7tzo7+IO2WuAvIoRGRPf5DOAhOozYZvUaDvaO7glKrzS6JAQ==",
        "dependencies": {
          "Nethermind.DotNetty.Buffers": "1.0.2.76",
          "Nethermind.DotNetty.Common": "1.0.2.76"
        }
      },
      "Nethermind.GmpBindings": {
        "type": "CentralTransitive",
        "requested": "[1.0.3, )",
        "resolved": "1.0.3",
        "contentHash": "EE12z2k4ku0ugfI01utaQR8EbBoEMLI4QAKKGrfz5Fvbw/YtXTqDDzvKtBTleOB9YBH7oTpH9T9ZFtKgKZMj2g=="
      },
      "Nethermind.Libp2p": {
        "type": "CentralTransitive",
        "requested": "[1.0.0-preview.45, )",
        "resolved": "1.0.0-preview.45",
        "contentHash": "OLV+fEkqbG+kFfQnFgkOloX8a1QPCJnTZfTkviOKgWo7vVlOnmePIvy0Tk963LVpmRmjreMCTvLLOh3yB1ZCJQ==",
        "dependencies": {
          "Nethermind.Libp2p.Core": "1.0.0-preview.45",
          "Nethermind.Libp2p.Protocols.Identify": "1.0.0-preview.45",
          "Nethermind.Libp2p.Protocols.MDns": "1.0.0-preview.45",
          "Nethermind.Libp2p.Protocols.Multistream": "1.0.0-preview.45",
          "Nethermind.Libp2p.Protocols.Noise": "1.0.0-preview.45",
          "Nethermind.Libp2p.Protocols.Ping": "1.0.0-preview.45",
          "Nethermind.Libp2p.Protocols.Plaintext": "1.0.0-preview.45",
          "Nethermind.Libp2p.Protocols.Pubsub": "1.0.0-preview.45",
          "Nethermind.Libp2p.Protocols.PubsubPeerDiscovery": "1.0.0-preview.45",
          "Nethermind.Libp2p.Protocols.Relay": "1.0.0-preview.45",
          "Nethermind.Libp2p.Protocols.Tls": "1.0.0-preview.45",
          "Nethermind.Libp2p.Protocols.Yamux": "1.0.0-preview.45"
        }
      },
      "Nethermind.Libp2p.Protocols.PubsubPeerDiscovery": {
        "type": "CentralTransitive",
        "requested": "[1.0.0-preview.45, )",
        "resolved": "1.0.0-preview.45",
        "contentHash": "VK0g5fehGQbarfAzqwCFfNLhU7BBQBEkVypjt/ToOD619FhDMjqJJ1FuBPC0EP6Gmf2whG55cYnIBoGQdrNgtA==",
        "dependencies": {
          "Makaretu.Dns.Multicast": "0.27.0",
          "Nethermind.Libp2p.Core": "1.0.0-preview.45",
          "Nethermind.Libp2p.Protocols.Pubsub": "1.0.0-preview.45"
        }
      },
      "Nethermind.MclBindings": {
        "type": "CentralTransitive",
        "requested": "[1.0.3, )",
        "resolved": "1.0.3",
        "contentHash": "hgT2oiMFqItNXv5vzIbhhlgqPJK4qnOHaYmUiR4jJsaWiqDRH05YtqYeMQq2+oyBOf8REtuGOW5RZ7+agRSEbg=="
      },
      "Nethermind.Numerics.Int256": {
        "type": "CentralTransitive",
        "requested": "[1.3.6, )",
        "resolved": "1.3.6",
        "contentHash": "Sk/CakMkQZuCUflJxYlj9gVTfxbTPJKsgDS5fsRWdzYA6hHVQipNJfyD6xnrF3u1X6XJadeyTTa3Rs80hJCMvQ=="
      },
      "Nethermind.TurboPForBindings": {
        "type": "CentralTransitive",
        "requested": "[1.0.0-preview.2, )",
        "resolved": "1.0.0-preview.2",
        "contentHash": "95jbQbdir9RSzukCKWa20UlqH0Ze1BP2AqhvuVqrREcA3OT+e3OOp76JIH38UXSzIhgyD7To/GjOZP8wgqXtaA=="
      },
      "Nito.Collections.Deque": {
        "type": "CentralTransitive",
        "requested": "[1.2.1, )",
        "resolved": "1.2.1",
        "contentHash": "P60Vz4oDByus/scUCwPiuWqnd9IEdsBqb9383PBPW1G2SUw3+/h04VSRKZvH4C70/DqKDSM4wgz5gw95sfkDyg=="
      },
      "NLog": {
        "type": "CentralTransitive",
        "requested": "[5.5.1, )",
        "resolved": "5.5.1",
        "contentHash": "ZpLbXSi91tZJPjzNefE+3NugAkQtpWZpSLfZWJGcP1y8qMiXDKxW/nAQ+LYWo7GwH2iYsbKOdsLCK9S3BeRQxA=="
      },
      "NonBlocking": {
        "type": "CentralTransitive",
        "requested": "[2.1.2, )",
        "resolved": "2.1.2",
        "contentHash": "yTP24PcuFmUw1RxQgYmIMxvpAJ1ciT/zv8Sb7OZHTuM/x9Tupz+DvEqeu9HykSYmI3/bGuy1ZZ7k/rZgfuIAuw=="
      },
      "Open.NAT.Core": {
        "type": "CentralTransitive",
        "requested": "[2.1.0.5, )",
        "resolved": "2.1.0.5",
        "contentHash": "F/4WoNK1rYCMGZM6B1LVlgxf2wLogJc2ohMZxwmJw7Aky2Hc1IgFZvEj/cxcv5QQSFTvPN5AWYKomFXHukOUIg=="
      },
      "PierTwo.Lantern.Discv5.WireProtocol": {
        "type": "CentralTransitive",
        "requested": "[1.0.0-preview.6, )",
        "resolved": "1.0.0-preview.6",
        "contentHash": "WjVYiDxyZ3z00kuJJXuWJwRqkWfTrZF1v7qWz4mMASRP6AEhDCF4jMdCuAWkH1uPj00kkluONOc426Z//FcjDw==",
        "dependencies": {
          "BouncyCastle.Cryptography": "2.4.0",
          "NBitcoin.Secp256k1": "3.1.5",
          "PierTwo.Lantern.Discv5.Enr": "1.0.0-preview.6",
          "PierTwo.Lantern.Discv5.Rlp": "1.0.0-preview.6"
        }
      },
      "Polly": {
        "type": "CentralTransitive",
        "requested": "[8.6.4, )",
        "resolved": "8.6.4",
        "contentHash": "uuBsDoBw0oYrMe3uTWRjkT2sIkKh+ZZnnDrLb4Z+QANfeA4+7FJacx6E8CY5GAxXRoSgFrvUADEAQ7DPF6fGiw==",
        "dependencies": {
          "Polly.Core": "8.6.4"
        }
      },
      "prometheus-net.AspNetCore": {
        "type": "CentralTransitive",
        "requested": "[8.2.1, )",
        "resolved": "8.2.1",
        "contentHash": "/4TfTvbwIDqpaKTiWvEsjUywiHYF9zZvGZF5sK15avoDsUO/WPQbKsF8TiMaesuphdFQPK2z52P0zk6j26V0rQ==",
        "dependencies": {
          "prometheus-net": "8.2.1"
        }
      },
      "RocksDB": {
        "type": "CentralTransitive",
        "requested": "[10.4.2.62659, 10.4.2.62659]",
        "resolved": "10.4.2.62659",
        "contentHash": "+ZY7koKclaRz7+3QiCbXprWK4++Cwh0Hhqj+5Z5fcZpQvoIoo+iM9iAdCo+W5ha9XOLeI0YWbi9nZt12dNVBMg=="
      },
      "SCrypt": {
        "type": "CentralTransitive",
        "requested": "[2.0.0.2, )",
        "resolved": "2.0.0.2",
        "contentHash": "ZSDp3iPpXw4KW+e1yKQbarn1byN8aP+B0FNy0oMPC+htu6XVxqr1ezeSfG4kmRWG4VUu1RT0Zp3HzkH6inrIIw=="
      },
      "Snappier": {
        "type": "CentralTransitive",
        "requested": "[1.2.0, )",
        "resolved": "1.2.0",
        "contentHash": "Lv83i7hQZbl+r0qkO6VrBZ0OHL/R/onAVcCcxgYpT8inhqJ2/f1qkIWT3gWwdcCz4cPHOQrS0uX40cFUQyOS5Q=="
      },
      "System.Configuration.ConfigurationManager": {
        "type": "CentralTransitive",
        "requested": "[10.0.0, )",
        "resolved": "10.0.0",
        "contentHash": "0B+BzJ6pPMrRzJrVsttKf9MfDj6Syw9xoY+agcS9VssYQali1446+jTf5v1K94AMFUBxLXqDZlaTjO5edaI3jA==",
        "dependencies": {
          "System.Security.Cryptography.ProtectedData": "10.0.0"
        }
      },
      "System.Security.Cryptography.ProtectedData": {
        "type": "CentralTransitive",
        "requested": "[10.0.0, )",
        "resolved": "10.0.0",
        "contentHash": "qy6C3gQRTrfhFfuiIYU1jNwWfFdJpBVo1BARW7jgMm1zTEm3LRzLLyOLJGaAuKE+nZCGkEP71y4rj9NWjqLGdQ=="
      },
      "TestableIO.System.IO.Abstractions.Wrappers": {
        "type": "CentralTransitive",
        "requested": "[22.0.16, )",
        "resolved": "22.0.16",
        "contentHash": "QUX0TLMvnRLEgvuMRotrZKN9eCdX4yzK7HJCaPj17T4jvUf+G4XifdLpB5wmRct2zKlscYzpWMOmHjKabse3yw==",
        "dependencies": {
          "Testably.Abstractions.FileSystem.Interface": "9.0.0"
        }
      },
      "Websocket.Client": {
        "type": "CentralTransitive",
        "requested": "[5.3.0, )",
        "resolved": "5.3.0",
        "contentHash": "uhdDM+gruCEhHRCKCoyali1HJp0wSS/HBs5X9XZwULNKM2y5ML188TsvcEgWEFOx0NOaHfGNtfoC0cd1p2NOIg==",
        "dependencies": {
          "Microsoft.IO.RecyclableMemoryStream": "3.0.0",
          "System.Reactive": "6.0.0"
        }
      },
      "ZstdSharp.Port": {
        "type": "CentralTransitive",
        "requested": "[0.8.6, )",
        "resolved": "0.8.6",
        "contentHash": "iP4jVLQoQmUjMU88g1WObiNr6YKZGvh4aOXn3yOJsHqZsflwRsxZPcIBvNXgjXO3vQKSLctXGLTpcBPLnWPS8A=="
      }
    },
    "net10.0/linux-arm64": {
      "Grpc.Core": {
        "type": "Transitive",
        "resolved": "2.46.6",
        "contentHash": "ZoRg3KmOJ2urTF4+u3H0b1Yv10xzz2Y/flFWS2tnRmj8dbKLeiJaSRqu4LOBD3ova90evqLkVZ85kUkC4JT4lw==",
        "dependencies": {
          "Grpc.Core.Api": "2.46.6"
        }
      },
      "libsodium": {
        "type": "Transitive",
        "resolved": "1.0.20",
        "contentHash": "fMO6HpAbvLagobzBH6eU36riWF01lCAweX34D5eugqjuXA+WS5MnV1ngE+2Sw3LvGvxZlmyLp9416t57dMZ5og=="
      },
      "Tmds.LibC": {
        "type": "Transitive",
        "resolved": "0.2.0",
        "contentHash": "+RvLuNHOLW7cxzgDe9yHLoayBgjsuH2/gJtJnuVMxweKrxxYT6TwQNAmt06SFWpjwk68aRcwwD4FfMMA6tZvVA=="
      },
      "Ckzg.Bindings": {
        "type": "CentralTransitive",
        "requested": "[2.1.5.1542, )",
        "resolved": "2.1.5.1542",
        "contentHash": "GFXmOjg5fZ8s+836/HdKiyXbJ+J73wVX6hNmUE6Isb1rA8dI2SMLeW1m48s+ZNIPN9ENJb8Daq1GwmMjBGjUVQ=="
      },
      "Microsoft.ClearScript.V8.Native.linux-arm64": {
        "type": "CentralTransitive",
        "requested": "[7.5.0, )",
        "resolved": "7.5.0",
        "contentHash": "UU+3Bef3UnwQgP8hKobT09ucYuYubVFiseAsuRUvmjvOBVu7yHRES+nXBNYSvDi88fMTp/HBUknpYQdrfoDemQ=="
      },
      "Microsoft.ClearScript.V8.Native.linux-x64": {
        "type": "CentralTransitive",
        "requested": "[7.5.0, )",
        "resolved": "7.5.0",
        "contentHash": "snoN9oRwKqShA32IsuCanLjNtP8hros2WOrOBL7g+ED3AV40qwrsbfKwWq37BzogrfsF1aEVoDkBpE19Az7DVQ=="
      },
      "Microsoft.ClearScript.V8.Native.osx-arm64": {
        "type": "CentralTransitive",
        "requested": "[7.5.0, )",
        "resolved": "7.5.0",
        "contentHash": "CkMgeX0I0+bXUzoaVoJdV86/k0H2PEukqCoZ8zQ28msB6YHeRX6FJTfvOQ0l6UTX5HaBHGG3CWUI04uBYe6M+A=="
      },
      "Microsoft.ClearScript.V8.Native.osx-x64": {
        "type": "CentralTransitive",
        "requested": "[7.5.0, )",
        "resolved": "7.5.0",
        "contentHash": "yXoXLWKJJgW5V6ez1aMa+ZS2nCef0X4iTYzPS9bTSYl9y7D4R2Ie2KrfR8nLO2rhOKimIMx3MH49Zh1CYruN/g=="
      },
      "Microsoft.ClearScript.V8.Native.win-x64": {
        "type": "CentralTransitive",
        "requested": "[7.5.0, )",
        "resolved": "7.5.0",
        "contentHash": "DKMxDLboTNflYkwDQ/ELrSf1vXTpew5UZ8xzrXSVKYFBU570VA6NKh1etEGhufuCuDyU7Je5L2g6H+19Dbl+tA=="
      },
      "Nethermind.Crypto.Bls": {
        "type": "CentralTransitive",
        "requested": "[1.0.5, )",
        "resolved": "1.0.5",
        "contentHash": "SYdQOFVVcC3R3VAm9Dv+u4Mc1yqHZETxt4tN3a+AFeOnEtUmpcjwVwYkkiiUIIrr6vQVVOUuwsDmaa9l3u45IQ=="
      },
      "Nethermind.Crypto.SecP256k1": {
        "type": "CentralTransitive",
        "requested": "[1.5.0, )",
        "resolved": "1.5.0",
        "contentHash": "+mNlEgN1gYDB6f4jRcYssaE6/AlSoPr7eLDQHQoX+tXcnGRzgnArezPwz82TsWxruQGDh5h9Qfowa0xt4Xz59g=="
      },
      "Nethermind.Crypto.SecP256r1": {
        "type": "CentralTransitive",
        "requested": "[1.0.0-preview.6, )",
        "resolved": "1.0.0-preview.6",
        "contentHash": "wFfpg1ofZz5nsjN8TAKUg0mdUCskmOUO0lFk3LcoeRkVnQ5Rw2rYzsJxgPFfnxAABH/EPPs62S7oF8E0Ayjjeg=="
      },
      "Nethermind.GmpBindings": {
        "type": "CentralTransitive",
        "requested": "[1.0.3, )",
        "resolved": "1.0.3",
        "contentHash": "EE12z2k4ku0ugfI01utaQR8EbBoEMLI4QAKKGrfz5Fvbw/YtXTqDDzvKtBTleOB9YBH7oTpH9T9ZFtKgKZMj2g=="
      },
      "Nethermind.MclBindings": {
        "type": "CentralTransitive",
        "requested": "[1.0.3, )",
        "resolved": "1.0.3",
        "contentHash": "hgT2oiMFqItNXv5vzIbhhlgqPJK4qnOHaYmUiR4jJsaWiqDRH05YtqYeMQq2+oyBOf8REtuGOW5RZ7+agRSEbg=="
      },
      "RocksDB": {
        "type": "CentralTransitive",
        "requested": "[10.4.2.62659, 10.4.2.62659]",
        "resolved": "10.4.2.62659",
        "contentHash": "+ZY7koKclaRz7+3QiCbXprWK4++Cwh0Hhqj+5Z5fcZpQvoIoo+iM9iAdCo+W5ha9XOLeI0YWbi9nZt12dNVBMg=="
      }
    },
    "net10.0/linux-x64": {
      "Grpc.Core": {
        "type": "Transitive",
        "resolved": "2.46.6",
        "contentHash": "ZoRg3KmOJ2urTF4+u3H0b1Yv10xzz2Y/flFWS2tnRmj8dbKLeiJaSRqu4LOBD3ova90evqLkVZ85kUkC4JT4lw==",
        "dependencies": {
          "Grpc.Core.Api": "2.46.6"
        }
      },
      "libsodium": {
        "type": "Transitive",
        "resolved": "1.0.20",
        "contentHash": "fMO6HpAbvLagobzBH6eU36riWF01lCAweX34D5eugqjuXA+WS5MnV1ngE+2Sw3LvGvxZlmyLp9416t57dMZ5og=="
      },
      "Tmds.LibC": {
        "type": "Transitive",
        "resolved": "0.2.0",
        "contentHash": "+RvLuNHOLW7cxzgDe9yHLoayBgjsuH2/gJtJnuVMxweKrxxYT6TwQNAmt06SFWpjwk68aRcwwD4FfMMA6tZvVA=="
      },
      "Ckzg.Bindings": {
        "type": "CentralTransitive",
        "requested": "[2.1.5.1542, )",
        "resolved": "2.1.5.1542",
        "contentHash": "GFXmOjg5fZ8s+836/HdKiyXbJ+J73wVX6hNmUE6Isb1rA8dI2SMLeW1m48s+ZNIPN9ENJb8Daq1GwmMjBGjUVQ=="
      },
      "Microsoft.ClearScript.V8.Native.linux-arm64": {
        "type": "CentralTransitive",
        "requested": "[7.5.0, )",
        "resolved": "7.5.0",
        "contentHash": "UU+3Bef3UnwQgP8hKobT09ucYuYubVFiseAsuRUvmjvOBVu7yHRES+nXBNYSvDi88fMTp/HBUknpYQdrfoDemQ=="
      },
      "Microsoft.ClearScript.V8.Native.linux-x64": {
        "type": "CentralTransitive",
        "requested": "[7.5.0, )",
        "resolved": "7.5.0",
        "contentHash": "snoN9oRwKqShA32IsuCanLjNtP8hros2WOrOBL7g+ED3AV40qwrsbfKwWq37BzogrfsF1aEVoDkBpE19Az7DVQ=="
      },
      "Microsoft.ClearScript.V8.Native.osx-arm64": {
        "type": "CentralTransitive",
        "requested": "[7.5.0, )",
        "resolved": "7.5.0",
        "contentHash": "CkMgeX0I0+bXUzoaVoJdV86/k0H2PEukqCoZ8zQ28msB6YHeRX6FJTfvOQ0l6UTX5HaBHGG3CWUI04uBYe6M+A=="
      },
      "Microsoft.ClearScript.V8.Native.osx-x64": {
        "type": "CentralTransitive",
        "requested": "[7.5.0, )",
        "resolved": "7.5.0",
        "contentHash": "yXoXLWKJJgW5V6ez1aMa+ZS2nCef0X4iTYzPS9bTSYl9y7D4R2Ie2KrfR8nLO2rhOKimIMx3MH49Zh1CYruN/g=="
      },
      "Microsoft.ClearScript.V8.Native.win-x64": {
        "type": "CentralTransitive",
        "requested": "[7.5.0, )",
        "resolved": "7.5.0",
        "contentHash": "DKMxDLboTNflYkwDQ/ELrSf1vXTpew5UZ8xzrXSVKYFBU570VA6NKh1etEGhufuCuDyU7Je5L2g6H+19Dbl+tA=="
      },
      "Nethermind.Crypto.Bls": {
        "type": "CentralTransitive",
        "requested": "[1.0.5, )",
        "resolved": "1.0.5",
        "contentHash": "SYdQOFVVcC3R3VAm9Dv+u4Mc1yqHZETxt4tN3a+AFeOnEtUmpcjwVwYkkiiUIIrr6vQVVOUuwsDmaa9l3u45IQ=="
      },
      "Nethermind.Crypto.SecP256k1": {
        "type": "CentralTransitive",
        "requested": "[1.5.0, )",
        "resolved": "1.5.0",
        "contentHash": "+mNlEgN1gYDB6f4jRcYssaE6/AlSoPr7eLDQHQoX+tXcnGRzgnArezPwz82TsWxruQGDh5h9Qfowa0xt4Xz59g=="
      },
      "Nethermind.Crypto.SecP256r1": {
        "type": "CentralTransitive",
        "requested": "[1.0.0-preview.6, )",
        "resolved": "1.0.0-preview.6",
        "contentHash": "wFfpg1ofZz5nsjN8TAKUg0mdUCskmOUO0lFk3LcoeRkVnQ5Rw2rYzsJxgPFfnxAABH/EPPs62S7oF8E0Ayjjeg=="
      },
      "Nethermind.GmpBindings": {
        "type": "CentralTransitive",
        "requested": "[1.0.3, )",
        "resolved": "1.0.3",
        "contentHash": "EE12z2k4ku0ugfI01utaQR8EbBoEMLI4QAKKGrfz5Fvbw/YtXTqDDzvKtBTleOB9YBH7oTpH9T9ZFtKgKZMj2g=="
      },
      "Nethermind.MclBindings": {
        "type": "CentralTransitive",
        "requested": "[1.0.3, )",
        "resolved": "1.0.3",
        "contentHash": "hgT2oiMFqItNXv5vzIbhhlgqPJK4qnOHaYmUiR4jJsaWiqDRH05YtqYeMQq2+oyBOf8REtuGOW5RZ7+agRSEbg=="
      },
      "Nethermind.TurboPForBindings": {
        "type": "CentralTransitive",
        "requested": "[1.0.0-preview.2, )",
        "resolved": "1.0.0-preview.2",
        "contentHash": "95jbQbdir9RSzukCKWa20UlqH0Ze1BP2AqhvuVqrREcA3OT+e3OOp76JIH38UXSzIhgyD7To/GjOZP8wgqXtaA=="
      },
      "RocksDB": {
        "type": "CentralTransitive",
        "requested": "[10.4.2.62659, 10.4.2.62659]",
        "resolved": "10.4.2.62659",
        "contentHash": "+ZY7koKclaRz7+3QiCbXprWK4++Cwh0Hhqj+5Z5fcZpQvoIoo+iM9iAdCo+W5ha9XOLeI0YWbi9nZt12dNVBMg=="
      }
    },
    "net10.0/osx-arm64": {
      "Grpc.Core": {
        "type": "Transitive",
        "resolved": "2.46.6",
        "contentHash": "ZoRg3KmOJ2urTF4+u3H0b1Yv10xzz2Y/flFWS2tnRmj8dbKLeiJaSRqu4LOBD3ova90evqLkVZ85kUkC4JT4lw==",
        "dependencies": {
          "Grpc.Core.Api": "2.46.6"
        }
      },
      "libsodium": {
        "type": "Transitive",
        "resolved": "1.0.20",
        "contentHash": "fMO6HpAbvLagobzBH6eU36riWF01lCAweX34D5eugqjuXA+WS5MnV1ngE+2Sw3LvGvxZlmyLp9416t57dMZ5og=="
      },
      "Tmds.LibC": {
        "type": "Transitive",
        "resolved": "0.2.0",
        "contentHash": "+RvLuNHOLW7cxzgDe9yHLoayBgjsuH2/gJtJnuVMxweKrxxYT6TwQNAmt06SFWpjwk68aRcwwD4FfMMA6tZvVA=="
      },
      "Ckzg.Bindings": {
        "type": "CentralTransitive",
        "requested": "[2.1.5.1542, )",
        "resolved": "2.1.5.1542",
        "contentHash": "GFXmOjg5fZ8s+836/HdKiyXbJ+J73wVX6hNmUE6Isb1rA8dI2SMLeW1m48s+ZNIPN9ENJb8Daq1GwmMjBGjUVQ=="
      },
<<<<<<< HEAD
      "runtime.any.System.IO": {
        "type": "Transitive",
        "resolved": "4.3.0",
        "contentHash": "SDZ5AD1DtyRoxYtEcqQ3HDlcrorMYXZeCt7ZhG9US9I5Vva+gpIWDGMkcwa5XiKL0ceQKRZIX2x0XEjLX7PDzQ=="
      },
      "runtime.any.System.Reflection": {
        "type": "Transitive",
        "resolved": "4.3.0",
        "contentHash": "hLC3A3rI8jipR5d9k7+f0MgRCW6texsAp0MWkN/ci18FMtQ9KH7E2vDn/DH2LkxsszlpJpOn9qy6Z6/69rH6eQ=="
      },
      "runtime.any.System.Reflection.Extensions": {
        "type": "Transitive",
        "resolved": "4.3.0",
        "contentHash": "cPhT+Vqu52+cQQrDai/V91gubXUnDKNRvlBnH+hOgtGyHdC17aQIU64EaehwAQymd7kJA5rSrVRNfDYrbhnzyA=="
      },
      "runtime.any.System.Reflection.Primitives": {
        "type": "Transitive",
        "resolved": "4.3.0",
        "contentHash": "Nrm1p3armp6TTf2xuvaa+jGTTmncALWFq22CpmwRvhDf6dE9ZmH40EbOswD4GnFLrMRS0Ki6Kx5aUPmKK/hZBg=="
      },
      "runtime.any.System.Resources.ResourceManager": {
        "type": "Transitive",
        "resolved": "4.3.0",
        "contentHash": "Lxb89SMvf8w9p9+keBLyL6H6x/TEmc6QVsIIA0T36IuyOY3kNvIdyGddA2qt35cRamzxF8K5p0Opq4G4HjNbhQ=="
      },
      "runtime.any.System.Runtime": {
        "type": "Transitive",
        "resolved": "4.3.0",
        "contentHash": "fRS7zJgaG9NkifaAxGGclDDoRn9HC7hXACl52Or06a/fxdzDajWb5wov3c6a+gVSlekRoexfjwQSK9sh5um5LQ==",
        "dependencies": {
          "System.Private.Uri": "4.3.0"
        }
      },
      "runtime.any.System.Runtime.Handles": {
        "type": "Transitive",
        "resolved": "4.3.0",
        "contentHash": "GG84X6vufoEzqx8PbeBKheE4srOhimv+yLtGb/JkR3Y2FmoqmueLNFU4Xx8Y67plFpltQSdK74x0qlEhIpv/CQ=="
      },
      "runtime.any.System.Runtime.InteropServices": {
        "type": "Transitive",
        "resolved": "4.3.0",
        "contentHash": "lBoFeQfxe/4eqjPi46E0LU/YaCMdNkQ8B4MZu/mkzdIAZh8RQ1NYZSj0egrQKdgdvlPFtP4STtob40r4o2DBAw=="
      },
      "runtime.any.System.Text.Encoding": {
        "type": "Transitive",
        "resolved": "4.3.0",
        "contentHash": "+ihI5VaXFCMVPJNstG4O4eo1CfbrByLxRrQQTqOTp1ttK0kUKDqOdBSTaCB2IBk/QtjDrs6+x4xuezyMXdm0HQ=="
      },
      "runtime.any.System.Threading.Tasks": {
        "type": "Transitive",
        "resolved": "4.3.0",
        "contentHash": "OhBAVBQG5kFj1S+hCEQ3TUHBAEtZ3fbEMgZMRNdN8A0Pj4x+5nTELEqL59DU0TjKVE6II3dqKw4Dklb3szT65w=="
      },
      "runtime.debian.8-x64.runtime.native.System.Security.Cryptography.OpenSsl": {
        "type": "Transitive",
        "resolved": "4.3.0",
        "contentHash": "HdSSp5MnJSsg08KMfZThpuLPJpPwE5hBXvHwoKWosyHHfe8Mh5WKT0ylEOf6yNzX6Ngjxe4Whkafh5q7Ymac4Q=="
      },
      "runtime.fedora.23-x64.runtime.native.System.Security.Cryptography.OpenSsl": {
        "type": "Transitive",
        "resolved": "4.3.0",
        "contentHash": "+yH1a49wJMy8Zt4yx5RhJrxO/DBDByAiCzNwiETI+1S4mPdCu0OY4djdciC7Vssk0l22wQaDLrXxXkp+3+7bVA=="
      },
      "runtime.fedora.24-x64.runtime.native.System.Security.Cryptography.OpenSsl": {
        "type": "Transitive",
        "resolved": "4.3.0",
        "contentHash": "c3YNH1GQJbfIPJeCnr4avseugSqPrxwIqzthYyZDN6EuOyNOzq+y2KSUfRcXauya1sF4foESTgwM5e1A8arAKw=="
      },
      "runtime.native.System": {
        "type": "Transitive",
        "resolved": "4.3.0",
        "contentHash": "c/qWt2LieNZIj1jGnVNsE2Kl23Ya2aSTBuXMD6V7k9KWr6l16Tqdwq+hJScEpWER9753NWC8h96PaVNY5Ld7Jw==",
        "dependencies": {
          "Microsoft.NETCore.Platforms": "1.1.0",
          "Microsoft.NETCore.Targets": "1.1.0"
        }
      },
      "runtime.native.System.Security.Cryptography.OpenSsl": {
        "type": "Transitive",
        "resolved": "4.3.0",
        "contentHash": "NS1U+700m4KFRHR5o4vo9DSlTmlCKu/u7dtE5sUHVIPB+xpXxYQvgBgA6wEIeCz6Yfn0Z52/72WYsToCEPJnrw==",
        "dependencies": {
          "runtime.debian.8-x64.runtime.native.System.Security.Cryptography.OpenSsl": "4.3.0",
          "runtime.fedora.23-x64.runtime.native.System.Security.Cryptography.OpenSsl": "4.3.0",
          "runtime.fedora.24-x64.runtime.native.System.Security.Cryptography.OpenSsl": "4.3.0",
          "runtime.opensuse.13.2-x64.runtime.native.System.Security.Cryptography.OpenSsl": "4.3.0",
          "runtime.opensuse.42.1-x64.runtime.native.System.Security.Cryptography.OpenSsl": "4.3.0",
          "runtime.osx.10.10-x64.runtime.native.System.Security.Cryptography.OpenSsl": "4.3.0",
          "runtime.rhel.7-x64.runtime.native.System.Security.Cryptography.OpenSsl": "4.3.0",
          "runtime.ubuntu.14.04-x64.runtime.native.System.Security.Cryptography.OpenSsl": "4.3.0",
          "runtime.ubuntu.16.04-x64.runtime.native.System.Security.Cryptography.OpenSsl": "4.3.0",
          "runtime.ubuntu.16.10-x64.runtime.native.System.Security.Cryptography.OpenSsl": "4.3.0"
        }
      },
      "runtime.opensuse.13.2-x64.runtime.native.System.Security.Cryptography.OpenSsl": {
        "type": "Transitive",
        "resolved": "4.3.0",
        "contentHash": "b3pthNgxxFcD+Pc0WSEoC0+md3MyhRS6aCEeenvNE3Fdw1HyJ18ZhRFVJJzIeR/O/jpxPboB805Ho0T3Ul7w8A=="
      },
      "runtime.opensuse.42.1-x64.runtime.native.System.Security.Cryptography.OpenSsl": {
        "type": "Transitive",
        "resolved": "4.3.0",
        "contentHash": "KeLz4HClKf+nFS7p/6Fi/CqyLXh81FpiGzcmuS8DGi9lUqSnZ6Es23/gv2O+1XVGfrbNmviF7CckBpavkBoIFQ=="
      },
      "runtime.osx.10.10-x64.runtime.native.System.Security.Cryptography.OpenSsl": {
        "type": "Transitive",
        "resolved": "4.3.0",
        "contentHash": "X7IdhILzr4ROXd8mI1BUCQMSHSQwelUlBjF1JyTKCjXaOGn2fB4EKBxQbCK2VjO3WaWIdlXZL3W6TiIVnrhX4g=="
      },
      "runtime.rhel.7-x64.runtime.native.System.Security.Cryptography.OpenSsl": {
        "type": "Transitive",
        "resolved": "4.3.0",
        "contentHash": "nyFNiCk/r+VOiIqreLix8yN+q3Wga9+SE8BCgkf+2BwEKiNx6DyvFjCgkfV743/grxv8jHJ8gUK4XEQw7yzRYg=="
      },
      "runtime.ubuntu.14.04-x64.runtime.native.System.Security.Cryptography.OpenSsl": {
        "type": "Transitive",
        "resolved": "4.3.0",
        "contentHash": "ytoewC6wGorL7KoCAvRfsgoJPJbNq+64k2SqW6JcOAebWsFUvCCYgfzQMrnpvPiEl4OrblUlhF2ji+Q1+SVLrQ=="
      },
      "runtime.ubuntu.16.04-x64.runtime.native.System.Security.Cryptography.OpenSsl": {
        "type": "Transitive",
        "resolved": "4.3.0",
        "contentHash": "I8bKw2I8k58Wx7fMKQJn2R8lamboCAiHfHeV/pS65ScKWMMI0+wJkLYlEKvgW1D/XvSl/221clBoR2q9QNNM7A=="
      },
      "runtime.ubuntu.16.10-x64.runtime.native.System.Security.Cryptography.OpenSsl": {
        "type": "Transitive",
        "resolved": "4.3.0",
        "contentHash": "VB5cn/7OzUfzdnC8tqAIMQciVLiq2epm2NrAm1E9OjNRyG4lVhfR61SMcLizejzQP8R8Uf/0l5qOIbUEi+RdEg=="
      },
      "runtime.unix.System.Diagnostics.Debug": {
        "type": "Transitive",
        "resolved": "4.3.0",
        "contentHash": "WV8KLRHWVUVUDduFnvGMHt0FsEt2wK6xPl1EgDKlaMx2KnZ43A/O0GzP8wIuvAC7mq4T9V1mm90r+PXkL9FPdQ==",
        "dependencies": {
          "runtime.native.System": "4.3.0"
        }
      },
      "runtime.unix.System.Private.Uri": {
        "type": "Transitive",
        "resolved": "4.3.0",
        "contentHash": "ooWzobr5RAq34r9uan1r/WPXJYG1XWy9KanrxNvEnBzbFdQbMG7Y3bVi4QxR7xZMNLOxLLTAyXvnSkfj5boZSg==",
        "dependencies": {
          "runtime.native.System": "4.3.0"
        }
      },
      "runtime.unix.System.Runtime.Extensions": {
        "type": "Transitive",
        "resolved": "4.3.0",
        "contentHash": "zQiTBVpiLftTQZW8GFsV0gjYikB1WMkEPIxF5O6RkUrSV/OgvRRTYgeFQha/0keBpuS0HYweraGRwhfhJ7dj7w==",
        "dependencies": {
          "System.Private.Uri": "4.3.0",
          "runtime.native.System": "4.3.0",
          "runtime.native.System.Security.Cryptography.OpenSsl": "4.3.0"
        }
      },
      "System.Collections": {
        "type": "Transitive",
        "resolved": "4.0.11",
        "contentHash": "YUJGz6eFKqS0V//mLt25vFGrrCvOnsXjlvFQs+KimpwNxug9x0Pzy4PlFMU3Q2IzqAa9G2L4LsK3+9vCBK7oTg==",
        "dependencies": {
          "Microsoft.NETCore.Platforms": "1.0.1",
          "Microsoft.NETCore.Targets": "1.0.1",
          "System.Runtime": "4.1.0",
          "runtime.any.System.Collections": "4.3.0"
        }
      },
      "System.Diagnostics.Debug": {
        "type": "Transitive",
        "resolved": "4.0.11",
        "contentHash": "w5U95fVKHY4G8ASs/K5iK3J5LY+/dLFd4vKejsnI/ZhBsWS9hQakfx3Zr7lRWKg4tAw9r4iktyvsTagWkqYCiw==",
        "dependencies": {
          "Microsoft.NETCore.Platforms": "1.0.1",
          "Microsoft.NETCore.Targets": "1.0.1",
          "System.Runtime": "4.1.0",
          "runtime.unix.System.Diagnostics.Debug": "4.3.0"
        }
      },
      "System.Diagnostics.EventLog": {
        "type": "Transitive",
        "resolved": "9.0.10",
        "contentHash": "Jc+az1pTMujPLDn2j5eqSfzlO7j/T1K/LB7THxdfRWOxujE4zaitUqBs7sv1t6/xmmvpU6Xx3IofCs4owYH0yQ=="
      },
      "System.Globalization": {
        "type": "Transitive",
        "resolved": "4.0.11",
        "contentHash": "B95h0YLEL2oSnwF/XjqSWKnwKOy/01VWkNlsCeMTFJLLabflpGV26nK164eRs5GiaRSBGpOxQ3pKoSnnyZN5pg==",
        "dependencies": {
          "Microsoft.NETCore.Platforms": "1.0.1",
          "Microsoft.NETCore.Targets": "1.0.1",
          "System.Runtime": "4.1.0",
          "runtime.any.System.Globalization": "4.3.0"
        }
      },
      "System.IO": {
        "type": "Transitive",
        "resolved": "4.1.0",
        "contentHash": "3KlTJceQc3gnGIaHZ7UBZO26SHL1SHE4ddrmiwumFnId+CEHP+O8r386tZKaE6zlk5/mF8vifMBzHj9SaXN+mQ==",
        "dependencies": {
          "Microsoft.NETCore.Platforms": "1.0.1",
          "Microsoft.NETCore.Targets": "1.0.1",
          "System.Runtime": "4.1.0",
          "System.Text.Encoding": "4.0.11",
          "System.Threading.Tasks": "4.0.11",
          "runtime.any.System.IO": "4.3.0"
        }
      },
      "System.Private.Uri": {
        "type": "Transitive",
        "resolved": "4.3.0",
        "contentHash": "I4SwANiUGho1esj4V4oSlPllXjzCZDE+5XXso2P03LW2vOda2Enzh8DWOxwN6hnrJyp314c7KuVu31QYhRzOGg==",
        "dependencies": {
          "Microsoft.NETCore.Platforms": "1.1.0",
          "Microsoft.NETCore.Targets": "1.1.0",
          "runtime.unix.System.Private.Uri": "4.3.0"
        }
      },
      "System.Reflection": {
        "type": "Transitive",
        "resolved": "4.1.0",
        "contentHash": "JCKANJ0TI7kzoQzuwB/OoJANy1Lg338B6+JVacPl4TpUwi3cReg3nMLplMq2uqYfHFQpKIlHAUVAJlImZz/4ng==",
        "dependencies": {
          "Microsoft.NETCore.Platforms": "1.0.1",
          "Microsoft.NETCore.Targets": "1.0.1",
          "System.IO": "4.1.0",
          "System.Reflection.Primitives": "4.0.1",
          "System.Runtime": "4.1.0",
          "runtime.any.System.Reflection": "4.3.0"
        }
      },
      "System.Reflection.Extensions": {
        "type": "Transitive",
        "resolved": "4.0.1",
        "contentHash": "GYrtRsZcMuHF3sbmRHfMYpvxZoIN2bQGrYGerUiWLEkqdEUQZhH3TRSaC/oI4wO0II1RKBPlpIa1TOMxIcOOzQ==",
        "dependencies": {
          "Microsoft.NETCore.Platforms": "1.0.1",
          "Microsoft.NETCore.Targets": "1.0.1",
          "System.Reflection": "4.1.0",
          "System.Runtime": "4.1.0",
          "runtime.any.System.Reflection.Extensions": "4.3.0"
        }
      },
      "System.Reflection.Primitives": {
        "type": "Transitive",
        "resolved": "4.0.1",
        "contentHash": "4inTox4wTBaDhB7V3mPvp9XlCbeGYWVEM9/fXALd52vNEAVisc1BoVWQPuUuD0Ga//dNbA/WeMy9u9mzLxGTHQ==",
        "dependencies": {
          "Microsoft.NETCore.Platforms": "1.0.1",
          "Microsoft.NETCore.Targets": "1.0.1",
          "System.Runtime": "4.1.0",
          "runtime.any.System.Reflection.Primitives": "4.3.0"
        }
      },
      "System.Resources.ResourceManager": {
        "type": "Transitive",
        "resolved": "4.0.1",
        "contentHash": "TxwVeUNoTgUOdQ09gfTjvW411MF+w9MBYL7AtNVc+HtBCFlutPLhUCdZjNkjbhj3bNQWMdHboF0KIWEOjJssbA==",
        "dependencies": {
          "Microsoft.NETCore.Platforms": "1.0.1",
          "Microsoft.NETCore.Targets": "1.0.1",
          "System.Globalization": "4.0.11",
          "System.Reflection": "4.1.0",
          "System.Runtime": "4.1.0",
          "runtime.any.System.Resources.ResourceManager": "4.3.0"
        }
      },
      "System.Runtime": {
        "type": "Transitive",
        "resolved": "4.3.1",
        "contentHash": "abhfv1dTK6NXOmu4bgHIONxHyEqFjW8HwXPmpY9gmll+ix9UNo4XDcmzJn6oLooftxNssVHdJC1pGT9jkSynQg==",
        "dependencies": {
          "Microsoft.NETCore.Platforms": "1.1.1",
          "Microsoft.NETCore.Targets": "1.1.3",
          "runtime.any.System.Runtime": "4.3.0"
        }
      },
      "System.Runtime.Extensions": {
        "type": "Transitive",
        "resolved": "4.1.0",
        "contentHash": "CUOHjTT/vgP0qGW22U4/hDlOqXmcPq5YicBaXdUR2UiUoLwBT+olO6we4DVbq57jeX5uXH2uerVZhf0qGj+sVQ==",
        "dependencies": {
          "Microsoft.NETCore.Platforms": "1.0.1",
          "Microsoft.NETCore.Targets": "1.0.1",
          "System.Runtime": "4.1.0",
          "runtime.unix.System.Runtime.Extensions": "4.3.0"
        }
      },
      "System.Runtime.Handles": {
        "type": "Transitive",
        "resolved": "4.0.1",
        "contentHash": "nCJvEKguXEvk2ymk1gqj625vVnlK3/xdGzx0vOKicQkoquaTBJTP13AIYkocSUwHCLNBwUbXTqTWGDxBTWpt7g==",
        "dependencies": {
          "Microsoft.NETCore.Platforms": "1.0.1",
          "Microsoft.NETCore.Targets": "1.0.1",
          "System.Runtime": "4.1.0",
          "runtime.any.System.Runtime.Handles": "4.3.0"
        }
      },
      "System.Runtime.InteropServices": {
        "type": "Transitive",
        "resolved": "4.1.0",
        "contentHash": "16eu3kjHS633yYdkjwShDHZLRNMKVi/s0bY8ODiqJ2RfMhDMAwxZaUaWVnZ2P71kr/or+X9o/xFWtNqz8ivieQ==",
        "dependencies": {
          "Microsoft.NETCore.Platforms": "1.0.1",
          "Microsoft.NETCore.Targets": "1.0.1",
          "System.Reflection": "4.1.0",
          "System.Reflection.Primitives": "4.0.1",
          "System.Runtime": "4.1.0",
          "System.Runtime.Handles": "4.0.1",
          "runtime.any.System.Runtime.InteropServices": "4.3.0"
        }
      },
      "System.Security.AccessControl": {
        "type": "Transitive",
        "resolved": "5.0.0",
        "contentHash": "dagJ1mHZO3Ani8GH0PHpPEe/oYO+rVdbQjvjJkBRNQkX4t0r1iaeGn8+/ybkSLEan3/slM0t59SVdHzuHf2jmw==",
        "dependencies": {
          "Microsoft.NETCore.Platforms": "5.0.0",
          "System.Security.Principal.Windows": "5.0.0"
        }
      },
      "System.Security.Cryptography.Pkcs": {
        "type": "Transitive",
        "resolved": "9.0.10",
        "contentHash": "Pg7QZz80fOJZrtJnAdEAIpeor8q7F1ofwXGYgLNr4dR8Mqf2l7lfeTaodQkRetrj+ClQwVVYoyi6g2eOsmstFw=="
      },
      "System.Security.Principal.Windows": {
        "type": "Transitive",
        "resolved": "5.0.0",
        "contentHash": "t0MGLukB5WAVU9bO3MGzvlGnyJPgUlcwerXn1kzBRjwLKixT96XV0Uza41W49gVd8zEMFu9vQEFlv0IOrytICA=="
      },
      "System.Text.Encoding": {
        "type": "Transitive",
        "resolved": "4.0.11",
        "contentHash": "U3gGeMlDZXxCEiY4DwVLSacg+DFWCvoiX+JThA/rvw37Sqrku7sEFeVBBBMBnfB6FeZHsyDx85HlKL19x0HtZA==",
        "dependencies": {
          "Microsoft.NETCore.Platforms": "1.0.1",
          "Microsoft.NETCore.Targets": "1.0.1",
          "System.Runtime": "4.1.0",
          "runtime.any.System.Text.Encoding": "4.3.0"
        }
      },
      "System.Text.Encoding.CodePages": {
        "type": "Transitive",
        "resolved": "6.0.0",
        "contentHash": "ZFCILZuOvtKPauZ/j/swhvw68ZRi9ATCfvGbk1QfydmcXBkIWecWKn/250UH7rahZ5OoDBaiAudJtPvLwzw85A==",
        "dependencies": {
          "System.Runtime.CompilerServices.Unsafe": "6.0.0"
        }
      },
      "System.Threading.Tasks": {
        "type": "Transitive",
        "resolved": "4.0.11",
        "contentHash": "k1S4Gc6IGwtHGT8188RSeGaX86Qw/wnrgNLshJvsdNUOPP9etMmo8S07c+UlOAx4K/xLuN9ivA1bD0LVurtIxQ==",
        "dependencies": {
          "Microsoft.NETCore.Platforms": "1.0.1",
          "Microsoft.NETCore.Targets": "1.0.1",
          "System.Runtime": "4.1.0",
          "runtime.any.System.Threading.Tasks": "4.3.0"
        }
      },
      "Tmds.LibC": {
        "type": "Transitive",
        "resolved": "0.2.0",
        "contentHash": "+RvLuNHOLW7cxzgDe9yHLoayBgjsuH2/gJtJnuVMxweKrxxYT6TwQNAmt06SFWpjwk68aRcwwD4FfMMA6tZvVA=="
      },
      "Ckzg.Bindings": {
        "type": "CentralTransitive",
        "requested": "[2.1.5.1529, )",
        "resolved": "2.1.5.1529",
        "contentHash": "PUnwltfxU0V/rIHLlcVyCOmpaFCgYPDfBlp32F33qW5ZldjcWpDt3tEZAmFvX0Rt/Va05djdHkKH/QzXyDhpTg=="
      },
=======
>>>>>>> cd86f197
      "Microsoft.ClearScript.V8.Native.linux-arm64": {
        "type": "CentralTransitive",
        "requested": "[7.5.0, )",
        "resolved": "7.5.0",
        "contentHash": "UU+3Bef3UnwQgP8hKobT09ucYuYubVFiseAsuRUvmjvOBVu7yHRES+nXBNYSvDi88fMTp/HBUknpYQdrfoDemQ=="
<<<<<<< HEAD
      },
      "Microsoft.ClearScript.V8.Native.linux-x64": {
        "type": "CentralTransitive",
        "requested": "[7.5.0, )",
        "resolved": "7.5.0",
        "contentHash": "snoN9oRwKqShA32IsuCanLjNtP8hros2WOrOBL7g+ED3AV40qwrsbfKwWq37BzogrfsF1aEVoDkBpE19Az7DVQ=="
      },
      "Microsoft.ClearScript.V8.Native.osx-arm64": {
        "type": "CentralTransitive",
        "requested": "[7.5.0, )",
        "resolved": "7.5.0",
        "contentHash": "CkMgeX0I0+bXUzoaVoJdV86/k0H2PEukqCoZ8zQ28msB6YHeRX6FJTfvOQ0l6UTX5HaBHGG3CWUI04uBYe6M+A=="
      },
      "Microsoft.ClearScript.V8.Native.osx-x64": {
        "type": "CentralTransitive",
        "requested": "[7.5.0, )",
        "resolved": "7.5.0",
        "contentHash": "yXoXLWKJJgW5V6ez1aMa+ZS2nCef0X4iTYzPS9bTSYl9y7D4R2Ie2KrfR8nLO2rhOKimIMx3MH49Zh1CYruN/g=="
      },
      "Microsoft.ClearScript.V8.Native.win-x64": {
        "type": "CentralTransitive",
        "requested": "[7.5.0, )",
        "resolved": "7.5.0",
        "contentHash": "DKMxDLboTNflYkwDQ/ELrSf1vXTpew5UZ8xzrXSVKYFBU570VA6NKh1etEGhufuCuDyU7Je5L2g6H+19Dbl+tA=="
      },
      "Nethermind.Crypto.Bls": {
        "type": "CentralTransitive",
        "requested": "[1.0.5, )",
        "resolved": "1.0.5",
        "contentHash": "SYdQOFVVcC3R3VAm9Dv+u4Mc1yqHZETxt4tN3a+AFeOnEtUmpcjwVwYkkiiUIIrr6vQVVOUuwsDmaa9l3u45IQ=="
      },
      "Nethermind.Crypto.SecP256k1": {
        "type": "CentralTransitive",
        "requested": "[1.5.0, )",
        "resolved": "1.5.0",
        "contentHash": "+mNlEgN1gYDB6f4jRcYssaE6/AlSoPr7eLDQHQoX+tXcnGRzgnArezPwz82TsWxruQGDh5h9Qfowa0xt4Xz59g=="
      },
      "Nethermind.Crypto.SecP256r1": {
        "type": "CentralTransitive",
        "requested": "[1.0.0-preview.6, )",
        "resolved": "1.0.0-preview.6",
        "contentHash": "wFfpg1ofZz5nsjN8TAKUg0mdUCskmOUO0lFk3LcoeRkVnQ5Rw2rYzsJxgPFfnxAABH/EPPs62S7oF8E0Ayjjeg=="
      },
      "Nethermind.GmpBindings": {
        "type": "CentralTransitive",
        "requested": "[1.0.3, )",
        "resolved": "1.0.3",
        "contentHash": "EE12z2k4ku0ugfI01utaQR8EbBoEMLI4QAKKGrfz5Fvbw/YtXTqDDzvKtBTleOB9YBH7oTpH9T9ZFtKgKZMj2g=="
      },
      "Nethermind.MclBindings": {
        "type": "CentralTransitive",
        "requested": "[1.0.3, )",
        "resolved": "1.0.3",
        "contentHash": "hgT2oiMFqItNXv5vzIbhhlgqPJK4qnOHaYmUiR4jJsaWiqDRH05YtqYeMQq2+oyBOf8REtuGOW5RZ7+agRSEbg=="
      },
      "Nethermind.TurboPForBindings": {
        "type": "CentralTransitive",
        "requested": "[1.0.0-preview.2, )",
        "resolved": "1.0.0-preview.2",
        "contentHash": "95jbQbdir9RSzukCKWa20UlqH0Ze1BP2AqhvuVqrREcA3OT+e3OOp76JIH38UXSzIhgyD7To/GjOZP8wgqXtaA=="
      },
      "RocksDB": {
        "type": "CentralTransitive",
        "requested": "[10.2.1.58549, 10.2.1.58549]",
        "resolved": "10.2.1.58549",
        "contentHash": "36w64uL0J4wZFAxzQPVjS02adqIrhQJkIfpnjoAcETB2YmT8l5oORGBPK58nnS3tlajfGg68xJi7FzCycWA/LA=="
      }
    },
    "net9.0/osx-arm64": {
      "Grpc.Core": {
        "type": "Transitive",
        "resolved": "2.46.6",
        "contentHash": "ZoRg3KmOJ2urTF4+u3H0b1Yv10xzz2Y/flFWS2tnRmj8dbKLeiJaSRqu4LOBD3ova90evqLkVZ85kUkC4JT4lw==",
        "dependencies": {
          "Grpc.Core.Api": "2.46.6",
          "System.Memory": "4.5.3"
        }
      },
      "libsodium": {
        "type": "Transitive",
        "resolved": "1.0.20",
        "contentHash": "fMO6HpAbvLagobzBH6eU36riWF01lCAweX34D5eugqjuXA+WS5MnV1ngE+2Sw3LvGvxZlmyLp9416t57dMZ5og=="
      },
      "Microsoft.Win32.Registry": {
        "type": "Transitive",
        "resolved": "5.0.0",
        "contentHash": "dDoKi0PnDz31yAyETfRntsLArTlVAVzUzCIvvEDsDsucrl33Dl8pIJG06ePTJTI3tGpeyHS9Cq7Foc/s4EeKcg==",
        "dependencies": {
          "System.Security.AccessControl": "5.0.0",
          "System.Security.Principal.Windows": "5.0.0"
        }
      },
      "runtime.any.System.Collections": {
        "type": "Transitive",
        "resolved": "4.3.0",
        "contentHash": "23g6rqftKmovn2cLeGsuHUYm0FD7pdutb0uQMJpZ3qTvq+zHkgmt6J65VtRry4WDGYlmkMa4xDACtaQ94alNag==",
        "dependencies": {
          "System.Runtime": "4.3.0"
        }
      },
      "runtime.any.System.Globalization": {
        "type": "Transitive",
        "resolved": "4.3.0",
        "contentHash": "sMDBnad4rp4t7GY442Jux0MCUuKL4otn5BK6Ni0ARTXTSpRNBzZ7hpMfKSvnVSED5kYJm96YOWsqV0JH0d2uuw=="
      },
      "runtime.any.System.IO": {
        "type": "Transitive",
        "resolved": "4.3.0",
        "contentHash": "SDZ5AD1DtyRoxYtEcqQ3HDlcrorMYXZeCt7ZhG9US9I5Vva+gpIWDGMkcwa5XiKL0ceQKRZIX2x0XEjLX7PDzQ=="
      },
      "runtime.any.System.Reflection": {
        "type": "Transitive",
        "resolved": "4.3.0",
        "contentHash": "hLC3A3rI8jipR5d9k7+f0MgRCW6texsAp0MWkN/ci18FMtQ9KH7E2vDn/DH2LkxsszlpJpOn9qy6Z6/69rH6eQ=="
      },
      "runtime.any.System.Reflection.Extensions": {
        "type": "Transitive",
        "resolved": "4.3.0",
        "contentHash": "cPhT+Vqu52+cQQrDai/V91gubXUnDKNRvlBnH+hOgtGyHdC17aQIU64EaehwAQymd7kJA5rSrVRNfDYrbhnzyA=="
      },
      "runtime.any.System.Reflection.Primitives": {
        "type": "Transitive",
        "resolved": "4.3.0",
        "contentHash": "Nrm1p3armp6TTf2xuvaa+jGTTmncALWFq22CpmwRvhDf6dE9ZmH40EbOswD4GnFLrMRS0Ki6Kx5aUPmKK/hZBg=="
      },
      "runtime.any.System.Resources.ResourceManager": {
        "type": "Transitive",
        "resolved": "4.3.0",
        "contentHash": "Lxb89SMvf8w9p9+keBLyL6H6x/TEmc6QVsIIA0T36IuyOY3kNvIdyGddA2qt35cRamzxF8K5p0Opq4G4HjNbhQ=="
      },
      "runtime.any.System.Runtime": {
        "type": "Transitive",
        "resolved": "4.3.0",
        "contentHash": "fRS7zJgaG9NkifaAxGGclDDoRn9HC7hXACl52Or06a/fxdzDajWb5wov3c6a+gVSlekRoexfjwQSK9sh5um5LQ==",
        "dependencies": {
          "System.Private.Uri": "4.3.0"
        }
      },
      "runtime.any.System.Runtime.Handles": {
        "type": "Transitive",
        "resolved": "4.3.0",
        "contentHash": "GG84X6vufoEzqx8PbeBKheE4srOhimv+yLtGb/JkR3Y2FmoqmueLNFU4Xx8Y67plFpltQSdK74x0qlEhIpv/CQ=="
      },
      "runtime.any.System.Runtime.InteropServices": {
        "type": "Transitive",
        "resolved": "4.3.0",
        "contentHash": "lBoFeQfxe/4eqjPi46E0LU/YaCMdNkQ8B4MZu/mkzdIAZh8RQ1NYZSj0egrQKdgdvlPFtP4STtob40r4o2DBAw=="
      },
      "runtime.any.System.Text.Encoding": {
        "type": "Transitive",
        "resolved": "4.3.0",
        "contentHash": "+ihI5VaXFCMVPJNstG4O4eo1CfbrByLxRrQQTqOTp1ttK0kUKDqOdBSTaCB2IBk/QtjDrs6+x4xuezyMXdm0HQ=="
      },
      "runtime.any.System.Threading.Tasks": {
        "type": "Transitive",
        "resolved": "4.3.0",
        "contentHash": "OhBAVBQG5kFj1S+hCEQ3TUHBAEtZ3fbEMgZMRNdN8A0Pj4x+5nTELEqL59DU0TjKVE6II3dqKw4Dklb3szT65w=="
      },
      "runtime.debian.8-x64.runtime.native.System.Security.Cryptography.OpenSsl": {
        "type": "Transitive",
        "resolved": "4.3.0",
        "contentHash": "HdSSp5MnJSsg08KMfZThpuLPJpPwE5hBXvHwoKWosyHHfe8Mh5WKT0ylEOf6yNzX6Ngjxe4Whkafh5q7Ymac4Q=="
      },
      "runtime.fedora.23-x64.runtime.native.System.Security.Cryptography.OpenSsl": {
        "type": "Transitive",
        "resolved": "4.3.0",
        "contentHash": "+yH1a49wJMy8Zt4yx5RhJrxO/DBDByAiCzNwiETI+1S4mPdCu0OY4djdciC7Vssk0l22wQaDLrXxXkp+3+7bVA=="
      },
      "runtime.fedora.24-x64.runtime.native.System.Security.Cryptography.OpenSsl": {
        "type": "Transitive",
        "resolved": "4.3.0",
        "contentHash": "c3YNH1GQJbfIPJeCnr4avseugSqPrxwIqzthYyZDN6EuOyNOzq+y2KSUfRcXauya1sF4foESTgwM5e1A8arAKw=="
      },
      "runtime.native.System": {
        "type": "Transitive",
        "resolved": "4.3.0",
        "contentHash": "c/qWt2LieNZIj1jGnVNsE2Kl23Ya2aSTBuXMD6V7k9KWr6l16Tqdwq+hJScEpWER9753NWC8h96PaVNY5Ld7Jw==",
        "dependencies": {
          "Microsoft.NETCore.Platforms": "1.1.0",
          "Microsoft.NETCore.Targets": "1.1.0"
        }
      },
      "runtime.native.System.Security.Cryptography.OpenSsl": {
        "type": "Transitive",
        "resolved": "4.3.0",
        "contentHash": "NS1U+700m4KFRHR5o4vo9DSlTmlCKu/u7dtE5sUHVIPB+xpXxYQvgBgA6wEIeCz6Yfn0Z52/72WYsToCEPJnrw==",
        "dependencies": {
          "runtime.debian.8-x64.runtime.native.System.Security.Cryptography.OpenSsl": "4.3.0",
          "runtime.fedora.23-x64.runtime.native.System.Security.Cryptography.OpenSsl": "4.3.0",
          "runtime.fedora.24-x64.runtime.native.System.Security.Cryptography.OpenSsl": "4.3.0",
          "runtime.opensuse.13.2-x64.runtime.native.System.Security.Cryptography.OpenSsl": "4.3.0",
          "runtime.opensuse.42.1-x64.runtime.native.System.Security.Cryptography.OpenSsl": "4.3.0",
          "runtime.osx.10.10-x64.runtime.native.System.Security.Cryptography.OpenSsl": "4.3.0",
          "runtime.rhel.7-x64.runtime.native.System.Security.Cryptography.OpenSsl": "4.3.0",
          "runtime.ubuntu.14.04-x64.runtime.native.System.Security.Cryptography.OpenSsl": "4.3.0",
          "runtime.ubuntu.16.04-x64.runtime.native.System.Security.Cryptography.OpenSsl": "4.3.0",
          "runtime.ubuntu.16.10-x64.runtime.native.System.Security.Cryptography.OpenSsl": "4.3.0"
        }
      },
      "runtime.opensuse.13.2-x64.runtime.native.System.Security.Cryptography.OpenSsl": {
        "type": "Transitive",
        "resolved": "4.3.0",
        "contentHash": "b3pthNgxxFcD+Pc0WSEoC0+md3MyhRS6aCEeenvNE3Fdw1HyJ18ZhRFVJJzIeR/O/jpxPboB805Ho0T3Ul7w8A=="
      },
      "runtime.opensuse.42.1-x64.runtime.native.System.Security.Cryptography.OpenSsl": {
        "type": "Transitive",
        "resolved": "4.3.0",
        "contentHash": "KeLz4HClKf+nFS7p/6Fi/CqyLXh81FpiGzcmuS8DGi9lUqSnZ6Es23/gv2O+1XVGfrbNmviF7CckBpavkBoIFQ=="
      },
      "runtime.osx.10.10-x64.runtime.native.System.Security.Cryptography.OpenSsl": {
        "type": "Transitive",
        "resolved": "4.3.0",
        "contentHash": "X7IdhILzr4ROXd8mI1BUCQMSHSQwelUlBjF1JyTKCjXaOGn2fB4EKBxQbCK2VjO3WaWIdlXZL3W6TiIVnrhX4g=="
      },
      "runtime.rhel.7-x64.runtime.native.System.Security.Cryptography.OpenSsl": {
        "type": "Transitive",
        "resolved": "4.3.0",
        "contentHash": "nyFNiCk/r+VOiIqreLix8yN+q3Wga9+SE8BCgkf+2BwEKiNx6DyvFjCgkfV743/grxv8jHJ8gUK4XEQw7yzRYg=="
      },
      "runtime.ubuntu.14.04-x64.runtime.native.System.Security.Cryptography.OpenSsl": {
        "type": "Transitive",
        "resolved": "4.3.0",
        "contentHash": "ytoewC6wGorL7KoCAvRfsgoJPJbNq+64k2SqW6JcOAebWsFUvCCYgfzQMrnpvPiEl4OrblUlhF2ji+Q1+SVLrQ=="
      },
      "runtime.ubuntu.16.04-x64.runtime.native.System.Security.Cryptography.OpenSsl": {
        "type": "Transitive",
        "resolved": "4.3.0",
        "contentHash": "I8bKw2I8k58Wx7fMKQJn2R8lamboCAiHfHeV/pS65ScKWMMI0+wJkLYlEKvgW1D/XvSl/221clBoR2q9QNNM7A=="
      },
      "runtime.ubuntu.16.10-x64.runtime.native.System.Security.Cryptography.OpenSsl": {
        "type": "Transitive",
        "resolved": "4.3.0",
        "contentHash": "VB5cn/7OzUfzdnC8tqAIMQciVLiq2epm2NrAm1E9OjNRyG4lVhfR61SMcLizejzQP8R8Uf/0l5qOIbUEi+RdEg=="
      },
      "runtime.unix.System.Diagnostics.Debug": {
        "type": "Transitive",
        "resolved": "4.3.0",
        "contentHash": "WV8KLRHWVUVUDduFnvGMHt0FsEt2wK6xPl1EgDKlaMx2KnZ43A/O0GzP8wIuvAC7mq4T9V1mm90r+PXkL9FPdQ==",
        "dependencies": {
          "runtime.native.System": "4.3.0"
        }
      },
      "runtime.unix.System.Private.Uri": {
        "type": "Transitive",
        "resolved": "4.3.0",
        "contentHash": "ooWzobr5RAq34r9uan1r/WPXJYG1XWy9KanrxNvEnBzbFdQbMG7Y3bVi4QxR7xZMNLOxLLTAyXvnSkfj5boZSg==",
        "dependencies": {
          "runtime.native.System": "4.3.0"
        }
      },
      "runtime.unix.System.Runtime.Extensions": {
        "type": "Transitive",
        "resolved": "4.3.0",
        "contentHash": "zQiTBVpiLftTQZW8GFsV0gjYikB1WMkEPIxF5O6RkUrSV/OgvRRTYgeFQha/0keBpuS0HYweraGRwhfhJ7dj7w==",
        "dependencies": {
          "System.Private.Uri": "4.3.0",
          "runtime.native.System": "4.3.0",
          "runtime.native.System.Security.Cryptography.OpenSsl": "4.3.0"
        }
      },
      "System.Collections": {
        "type": "Transitive",
        "resolved": "4.0.11",
        "contentHash": "YUJGz6eFKqS0V//mLt25vFGrrCvOnsXjlvFQs+KimpwNxug9x0Pzy4PlFMU3Q2IzqAa9G2L4LsK3+9vCBK7oTg==",
        "dependencies": {
          "Microsoft.NETCore.Platforms": "1.0.1",
          "Microsoft.NETCore.Targets": "1.0.1",
          "System.Runtime": "4.1.0",
          "runtime.any.System.Collections": "4.3.0"
        }
      },
      "System.Diagnostics.Debug": {
        "type": "Transitive",
        "resolved": "4.0.11",
        "contentHash": "w5U95fVKHY4G8ASs/K5iK3J5LY+/dLFd4vKejsnI/ZhBsWS9hQakfx3Zr7lRWKg4tAw9r4iktyvsTagWkqYCiw==",
        "dependencies": {
          "Microsoft.NETCore.Platforms": "1.0.1",
          "Microsoft.NETCore.Targets": "1.0.1",
          "System.Runtime": "4.1.0",
          "runtime.unix.System.Diagnostics.Debug": "4.3.0"
        }
      },
      "System.Diagnostics.EventLog": {
        "type": "Transitive",
        "resolved": "9.0.10",
        "contentHash": "Jc+az1pTMujPLDn2j5eqSfzlO7j/T1K/LB7THxdfRWOxujE4zaitUqBs7sv1t6/xmmvpU6Xx3IofCs4owYH0yQ=="
      },
      "System.Globalization": {
        "type": "Transitive",
        "resolved": "4.0.11",
        "contentHash": "B95h0YLEL2oSnwF/XjqSWKnwKOy/01VWkNlsCeMTFJLLabflpGV26nK164eRs5GiaRSBGpOxQ3pKoSnnyZN5pg==",
        "dependencies": {
          "Microsoft.NETCore.Platforms": "1.0.1",
          "Microsoft.NETCore.Targets": "1.0.1",
          "System.Runtime": "4.1.0",
          "runtime.any.System.Globalization": "4.3.0"
        }
      },
      "System.IO": {
        "type": "Transitive",
        "resolved": "4.1.0",
        "contentHash": "3KlTJceQc3gnGIaHZ7UBZO26SHL1SHE4ddrmiwumFnId+CEHP+O8r386tZKaE6zlk5/mF8vifMBzHj9SaXN+mQ==",
        "dependencies": {
          "Microsoft.NETCore.Platforms": "1.0.1",
          "Microsoft.NETCore.Targets": "1.0.1",
          "System.Runtime": "4.1.0",
          "System.Text.Encoding": "4.0.11",
          "System.Threading.Tasks": "4.0.11",
          "runtime.any.System.IO": "4.3.0"
        }
      },
      "System.Private.Uri": {
        "type": "Transitive",
        "resolved": "4.3.0",
        "contentHash": "I4SwANiUGho1esj4V4oSlPllXjzCZDE+5XXso2P03LW2vOda2Enzh8DWOxwN6hnrJyp314c7KuVu31QYhRzOGg==",
        "dependencies": {
          "Microsoft.NETCore.Platforms": "1.1.0",
          "Microsoft.NETCore.Targets": "1.1.0",
          "runtime.unix.System.Private.Uri": "4.3.0"
        }
      },
      "System.Reflection": {
        "type": "Transitive",
        "resolved": "4.1.0",
        "contentHash": "JCKANJ0TI7kzoQzuwB/OoJANy1Lg338B6+JVacPl4TpUwi3cReg3nMLplMq2uqYfHFQpKIlHAUVAJlImZz/4ng==",
        "dependencies": {
          "Microsoft.NETCore.Platforms": "1.0.1",
          "Microsoft.NETCore.Targets": "1.0.1",
          "System.IO": "4.1.0",
          "System.Reflection.Primitives": "4.0.1",
          "System.Runtime": "4.1.0",
          "runtime.any.System.Reflection": "4.3.0"
        }
      },
      "System.Reflection.Extensions": {
        "type": "Transitive",
        "resolved": "4.0.1",
        "contentHash": "GYrtRsZcMuHF3sbmRHfMYpvxZoIN2bQGrYGerUiWLEkqdEUQZhH3TRSaC/oI4wO0II1RKBPlpIa1TOMxIcOOzQ==",
        "dependencies": {
          "Microsoft.NETCore.Platforms": "1.0.1",
          "Microsoft.NETCore.Targets": "1.0.1",
          "System.Reflection": "4.1.0",
          "System.Runtime": "4.1.0",
          "runtime.any.System.Reflection.Extensions": "4.3.0"
        }
      },
      "System.Reflection.Primitives": {
        "type": "Transitive",
        "resolved": "4.0.1",
        "contentHash": "4inTox4wTBaDhB7V3mPvp9XlCbeGYWVEM9/fXALd52vNEAVisc1BoVWQPuUuD0Ga//dNbA/WeMy9u9mzLxGTHQ==",
        "dependencies": {
          "Microsoft.NETCore.Platforms": "1.0.1",
          "Microsoft.NETCore.Targets": "1.0.1",
          "System.Runtime": "4.1.0",
          "runtime.any.System.Reflection.Primitives": "4.3.0"
        }
      },
      "System.Resources.ResourceManager": {
        "type": "Transitive",
        "resolved": "4.0.1",
        "contentHash": "TxwVeUNoTgUOdQ09gfTjvW411MF+w9MBYL7AtNVc+HtBCFlutPLhUCdZjNkjbhj3bNQWMdHboF0KIWEOjJssbA==",
        "dependencies": {
          "Microsoft.NETCore.Platforms": "1.0.1",
          "Microsoft.NETCore.Targets": "1.0.1",
          "System.Globalization": "4.0.11",
          "System.Reflection": "4.1.0",
          "System.Runtime": "4.1.0",
          "runtime.any.System.Resources.ResourceManager": "4.3.0"
        }
      },
      "System.Runtime": {
        "type": "Transitive",
        "resolved": "4.3.1",
        "contentHash": "abhfv1dTK6NXOmu4bgHIONxHyEqFjW8HwXPmpY9gmll+ix9UNo4XDcmzJn6oLooftxNssVHdJC1pGT9jkSynQg==",
        "dependencies": {
          "Microsoft.NETCore.Platforms": "1.1.1",
          "Microsoft.NETCore.Targets": "1.1.3",
          "runtime.any.System.Runtime": "4.3.0"
        }
      },
      "System.Runtime.Extensions": {
        "type": "Transitive",
        "resolved": "4.1.0",
        "contentHash": "CUOHjTT/vgP0qGW22U4/hDlOqXmcPq5YicBaXdUR2UiUoLwBT+olO6we4DVbq57jeX5uXH2uerVZhf0qGj+sVQ==",
        "dependencies": {
          "Microsoft.NETCore.Platforms": "1.0.1",
          "Microsoft.NETCore.Targets": "1.0.1",
          "System.Runtime": "4.1.0",
          "runtime.unix.System.Runtime.Extensions": "4.3.0"
        }
      },
      "System.Runtime.Handles": {
        "type": "Transitive",
        "resolved": "4.0.1",
        "contentHash": "nCJvEKguXEvk2ymk1gqj625vVnlK3/xdGzx0vOKicQkoquaTBJTP13AIYkocSUwHCLNBwUbXTqTWGDxBTWpt7g==",
        "dependencies": {
          "Microsoft.NETCore.Platforms": "1.0.1",
          "Microsoft.NETCore.Targets": "1.0.1",
          "System.Runtime": "4.1.0",
          "runtime.any.System.Runtime.Handles": "4.3.0"
        }
      },
      "System.Runtime.InteropServices": {
        "type": "Transitive",
        "resolved": "4.1.0",
        "contentHash": "16eu3kjHS633yYdkjwShDHZLRNMKVi/s0bY8ODiqJ2RfMhDMAwxZaUaWVnZ2P71kr/or+X9o/xFWtNqz8ivieQ==",
        "dependencies": {
          "Microsoft.NETCore.Platforms": "1.0.1",
          "Microsoft.NETCore.Targets": "1.0.1",
          "System.Reflection": "4.1.0",
          "System.Reflection.Primitives": "4.0.1",
          "System.Runtime": "4.1.0",
          "System.Runtime.Handles": "4.0.1",
          "runtime.any.System.Runtime.InteropServices": "4.3.0"
        }
      },
      "System.Security.AccessControl": {
        "type": "Transitive",
        "resolved": "5.0.0",
        "contentHash": "dagJ1mHZO3Ani8GH0PHpPEe/oYO+rVdbQjvjJkBRNQkX4t0r1iaeGn8+/ybkSLEan3/slM0t59SVdHzuHf2jmw==",
        "dependencies": {
          "Microsoft.NETCore.Platforms": "5.0.0",
          "System.Security.Principal.Windows": "5.0.0"
        }
      },
      "System.Security.Cryptography.Pkcs": {
        "type": "Transitive",
        "resolved": "9.0.10",
        "contentHash": "Pg7QZz80fOJZrtJnAdEAIpeor8q7F1ofwXGYgLNr4dR8Mqf2l7lfeTaodQkRetrj+ClQwVVYoyi6g2eOsmstFw=="
      },
      "System.Security.Principal.Windows": {
        "type": "Transitive",
        "resolved": "5.0.0",
        "contentHash": "t0MGLukB5WAVU9bO3MGzvlGnyJPgUlcwerXn1kzBRjwLKixT96XV0Uza41W49gVd8zEMFu9vQEFlv0IOrytICA=="
      },
      "System.Text.Encoding": {
        "type": "Transitive",
        "resolved": "4.0.11",
        "contentHash": "U3gGeMlDZXxCEiY4DwVLSacg+DFWCvoiX+JThA/rvw37Sqrku7sEFeVBBBMBnfB6FeZHsyDx85HlKL19x0HtZA==",
        "dependencies": {
          "Microsoft.NETCore.Platforms": "1.0.1",
          "Microsoft.NETCore.Targets": "1.0.1",
          "System.Runtime": "4.1.0",
          "runtime.any.System.Text.Encoding": "4.3.0"
        }
      },
      "System.Text.Encoding.CodePages": {
        "type": "Transitive",
        "resolved": "6.0.0",
        "contentHash": "ZFCILZuOvtKPauZ/j/swhvw68ZRi9ATCfvGbk1QfydmcXBkIWecWKn/250UH7rahZ5OoDBaiAudJtPvLwzw85A==",
        "dependencies": {
          "System.Runtime.CompilerServices.Unsafe": "6.0.0"
        }
      },
      "System.Threading.Tasks": {
        "type": "Transitive",
        "resolved": "4.0.11",
        "contentHash": "k1S4Gc6IGwtHGT8188RSeGaX86Qw/wnrgNLshJvsdNUOPP9etMmo8S07c+UlOAx4K/xLuN9ivA1bD0LVurtIxQ==",
        "dependencies": {
          "Microsoft.NETCore.Platforms": "1.0.1",
          "Microsoft.NETCore.Targets": "1.0.1",
          "System.Runtime": "4.1.0",
          "runtime.any.System.Threading.Tasks": "4.3.0"
        }
      },
      "Tmds.LibC": {
        "type": "Transitive",
        "resolved": "0.2.0",
        "contentHash": "+RvLuNHOLW7cxzgDe9yHLoayBgjsuH2/gJtJnuVMxweKrxxYT6TwQNAmt06SFWpjwk68aRcwwD4FfMMA6tZvVA=="
      },
      "Ckzg.Bindings": {
        "type": "CentralTransitive",
        "requested": "[2.1.5.1529, )",
        "resolved": "2.1.5.1529",
        "contentHash": "PUnwltfxU0V/rIHLlcVyCOmpaFCgYPDfBlp32F33qW5ZldjcWpDt3tEZAmFvX0Rt/Va05djdHkKH/QzXyDhpTg=="
      },
      "Microsoft.ClearScript.V8.Native.linux-arm64": {
        "type": "CentralTransitive",
        "requested": "[7.5.0, )",
        "resolved": "7.5.0",
        "contentHash": "UU+3Bef3UnwQgP8hKobT09ucYuYubVFiseAsuRUvmjvOBVu7yHRES+nXBNYSvDi88fMTp/HBUknpYQdrfoDemQ=="
      },
      "Microsoft.ClearScript.V8.Native.linux-x64": {
        "type": "CentralTransitive",
        "requested": "[7.5.0, )",
        "resolved": "7.5.0",
        "contentHash": "snoN9oRwKqShA32IsuCanLjNtP8hros2WOrOBL7g+ED3AV40qwrsbfKwWq37BzogrfsF1aEVoDkBpE19Az7DVQ=="
      },
      "Microsoft.ClearScript.V8.Native.osx-arm64": {
        "type": "CentralTransitive",
        "requested": "[7.5.0, )",
        "resolved": "7.5.0",
        "contentHash": "CkMgeX0I0+bXUzoaVoJdV86/k0H2PEukqCoZ8zQ28msB6YHeRX6FJTfvOQ0l6UTX5HaBHGG3CWUI04uBYe6M+A=="
      },
      "Microsoft.ClearScript.V8.Native.osx-x64": {
        "type": "CentralTransitive",
        "requested": "[7.5.0, )",
        "resolved": "7.5.0",
        "contentHash": "yXoXLWKJJgW5V6ez1aMa+ZS2nCef0X4iTYzPS9bTSYl9y7D4R2Ie2KrfR8nLO2rhOKimIMx3MH49Zh1CYruN/g=="
      },
      "Microsoft.ClearScript.V8.Native.win-x64": {
        "type": "CentralTransitive",
        "requested": "[7.5.0, )",
        "resolved": "7.5.0",
        "contentHash": "DKMxDLboTNflYkwDQ/ELrSf1vXTpew5UZ8xzrXSVKYFBU570VA6NKh1etEGhufuCuDyU7Je5L2g6H+19Dbl+tA=="
      },
      "Nethermind.Crypto.Bls": {
        "type": "CentralTransitive",
        "requested": "[1.0.5, )",
        "resolved": "1.0.5",
        "contentHash": "SYdQOFVVcC3R3VAm9Dv+u4Mc1yqHZETxt4tN3a+AFeOnEtUmpcjwVwYkkiiUIIrr6vQVVOUuwsDmaa9l3u45IQ=="
      },
      "Nethermind.Crypto.SecP256k1": {
        "type": "CentralTransitive",
        "requested": "[1.5.0, )",
        "resolved": "1.5.0",
        "contentHash": "+mNlEgN1gYDB6f4jRcYssaE6/AlSoPr7eLDQHQoX+tXcnGRzgnArezPwz82TsWxruQGDh5h9Qfowa0xt4Xz59g=="
      },
      "Nethermind.Crypto.SecP256r1": {
        "type": "CentralTransitive",
        "requested": "[1.0.0-preview.6, )",
        "resolved": "1.0.0-preview.6",
        "contentHash": "wFfpg1ofZz5nsjN8TAKUg0mdUCskmOUO0lFk3LcoeRkVnQ5Rw2rYzsJxgPFfnxAABH/EPPs62S7oF8E0Ayjjeg=="
      },
      "Nethermind.GmpBindings": {
        "type": "CentralTransitive",
        "requested": "[1.0.3, )",
        "resolved": "1.0.3",
        "contentHash": "EE12z2k4ku0ugfI01utaQR8EbBoEMLI4QAKKGrfz5Fvbw/YtXTqDDzvKtBTleOB9YBH7oTpH9T9ZFtKgKZMj2g=="
      },
      "Nethermind.MclBindings": {
        "type": "CentralTransitive",
        "requested": "[1.0.3, )",
        "resolved": "1.0.3",
        "contentHash": "hgT2oiMFqItNXv5vzIbhhlgqPJK4qnOHaYmUiR4jJsaWiqDRH05YtqYeMQq2+oyBOf8REtuGOW5RZ7+agRSEbg=="
      },
      "Nethermind.TurboPForBindings": {
        "type": "CentralTransitive",
        "requested": "[1.0.0-preview.2, )",
        "resolved": "1.0.0-preview.2",
        "contentHash": "95jbQbdir9RSzukCKWa20UlqH0Ze1BP2AqhvuVqrREcA3OT+e3OOp76JIH38UXSzIhgyD7To/GjOZP8wgqXtaA=="
      },
      "RocksDB": {
        "type": "CentralTransitive",
        "requested": "[10.2.1.58549, 10.2.1.58549]",
        "resolved": "10.2.1.58549",
        "contentHash": "36w64uL0J4wZFAxzQPVjS02adqIrhQJkIfpnjoAcETB2YmT8l5oORGBPK58nnS3tlajfGg68xJi7FzCycWA/LA=="
      }
    },
    "net9.0/osx-x64": {
      "Grpc.Core": {
        "type": "Transitive",
        "resolved": "2.46.6",
        "contentHash": "ZoRg3KmOJ2urTF4+u3H0b1Yv10xzz2Y/flFWS2tnRmj8dbKLeiJaSRqu4LOBD3ova90evqLkVZ85kUkC4JT4lw==",
        "dependencies": {
          "Grpc.Core.Api": "2.46.6",
          "System.Memory": "4.5.3"
        }
      },
      "libsodium": {
        "type": "Transitive",
        "resolved": "1.0.20",
        "contentHash": "fMO6HpAbvLagobzBH6eU36riWF01lCAweX34D5eugqjuXA+WS5MnV1ngE+2Sw3LvGvxZlmyLp9416t57dMZ5og=="
      },
      "Microsoft.Win32.Registry": {
        "type": "Transitive",
        "resolved": "5.0.0",
        "contentHash": "dDoKi0PnDz31yAyETfRntsLArTlVAVzUzCIvvEDsDsucrl33Dl8pIJG06ePTJTI3tGpeyHS9Cq7Foc/s4EeKcg==",
        "dependencies": {
          "System.Security.AccessControl": "5.0.0",
          "System.Security.Principal.Windows": "5.0.0"
        }
      },
      "runtime.any.System.Collections": {
        "type": "Transitive",
        "resolved": "4.3.0",
        "contentHash": "23g6rqftKmovn2cLeGsuHUYm0FD7pdutb0uQMJpZ3qTvq+zHkgmt6J65VtRry4WDGYlmkMa4xDACtaQ94alNag==",
        "dependencies": {
          "System.Runtime": "4.3.0"
        }
      },
      "runtime.any.System.Globalization": {
        "type": "Transitive",
        "resolved": "4.3.0",
        "contentHash": "sMDBnad4rp4t7GY442Jux0MCUuKL4otn5BK6Ni0ARTXTSpRNBzZ7hpMfKSvnVSED5kYJm96YOWsqV0JH0d2uuw=="
      },
      "runtime.any.System.IO": {
        "type": "Transitive",
        "resolved": "4.3.0",
        "contentHash": "SDZ5AD1DtyRoxYtEcqQ3HDlcrorMYXZeCt7ZhG9US9I5Vva+gpIWDGMkcwa5XiKL0ceQKRZIX2x0XEjLX7PDzQ=="
      },
      "runtime.any.System.Reflection": {
        "type": "Transitive",
        "resolved": "4.3.0",
        "contentHash": "hLC3A3rI8jipR5d9k7+f0MgRCW6texsAp0MWkN/ci18FMtQ9KH7E2vDn/DH2LkxsszlpJpOn9qy6Z6/69rH6eQ=="
      },
      "runtime.any.System.Reflection.Extensions": {
        "type": "Transitive",
        "resolved": "4.3.0",
        "contentHash": "cPhT+Vqu52+cQQrDai/V91gubXUnDKNRvlBnH+hOgtGyHdC17aQIU64EaehwAQymd7kJA5rSrVRNfDYrbhnzyA=="
      },
      "runtime.any.System.Reflection.Primitives": {
        "type": "Transitive",
        "resolved": "4.3.0",
        "contentHash": "Nrm1p3armp6TTf2xuvaa+jGTTmncALWFq22CpmwRvhDf6dE9ZmH40EbOswD4GnFLrMRS0Ki6Kx5aUPmKK/hZBg=="
      },
      "runtime.any.System.Resources.ResourceManager": {
        "type": "Transitive",
        "resolved": "4.3.0",
        "contentHash": "Lxb89SMvf8w9p9+keBLyL6H6x/TEmc6QVsIIA0T36IuyOY3kNvIdyGddA2qt35cRamzxF8K5p0Opq4G4HjNbhQ=="
      },
      "runtime.any.System.Runtime": {
        "type": "Transitive",
        "resolved": "4.3.0",
        "contentHash": "fRS7zJgaG9NkifaAxGGclDDoRn9HC7hXACl52Or06a/fxdzDajWb5wov3c6a+gVSlekRoexfjwQSK9sh5um5LQ==",
        "dependencies": {
          "System.Private.Uri": "4.3.0"
        }
      },
      "runtime.any.System.Runtime.Handles": {
        "type": "Transitive",
        "resolved": "4.3.0",
        "contentHash": "GG84X6vufoEzqx8PbeBKheE4srOhimv+yLtGb/JkR3Y2FmoqmueLNFU4Xx8Y67plFpltQSdK74x0qlEhIpv/CQ=="
      },
      "runtime.any.System.Runtime.InteropServices": {
        "type": "Transitive",
        "resolved": "4.3.0",
        "contentHash": "lBoFeQfxe/4eqjPi46E0LU/YaCMdNkQ8B4MZu/mkzdIAZh8RQ1NYZSj0egrQKdgdvlPFtP4STtob40r4o2DBAw=="
      },
      "runtime.any.System.Text.Encoding": {
        "type": "Transitive",
        "resolved": "4.3.0",
        "contentHash": "+ihI5VaXFCMVPJNstG4O4eo1CfbrByLxRrQQTqOTp1ttK0kUKDqOdBSTaCB2IBk/QtjDrs6+x4xuezyMXdm0HQ=="
      },
      "runtime.any.System.Threading.Tasks": {
        "type": "Transitive",
        "resolved": "4.3.0",
        "contentHash": "OhBAVBQG5kFj1S+hCEQ3TUHBAEtZ3fbEMgZMRNdN8A0Pj4x+5nTELEqL59DU0TjKVE6II3dqKw4Dklb3szT65w=="
      },
      "runtime.debian.8-x64.runtime.native.System.Security.Cryptography.OpenSsl": {
        "type": "Transitive",
        "resolved": "4.3.0",
        "contentHash": "HdSSp5MnJSsg08KMfZThpuLPJpPwE5hBXvHwoKWosyHHfe8Mh5WKT0ylEOf6yNzX6Ngjxe4Whkafh5q7Ymac4Q=="
      },
      "runtime.fedora.23-x64.runtime.native.System.Security.Cryptography.OpenSsl": {
        "type": "Transitive",
        "resolved": "4.3.0",
        "contentHash": "+yH1a49wJMy8Zt4yx5RhJrxO/DBDByAiCzNwiETI+1S4mPdCu0OY4djdciC7Vssk0l22wQaDLrXxXkp+3+7bVA=="
      },
      "runtime.fedora.24-x64.runtime.native.System.Security.Cryptography.OpenSsl": {
        "type": "Transitive",
        "resolved": "4.3.0",
        "contentHash": "c3YNH1GQJbfIPJeCnr4avseugSqPrxwIqzthYyZDN6EuOyNOzq+y2KSUfRcXauya1sF4foESTgwM5e1A8arAKw=="
      },
      "runtime.native.System": {
        "type": "Transitive",
        "resolved": "4.3.0",
        "contentHash": "c/qWt2LieNZIj1jGnVNsE2Kl23Ya2aSTBuXMD6V7k9KWr6l16Tqdwq+hJScEpWER9753NWC8h96PaVNY5Ld7Jw==",
        "dependencies": {
          "Microsoft.NETCore.Platforms": "1.1.0",
          "Microsoft.NETCore.Targets": "1.1.0"
        }
      },
      "runtime.native.System.Security.Cryptography.OpenSsl": {
        "type": "Transitive",
        "resolved": "4.3.0",
        "contentHash": "NS1U+700m4KFRHR5o4vo9DSlTmlCKu/u7dtE5sUHVIPB+xpXxYQvgBgA6wEIeCz6Yfn0Z52/72WYsToCEPJnrw==",
        "dependencies": {
          "runtime.debian.8-x64.runtime.native.System.Security.Cryptography.OpenSsl": "4.3.0",
          "runtime.fedora.23-x64.runtime.native.System.Security.Cryptography.OpenSsl": "4.3.0",
          "runtime.fedora.24-x64.runtime.native.System.Security.Cryptography.OpenSsl": "4.3.0",
          "runtime.opensuse.13.2-x64.runtime.native.System.Security.Cryptography.OpenSsl": "4.3.0",
          "runtime.opensuse.42.1-x64.runtime.native.System.Security.Cryptography.OpenSsl": "4.3.0",
          "runtime.osx.10.10-x64.runtime.native.System.Security.Cryptography.OpenSsl": "4.3.0",
          "runtime.rhel.7-x64.runtime.native.System.Security.Cryptography.OpenSsl": "4.3.0",
          "runtime.ubuntu.14.04-x64.runtime.native.System.Security.Cryptography.OpenSsl": "4.3.0",
          "runtime.ubuntu.16.04-x64.runtime.native.System.Security.Cryptography.OpenSsl": "4.3.0",
          "runtime.ubuntu.16.10-x64.runtime.native.System.Security.Cryptography.OpenSsl": "4.3.0"
        }
      },
      "runtime.opensuse.13.2-x64.runtime.native.System.Security.Cryptography.OpenSsl": {
        "type": "Transitive",
        "resolved": "4.3.0",
        "contentHash": "b3pthNgxxFcD+Pc0WSEoC0+md3MyhRS6aCEeenvNE3Fdw1HyJ18ZhRFVJJzIeR/O/jpxPboB805Ho0T3Ul7w8A=="
      },
      "runtime.opensuse.42.1-x64.runtime.native.System.Security.Cryptography.OpenSsl": {
        "type": "Transitive",
        "resolved": "4.3.0",
        "contentHash": "KeLz4HClKf+nFS7p/6Fi/CqyLXh81FpiGzcmuS8DGi9lUqSnZ6Es23/gv2O+1XVGfrbNmviF7CckBpavkBoIFQ=="
      },
      "runtime.osx.10.10-x64.runtime.native.System.Security.Cryptography.OpenSsl": {
        "type": "Transitive",
        "resolved": "4.3.0",
        "contentHash": "X7IdhILzr4ROXd8mI1BUCQMSHSQwelUlBjF1JyTKCjXaOGn2fB4EKBxQbCK2VjO3WaWIdlXZL3W6TiIVnrhX4g=="
      },
      "runtime.rhel.7-x64.runtime.native.System.Security.Cryptography.OpenSsl": {
        "type": "Transitive",
        "resolved": "4.3.0",
        "contentHash": "nyFNiCk/r+VOiIqreLix8yN+q3Wga9+SE8BCgkf+2BwEKiNx6DyvFjCgkfV743/grxv8jHJ8gUK4XEQw7yzRYg=="
      },
      "runtime.ubuntu.14.04-x64.runtime.native.System.Security.Cryptography.OpenSsl": {
        "type": "Transitive",
        "resolved": "4.3.0",
        "contentHash": "ytoewC6wGorL7KoCAvRfsgoJPJbNq+64k2SqW6JcOAebWsFUvCCYgfzQMrnpvPiEl4OrblUlhF2ji+Q1+SVLrQ=="
      },
      "runtime.ubuntu.16.04-x64.runtime.native.System.Security.Cryptography.OpenSsl": {
        "type": "Transitive",
        "resolved": "4.3.0",
        "contentHash": "I8bKw2I8k58Wx7fMKQJn2R8lamboCAiHfHeV/pS65ScKWMMI0+wJkLYlEKvgW1D/XvSl/221clBoR2q9QNNM7A=="
      },
      "runtime.ubuntu.16.10-x64.runtime.native.System.Security.Cryptography.OpenSsl": {
        "type": "Transitive",
        "resolved": "4.3.0",
        "contentHash": "VB5cn/7OzUfzdnC8tqAIMQciVLiq2epm2NrAm1E9OjNRyG4lVhfR61SMcLizejzQP8R8Uf/0l5qOIbUEi+RdEg=="
      },
      "runtime.unix.System.Diagnostics.Debug": {
        "type": "Transitive",
        "resolved": "4.3.0",
        "contentHash": "WV8KLRHWVUVUDduFnvGMHt0FsEt2wK6xPl1EgDKlaMx2KnZ43A/O0GzP8wIuvAC7mq4T9V1mm90r+PXkL9FPdQ==",
        "dependencies": {
          "runtime.native.System": "4.3.0"
        }
      },
      "runtime.unix.System.Private.Uri": {
        "type": "Transitive",
        "resolved": "4.3.0",
        "contentHash": "ooWzobr5RAq34r9uan1r/WPXJYG1XWy9KanrxNvEnBzbFdQbMG7Y3bVi4QxR7xZMNLOxLLTAyXvnSkfj5boZSg==",
        "dependencies": {
          "runtime.native.System": "4.3.0"
        }
      },
      "runtime.unix.System.Runtime.Extensions": {
        "type": "Transitive",
        "resolved": "4.3.0",
        "contentHash": "zQiTBVpiLftTQZW8GFsV0gjYikB1WMkEPIxF5O6RkUrSV/OgvRRTYgeFQha/0keBpuS0HYweraGRwhfhJ7dj7w==",
        "dependencies": {
          "System.Private.Uri": "4.3.0",
          "runtime.native.System": "4.3.0",
          "runtime.native.System.Security.Cryptography.OpenSsl": "4.3.0"
        }
      },
      "System.Collections": {
        "type": "Transitive",
        "resolved": "4.0.11",
        "contentHash": "YUJGz6eFKqS0V//mLt25vFGrrCvOnsXjlvFQs+KimpwNxug9x0Pzy4PlFMU3Q2IzqAa9G2L4LsK3+9vCBK7oTg==",
        "dependencies": {
          "Microsoft.NETCore.Platforms": "1.0.1",
          "Microsoft.NETCore.Targets": "1.0.1",
          "System.Runtime": "4.1.0",
          "runtime.any.System.Collections": "4.3.0"
        }
      },
      "System.Diagnostics.Debug": {
        "type": "Transitive",
        "resolved": "4.0.11",
        "contentHash": "w5U95fVKHY4G8ASs/K5iK3J5LY+/dLFd4vKejsnI/ZhBsWS9hQakfx3Zr7lRWKg4tAw9r4iktyvsTagWkqYCiw==",
        "dependencies": {
          "Microsoft.NETCore.Platforms": "1.0.1",
          "Microsoft.NETCore.Targets": "1.0.1",
          "System.Runtime": "4.1.0",
          "runtime.unix.System.Diagnostics.Debug": "4.3.0"
        }
      },
      "System.Diagnostics.EventLog": {
        "type": "Transitive",
        "resolved": "9.0.10",
        "contentHash": "Jc+az1pTMujPLDn2j5eqSfzlO7j/T1K/LB7THxdfRWOxujE4zaitUqBs7sv1t6/xmmvpU6Xx3IofCs4owYH0yQ=="
      },
      "System.Globalization": {
        "type": "Transitive",
        "resolved": "4.0.11",
        "contentHash": "B95h0YLEL2oSnwF/XjqSWKnwKOy/01VWkNlsCeMTFJLLabflpGV26nK164eRs5GiaRSBGpOxQ3pKoSnnyZN5pg==",
        "dependencies": {
          "Microsoft.NETCore.Platforms": "1.0.1",
          "Microsoft.NETCore.Targets": "1.0.1",
          "System.Runtime": "4.1.0",
          "runtime.any.System.Globalization": "4.3.0"
        }
      },
      "System.IO": {
        "type": "Transitive",
        "resolved": "4.1.0",
        "contentHash": "3KlTJceQc3gnGIaHZ7UBZO26SHL1SHE4ddrmiwumFnId+CEHP+O8r386tZKaE6zlk5/mF8vifMBzHj9SaXN+mQ==",
        "dependencies": {
          "Microsoft.NETCore.Platforms": "1.0.1",
          "Microsoft.NETCore.Targets": "1.0.1",
          "System.Runtime": "4.1.0",
          "System.Text.Encoding": "4.0.11",
          "System.Threading.Tasks": "4.0.11",
          "runtime.any.System.IO": "4.3.0"
        }
      },
      "System.Private.Uri": {
        "type": "Transitive",
        "resolved": "4.3.0",
        "contentHash": "I4SwANiUGho1esj4V4oSlPllXjzCZDE+5XXso2P03LW2vOda2Enzh8DWOxwN6hnrJyp314c7KuVu31QYhRzOGg==",
        "dependencies": {
          "Microsoft.NETCore.Platforms": "1.1.0",
          "Microsoft.NETCore.Targets": "1.1.0",
          "runtime.unix.System.Private.Uri": "4.3.0"
        }
      },
      "System.Reflection": {
        "type": "Transitive",
        "resolved": "4.1.0",
        "contentHash": "JCKANJ0TI7kzoQzuwB/OoJANy1Lg338B6+JVacPl4TpUwi3cReg3nMLplMq2uqYfHFQpKIlHAUVAJlImZz/4ng==",
        "dependencies": {
          "Microsoft.NETCore.Platforms": "1.0.1",
          "Microsoft.NETCore.Targets": "1.0.1",
          "System.IO": "4.1.0",
          "System.Reflection.Primitives": "4.0.1",
          "System.Runtime": "4.1.0",
          "runtime.any.System.Reflection": "4.3.0"
        }
      },
      "System.Reflection.Extensions": {
        "type": "Transitive",
        "resolved": "4.0.1",
        "contentHash": "GYrtRsZcMuHF3sbmRHfMYpvxZoIN2bQGrYGerUiWLEkqdEUQZhH3TRSaC/oI4wO0II1RKBPlpIa1TOMxIcOOzQ==",
        "dependencies": {
          "Microsoft.NETCore.Platforms": "1.0.1",
          "Microsoft.NETCore.Targets": "1.0.1",
          "System.Reflection": "4.1.0",
          "System.Runtime": "4.1.0",
          "runtime.any.System.Reflection.Extensions": "4.3.0"
        }
      },
      "System.Reflection.Primitives": {
        "type": "Transitive",
        "resolved": "4.0.1",
        "contentHash": "4inTox4wTBaDhB7V3mPvp9XlCbeGYWVEM9/fXALd52vNEAVisc1BoVWQPuUuD0Ga//dNbA/WeMy9u9mzLxGTHQ==",
        "dependencies": {
          "Microsoft.NETCore.Platforms": "1.0.1",
          "Microsoft.NETCore.Targets": "1.0.1",
          "System.Runtime": "4.1.0",
          "runtime.any.System.Reflection.Primitives": "4.3.0"
        }
=======
>>>>>>> cd86f197
      },
      "Microsoft.ClearScript.V8.Native.linux-x64": {
        "type": "CentralTransitive",
        "requested": "[7.5.0, )",
        "resolved": "7.5.0",
        "contentHash": "snoN9oRwKqShA32IsuCanLjNtP8hros2WOrOBL7g+ED3AV40qwrsbfKwWq37BzogrfsF1aEVoDkBpE19Az7DVQ=="
      },
      "Microsoft.ClearScript.V8.Native.osx-arm64": {
        "type": "CentralTransitive",
        "requested": "[7.5.0, )",
        "resolved": "7.5.0",
        "contentHash": "CkMgeX0I0+bXUzoaVoJdV86/k0H2PEukqCoZ8zQ28msB6YHeRX6FJTfvOQ0l6UTX5HaBHGG3CWUI04uBYe6M+A=="
      },
      "Microsoft.ClearScript.V8.Native.osx-x64": {
        "type": "CentralTransitive",
        "requested": "[7.5.0, )",
        "resolved": "7.5.0",
        "contentHash": "yXoXLWKJJgW5V6ez1aMa+ZS2nCef0X4iTYzPS9bTSYl9y7D4R2Ie2KrfR8nLO2rhOKimIMx3MH49Zh1CYruN/g=="
      },
      "Microsoft.ClearScript.V8.Native.win-x64": {
        "type": "CentralTransitive",
        "requested": "[7.5.0, )",
        "resolved": "7.5.0",
        "contentHash": "DKMxDLboTNflYkwDQ/ELrSf1vXTpew5UZ8xzrXSVKYFBU570VA6NKh1etEGhufuCuDyU7Je5L2g6H+19Dbl+tA=="
      },
      "Nethermind.Crypto.Bls": {
        "type": "CentralTransitive",
        "requested": "[1.0.5, )",
        "resolved": "1.0.5",
        "contentHash": "SYdQOFVVcC3R3VAm9Dv+u4Mc1yqHZETxt4tN3a+AFeOnEtUmpcjwVwYkkiiUIIrr6vQVVOUuwsDmaa9l3u45IQ=="
      },
      "Nethermind.Crypto.SecP256k1": {
        "type": "CentralTransitive",
        "requested": "[1.5.0, )",
        "resolved": "1.5.0",
        "contentHash": "+mNlEgN1gYDB6f4jRcYssaE6/AlSoPr7eLDQHQoX+tXcnGRzgnArezPwz82TsWxruQGDh5h9Qfowa0xt4Xz59g=="
      },
      "Nethermind.Crypto.SecP256r1": {
        "type": "CentralTransitive",
        "requested": "[1.0.0-preview.6, )",
        "resolved": "1.0.0-preview.6",
        "contentHash": "wFfpg1ofZz5nsjN8TAKUg0mdUCskmOUO0lFk3LcoeRkVnQ5Rw2rYzsJxgPFfnxAABH/EPPs62S7oF8E0Ayjjeg=="
      },
      "Nethermind.GmpBindings": {
        "type": "CentralTransitive",
        "requested": "[1.0.3, )",
        "resolved": "1.0.3",
        "contentHash": "EE12z2k4ku0ugfI01utaQR8EbBoEMLI4QAKKGrfz5Fvbw/YtXTqDDzvKtBTleOB9YBH7oTpH9T9ZFtKgKZMj2g=="
      },
      "Nethermind.MclBindings": {
        "type": "CentralTransitive",
        "requested": "[1.0.3, )",
        "resolved": "1.0.3",
        "contentHash": "hgT2oiMFqItNXv5vzIbhhlgqPJK4qnOHaYmUiR4jJsaWiqDRH05YtqYeMQq2+oyBOf8REtuGOW5RZ7+agRSEbg=="
      },
      "RocksDB": {
        "type": "CentralTransitive",
        "requested": "[10.4.2.62659, 10.4.2.62659]",
        "resolved": "10.4.2.62659",
        "contentHash": "+ZY7koKclaRz7+3QiCbXprWK4++Cwh0Hhqj+5Z5fcZpQvoIoo+iM9iAdCo+W5ha9XOLeI0YWbi9nZt12dNVBMg=="
      }
    },
    "net10.0/osx-x64": {
      "Grpc.Core": {
        "type": "Transitive",
        "resolved": "2.46.6",
        "contentHash": "ZoRg3KmOJ2urTF4+u3H0b1Yv10xzz2Y/flFWS2tnRmj8dbKLeiJaSRqu4LOBD3ova90evqLkVZ85kUkC4JT4lw==",
        "dependencies": {
          "Grpc.Core.Api": "2.46.6"
        }
      },
      "libsodium": {
        "type": "Transitive",
        "resolved": "1.0.20",
        "contentHash": "fMO6HpAbvLagobzBH6eU36riWF01lCAweX34D5eugqjuXA+WS5MnV1ngE+2Sw3LvGvxZlmyLp9416t57dMZ5og=="
      },
      "Tmds.LibC": {
        "type": "Transitive",
        "resolved": "0.2.0",
        "contentHash": "+RvLuNHOLW7cxzgDe9yHLoayBgjsuH2/gJtJnuVMxweKrxxYT6TwQNAmt06SFWpjwk68aRcwwD4FfMMA6tZvVA=="
      },
      "Ckzg.Bindings": {
        "type": "CentralTransitive",
        "requested": "[2.1.5.1542, )",
        "resolved": "2.1.5.1542",
        "contentHash": "GFXmOjg5fZ8s+836/HdKiyXbJ+J73wVX6hNmUE6Isb1rA8dI2SMLeW1m48s+ZNIPN9ENJb8Daq1GwmMjBGjUVQ=="
      },
      "Microsoft.ClearScript.V8.Native.linux-arm64": {
        "type": "CentralTransitive",
        "requested": "[7.5.0, )",
        "resolved": "7.5.0",
        "contentHash": "UU+3Bef3UnwQgP8hKobT09ucYuYubVFiseAsuRUvmjvOBVu7yHRES+nXBNYSvDi88fMTp/HBUknpYQdrfoDemQ=="
      },
      "Microsoft.ClearScript.V8.Native.linux-x64": {
        "type": "CentralTransitive",
        "requested": "[7.5.0, )",
        "resolved": "7.5.0",
        "contentHash": "snoN9oRwKqShA32IsuCanLjNtP8hros2WOrOBL7g+ED3AV40qwrsbfKwWq37BzogrfsF1aEVoDkBpE19Az7DVQ=="
      },
      "Microsoft.ClearScript.V8.Native.osx-arm64": {
        "type": "CentralTransitive",
        "requested": "[7.5.0, )",
        "resolved": "7.5.0",
        "contentHash": "CkMgeX0I0+bXUzoaVoJdV86/k0H2PEukqCoZ8zQ28msB6YHeRX6FJTfvOQ0l6UTX5HaBHGG3CWUI04uBYe6M+A=="
      },
      "Microsoft.ClearScript.V8.Native.osx-x64": {
        "type": "CentralTransitive",
        "requested": "[7.5.0, )",
        "resolved": "7.5.0",
        "contentHash": "yXoXLWKJJgW5V6ez1aMa+ZS2nCef0X4iTYzPS9bTSYl9y7D4R2Ie2KrfR8nLO2rhOKimIMx3MH49Zh1CYruN/g=="
      },
      "Microsoft.ClearScript.V8.Native.win-x64": {
        "type": "CentralTransitive",
        "requested": "[7.5.0, )",
        "resolved": "7.5.0",
        "contentHash": "DKMxDLboTNflYkwDQ/ELrSf1vXTpew5UZ8xzrXSVKYFBU570VA6NKh1etEGhufuCuDyU7Je5L2g6H+19Dbl+tA=="
      },
      "Nethermind.Crypto.Bls": {
        "type": "CentralTransitive",
        "requested": "[1.0.5, )",
        "resolved": "1.0.5",
        "contentHash": "SYdQOFVVcC3R3VAm9Dv+u4Mc1yqHZETxt4tN3a+AFeOnEtUmpcjwVwYkkiiUIIrr6vQVVOUuwsDmaa9l3u45IQ=="
      },
      "Nethermind.Crypto.SecP256k1": {
        "type": "CentralTransitive",
        "requested": "[1.5.0, )",
        "resolved": "1.5.0",
        "contentHash": "+mNlEgN1gYDB6f4jRcYssaE6/AlSoPr7eLDQHQoX+tXcnGRzgnArezPwz82TsWxruQGDh5h9Qfowa0xt4Xz59g=="
      },
      "Nethermind.Crypto.SecP256r1": {
        "type": "CentralTransitive",
        "requested": "[1.0.0-preview.6, )",
        "resolved": "1.0.0-preview.6",
        "contentHash": "wFfpg1ofZz5nsjN8TAKUg0mdUCskmOUO0lFk3LcoeRkVnQ5Rw2rYzsJxgPFfnxAABH/EPPs62S7oF8E0Ayjjeg=="
      },
      "Nethermind.GmpBindings": {
        "type": "CentralTransitive",
        "requested": "[1.0.3, )",
        "resolved": "1.0.3",
        "contentHash": "EE12z2k4ku0ugfI01utaQR8EbBoEMLI4QAKKGrfz5Fvbw/YtXTqDDzvKtBTleOB9YBH7oTpH9T9ZFtKgKZMj2g=="
      },
      "Nethermind.MclBindings": {
        "type": "CentralTransitive",
        "requested": "[1.0.3, )",
        "resolved": "1.0.3",
        "contentHash": "hgT2oiMFqItNXv5vzIbhhlgqPJK4qnOHaYmUiR4jJsaWiqDRH05YtqYeMQq2+oyBOf8REtuGOW5RZ7+agRSEbg=="
      },
      "Nethermind.TurboPForBindings": {
        "type": "CentralTransitive",
        "requested": "[1.0.0-preview.2, )",
        "resolved": "1.0.0-preview.2",
        "contentHash": "95jbQbdir9RSzukCKWa20UlqH0Ze1BP2AqhvuVqrREcA3OT+e3OOp76JIH38UXSzIhgyD7To/GjOZP8wgqXtaA=="
      },
      "RocksDB": {
        "type": "CentralTransitive",
        "requested": "[10.4.2.62659, 10.4.2.62659]",
        "resolved": "10.4.2.62659",
        "contentHash": "+ZY7koKclaRz7+3QiCbXprWK4++Cwh0Hhqj+5Z5fcZpQvoIoo+iM9iAdCo+W5ha9XOLeI0YWbi9nZt12dNVBMg=="
      }
    },
    "net10.0/win-x64": {
      "Grpc.Core": {
        "type": "Transitive",
        "resolved": "2.46.6",
        "contentHash": "ZoRg3KmOJ2urTF4+u3H0b1Yv10xzz2Y/flFWS2tnRmj8dbKLeiJaSRqu4LOBD3ova90evqLkVZ85kUkC4JT4lw==",
        "dependencies": {
          "Grpc.Core.Api": "2.46.6"
        }
      },
      "libsodium": {
        "type": "Transitive",
        "resolved": "1.0.20",
        "contentHash": "fMO6HpAbvLagobzBH6eU36riWF01lCAweX34D5eugqjuXA+WS5MnV1ngE+2Sw3LvGvxZlmyLp9416t57dMZ5og=="
      },
      "Tmds.LibC": {
        "type": "Transitive",
        "resolved": "0.2.0",
        "contentHash": "+RvLuNHOLW7cxzgDe9yHLoayBgjsuH2/gJtJnuVMxweKrxxYT6TwQNAmt06SFWpjwk68aRcwwD4FfMMA6tZvVA=="
      },
      "Ckzg.Bindings": {
        "type": "CentralTransitive",
        "requested": "[2.1.5.1542, )",
        "resolved": "2.1.5.1542",
        "contentHash": "GFXmOjg5fZ8s+836/HdKiyXbJ+J73wVX6hNmUE6Isb1rA8dI2SMLeW1m48s+ZNIPN9ENJb8Daq1GwmMjBGjUVQ=="
      },
      "Microsoft.ClearScript.V8.Native.linux-arm64": {
        "type": "CentralTransitive",
        "requested": "[7.5.0, )",
        "resolved": "7.5.0",
        "contentHash": "UU+3Bef3UnwQgP8hKobT09ucYuYubVFiseAsuRUvmjvOBVu7yHRES+nXBNYSvDi88fMTp/HBUknpYQdrfoDemQ=="
      },
      "Microsoft.ClearScript.V8.Native.linux-x64": {
        "type": "CentralTransitive",
        "requested": "[7.5.0, )",
        "resolved": "7.5.0",
        "contentHash": "snoN9oRwKqShA32IsuCanLjNtP8hros2WOrOBL7g+ED3AV40qwrsbfKwWq37BzogrfsF1aEVoDkBpE19Az7DVQ=="
      },
      "Microsoft.ClearScript.V8.Native.osx-arm64": {
        "type": "CentralTransitive",
        "requested": "[7.5.0, )",
        "resolved": "7.5.0",
        "contentHash": "CkMgeX0I0+bXUzoaVoJdV86/k0H2PEukqCoZ8zQ28msB6YHeRX6FJTfvOQ0l6UTX5HaBHGG3CWUI04uBYe6M+A=="
      },
      "Microsoft.ClearScript.V8.Native.osx-x64": {
        "type": "CentralTransitive",
        "requested": "[7.5.0, )",
        "resolved": "7.5.0",
        "contentHash": "yXoXLWKJJgW5V6ez1aMa+ZS2nCef0X4iTYzPS9bTSYl9y7D4R2Ie2KrfR8nLO2rhOKimIMx3MH49Zh1CYruN/g=="
      },
      "Microsoft.ClearScript.V8.Native.win-x64": {
        "type": "CentralTransitive",
        "requested": "[7.5.0, )",
        "resolved": "7.5.0",
        "contentHash": "DKMxDLboTNflYkwDQ/ELrSf1vXTpew5UZ8xzrXSVKYFBU570VA6NKh1etEGhufuCuDyU7Je5L2g6H+19Dbl+tA=="
      },
      "Nethermind.Crypto.Bls": {
        "type": "CentralTransitive",
        "requested": "[1.0.5, )",
        "resolved": "1.0.5",
        "contentHash": "SYdQOFVVcC3R3VAm9Dv+u4Mc1yqHZETxt4tN3a+AFeOnEtUmpcjwVwYkkiiUIIrr6vQVVOUuwsDmaa9l3u45IQ=="
      },
      "Nethermind.Crypto.SecP256k1": {
        "type": "CentralTransitive",
        "requested": "[1.5.0, )",
        "resolved": "1.5.0",
        "contentHash": "+mNlEgN1gYDB6f4jRcYssaE6/AlSoPr7eLDQHQoX+tXcnGRzgnArezPwz82TsWxruQGDh5h9Qfowa0xt4Xz59g=="
      },
      "Nethermind.Crypto.SecP256r1": {
        "type": "CentralTransitive",
        "requested": "[1.0.0-preview.6, )",
        "resolved": "1.0.0-preview.6",
        "contentHash": "wFfpg1ofZz5nsjN8TAKUg0mdUCskmOUO0lFk3LcoeRkVnQ5Rw2rYzsJxgPFfnxAABH/EPPs62S7oF8E0Ayjjeg=="
      },
      "Nethermind.GmpBindings": {
        "type": "CentralTransitive",
        "requested": "[1.0.3, )",
        "resolved": "1.0.3",
        "contentHash": "EE12z2k4ku0ugfI01utaQR8EbBoEMLI4QAKKGrfz5Fvbw/YtXTqDDzvKtBTleOB9YBH7oTpH9T9ZFtKgKZMj2g=="
      },
      "Nethermind.MclBindings": {
        "type": "CentralTransitive",
        "requested": "[1.0.3, )",
        "resolved": "1.0.3",
        "contentHash": "hgT2oiMFqItNXv5vzIbhhlgqPJK4qnOHaYmUiR4jJsaWiqDRH05YtqYeMQq2+oyBOf8REtuGOW5RZ7+agRSEbg=="
      },
      "Nethermind.TurboPForBindings": {
        "type": "CentralTransitive",
        "requested": "[1.0.0-preview.2, )",
        "resolved": "1.0.0-preview.2",
        "contentHash": "95jbQbdir9RSzukCKWa20UlqH0Ze1BP2AqhvuVqrREcA3OT+e3OOp76JIH38UXSzIhgyD7To/GjOZP8wgqXtaA=="
      },
      "RocksDB": {
        "type": "CentralTransitive",
        "requested": "[10.4.2.62659, 10.4.2.62659]",
        "resolved": "10.4.2.62659",
        "contentHash": "+ZY7koKclaRz7+3QiCbXprWK4++Cwh0Hhqj+5Z5fcZpQvoIoo+iM9iAdCo+W5ha9XOLeI0YWbi9nZt12dNVBMg=="
      }
    }
  }
}<|MERGE_RESOLUTION|>--- conflicted
+++ resolved
@@ -774,14 +774,9 @@
       "nethermind.db": {
         "type": "Project",
         "dependencies": {
-<<<<<<< HEAD
-          "Nethermind.Config": "[1.35.0-unstable, )",
-          "Nethermind.Serialization.Rlp": "[1.35.0-unstable, )",
-          "Nethermind.TurboPForBindings": "[1.0.0-preview.2, )",
-=======
           "Nethermind.Config": "[1.36.0-unstable, )",
           "Nethermind.Serialization.Rlp": "[1.36.0-unstable, )",
->>>>>>> cd86f197
+          "Nethermind.TurboPForBindings": "[1.0.0-preview.2, )",
           "NonBlocking": "[2.1.2, )"
         }
       },
@@ -1855,1225 +1850,11 @@
         "resolved": "2.1.5.1542",
         "contentHash": "GFXmOjg5fZ8s+836/HdKiyXbJ+J73wVX6hNmUE6Isb1rA8dI2SMLeW1m48s+ZNIPN9ENJb8Daq1GwmMjBGjUVQ=="
       },
-<<<<<<< HEAD
-      "runtime.any.System.IO": {
-        "type": "Transitive",
-        "resolved": "4.3.0",
-        "contentHash": "SDZ5AD1DtyRoxYtEcqQ3HDlcrorMYXZeCt7ZhG9US9I5Vva+gpIWDGMkcwa5XiKL0ceQKRZIX2x0XEjLX7PDzQ=="
-      },
-      "runtime.any.System.Reflection": {
-        "type": "Transitive",
-        "resolved": "4.3.0",
-        "contentHash": "hLC3A3rI8jipR5d9k7+f0MgRCW6texsAp0MWkN/ci18FMtQ9KH7E2vDn/DH2LkxsszlpJpOn9qy6Z6/69rH6eQ=="
-      },
-      "runtime.any.System.Reflection.Extensions": {
-        "type": "Transitive",
-        "resolved": "4.3.0",
-        "contentHash": "cPhT+Vqu52+cQQrDai/V91gubXUnDKNRvlBnH+hOgtGyHdC17aQIU64EaehwAQymd7kJA5rSrVRNfDYrbhnzyA=="
-      },
-      "runtime.any.System.Reflection.Primitives": {
-        "type": "Transitive",
-        "resolved": "4.3.0",
-        "contentHash": "Nrm1p3armp6TTf2xuvaa+jGTTmncALWFq22CpmwRvhDf6dE9ZmH40EbOswD4GnFLrMRS0Ki6Kx5aUPmKK/hZBg=="
-      },
-      "runtime.any.System.Resources.ResourceManager": {
-        "type": "Transitive",
-        "resolved": "4.3.0",
-        "contentHash": "Lxb89SMvf8w9p9+keBLyL6H6x/TEmc6QVsIIA0T36IuyOY3kNvIdyGddA2qt35cRamzxF8K5p0Opq4G4HjNbhQ=="
-      },
-      "runtime.any.System.Runtime": {
-        "type": "Transitive",
-        "resolved": "4.3.0",
-        "contentHash": "fRS7zJgaG9NkifaAxGGclDDoRn9HC7hXACl52Or06a/fxdzDajWb5wov3c6a+gVSlekRoexfjwQSK9sh5um5LQ==",
-        "dependencies": {
-          "System.Private.Uri": "4.3.0"
-        }
-      },
-      "runtime.any.System.Runtime.Handles": {
-        "type": "Transitive",
-        "resolved": "4.3.0",
-        "contentHash": "GG84X6vufoEzqx8PbeBKheE4srOhimv+yLtGb/JkR3Y2FmoqmueLNFU4Xx8Y67plFpltQSdK74x0qlEhIpv/CQ=="
-      },
-      "runtime.any.System.Runtime.InteropServices": {
-        "type": "Transitive",
-        "resolved": "4.3.0",
-        "contentHash": "lBoFeQfxe/4eqjPi46E0LU/YaCMdNkQ8B4MZu/mkzdIAZh8RQ1NYZSj0egrQKdgdvlPFtP4STtob40r4o2DBAw=="
-      },
-      "runtime.any.System.Text.Encoding": {
-        "type": "Transitive",
-        "resolved": "4.3.0",
-        "contentHash": "+ihI5VaXFCMVPJNstG4O4eo1CfbrByLxRrQQTqOTp1ttK0kUKDqOdBSTaCB2IBk/QtjDrs6+x4xuezyMXdm0HQ=="
-      },
-      "runtime.any.System.Threading.Tasks": {
-        "type": "Transitive",
-        "resolved": "4.3.0",
-        "contentHash": "OhBAVBQG5kFj1S+hCEQ3TUHBAEtZ3fbEMgZMRNdN8A0Pj4x+5nTELEqL59DU0TjKVE6II3dqKw4Dklb3szT65w=="
-      },
-      "runtime.debian.8-x64.runtime.native.System.Security.Cryptography.OpenSsl": {
-        "type": "Transitive",
-        "resolved": "4.3.0",
-        "contentHash": "HdSSp5MnJSsg08KMfZThpuLPJpPwE5hBXvHwoKWosyHHfe8Mh5WKT0ylEOf6yNzX6Ngjxe4Whkafh5q7Ymac4Q=="
-      },
-      "runtime.fedora.23-x64.runtime.native.System.Security.Cryptography.OpenSsl": {
-        "type": "Transitive",
-        "resolved": "4.3.0",
-        "contentHash": "+yH1a49wJMy8Zt4yx5RhJrxO/DBDByAiCzNwiETI+1S4mPdCu0OY4djdciC7Vssk0l22wQaDLrXxXkp+3+7bVA=="
-      },
-      "runtime.fedora.24-x64.runtime.native.System.Security.Cryptography.OpenSsl": {
-        "type": "Transitive",
-        "resolved": "4.3.0",
-        "contentHash": "c3YNH1GQJbfIPJeCnr4avseugSqPrxwIqzthYyZDN6EuOyNOzq+y2KSUfRcXauya1sF4foESTgwM5e1A8arAKw=="
-      },
-      "runtime.native.System": {
-        "type": "Transitive",
-        "resolved": "4.3.0",
-        "contentHash": "c/qWt2LieNZIj1jGnVNsE2Kl23Ya2aSTBuXMD6V7k9KWr6l16Tqdwq+hJScEpWER9753NWC8h96PaVNY5Ld7Jw==",
-        "dependencies": {
-          "Microsoft.NETCore.Platforms": "1.1.0",
-          "Microsoft.NETCore.Targets": "1.1.0"
-        }
-      },
-      "runtime.native.System.Security.Cryptography.OpenSsl": {
-        "type": "Transitive",
-        "resolved": "4.3.0",
-        "contentHash": "NS1U+700m4KFRHR5o4vo9DSlTmlCKu/u7dtE5sUHVIPB+xpXxYQvgBgA6wEIeCz6Yfn0Z52/72WYsToCEPJnrw==",
-        "dependencies": {
-          "runtime.debian.8-x64.runtime.native.System.Security.Cryptography.OpenSsl": "4.3.0",
-          "runtime.fedora.23-x64.runtime.native.System.Security.Cryptography.OpenSsl": "4.3.0",
-          "runtime.fedora.24-x64.runtime.native.System.Security.Cryptography.OpenSsl": "4.3.0",
-          "runtime.opensuse.13.2-x64.runtime.native.System.Security.Cryptography.OpenSsl": "4.3.0",
-          "runtime.opensuse.42.1-x64.runtime.native.System.Security.Cryptography.OpenSsl": "4.3.0",
-          "runtime.osx.10.10-x64.runtime.native.System.Security.Cryptography.OpenSsl": "4.3.0",
-          "runtime.rhel.7-x64.runtime.native.System.Security.Cryptography.OpenSsl": "4.3.0",
-          "runtime.ubuntu.14.04-x64.runtime.native.System.Security.Cryptography.OpenSsl": "4.3.0",
-          "runtime.ubuntu.16.04-x64.runtime.native.System.Security.Cryptography.OpenSsl": "4.3.0",
-          "runtime.ubuntu.16.10-x64.runtime.native.System.Security.Cryptography.OpenSsl": "4.3.0"
-        }
-      },
-      "runtime.opensuse.13.2-x64.runtime.native.System.Security.Cryptography.OpenSsl": {
-        "type": "Transitive",
-        "resolved": "4.3.0",
-        "contentHash": "b3pthNgxxFcD+Pc0WSEoC0+md3MyhRS6aCEeenvNE3Fdw1HyJ18ZhRFVJJzIeR/O/jpxPboB805Ho0T3Ul7w8A=="
-      },
-      "runtime.opensuse.42.1-x64.runtime.native.System.Security.Cryptography.OpenSsl": {
-        "type": "Transitive",
-        "resolved": "4.3.0",
-        "contentHash": "KeLz4HClKf+nFS7p/6Fi/CqyLXh81FpiGzcmuS8DGi9lUqSnZ6Es23/gv2O+1XVGfrbNmviF7CckBpavkBoIFQ=="
-      },
-      "runtime.osx.10.10-x64.runtime.native.System.Security.Cryptography.OpenSsl": {
-        "type": "Transitive",
-        "resolved": "4.3.0",
-        "contentHash": "X7IdhILzr4ROXd8mI1BUCQMSHSQwelUlBjF1JyTKCjXaOGn2fB4EKBxQbCK2VjO3WaWIdlXZL3W6TiIVnrhX4g=="
-      },
-      "runtime.rhel.7-x64.runtime.native.System.Security.Cryptography.OpenSsl": {
-        "type": "Transitive",
-        "resolved": "4.3.0",
-        "contentHash": "nyFNiCk/r+VOiIqreLix8yN+q3Wga9+SE8BCgkf+2BwEKiNx6DyvFjCgkfV743/grxv8jHJ8gUK4XEQw7yzRYg=="
-      },
-      "runtime.ubuntu.14.04-x64.runtime.native.System.Security.Cryptography.OpenSsl": {
-        "type": "Transitive",
-        "resolved": "4.3.0",
-        "contentHash": "ytoewC6wGorL7KoCAvRfsgoJPJbNq+64k2SqW6JcOAebWsFUvCCYgfzQMrnpvPiEl4OrblUlhF2ji+Q1+SVLrQ=="
-      },
-      "runtime.ubuntu.16.04-x64.runtime.native.System.Security.Cryptography.OpenSsl": {
-        "type": "Transitive",
-        "resolved": "4.3.0",
-        "contentHash": "I8bKw2I8k58Wx7fMKQJn2R8lamboCAiHfHeV/pS65ScKWMMI0+wJkLYlEKvgW1D/XvSl/221clBoR2q9QNNM7A=="
-      },
-      "runtime.ubuntu.16.10-x64.runtime.native.System.Security.Cryptography.OpenSsl": {
-        "type": "Transitive",
-        "resolved": "4.3.0",
-        "contentHash": "VB5cn/7OzUfzdnC8tqAIMQciVLiq2epm2NrAm1E9OjNRyG4lVhfR61SMcLizejzQP8R8Uf/0l5qOIbUEi+RdEg=="
-      },
-      "runtime.unix.System.Diagnostics.Debug": {
-        "type": "Transitive",
-        "resolved": "4.3.0",
-        "contentHash": "WV8KLRHWVUVUDduFnvGMHt0FsEt2wK6xPl1EgDKlaMx2KnZ43A/O0GzP8wIuvAC7mq4T9V1mm90r+PXkL9FPdQ==",
-        "dependencies": {
-          "runtime.native.System": "4.3.0"
-        }
-      },
-      "runtime.unix.System.Private.Uri": {
-        "type": "Transitive",
-        "resolved": "4.3.0",
-        "contentHash": "ooWzobr5RAq34r9uan1r/WPXJYG1XWy9KanrxNvEnBzbFdQbMG7Y3bVi4QxR7xZMNLOxLLTAyXvnSkfj5boZSg==",
-        "dependencies": {
-          "runtime.native.System": "4.3.0"
-        }
-      },
-      "runtime.unix.System.Runtime.Extensions": {
-        "type": "Transitive",
-        "resolved": "4.3.0",
-        "contentHash": "zQiTBVpiLftTQZW8GFsV0gjYikB1WMkEPIxF5O6RkUrSV/OgvRRTYgeFQha/0keBpuS0HYweraGRwhfhJ7dj7w==",
-        "dependencies": {
-          "System.Private.Uri": "4.3.0",
-          "runtime.native.System": "4.3.0",
-          "runtime.native.System.Security.Cryptography.OpenSsl": "4.3.0"
-        }
-      },
-      "System.Collections": {
-        "type": "Transitive",
-        "resolved": "4.0.11",
-        "contentHash": "YUJGz6eFKqS0V//mLt25vFGrrCvOnsXjlvFQs+KimpwNxug9x0Pzy4PlFMU3Q2IzqAa9G2L4LsK3+9vCBK7oTg==",
-        "dependencies": {
-          "Microsoft.NETCore.Platforms": "1.0.1",
-          "Microsoft.NETCore.Targets": "1.0.1",
-          "System.Runtime": "4.1.0",
-          "runtime.any.System.Collections": "4.3.0"
-        }
-      },
-      "System.Diagnostics.Debug": {
-        "type": "Transitive",
-        "resolved": "4.0.11",
-        "contentHash": "w5U95fVKHY4G8ASs/K5iK3J5LY+/dLFd4vKejsnI/ZhBsWS9hQakfx3Zr7lRWKg4tAw9r4iktyvsTagWkqYCiw==",
-        "dependencies": {
-          "Microsoft.NETCore.Platforms": "1.0.1",
-          "Microsoft.NETCore.Targets": "1.0.1",
-          "System.Runtime": "4.1.0",
-          "runtime.unix.System.Diagnostics.Debug": "4.3.0"
-        }
-      },
-      "System.Diagnostics.EventLog": {
-        "type": "Transitive",
-        "resolved": "9.0.10",
-        "contentHash": "Jc+az1pTMujPLDn2j5eqSfzlO7j/T1K/LB7THxdfRWOxujE4zaitUqBs7sv1t6/xmmvpU6Xx3IofCs4owYH0yQ=="
-      },
-      "System.Globalization": {
-        "type": "Transitive",
-        "resolved": "4.0.11",
-        "contentHash": "B95h0YLEL2oSnwF/XjqSWKnwKOy/01VWkNlsCeMTFJLLabflpGV26nK164eRs5GiaRSBGpOxQ3pKoSnnyZN5pg==",
-        "dependencies": {
-          "Microsoft.NETCore.Platforms": "1.0.1",
-          "Microsoft.NETCore.Targets": "1.0.1",
-          "System.Runtime": "4.1.0",
-          "runtime.any.System.Globalization": "4.3.0"
-        }
-      },
-      "System.IO": {
-        "type": "Transitive",
-        "resolved": "4.1.0",
-        "contentHash": "3KlTJceQc3gnGIaHZ7UBZO26SHL1SHE4ddrmiwumFnId+CEHP+O8r386tZKaE6zlk5/mF8vifMBzHj9SaXN+mQ==",
-        "dependencies": {
-          "Microsoft.NETCore.Platforms": "1.0.1",
-          "Microsoft.NETCore.Targets": "1.0.1",
-          "System.Runtime": "4.1.0",
-          "System.Text.Encoding": "4.0.11",
-          "System.Threading.Tasks": "4.0.11",
-          "runtime.any.System.IO": "4.3.0"
-        }
-      },
-      "System.Private.Uri": {
-        "type": "Transitive",
-        "resolved": "4.3.0",
-        "contentHash": "I4SwANiUGho1esj4V4oSlPllXjzCZDE+5XXso2P03LW2vOda2Enzh8DWOxwN6hnrJyp314c7KuVu31QYhRzOGg==",
-        "dependencies": {
-          "Microsoft.NETCore.Platforms": "1.1.0",
-          "Microsoft.NETCore.Targets": "1.1.0",
-          "runtime.unix.System.Private.Uri": "4.3.0"
-        }
-      },
-      "System.Reflection": {
-        "type": "Transitive",
-        "resolved": "4.1.0",
-        "contentHash": "JCKANJ0TI7kzoQzuwB/OoJANy1Lg338B6+JVacPl4TpUwi3cReg3nMLplMq2uqYfHFQpKIlHAUVAJlImZz/4ng==",
-        "dependencies": {
-          "Microsoft.NETCore.Platforms": "1.0.1",
-          "Microsoft.NETCore.Targets": "1.0.1",
-          "System.IO": "4.1.0",
-          "System.Reflection.Primitives": "4.0.1",
-          "System.Runtime": "4.1.0",
-          "runtime.any.System.Reflection": "4.3.0"
-        }
-      },
-      "System.Reflection.Extensions": {
-        "type": "Transitive",
-        "resolved": "4.0.1",
-        "contentHash": "GYrtRsZcMuHF3sbmRHfMYpvxZoIN2bQGrYGerUiWLEkqdEUQZhH3TRSaC/oI4wO0II1RKBPlpIa1TOMxIcOOzQ==",
-        "dependencies": {
-          "Microsoft.NETCore.Platforms": "1.0.1",
-          "Microsoft.NETCore.Targets": "1.0.1",
-          "System.Reflection": "4.1.0",
-          "System.Runtime": "4.1.0",
-          "runtime.any.System.Reflection.Extensions": "4.3.0"
-        }
-      },
-      "System.Reflection.Primitives": {
-        "type": "Transitive",
-        "resolved": "4.0.1",
-        "contentHash": "4inTox4wTBaDhB7V3mPvp9XlCbeGYWVEM9/fXALd52vNEAVisc1BoVWQPuUuD0Ga//dNbA/WeMy9u9mzLxGTHQ==",
-        "dependencies": {
-          "Microsoft.NETCore.Platforms": "1.0.1",
-          "Microsoft.NETCore.Targets": "1.0.1",
-          "System.Runtime": "4.1.0",
-          "runtime.any.System.Reflection.Primitives": "4.3.0"
-        }
-      },
-      "System.Resources.ResourceManager": {
-        "type": "Transitive",
-        "resolved": "4.0.1",
-        "contentHash": "TxwVeUNoTgUOdQ09gfTjvW411MF+w9MBYL7AtNVc+HtBCFlutPLhUCdZjNkjbhj3bNQWMdHboF0KIWEOjJssbA==",
-        "dependencies": {
-          "Microsoft.NETCore.Platforms": "1.0.1",
-          "Microsoft.NETCore.Targets": "1.0.1",
-          "System.Globalization": "4.0.11",
-          "System.Reflection": "4.1.0",
-          "System.Runtime": "4.1.0",
-          "runtime.any.System.Resources.ResourceManager": "4.3.0"
-        }
-      },
-      "System.Runtime": {
-        "type": "Transitive",
-        "resolved": "4.3.1",
-        "contentHash": "abhfv1dTK6NXOmu4bgHIONxHyEqFjW8HwXPmpY9gmll+ix9UNo4XDcmzJn6oLooftxNssVHdJC1pGT9jkSynQg==",
-        "dependencies": {
-          "Microsoft.NETCore.Platforms": "1.1.1",
-          "Microsoft.NETCore.Targets": "1.1.3",
-          "runtime.any.System.Runtime": "4.3.0"
-        }
-      },
-      "System.Runtime.Extensions": {
-        "type": "Transitive",
-        "resolved": "4.1.0",
-        "contentHash": "CUOHjTT/vgP0qGW22U4/hDlOqXmcPq5YicBaXdUR2UiUoLwBT+olO6we4DVbq57jeX5uXH2uerVZhf0qGj+sVQ==",
-        "dependencies": {
-          "Microsoft.NETCore.Platforms": "1.0.1",
-          "Microsoft.NETCore.Targets": "1.0.1",
-          "System.Runtime": "4.1.0",
-          "runtime.unix.System.Runtime.Extensions": "4.3.0"
-        }
-      },
-      "System.Runtime.Handles": {
-        "type": "Transitive",
-        "resolved": "4.0.1",
-        "contentHash": "nCJvEKguXEvk2ymk1gqj625vVnlK3/xdGzx0vOKicQkoquaTBJTP13AIYkocSUwHCLNBwUbXTqTWGDxBTWpt7g==",
-        "dependencies": {
-          "Microsoft.NETCore.Platforms": "1.0.1",
-          "Microsoft.NETCore.Targets": "1.0.1",
-          "System.Runtime": "4.1.0",
-          "runtime.any.System.Runtime.Handles": "4.3.0"
-        }
-      },
-      "System.Runtime.InteropServices": {
-        "type": "Transitive",
-        "resolved": "4.1.0",
-        "contentHash": "16eu3kjHS633yYdkjwShDHZLRNMKVi/s0bY8ODiqJ2RfMhDMAwxZaUaWVnZ2P71kr/or+X9o/xFWtNqz8ivieQ==",
-        "dependencies": {
-          "Microsoft.NETCore.Platforms": "1.0.1",
-          "Microsoft.NETCore.Targets": "1.0.1",
-          "System.Reflection": "4.1.0",
-          "System.Reflection.Primitives": "4.0.1",
-          "System.Runtime": "4.1.0",
-          "System.Runtime.Handles": "4.0.1",
-          "runtime.any.System.Runtime.InteropServices": "4.3.0"
-        }
-      },
-      "System.Security.AccessControl": {
-        "type": "Transitive",
-        "resolved": "5.0.0",
-        "contentHash": "dagJ1mHZO3Ani8GH0PHpPEe/oYO+rVdbQjvjJkBRNQkX4t0r1iaeGn8+/ybkSLEan3/slM0t59SVdHzuHf2jmw==",
-        "dependencies": {
-          "Microsoft.NETCore.Platforms": "5.0.0",
-          "System.Security.Principal.Windows": "5.0.0"
-        }
-      },
-      "System.Security.Cryptography.Pkcs": {
-        "type": "Transitive",
-        "resolved": "9.0.10",
-        "contentHash": "Pg7QZz80fOJZrtJnAdEAIpeor8q7F1ofwXGYgLNr4dR8Mqf2l7lfeTaodQkRetrj+ClQwVVYoyi6g2eOsmstFw=="
-      },
-      "System.Security.Principal.Windows": {
-        "type": "Transitive",
-        "resolved": "5.0.0",
-        "contentHash": "t0MGLukB5WAVU9bO3MGzvlGnyJPgUlcwerXn1kzBRjwLKixT96XV0Uza41W49gVd8zEMFu9vQEFlv0IOrytICA=="
-      },
-      "System.Text.Encoding": {
-        "type": "Transitive",
-        "resolved": "4.0.11",
-        "contentHash": "U3gGeMlDZXxCEiY4DwVLSacg+DFWCvoiX+JThA/rvw37Sqrku7sEFeVBBBMBnfB6FeZHsyDx85HlKL19x0HtZA==",
-        "dependencies": {
-          "Microsoft.NETCore.Platforms": "1.0.1",
-          "Microsoft.NETCore.Targets": "1.0.1",
-          "System.Runtime": "4.1.0",
-          "runtime.any.System.Text.Encoding": "4.3.0"
-        }
-      },
-      "System.Text.Encoding.CodePages": {
-        "type": "Transitive",
-        "resolved": "6.0.0",
-        "contentHash": "ZFCILZuOvtKPauZ/j/swhvw68ZRi9ATCfvGbk1QfydmcXBkIWecWKn/250UH7rahZ5OoDBaiAudJtPvLwzw85A==",
-        "dependencies": {
-          "System.Runtime.CompilerServices.Unsafe": "6.0.0"
-        }
-      },
-      "System.Threading.Tasks": {
-        "type": "Transitive",
-        "resolved": "4.0.11",
-        "contentHash": "k1S4Gc6IGwtHGT8188RSeGaX86Qw/wnrgNLshJvsdNUOPP9etMmo8S07c+UlOAx4K/xLuN9ivA1bD0LVurtIxQ==",
-        "dependencies": {
-          "Microsoft.NETCore.Platforms": "1.0.1",
-          "Microsoft.NETCore.Targets": "1.0.1",
-          "System.Runtime": "4.1.0",
-          "runtime.any.System.Threading.Tasks": "4.3.0"
-        }
-      },
-      "Tmds.LibC": {
-        "type": "Transitive",
-        "resolved": "0.2.0",
-        "contentHash": "+RvLuNHOLW7cxzgDe9yHLoayBgjsuH2/gJtJnuVMxweKrxxYT6TwQNAmt06SFWpjwk68aRcwwD4FfMMA6tZvVA=="
-      },
-      "Ckzg.Bindings": {
-        "type": "CentralTransitive",
-        "requested": "[2.1.5.1529, )",
-        "resolved": "2.1.5.1529",
-        "contentHash": "PUnwltfxU0V/rIHLlcVyCOmpaFCgYPDfBlp32F33qW5ZldjcWpDt3tEZAmFvX0Rt/Va05djdHkKH/QzXyDhpTg=="
-      },
-=======
->>>>>>> cd86f197
       "Microsoft.ClearScript.V8.Native.linux-arm64": {
         "type": "CentralTransitive",
         "requested": "[7.5.0, )",
         "resolved": "7.5.0",
         "contentHash": "UU+3Bef3UnwQgP8hKobT09ucYuYubVFiseAsuRUvmjvOBVu7yHRES+nXBNYSvDi88fMTp/HBUknpYQdrfoDemQ=="
-<<<<<<< HEAD
-      },
-      "Microsoft.ClearScript.V8.Native.linux-x64": {
-        "type": "CentralTransitive",
-        "requested": "[7.5.0, )",
-        "resolved": "7.5.0",
-        "contentHash": "snoN9oRwKqShA32IsuCanLjNtP8hros2WOrOBL7g+ED3AV40qwrsbfKwWq37BzogrfsF1aEVoDkBpE19Az7DVQ=="
-      },
-      "Microsoft.ClearScript.V8.Native.osx-arm64": {
-        "type": "CentralTransitive",
-        "requested": "[7.5.0, )",
-        "resolved": "7.5.0",
-        "contentHash": "CkMgeX0I0+bXUzoaVoJdV86/k0H2PEukqCoZ8zQ28msB6YHeRX6FJTfvOQ0l6UTX5HaBHGG3CWUI04uBYe6M+A=="
-      },
-      "Microsoft.ClearScript.V8.Native.osx-x64": {
-        "type": "CentralTransitive",
-        "requested": "[7.5.0, )",
-        "resolved": "7.5.0",
-        "contentHash": "yXoXLWKJJgW5V6ez1aMa+ZS2nCef0X4iTYzPS9bTSYl9y7D4R2Ie2KrfR8nLO2rhOKimIMx3MH49Zh1CYruN/g=="
-      },
-      "Microsoft.ClearScript.V8.Native.win-x64": {
-        "type": "CentralTransitive",
-        "requested": "[7.5.0, )",
-        "resolved": "7.5.0",
-        "contentHash": "DKMxDLboTNflYkwDQ/ELrSf1vXTpew5UZ8xzrXSVKYFBU570VA6NKh1etEGhufuCuDyU7Je5L2g6H+19Dbl+tA=="
-      },
-      "Nethermind.Crypto.Bls": {
-        "type": "CentralTransitive",
-        "requested": "[1.0.5, )",
-        "resolved": "1.0.5",
-        "contentHash": "SYdQOFVVcC3R3VAm9Dv+u4Mc1yqHZETxt4tN3a+AFeOnEtUmpcjwVwYkkiiUIIrr6vQVVOUuwsDmaa9l3u45IQ=="
-      },
-      "Nethermind.Crypto.SecP256k1": {
-        "type": "CentralTransitive",
-        "requested": "[1.5.0, )",
-        "resolved": "1.5.0",
-        "contentHash": "+mNlEgN1gYDB6f4jRcYssaE6/AlSoPr7eLDQHQoX+tXcnGRzgnArezPwz82TsWxruQGDh5h9Qfowa0xt4Xz59g=="
-      },
-      "Nethermind.Crypto.SecP256r1": {
-        "type": "CentralTransitive",
-        "requested": "[1.0.0-preview.6, )",
-        "resolved": "1.0.0-preview.6",
-        "contentHash": "wFfpg1ofZz5nsjN8TAKUg0mdUCskmOUO0lFk3LcoeRkVnQ5Rw2rYzsJxgPFfnxAABH/EPPs62S7oF8E0Ayjjeg=="
-      },
-      "Nethermind.GmpBindings": {
-        "type": "CentralTransitive",
-        "requested": "[1.0.3, )",
-        "resolved": "1.0.3",
-        "contentHash": "EE12z2k4ku0ugfI01utaQR8EbBoEMLI4QAKKGrfz5Fvbw/YtXTqDDzvKtBTleOB9YBH7oTpH9T9ZFtKgKZMj2g=="
-      },
-      "Nethermind.MclBindings": {
-        "type": "CentralTransitive",
-        "requested": "[1.0.3, )",
-        "resolved": "1.0.3",
-        "contentHash": "hgT2oiMFqItNXv5vzIbhhlgqPJK4qnOHaYmUiR4jJsaWiqDRH05YtqYeMQq2+oyBOf8REtuGOW5RZ7+agRSEbg=="
-      },
-      "Nethermind.TurboPForBindings": {
-        "type": "CentralTransitive",
-        "requested": "[1.0.0-preview.2, )",
-        "resolved": "1.0.0-preview.2",
-        "contentHash": "95jbQbdir9RSzukCKWa20UlqH0Ze1BP2AqhvuVqrREcA3OT+e3OOp76JIH38UXSzIhgyD7To/GjOZP8wgqXtaA=="
-      },
-      "RocksDB": {
-        "type": "CentralTransitive",
-        "requested": "[10.2.1.58549, 10.2.1.58549]",
-        "resolved": "10.2.1.58549",
-        "contentHash": "36w64uL0J4wZFAxzQPVjS02adqIrhQJkIfpnjoAcETB2YmT8l5oORGBPK58nnS3tlajfGg68xJi7FzCycWA/LA=="
-      }
-    },
-    "net9.0/osx-arm64": {
-      "Grpc.Core": {
-        "type": "Transitive",
-        "resolved": "2.46.6",
-        "contentHash": "ZoRg3KmOJ2urTF4+u3H0b1Yv10xzz2Y/flFWS2tnRmj8dbKLeiJaSRqu4LOBD3ova90evqLkVZ85kUkC4JT4lw==",
-        "dependencies": {
-          "Grpc.Core.Api": "2.46.6",
-          "System.Memory": "4.5.3"
-        }
-      },
-      "libsodium": {
-        "type": "Transitive",
-        "resolved": "1.0.20",
-        "contentHash": "fMO6HpAbvLagobzBH6eU36riWF01lCAweX34D5eugqjuXA+WS5MnV1ngE+2Sw3LvGvxZlmyLp9416t57dMZ5og=="
-      },
-      "Microsoft.Win32.Registry": {
-        "type": "Transitive",
-        "resolved": "5.0.0",
-        "contentHash": "dDoKi0PnDz31yAyETfRntsLArTlVAVzUzCIvvEDsDsucrl33Dl8pIJG06ePTJTI3tGpeyHS9Cq7Foc/s4EeKcg==",
-        "dependencies": {
-          "System.Security.AccessControl": "5.0.0",
-          "System.Security.Principal.Windows": "5.0.0"
-        }
-      },
-      "runtime.any.System.Collections": {
-        "type": "Transitive",
-        "resolved": "4.3.0",
-        "contentHash": "23g6rqftKmovn2cLeGsuHUYm0FD7pdutb0uQMJpZ3qTvq+zHkgmt6J65VtRry4WDGYlmkMa4xDACtaQ94alNag==",
-        "dependencies": {
-          "System.Runtime": "4.3.0"
-        }
-      },
-      "runtime.any.System.Globalization": {
-        "type": "Transitive",
-        "resolved": "4.3.0",
-        "contentHash": "sMDBnad4rp4t7GY442Jux0MCUuKL4otn5BK6Ni0ARTXTSpRNBzZ7hpMfKSvnVSED5kYJm96YOWsqV0JH0d2uuw=="
-      },
-      "runtime.any.System.IO": {
-        "type": "Transitive",
-        "resolved": "4.3.0",
-        "contentHash": "SDZ5AD1DtyRoxYtEcqQ3HDlcrorMYXZeCt7ZhG9US9I5Vva+gpIWDGMkcwa5XiKL0ceQKRZIX2x0XEjLX7PDzQ=="
-      },
-      "runtime.any.System.Reflection": {
-        "type": "Transitive",
-        "resolved": "4.3.0",
-        "contentHash": "hLC3A3rI8jipR5d9k7+f0MgRCW6texsAp0MWkN/ci18FMtQ9KH7E2vDn/DH2LkxsszlpJpOn9qy6Z6/69rH6eQ=="
-      },
-      "runtime.any.System.Reflection.Extensions": {
-        "type": "Transitive",
-        "resolved": "4.3.0",
-        "contentHash": "cPhT+Vqu52+cQQrDai/V91gubXUnDKNRvlBnH+hOgtGyHdC17aQIU64EaehwAQymd7kJA5rSrVRNfDYrbhnzyA=="
-      },
-      "runtime.any.System.Reflection.Primitives": {
-        "type": "Transitive",
-        "resolved": "4.3.0",
-        "contentHash": "Nrm1p3armp6TTf2xuvaa+jGTTmncALWFq22CpmwRvhDf6dE9ZmH40EbOswD4GnFLrMRS0Ki6Kx5aUPmKK/hZBg=="
-      },
-      "runtime.any.System.Resources.ResourceManager": {
-        "type": "Transitive",
-        "resolved": "4.3.0",
-        "contentHash": "Lxb89SMvf8w9p9+keBLyL6H6x/TEmc6QVsIIA0T36IuyOY3kNvIdyGddA2qt35cRamzxF8K5p0Opq4G4HjNbhQ=="
-      },
-      "runtime.any.System.Runtime": {
-        "type": "Transitive",
-        "resolved": "4.3.0",
-        "contentHash": "fRS7zJgaG9NkifaAxGGclDDoRn9HC7hXACl52Or06a/fxdzDajWb5wov3c6a+gVSlekRoexfjwQSK9sh5um5LQ==",
-        "dependencies": {
-          "System.Private.Uri": "4.3.0"
-        }
-      },
-      "runtime.any.System.Runtime.Handles": {
-        "type": "Transitive",
-        "resolved": "4.3.0",
-        "contentHash": "GG84X6vufoEzqx8PbeBKheE4srOhimv+yLtGb/JkR3Y2FmoqmueLNFU4Xx8Y67plFpltQSdK74x0qlEhIpv/CQ=="
-      },
-      "runtime.any.System.Runtime.InteropServices": {
-        "type": "Transitive",
-        "resolved": "4.3.0",
-        "contentHash": "lBoFeQfxe/4eqjPi46E0LU/YaCMdNkQ8B4MZu/mkzdIAZh8RQ1NYZSj0egrQKdgdvlPFtP4STtob40r4o2DBAw=="
-      },
-      "runtime.any.System.Text.Encoding": {
-        "type": "Transitive",
-        "resolved": "4.3.0",
-        "contentHash": "+ihI5VaXFCMVPJNstG4O4eo1CfbrByLxRrQQTqOTp1ttK0kUKDqOdBSTaCB2IBk/QtjDrs6+x4xuezyMXdm0HQ=="
-      },
-      "runtime.any.System.Threading.Tasks": {
-        "type": "Transitive",
-        "resolved": "4.3.0",
-        "contentHash": "OhBAVBQG5kFj1S+hCEQ3TUHBAEtZ3fbEMgZMRNdN8A0Pj4x+5nTELEqL59DU0TjKVE6II3dqKw4Dklb3szT65w=="
-      },
-      "runtime.debian.8-x64.runtime.native.System.Security.Cryptography.OpenSsl": {
-        "type": "Transitive",
-        "resolved": "4.3.0",
-        "contentHash": "HdSSp5MnJSsg08KMfZThpuLPJpPwE5hBXvHwoKWosyHHfe8Mh5WKT0ylEOf6yNzX6Ngjxe4Whkafh5q7Ymac4Q=="
-      },
-      "runtime.fedora.23-x64.runtime.native.System.Security.Cryptography.OpenSsl": {
-        "type": "Transitive",
-        "resolved": "4.3.0",
-        "contentHash": "+yH1a49wJMy8Zt4yx5RhJrxO/DBDByAiCzNwiETI+1S4mPdCu0OY4djdciC7Vssk0l22wQaDLrXxXkp+3+7bVA=="
-      },
-      "runtime.fedora.24-x64.runtime.native.System.Security.Cryptography.OpenSsl": {
-        "type": "Transitive",
-        "resolved": "4.3.0",
-        "contentHash": "c3YNH1GQJbfIPJeCnr4avseugSqPrxwIqzthYyZDN6EuOyNOzq+y2KSUfRcXauya1sF4foESTgwM5e1A8arAKw=="
-      },
-      "runtime.native.System": {
-        "type": "Transitive",
-        "resolved": "4.3.0",
-        "contentHash": "c/qWt2LieNZIj1jGnVNsE2Kl23Ya2aSTBuXMD6V7k9KWr6l16Tqdwq+hJScEpWER9753NWC8h96PaVNY5Ld7Jw==",
-        "dependencies": {
-          "Microsoft.NETCore.Platforms": "1.1.0",
-          "Microsoft.NETCore.Targets": "1.1.0"
-        }
-      },
-      "runtime.native.System.Security.Cryptography.OpenSsl": {
-        "type": "Transitive",
-        "resolved": "4.3.0",
-        "contentHash": "NS1U+700m4KFRHR5o4vo9DSlTmlCKu/u7dtE5sUHVIPB+xpXxYQvgBgA6wEIeCz6Yfn0Z52/72WYsToCEPJnrw==",
-        "dependencies": {
-          "runtime.debian.8-x64.runtime.native.System.Security.Cryptography.OpenSsl": "4.3.0",
-          "runtime.fedora.23-x64.runtime.native.System.Security.Cryptography.OpenSsl": "4.3.0",
-          "runtime.fedora.24-x64.runtime.native.System.Security.Cryptography.OpenSsl": "4.3.0",
-          "runtime.opensuse.13.2-x64.runtime.native.System.Security.Cryptography.OpenSsl": "4.3.0",
-          "runtime.opensuse.42.1-x64.runtime.native.System.Security.Cryptography.OpenSsl": "4.3.0",
-          "runtime.osx.10.10-x64.runtime.native.System.Security.Cryptography.OpenSsl": "4.3.0",
-          "runtime.rhel.7-x64.runtime.native.System.Security.Cryptography.OpenSsl": "4.3.0",
-          "runtime.ubuntu.14.04-x64.runtime.native.System.Security.Cryptography.OpenSsl": "4.3.0",
-          "runtime.ubuntu.16.04-x64.runtime.native.System.Security.Cryptography.OpenSsl": "4.3.0",
-          "runtime.ubuntu.16.10-x64.runtime.native.System.Security.Cryptography.OpenSsl": "4.3.0"
-        }
-      },
-      "runtime.opensuse.13.2-x64.runtime.native.System.Security.Cryptography.OpenSsl": {
-        "type": "Transitive",
-        "resolved": "4.3.0",
-        "contentHash": "b3pthNgxxFcD+Pc0WSEoC0+md3MyhRS6aCEeenvNE3Fdw1HyJ18ZhRFVJJzIeR/O/jpxPboB805Ho0T3Ul7w8A=="
-      },
-      "runtime.opensuse.42.1-x64.runtime.native.System.Security.Cryptography.OpenSsl": {
-        "type": "Transitive",
-        "resolved": "4.3.0",
-        "contentHash": "KeLz4HClKf+nFS7p/6Fi/CqyLXh81FpiGzcmuS8DGi9lUqSnZ6Es23/gv2O+1XVGfrbNmviF7CckBpavkBoIFQ=="
-      },
-      "runtime.osx.10.10-x64.runtime.native.System.Security.Cryptography.OpenSsl": {
-        "type": "Transitive",
-        "resolved": "4.3.0",
-        "contentHash": "X7IdhILzr4ROXd8mI1BUCQMSHSQwelUlBjF1JyTKCjXaOGn2fB4EKBxQbCK2VjO3WaWIdlXZL3W6TiIVnrhX4g=="
-      },
-      "runtime.rhel.7-x64.runtime.native.System.Security.Cryptography.OpenSsl": {
-        "type": "Transitive",
-        "resolved": "4.3.0",
-        "contentHash": "nyFNiCk/r+VOiIqreLix8yN+q3Wga9+SE8BCgkf+2BwEKiNx6DyvFjCgkfV743/grxv8jHJ8gUK4XEQw7yzRYg=="
-      },
-      "runtime.ubuntu.14.04-x64.runtime.native.System.Security.Cryptography.OpenSsl": {
-        "type": "Transitive",
-        "resolved": "4.3.0",
-        "contentHash": "ytoewC6wGorL7KoCAvRfsgoJPJbNq+64k2SqW6JcOAebWsFUvCCYgfzQMrnpvPiEl4OrblUlhF2ji+Q1+SVLrQ=="
-      },
-      "runtime.ubuntu.16.04-x64.runtime.native.System.Security.Cryptography.OpenSsl": {
-        "type": "Transitive",
-        "resolved": "4.3.0",
-        "contentHash": "I8bKw2I8k58Wx7fMKQJn2R8lamboCAiHfHeV/pS65ScKWMMI0+wJkLYlEKvgW1D/XvSl/221clBoR2q9QNNM7A=="
-      },
-      "runtime.ubuntu.16.10-x64.runtime.native.System.Security.Cryptography.OpenSsl": {
-        "type": "Transitive",
-        "resolved": "4.3.0",
-        "contentHash": "VB5cn/7OzUfzdnC8tqAIMQciVLiq2epm2NrAm1E9OjNRyG4lVhfR61SMcLizejzQP8R8Uf/0l5qOIbUEi+RdEg=="
-      },
-      "runtime.unix.System.Diagnostics.Debug": {
-        "type": "Transitive",
-        "resolved": "4.3.0",
-        "contentHash": "WV8KLRHWVUVUDduFnvGMHt0FsEt2wK6xPl1EgDKlaMx2KnZ43A/O0GzP8wIuvAC7mq4T9V1mm90r+PXkL9FPdQ==",
-        "dependencies": {
-          "runtime.native.System": "4.3.0"
-        }
-      },
-      "runtime.unix.System.Private.Uri": {
-        "type": "Transitive",
-        "resolved": "4.3.0",
-        "contentHash": "ooWzobr5RAq34r9uan1r/WPXJYG1XWy9KanrxNvEnBzbFdQbMG7Y3bVi4QxR7xZMNLOxLLTAyXvnSkfj5boZSg==",
-        "dependencies": {
-          "runtime.native.System": "4.3.0"
-        }
-      },
-      "runtime.unix.System.Runtime.Extensions": {
-        "type": "Transitive",
-        "resolved": "4.3.0",
-        "contentHash": "zQiTBVpiLftTQZW8GFsV0gjYikB1WMkEPIxF5O6RkUrSV/OgvRRTYgeFQha/0keBpuS0HYweraGRwhfhJ7dj7w==",
-        "dependencies": {
-          "System.Private.Uri": "4.3.0",
-          "runtime.native.System": "4.3.0",
-          "runtime.native.System.Security.Cryptography.OpenSsl": "4.3.0"
-        }
-      },
-      "System.Collections": {
-        "type": "Transitive",
-        "resolved": "4.0.11",
-        "contentHash": "YUJGz6eFKqS0V//mLt25vFGrrCvOnsXjlvFQs+KimpwNxug9x0Pzy4PlFMU3Q2IzqAa9G2L4LsK3+9vCBK7oTg==",
-        "dependencies": {
-          "Microsoft.NETCore.Platforms": "1.0.1",
-          "Microsoft.NETCore.Targets": "1.0.1",
-          "System.Runtime": "4.1.0",
-          "runtime.any.System.Collections": "4.3.0"
-        }
-      },
-      "System.Diagnostics.Debug": {
-        "type": "Transitive",
-        "resolved": "4.0.11",
-        "contentHash": "w5U95fVKHY4G8ASs/K5iK3J5LY+/dLFd4vKejsnI/ZhBsWS9hQakfx3Zr7lRWKg4tAw9r4iktyvsTagWkqYCiw==",
-        "dependencies": {
-          "Microsoft.NETCore.Platforms": "1.0.1",
-          "Microsoft.NETCore.Targets": "1.0.1",
-          "System.Runtime": "4.1.0",
-          "runtime.unix.System.Diagnostics.Debug": "4.3.0"
-        }
-      },
-      "System.Diagnostics.EventLog": {
-        "type": "Transitive",
-        "resolved": "9.0.10",
-        "contentHash": "Jc+az1pTMujPLDn2j5eqSfzlO7j/T1K/LB7THxdfRWOxujE4zaitUqBs7sv1t6/xmmvpU6Xx3IofCs4owYH0yQ=="
-      },
-      "System.Globalization": {
-        "type": "Transitive",
-        "resolved": "4.0.11",
-        "contentHash": "B95h0YLEL2oSnwF/XjqSWKnwKOy/01VWkNlsCeMTFJLLabflpGV26nK164eRs5GiaRSBGpOxQ3pKoSnnyZN5pg==",
-        "dependencies": {
-          "Microsoft.NETCore.Platforms": "1.0.1",
-          "Microsoft.NETCore.Targets": "1.0.1",
-          "System.Runtime": "4.1.0",
-          "runtime.any.System.Globalization": "4.3.0"
-        }
-      },
-      "System.IO": {
-        "type": "Transitive",
-        "resolved": "4.1.0",
-        "contentHash": "3KlTJceQc3gnGIaHZ7UBZO26SHL1SHE4ddrmiwumFnId+CEHP+O8r386tZKaE6zlk5/mF8vifMBzHj9SaXN+mQ==",
-        "dependencies": {
-          "Microsoft.NETCore.Platforms": "1.0.1",
-          "Microsoft.NETCore.Targets": "1.0.1",
-          "System.Runtime": "4.1.0",
-          "System.Text.Encoding": "4.0.11",
-          "System.Threading.Tasks": "4.0.11",
-          "runtime.any.System.IO": "4.3.0"
-        }
-      },
-      "System.Private.Uri": {
-        "type": "Transitive",
-        "resolved": "4.3.0",
-        "contentHash": "I4SwANiUGho1esj4V4oSlPllXjzCZDE+5XXso2P03LW2vOda2Enzh8DWOxwN6hnrJyp314c7KuVu31QYhRzOGg==",
-        "dependencies": {
-          "Microsoft.NETCore.Platforms": "1.1.0",
-          "Microsoft.NETCore.Targets": "1.1.0",
-          "runtime.unix.System.Private.Uri": "4.3.0"
-        }
-      },
-      "System.Reflection": {
-        "type": "Transitive",
-        "resolved": "4.1.0",
-        "contentHash": "JCKANJ0TI7kzoQzuwB/OoJANy1Lg338B6+JVacPl4TpUwi3cReg3nMLplMq2uqYfHFQpKIlHAUVAJlImZz/4ng==",
-        "dependencies": {
-          "Microsoft.NETCore.Platforms": "1.0.1",
-          "Microsoft.NETCore.Targets": "1.0.1",
-          "System.IO": "4.1.0",
-          "System.Reflection.Primitives": "4.0.1",
-          "System.Runtime": "4.1.0",
-          "runtime.any.System.Reflection": "4.3.0"
-        }
-      },
-      "System.Reflection.Extensions": {
-        "type": "Transitive",
-        "resolved": "4.0.1",
-        "contentHash": "GYrtRsZcMuHF3sbmRHfMYpvxZoIN2bQGrYGerUiWLEkqdEUQZhH3TRSaC/oI4wO0II1RKBPlpIa1TOMxIcOOzQ==",
-        "dependencies": {
-          "Microsoft.NETCore.Platforms": "1.0.1",
-          "Microsoft.NETCore.Targets": "1.0.1",
-          "System.Reflection": "4.1.0",
-          "System.Runtime": "4.1.0",
-          "runtime.any.System.Reflection.Extensions": "4.3.0"
-        }
-      },
-      "System.Reflection.Primitives": {
-        "type": "Transitive",
-        "resolved": "4.0.1",
-        "contentHash": "4inTox4wTBaDhB7V3mPvp9XlCbeGYWVEM9/fXALd52vNEAVisc1BoVWQPuUuD0Ga//dNbA/WeMy9u9mzLxGTHQ==",
-        "dependencies": {
-          "Microsoft.NETCore.Platforms": "1.0.1",
-          "Microsoft.NETCore.Targets": "1.0.1",
-          "System.Runtime": "4.1.0",
-          "runtime.any.System.Reflection.Primitives": "4.3.0"
-        }
-      },
-      "System.Resources.ResourceManager": {
-        "type": "Transitive",
-        "resolved": "4.0.1",
-        "contentHash": "TxwVeUNoTgUOdQ09gfTjvW411MF+w9MBYL7AtNVc+HtBCFlutPLhUCdZjNkjbhj3bNQWMdHboF0KIWEOjJssbA==",
-        "dependencies": {
-          "Microsoft.NETCore.Platforms": "1.0.1",
-          "Microsoft.NETCore.Targets": "1.0.1",
-          "System.Globalization": "4.0.11",
-          "System.Reflection": "4.1.0",
-          "System.Runtime": "4.1.0",
-          "runtime.any.System.Resources.ResourceManager": "4.3.0"
-        }
-      },
-      "System.Runtime": {
-        "type": "Transitive",
-        "resolved": "4.3.1",
-        "contentHash": "abhfv1dTK6NXOmu4bgHIONxHyEqFjW8HwXPmpY9gmll+ix9UNo4XDcmzJn6oLooftxNssVHdJC1pGT9jkSynQg==",
-        "dependencies": {
-          "Microsoft.NETCore.Platforms": "1.1.1",
-          "Microsoft.NETCore.Targets": "1.1.3",
-          "runtime.any.System.Runtime": "4.3.0"
-        }
-      },
-      "System.Runtime.Extensions": {
-        "type": "Transitive",
-        "resolved": "4.1.0",
-        "contentHash": "CUOHjTT/vgP0qGW22U4/hDlOqXmcPq5YicBaXdUR2UiUoLwBT+olO6we4DVbq57jeX5uXH2uerVZhf0qGj+sVQ==",
-        "dependencies": {
-          "Microsoft.NETCore.Platforms": "1.0.1",
-          "Microsoft.NETCore.Targets": "1.0.1",
-          "System.Runtime": "4.1.0",
-          "runtime.unix.System.Runtime.Extensions": "4.3.0"
-        }
-      },
-      "System.Runtime.Handles": {
-        "type": "Transitive",
-        "resolved": "4.0.1",
-        "contentHash": "nCJvEKguXEvk2ymk1gqj625vVnlK3/xdGzx0vOKicQkoquaTBJTP13AIYkocSUwHCLNBwUbXTqTWGDxBTWpt7g==",
-        "dependencies": {
-          "Microsoft.NETCore.Platforms": "1.0.1",
-          "Microsoft.NETCore.Targets": "1.0.1",
-          "System.Runtime": "4.1.0",
-          "runtime.any.System.Runtime.Handles": "4.3.0"
-        }
-      },
-      "System.Runtime.InteropServices": {
-        "type": "Transitive",
-        "resolved": "4.1.0",
-        "contentHash": "16eu3kjHS633yYdkjwShDHZLRNMKVi/s0bY8ODiqJ2RfMhDMAwxZaUaWVnZ2P71kr/or+X9o/xFWtNqz8ivieQ==",
-        "dependencies": {
-          "Microsoft.NETCore.Platforms": "1.0.1",
-          "Microsoft.NETCore.Targets": "1.0.1",
-          "System.Reflection": "4.1.0",
-          "System.Reflection.Primitives": "4.0.1",
-          "System.Runtime": "4.1.0",
-          "System.Runtime.Handles": "4.0.1",
-          "runtime.any.System.Runtime.InteropServices": "4.3.0"
-        }
-      },
-      "System.Security.AccessControl": {
-        "type": "Transitive",
-        "resolved": "5.0.0",
-        "contentHash": "dagJ1mHZO3Ani8GH0PHpPEe/oYO+rVdbQjvjJkBRNQkX4t0r1iaeGn8+/ybkSLEan3/slM0t59SVdHzuHf2jmw==",
-        "dependencies": {
-          "Microsoft.NETCore.Platforms": "5.0.0",
-          "System.Security.Principal.Windows": "5.0.0"
-        }
-      },
-      "System.Security.Cryptography.Pkcs": {
-        "type": "Transitive",
-        "resolved": "9.0.10",
-        "contentHash": "Pg7QZz80fOJZrtJnAdEAIpeor8q7F1ofwXGYgLNr4dR8Mqf2l7lfeTaodQkRetrj+ClQwVVYoyi6g2eOsmstFw=="
-      },
-      "System.Security.Principal.Windows": {
-        "type": "Transitive",
-        "resolved": "5.0.0",
-        "contentHash": "t0MGLukB5WAVU9bO3MGzvlGnyJPgUlcwerXn1kzBRjwLKixT96XV0Uza41W49gVd8zEMFu9vQEFlv0IOrytICA=="
-      },
-      "System.Text.Encoding": {
-        "type": "Transitive",
-        "resolved": "4.0.11",
-        "contentHash": "U3gGeMlDZXxCEiY4DwVLSacg+DFWCvoiX+JThA/rvw37Sqrku7sEFeVBBBMBnfB6FeZHsyDx85HlKL19x0HtZA==",
-        "dependencies": {
-          "Microsoft.NETCore.Platforms": "1.0.1",
-          "Microsoft.NETCore.Targets": "1.0.1",
-          "System.Runtime": "4.1.0",
-          "runtime.any.System.Text.Encoding": "4.3.0"
-        }
-      },
-      "System.Text.Encoding.CodePages": {
-        "type": "Transitive",
-        "resolved": "6.0.0",
-        "contentHash": "ZFCILZuOvtKPauZ/j/swhvw68ZRi9ATCfvGbk1QfydmcXBkIWecWKn/250UH7rahZ5OoDBaiAudJtPvLwzw85A==",
-        "dependencies": {
-          "System.Runtime.CompilerServices.Unsafe": "6.0.0"
-        }
-      },
-      "System.Threading.Tasks": {
-        "type": "Transitive",
-        "resolved": "4.0.11",
-        "contentHash": "k1S4Gc6IGwtHGT8188RSeGaX86Qw/wnrgNLshJvsdNUOPP9etMmo8S07c+UlOAx4K/xLuN9ivA1bD0LVurtIxQ==",
-        "dependencies": {
-          "Microsoft.NETCore.Platforms": "1.0.1",
-          "Microsoft.NETCore.Targets": "1.0.1",
-          "System.Runtime": "4.1.0",
-          "runtime.any.System.Threading.Tasks": "4.3.0"
-        }
-      },
-      "Tmds.LibC": {
-        "type": "Transitive",
-        "resolved": "0.2.0",
-        "contentHash": "+RvLuNHOLW7cxzgDe9yHLoayBgjsuH2/gJtJnuVMxweKrxxYT6TwQNAmt06SFWpjwk68aRcwwD4FfMMA6tZvVA=="
-      },
-      "Ckzg.Bindings": {
-        "type": "CentralTransitive",
-        "requested": "[2.1.5.1529, )",
-        "resolved": "2.1.5.1529",
-        "contentHash": "PUnwltfxU0V/rIHLlcVyCOmpaFCgYPDfBlp32F33qW5ZldjcWpDt3tEZAmFvX0Rt/Va05djdHkKH/QzXyDhpTg=="
-      },
-      "Microsoft.ClearScript.V8.Native.linux-arm64": {
-        "type": "CentralTransitive",
-        "requested": "[7.5.0, )",
-        "resolved": "7.5.0",
-        "contentHash": "UU+3Bef3UnwQgP8hKobT09ucYuYubVFiseAsuRUvmjvOBVu7yHRES+nXBNYSvDi88fMTp/HBUknpYQdrfoDemQ=="
-      },
-      "Microsoft.ClearScript.V8.Native.linux-x64": {
-        "type": "CentralTransitive",
-        "requested": "[7.5.0, )",
-        "resolved": "7.5.0",
-        "contentHash": "snoN9oRwKqShA32IsuCanLjNtP8hros2WOrOBL7g+ED3AV40qwrsbfKwWq37BzogrfsF1aEVoDkBpE19Az7DVQ=="
-      },
-      "Microsoft.ClearScript.V8.Native.osx-arm64": {
-        "type": "CentralTransitive",
-        "requested": "[7.5.0, )",
-        "resolved": "7.5.0",
-        "contentHash": "CkMgeX0I0+bXUzoaVoJdV86/k0H2PEukqCoZ8zQ28msB6YHeRX6FJTfvOQ0l6UTX5HaBHGG3CWUI04uBYe6M+A=="
-      },
-      "Microsoft.ClearScript.V8.Native.osx-x64": {
-        "type": "CentralTransitive",
-        "requested": "[7.5.0, )",
-        "resolved": "7.5.0",
-        "contentHash": "yXoXLWKJJgW5V6ez1aMa+ZS2nCef0X4iTYzPS9bTSYl9y7D4R2Ie2KrfR8nLO2rhOKimIMx3MH49Zh1CYruN/g=="
-      },
-      "Microsoft.ClearScript.V8.Native.win-x64": {
-        "type": "CentralTransitive",
-        "requested": "[7.5.0, )",
-        "resolved": "7.5.0",
-        "contentHash": "DKMxDLboTNflYkwDQ/ELrSf1vXTpew5UZ8xzrXSVKYFBU570VA6NKh1etEGhufuCuDyU7Je5L2g6H+19Dbl+tA=="
-      },
-      "Nethermind.Crypto.Bls": {
-        "type": "CentralTransitive",
-        "requested": "[1.0.5, )",
-        "resolved": "1.0.5",
-        "contentHash": "SYdQOFVVcC3R3VAm9Dv+u4Mc1yqHZETxt4tN3a+AFeOnEtUmpcjwVwYkkiiUIIrr6vQVVOUuwsDmaa9l3u45IQ=="
-      },
-      "Nethermind.Crypto.SecP256k1": {
-        "type": "CentralTransitive",
-        "requested": "[1.5.0, )",
-        "resolved": "1.5.0",
-        "contentHash": "+mNlEgN1gYDB6f4jRcYssaE6/AlSoPr7eLDQHQoX+tXcnGRzgnArezPwz82TsWxruQGDh5h9Qfowa0xt4Xz59g=="
-      },
-      "Nethermind.Crypto.SecP256r1": {
-        "type": "CentralTransitive",
-        "requested": "[1.0.0-preview.6, )",
-        "resolved": "1.0.0-preview.6",
-        "contentHash": "wFfpg1ofZz5nsjN8TAKUg0mdUCskmOUO0lFk3LcoeRkVnQ5Rw2rYzsJxgPFfnxAABH/EPPs62S7oF8E0Ayjjeg=="
-      },
-      "Nethermind.GmpBindings": {
-        "type": "CentralTransitive",
-        "requested": "[1.0.3, )",
-        "resolved": "1.0.3",
-        "contentHash": "EE12z2k4ku0ugfI01utaQR8EbBoEMLI4QAKKGrfz5Fvbw/YtXTqDDzvKtBTleOB9YBH7oTpH9T9ZFtKgKZMj2g=="
-      },
-      "Nethermind.MclBindings": {
-        "type": "CentralTransitive",
-        "requested": "[1.0.3, )",
-        "resolved": "1.0.3",
-        "contentHash": "hgT2oiMFqItNXv5vzIbhhlgqPJK4qnOHaYmUiR4jJsaWiqDRH05YtqYeMQq2+oyBOf8REtuGOW5RZ7+agRSEbg=="
-      },
-      "Nethermind.TurboPForBindings": {
-        "type": "CentralTransitive",
-        "requested": "[1.0.0-preview.2, )",
-        "resolved": "1.0.0-preview.2",
-        "contentHash": "95jbQbdir9RSzukCKWa20UlqH0Ze1BP2AqhvuVqrREcA3OT+e3OOp76JIH38UXSzIhgyD7To/GjOZP8wgqXtaA=="
-      },
-      "RocksDB": {
-        "type": "CentralTransitive",
-        "requested": "[10.2.1.58549, 10.2.1.58549]",
-        "resolved": "10.2.1.58549",
-        "contentHash": "36w64uL0J4wZFAxzQPVjS02adqIrhQJkIfpnjoAcETB2YmT8l5oORGBPK58nnS3tlajfGg68xJi7FzCycWA/LA=="
-      }
-    },
-    "net9.0/osx-x64": {
-      "Grpc.Core": {
-        "type": "Transitive",
-        "resolved": "2.46.6",
-        "contentHash": "ZoRg3KmOJ2urTF4+u3H0b1Yv10xzz2Y/flFWS2tnRmj8dbKLeiJaSRqu4LOBD3ova90evqLkVZ85kUkC4JT4lw==",
-        "dependencies": {
-          "Grpc.Core.Api": "2.46.6",
-          "System.Memory": "4.5.3"
-        }
-      },
-      "libsodium": {
-        "type": "Transitive",
-        "resolved": "1.0.20",
-        "contentHash": "fMO6HpAbvLagobzBH6eU36riWF01lCAweX34D5eugqjuXA+WS5MnV1ngE+2Sw3LvGvxZlmyLp9416t57dMZ5og=="
-      },
-      "Microsoft.Win32.Registry": {
-        "type": "Transitive",
-        "resolved": "5.0.0",
-        "contentHash": "dDoKi0PnDz31yAyETfRntsLArTlVAVzUzCIvvEDsDsucrl33Dl8pIJG06ePTJTI3tGpeyHS9Cq7Foc/s4EeKcg==",
-        "dependencies": {
-          "System.Security.AccessControl": "5.0.0",
-          "System.Security.Principal.Windows": "5.0.0"
-        }
-      },
-      "runtime.any.System.Collections": {
-        "type": "Transitive",
-        "resolved": "4.3.0",
-        "contentHash": "23g6rqftKmovn2cLeGsuHUYm0FD7pdutb0uQMJpZ3qTvq+zHkgmt6J65VtRry4WDGYlmkMa4xDACtaQ94alNag==",
-        "dependencies": {
-          "System.Runtime": "4.3.0"
-        }
-      },
-      "runtime.any.System.Globalization": {
-        "type": "Transitive",
-        "resolved": "4.3.0",
-        "contentHash": "sMDBnad4rp4t7GY442Jux0MCUuKL4otn5BK6Ni0ARTXTSpRNBzZ7hpMfKSvnVSED5kYJm96YOWsqV0JH0d2uuw=="
-      },
-      "runtime.any.System.IO": {
-        "type": "Transitive",
-        "resolved": "4.3.0",
-        "contentHash": "SDZ5AD1DtyRoxYtEcqQ3HDlcrorMYXZeCt7ZhG9US9I5Vva+gpIWDGMkcwa5XiKL0ceQKRZIX2x0XEjLX7PDzQ=="
-      },
-      "runtime.any.System.Reflection": {
-        "type": "Transitive",
-        "resolved": "4.3.0",
-        "contentHash": "hLC3A3rI8jipR5d9k7+f0MgRCW6texsAp0MWkN/ci18FMtQ9KH7E2vDn/DH2LkxsszlpJpOn9qy6Z6/69rH6eQ=="
-      },
-      "runtime.any.System.Reflection.Extensions": {
-        "type": "Transitive",
-        "resolved": "4.3.0",
-        "contentHash": "cPhT+Vqu52+cQQrDai/V91gubXUnDKNRvlBnH+hOgtGyHdC17aQIU64EaehwAQymd7kJA5rSrVRNfDYrbhnzyA=="
-      },
-      "runtime.any.System.Reflection.Primitives": {
-        "type": "Transitive",
-        "resolved": "4.3.0",
-        "contentHash": "Nrm1p3armp6TTf2xuvaa+jGTTmncALWFq22CpmwRvhDf6dE9ZmH40EbOswD4GnFLrMRS0Ki6Kx5aUPmKK/hZBg=="
-      },
-      "runtime.any.System.Resources.ResourceManager": {
-        "type": "Transitive",
-        "resolved": "4.3.0",
-        "contentHash": "Lxb89SMvf8w9p9+keBLyL6H6x/TEmc6QVsIIA0T36IuyOY3kNvIdyGddA2qt35cRamzxF8K5p0Opq4G4HjNbhQ=="
-      },
-      "runtime.any.System.Runtime": {
-        "type": "Transitive",
-        "resolved": "4.3.0",
-        "contentHash": "fRS7zJgaG9NkifaAxGGclDDoRn9HC7hXACl52Or06a/fxdzDajWb5wov3c6a+gVSlekRoexfjwQSK9sh5um5LQ==",
-        "dependencies": {
-          "System.Private.Uri": "4.3.0"
-        }
-      },
-      "runtime.any.System.Runtime.Handles": {
-        "type": "Transitive",
-        "resolved": "4.3.0",
-        "contentHash": "GG84X6vufoEzqx8PbeBKheE4srOhimv+yLtGb/JkR3Y2FmoqmueLNFU4Xx8Y67plFpltQSdK74x0qlEhIpv/CQ=="
-      },
-      "runtime.any.System.Runtime.InteropServices": {
-        "type": "Transitive",
-        "resolved": "4.3.0",
-        "contentHash": "lBoFeQfxe/4eqjPi46E0LU/YaCMdNkQ8B4MZu/mkzdIAZh8RQ1NYZSj0egrQKdgdvlPFtP4STtob40r4o2DBAw=="
-      },
-      "runtime.any.System.Text.Encoding": {
-        "type": "Transitive",
-        "resolved": "4.3.0",
-        "contentHash": "+ihI5VaXFCMVPJNstG4O4eo1CfbrByLxRrQQTqOTp1ttK0kUKDqOdBSTaCB2IBk/QtjDrs6+x4xuezyMXdm0HQ=="
-      },
-      "runtime.any.System.Threading.Tasks": {
-        "type": "Transitive",
-        "resolved": "4.3.0",
-        "contentHash": "OhBAVBQG5kFj1S+hCEQ3TUHBAEtZ3fbEMgZMRNdN8A0Pj4x+5nTELEqL59DU0TjKVE6II3dqKw4Dklb3szT65w=="
-      },
-      "runtime.debian.8-x64.runtime.native.System.Security.Cryptography.OpenSsl": {
-        "type": "Transitive",
-        "resolved": "4.3.0",
-        "contentHash": "HdSSp5MnJSsg08KMfZThpuLPJpPwE5hBXvHwoKWosyHHfe8Mh5WKT0ylEOf6yNzX6Ngjxe4Whkafh5q7Ymac4Q=="
-      },
-      "runtime.fedora.23-x64.runtime.native.System.Security.Cryptography.OpenSsl": {
-        "type": "Transitive",
-        "resolved": "4.3.0",
-        "contentHash": "+yH1a49wJMy8Zt4yx5RhJrxO/DBDByAiCzNwiETI+1S4mPdCu0OY4djdciC7Vssk0l22wQaDLrXxXkp+3+7bVA=="
-      },
-      "runtime.fedora.24-x64.runtime.native.System.Security.Cryptography.OpenSsl": {
-        "type": "Transitive",
-        "resolved": "4.3.0",
-        "contentHash": "c3YNH1GQJbfIPJeCnr4avseugSqPrxwIqzthYyZDN6EuOyNOzq+y2KSUfRcXauya1sF4foESTgwM5e1A8arAKw=="
-      },
-      "runtime.native.System": {
-        "type": "Transitive",
-        "resolved": "4.3.0",
-        "contentHash": "c/qWt2LieNZIj1jGnVNsE2Kl23Ya2aSTBuXMD6V7k9KWr6l16Tqdwq+hJScEpWER9753NWC8h96PaVNY5Ld7Jw==",
-        "dependencies": {
-          "Microsoft.NETCore.Platforms": "1.1.0",
-          "Microsoft.NETCore.Targets": "1.1.0"
-        }
-      },
-      "runtime.native.System.Security.Cryptography.OpenSsl": {
-        "type": "Transitive",
-        "resolved": "4.3.0",
-        "contentHash": "NS1U+700m4KFRHR5o4vo9DSlTmlCKu/u7dtE5sUHVIPB+xpXxYQvgBgA6wEIeCz6Yfn0Z52/72WYsToCEPJnrw==",
-        "dependencies": {
-          "runtime.debian.8-x64.runtime.native.System.Security.Cryptography.OpenSsl": "4.3.0",
-          "runtime.fedora.23-x64.runtime.native.System.Security.Cryptography.OpenSsl": "4.3.0",
-          "runtime.fedora.24-x64.runtime.native.System.Security.Cryptography.OpenSsl": "4.3.0",
-          "runtime.opensuse.13.2-x64.runtime.native.System.Security.Cryptography.OpenSsl": "4.3.0",
-          "runtime.opensuse.42.1-x64.runtime.native.System.Security.Cryptography.OpenSsl": "4.3.0",
-          "runtime.osx.10.10-x64.runtime.native.System.Security.Cryptography.OpenSsl": "4.3.0",
-          "runtime.rhel.7-x64.runtime.native.System.Security.Cryptography.OpenSsl": "4.3.0",
-          "runtime.ubuntu.14.04-x64.runtime.native.System.Security.Cryptography.OpenSsl": "4.3.0",
-          "runtime.ubuntu.16.04-x64.runtime.native.System.Security.Cryptography.OpenSsl": "4.3.0",
-          "runtime.ubuntu.16.10-x64.runtime.native.System.Security.Cryptography.OpenSsl": "4.3.0"
-        }
-      },
-      "runtime.opensuse.13.2-x64.runtime.native.System.Security.Cryptography.OpenSsl": {
-        "type": "Transitive",
-        "resolved": "4.3.0",
-        "contentHash": "b3pthNgxxFcD+Pc0WSEoC0+md3MyhRS6aCEeenvNE3Fdw1HyJ18ZhRFVJJzIeR/O/jpxPboB805Ho0T3Ul7w8A=="
-      },
-      "runtime.opensuse.42.1-x64.runtime.native.System.Security.Cryptography.OpenSsl": {
-        "type": "Transitive",
-        "resolved": "4.3.0",
-        "contentHash": "KeLz4HClKf+nFS7p/6Fi/CqyLXh81FpiGzcmuS8DGi9lUqSnZ6Es23/gv2O+1XVGfrbNmviF7CckBpavkBoIFQ=="
-      },
-      "runtime.osx.10.10-x64.runtime.native.System.Security.Cryptography.OpenSsl": {
-        "type": "Transitive",
-        "resolved": "4.3.0",
-        "contentHash": "X7IdhILzr4ROXd8mI1BUCQMSHSQwelUlBjF1JyTKCjXaOGn2fB4EKBxQbCK2VjO3WaWIdlXZL3W6TiIVnrhX4g=="
-      },
-      "runtime.rhel.7-x64.runtime.native.System.Security.Cryptography.OpenSsl": {
-        "type": "Transitive",
-        "resolved": "4.3.0",
-        "contentHash": "nyFNiCk/r+VOiIqreLix8yN+q3Wga9+SE8BCgkf+2BwEKiNx6DyvFjCgkfV743/grxv8jHJ8gUK4XEQw7yzRYg=="
-      },
-      "runtime.ubuntu.14.04-x64.runtime.native.System.Security.Cryptography.OpenSsl": {
-        "type": "Transitive",
-        "resolved": "4.3.0",
-        "contentHash": "ytoewC6wGorL7KoCAvRfsgoJPJbNq+64k2SqW6JcOAebWsFUvCCYgfzQMrnpvPiEl4OrblUlhF2ji+Q1+SVLrQ=="
-      },
-      "runtime.ubuntu.16.04-x64.runtime.native.System.Security.Cryptography.OpenSsl": {
-        "type": "Transitive",
-        "resolved": "4.3.0",
-        "contentHash": "I8bKw2I8k58Wx7fMKQJn2R8lamboCAiHfHeV/pS65ScKWMMI0+wJkLYlEKvgW1D/XvSl/221clBoR2q9QNNM7A=="
-      },
-      "runtime.ubuntu.16.10-x64.runtime.native.System.Security.Cryptography.OpenSsl": {
-        "type": "Transitive",
-        "resolved": "4.3.0",
-        "contentHash": "VB5cn/7OzUfzdnC8tqAIMQciVLiq2epm2NrAm1E9OjNRyG4lVhfR61SMcLizejzQP8R8Uf/0l5qOIbUEi+RdEg=="
-      },
-      "runtime.unix.System.Diagnostics.Debug": {
-        "type": "Transitive",
-        "resolved": "4.3.0",
-        "contentHash": "WV8KLRHWVUVUDduFnvGMHt0FsEt2wK6xPl1EgDKlaMx2KnZ43A/O0GzP8wIuvAC7mq4T9V1mm90r+PXkL9FPdQ==",
-        "dependencies": {
-          "runtime.native.System": "4.3.0"
-        }
-      },
-      "runtime.unix.System.Private.Uri": {
-        "type": "Transitive",
-        "resolved": "4.3.0",
-        "contentHash": "ooWzobr5RAq34r9uan1r/WPXJYG1XWy9KanrxNvEnBzbFdQbMG7Y3bVi4QxR7xZMNLOxLLTAyXvnSkfj5boZSg==",
-        "dependencies": {
-          "runtime.native.System": "4.3.0"
-        }
-      },
-      "runtime.unix.System.Runtime.Extensions": {
-        "type": "Transitive",
-        "resolved": "4.3.0",
-        "contentHash": "zQiTBVpiLftTQZW8GFsV0gjYikB1WMkEPIxF5O6RkUrSV/OgvRRTYgeFQha/0keBpuS0HYweraGRwhfhJ7dj7w==",
-        "dependencies": {
-          "System.Private.Uri": "4.3.0",
-          "runtime.native.System": "4.3.0",
-          "runtime.native.System.Security.Cryptography.OpenSsl": "4.3.0"
-        }
-      },
-      "System.Collections": {
-        "type": "Transitive",
-        "resolved": "4.0.11",
-        "contentHash": "YUJGz6eFKqS0V//mLt25vFGrrCvOnsXjlvFQs+KimpwNxug9x0Pzy4PlFMU3Q2IzqAa9G2L4LsK3+9vCBK7oTg==",
-        "dependencies": {
-          "Microsoft.NETCore.Platforms": "1.0.1",
-          "Microsoft.NETCore.Targets": "1.0.1",
-          "System.Runtime": "4.1.0",
-          "runtime.any.System.Collections": "4.3.0"
-        }
-      },
-      "System.Diagnostics.Debug": {
-        "type": "Transitive",
-        "resolved": "4.0.11",
-        "contentHash": "w5U95fVKHY4G8ASs/K5iK3J5LY+/dLFd4vKejsnI/ZhBsWS9hQakfx3Zr7lRWKg4tAw9r4iktyvsTagWkqYCiw==",
-        "dependencies": {
-          "Microsoft.NETCore.Platforms": "1.0.1",
-          "Microsoft.NETCore.Targets": "1.0.1",
-          "System.Runtime": "4.1.0",
-          "runtime.unix.System.Diagnostics.Debug": "4.3.0"
-        }
-      },
-      "System.Diagnostics.EventLog": {
-        "type": "Transitive",
-        "resolved": "9.0.10",
-        "contentHash": "Jc+az1pTMujPLDn2j5eqSfzlO7j/T1K/LB7THxdfRWOxujE4zaitUqBs7sv1t6/xmmvpU6Xx3IofCs4owYH0yQ=="
-      },
-      "System.Globalization": {
-        "type": "Transitive",
-        "resolved": "4.0.11",
-        "contentHash": "B95h0YLEL2oSnwF/XjqSWKnwKOy/01VWkNlsCeMTFJLLabflpGV26nK164eRs5GiaRSBGpOxQ3pKoSnnyZN5pg==",
-        "dependencies": {
-          "Microsoft.NETCore.Platforms": "1.0.1",
-          "Microsoft.NETCore.Targets": "1.0.1",
-          "System.Runtime": "4.1.0",
-          "runtime.any.System.Globalization": "4.3.0"
-        }
-      },
-      "System.IO": {
-        "type": "Transitive",
-        "resolved": "4.1.0",
-        "contentHash": "3KlTJceQc3gnGIaHZ7UBZO26SHL1SHE4ddrmiwumFnId+CEHP+O8r386tZKaE6zlk5/mF8vifMBzHj9SaXN+mQ==",
-        "dependencies": {
-          "Microsoft.NETCore.Platforms": "1.0.1",
-          "Microsoft.NETCore.Targets": "1.0.1",
-          "System.Runtime": "4.1.0",
-          "System.Text.Encoding": "4.0.11",
-          "System.Threading.Tasks": "4.0.11",
-          "runtime.any.System.IO": "4.3.0"
-        }
-      },
-      "System.Private.Uri": {
-        "type": "Transitive",
-        "resolved": "4.3.0",
-        "contentHash": "I4SwANiUGho1esj4V4oSlPllXjzCZDE+5XXso2P03LW2vOda2Enzh8DWOxwN6hnrJyp314c7KuVu31QYhRzOGg==",
-        "dependencies": {
-          "Microsoft.NETCore.Platforms": "1.1.0",
-          "Microsoft.NETCore.Targets": "1.1.0",
-          "runtime.unix.System.Private.Uri": "4.3.0"
-        }
-      },
-      "System.Reflection": {
-        "type": "Transitive",
-        "resolved": "4.1.0",
-        "contentHash": "JCKANJ0TI7kzoQzuwB/OoJANy1Lg338B6+JVacPl4TpUwi3cReg3nMLplMq2uqYfHFQpKIlHAUVAJlImZz/4ng==",
-        "dependencies": {
-          "Microsoft.NETCore.Platforms": "1.0.1",
-          "Microsoft.NETCore.Targets": "1.0.1",
-          "System.IO": "4.1.0",
-          "System.Reflection.Primitives": "4.0.1",
-          "System.Runtime": "4.1.0",
-          "runtime.any.System.Reflection": "4.3.0"
-        }
-      },
-      "System.Reflection.Extensions": {
-        "type": "Transitive",
-        "resolved": "4.0.1",
-        "contentHash": "GYrtRsZcMuHF3sbmRHfMYpvxZoIN2bQGrYGerUiWLEkqdEUQZhH3TRSaC/oI4wO0II1RKBPlpIa1TOMxIcOOzQ==",
-        "dependencies": {
-          "Microsoft.NETCore.Platforms": "1.0.1",
-          "Microsoft.NETCore.Targets": "1.0.1",
-          "System.Reflection": "4.1.0",
-          "System.Runtime": "4.1.0",
-          "runtime.any.System.Reflection.Extensions": "4.3.0"
-        }
-      },
-      "System.Reflection.Primitives": {
-        "type": "Transitive",
-        "resolved": "4.0.1",
-        "contentHash": "4inTox4wTBaDhB7V3mPvp9XlCbeGYWVEM9/fXALd52vNEAVisc1BoVWQPuUuD0Ga//dNbA/WeMy9u9mzLxGTHQ==",
-        "dependencies": {
-          "Microsoft.NETCore.Platforms": "1.0.1",
-          "Microsoft.NETCore.Targets": "1.0.1",
-          "System.Runtime": "4.1.0",
-          "runtime.any.System.Reflection.Primitives": "4.3.0"
-        }
-=======
->>>>>>> cd86f197
       },
       "Microsoft.ClearScript.V8.Native.linux-x64": {
         "type": "CentralTransitive",
@@ -3221,12 +2002,6 @@
         "resolved": "1.0.3",
         "contentHash": "hgT2oiMFqItNXv5vzIbhhlgqPJK4qnOHaYmUiR4jJsaWiqDRH05YtqYeMQq2+oyBOf8REtuGOW5RZ7+agRSEbg=="
       },
-      "Nethermind.TurboPForBindings": {
-        "type": "CentralTransitive",
-        "requested": "[1.0.0-preview.2, )",
-        "resolved": "1.0.0-preview.2",
-        "contentHash": "95jbQbdir9RSzukCKWa20UlqH0Ze1BP2AqhvuVqrREcA3OT+e3OOp76JIH38UXSzIhgyD7To/GjOZP8wgqXtaA=="
-      },
       "RocksDB": {
         "type": "CentralTransitive",
         "requested": "[10.4.2.62659, 10.4.2.62659]",
