{
  "version": 2,
  "dependencies": {
    "net10.0": {
      "AspNetCore.HealthChecks.UI.Client": {
        "type": "Direct",
        "requested": "[9.0.0, )",
        "resolved": "9.0.0",
        "contentHash": "1Ub3Wvvbz7CMuFNWgLEc9qqQibiMoovDML/WHrwr5J83RPgtI20giCR92s/ipLgu7IIuqw+W/y7WpIeHqAICxg==",
        "dependencies": {
          "AspNetCore.HealthChecks.UI.Core": "9.0.0"
        }
      },
      "Microsoft.Build.Tasks.Git": {
        "type": "Direct",
        "requested": "[8.0.0, )",
        "resolved": "8.0.0",
        "contentHash": "bZKfSIKJRXLTuSzLudMFte/8CempWjVamNUR5eHJizsy+iuOuO/k2gnh7W0dHJmYY0tBf+gUErfluCv5mySAOQ=="
      },
      "Microsoft.VisualStudio.Azure.Containers.Tools.Targets": {
        "type": "Direct",
        "requested": "[1.22.1, )",
        "resolved": "1.22.1",
        "contentHash": "EfYANhAWqmWKoLwN6bxoiPZSOfJSO9lzX+UrU6GVhLhPub1Hd+5f0zL0/tggIA6mRz6Ebw2xCNcIsM4k+7NPng=="
      },
      "NLog.Targets.Seq": {
        "type": "Direct",
        "requested": "[4.0.2, )",
        "resolved": "4.0.2",
        "contentHash": "6p4QWHiRvkObfZok3wrNRPlgJ3Kp1r+Pv3BadK++Zdj+o+/LD86Gq0No1PMNEEhJUnvpSJK8BaE2uDa2k8DhbQ==",
        "dependencies": {
          "NLog": "5.2.5"
        }
      },
      "Pyroscope": {
        "type": "Direct",
        "requested": "[0.13.0, )",
        "resolved": "0.13.0",
        "contentHash": "rdthieTs1xwkAl3z9eePA3kpQM+xRCqhiqupyXt15emyU5wVp+X5ur29W//fDmaJx4Rm2OH9xcLgJqacdtOMKg=="
      },
      "System.CommandLine": {
        "type": "Direct",
        "requested": "[2.0.0-rc.2.25502.107, )",
        "resolved": "2.0.0-rc.2.25502.107",
        "contentHash": "l2myq5KMDP78bweagWfubIvINvqW22qHTXGxBNH2mMbBBod6v0LNU4/cc8iU3IrFjeCtRtKgW8mw7vy2q482Fw=="
      },
      "AspNetCore.HealthChecks.UI.Core": {
        "type": "Transitive",
        "resolved": "9.0.0",
        "contentHash": "TVriy4hgYnhfqz6NAzv8qe62Q8wf82iKUL6WV9selqeFZTq1ILi39Sic6sFQegRysvAVcnxKP/vY8z9Fk8x6XQ=="
      },
      "AspNetCore.HealthChecks.UI.Data": {
        "type": "Transitive",
        "resolved": "9.0.0",
        "contentHash": "bZkXUdiqXOkmhe3XHF+OIgPQKR8OXS8/+iDWegmxSXtbaIYwsT5+B0URT+P4OPvhj5tR2goMMZe5KwJBVHr+1g==",
        "dependencies": {
          "AspNetCore.HealthChecks.UI.Core": "9.0.0",
          "Microsoft.EntityFrameworkCore": "8.0.0"
        }
      },
      "BinaryEncoding": {
        "type": "Transitive",
        "resolved": "1.4.0",
        "contentHash": "1cnkP90c+zNcRyabjKSA3VYJvpYfkGEpXeekfF8KdTFo3VyUUFOioAsANbG8nsMyedGcmUOqHWd1d3fOXke4VA==",
        "dependencies": {
          "NETStandard.Library": "1.6.1"
        }
      },
      "Common.Logging": {
        "type": "Transitive",
        "resolved": "3.4.1",
        "contentHash": "5eZ/vgEOqzLg4PypZqnJ+wMhhgHyckicbZY4iDxqQ4FtOz0CpdYZ0xQ78aszMzeAJZiLLb5VdR9tPfunVQLz6g==",
        "dependencies": {
          "Common.Logging.Core": "3.4.1"
        }
      },
      "Common.Logging.Core": {
        "type": "Transitive",
        "resolved": "3.4.1",
        "contentHash": "wLHldZHvxsSD6Ahonfj00/SkfHfKqO+YT6jsUwVm8Rch1REL9IArHAcSLXxYxYfu5/4ydGtmXvOtaH3AkVPu0A=="
      },
      "FastEnum.Core": {
        "type": "Transitive",
        "resolved": "2.0.5",
        "contentHash": "Gd1sGE6u37tVv+UtrmryZYbdmqSd+AMF2eXylCYAcVD6uJNEQlnH3QTj88D8uawZugIyQIqwOK5tCMEZhqZXig=="
      },
      "FastEnum.Generators": {
        "type": "Transitive",
        "resolved": "2.0.5",
        "contentHash": "8xgIOhUyYknVX35gv8sgAN1CNRLIR+vmOvM6PqGZH3CNZwbl0Pr06s54n2M2HWozc18rVHKnFfivSyREJOIKJg=="
      },
      "Fractions": {
        "type": "Transitive",
        "resolved": "7.3.0",
        "contentHash": "2bETFWLBc8b7Ut2SVi+bxhGVwiSpknHYGBh2PADyGWONLkTxT7bKyDRhF8ao+XUv90tq8Fl7GTPxSI5bacIRJw=="
      },
      "FSharp.Core": {
        "type": "Transitive",
        "resolved": "6.0.2",
        "contentHash": "8GZqv6buY71KQlWT+cl2eMi+aNX9xQ61RgI3Pzv9zPxPOX6tWCLRrBj0MYQ3h871r2RhiHUl7f0AXUD/POr8eA=="
      },
      "Grpc.Core": {
        "type": "Transitive",
        "resolved": "2.46.6",
        "contentHash": "ZoRg3KmOJ2urTF4+u3H0b1Yv10xzz2Y/flFWS2tnRmj8dbKLeiJaSRqu4LOBD3ova90evqLkVZ85kUkC4JT4lw==",
        "dependencies": {
          "Grpc.Core.Api": "2.46.6"
        }
      },
      "Grpc.Core.Api": {
        "type": "Transitive",
        "resolved": "2.46.6",
        "contentHash": "Z7HJGqJYyKb53qfp1jf0wRDYs3sxOnkAFxXAW6q52LLmX/zxzjtFLI9eaWO5UC0weiWjn4iT1FzR+tj9qYZAMg=="
      },
      "Humanizer.Core": {
        "type": "Transitive",
        "resolved": "2.14.1",
        "contentHash": "lQKvtaTDOXnoVJ20ibTuSIOf2i0uO0MPbDhd1jm238I+U/2ZnRENj0cktKZhtchBMtCUSRQ5v4xBCUbKNmyVMw=="
      },
      "IdentityModel": {
        "type": "Transitive",
        "resolved": "5.2.0",
        "contentHash": "nuhkbaDH9l5QzNJp2MtP3qio57MPtiRneUN8Ocr7od0JvSYaIe3gBj/vxllr11S/Qvu1AG4GZXoyv5469ewYDA=="
      },
      "IdentityModel.OidcClient": {
        "type": "Transitive",
        "resolved": "5.2.1",
        "contentHash": "OuPhDNAw/EoJVEmYO6/ChZUBcug4OGoGKTKLUyBCsGhlKegxJk25LYQ0EL7GCBMgkEL+BYNJukNZyaJ+JNaWog==",
        "dependencies": {
          "IdentityModel": "5.2.0"
        }
      },
      "IPNetwork2": {
        "type": "Transitive",
        "resolved": "2.1.2",
        "contentHash": "DZF2SbtyqukkLSzyu0KqcXUBdhDXQ/K3QWM27vlvdPo3W+iI81pgUCNTwyynNyVc5Q9AIn0znFVVhHGbhiofUg==",
        "dependencies": {
          "NETStandard.Library": "1.6.1"
        }
      },
      "Keccak256": {
        "type": "Transitive",
        "resolved": "1.0.0",
        "contentHash": "duyRtj4I3+yZZZC7Ma5S/cxzWn5CLPRcXeXtmBcLS3TpjwLm74afQEGzfYEWma8H/dbpUiHl2ozYszKuQ8QpEg=="
      },
      "KubernetesClient": {
        "type": "Transitive",
        "resolved": "15.0.1",
        "contentHash": "IOsMJaBpiHELr7ZeiJQypdtLDbc/HqxbEh9UMaDvLpBvGIzS+KhjA0LJVEbGgvubmhWHxLPfgHAL0le1zr2RwA==",
        "dependencies": {
          "Fractions": "7.3.0",
          "IdentityModel.OidcClient": "5.2.1",
          "System.IdentityModel.Tokens.Jwt": "7.1.2",
          "YamlDotNet": "16.0.0"
        }
      },
      "libsodium": {
        "type": "Transitive",
        "resolved": "1.0.20",
        "contentHash": "fMO6HpAbvLagobzBH6eU36riWF01lCAweX34D5eugqjuXA+WS5MnV1ngE+2Sw3LvGvxZlmyLp9416t57dMZ5og=="
      },
      "Makaretu.Dns": {
        "type": "Transitive",
        "resolved": "2.0.1",
        "contentHash": "qe/5w5Q/i2Xz2ZnCq3E49kLAtVFRuuBn40C1mQPWbLDwlHM0KVDzCkFqwxDedv7JgQis66Z9AZKyo1zCTRrdYA==",
        "dependencies": {
          "SimpleBase": "1.3.1"
        }
      },
      "Makaretu.Dns.Multicast": {
        "type": "Transitive",
        "resolved": "0.27.0",
        "contentHash": "MTMq3vca9yw8sMW0knox/lZcAkDghmH6FVLTRInJZWbuYE99QI/9k9EujsXusWQ8oDySXb/gX92bfZipKehQgw==",
        "dependencies": {
          "Common.Logging": "3.4.1",
          "IPNetwork2": "2.1.2",
          "Makaretu.Dns": "2.0.1",
          "Tmds.LibC": "0.2.0"
        }
      },
      "MathNet.Numerics": {
        "type": "Transitive",
        "resolved": "5.0.0",
        "contentHash": "pg1W2VwaEQMAiTpGK840hZgzavnqjlCMTVSbtVCXVyT+7AX4mc1o89SPv4TBlAjhgCOo9c1Y+jZ5m3ti2YgGgA=="
      },
      "Microsoft.Bcl.AsyncInterfaces": {
        "type": "Transitive",
        "resolved": "6.0.0",
        "contentHash": "UcSjPsst+DfAdJGVDsu346FX0ci0ah+lw3WRtn18NUwEqRt70HaOQ7lI72vy3+1LxtqI3T5GWwV39rQSrCzAeg=="
      },
      "Microsoft.ClearScript.Core": {
        "type": "Transitive",
        "resolved": "7.5.0",
        "contentHash": "7BfzQZA7LdgpfJGSy/GBzKuURb32UpJGQObH5WAavkUxS/u9h/KaEl8N4812F6f4UWVrtwI5XdRgLMu6ukt38A=="
      },
      "Microsoft.ClearScript.V8.ICUData": {
        "type": "Transitive",
        "resolved": "7.5.0",
        "contentHash": "brX7rIjvZPt/ZDSZOPf36ULxhlsFcEgg2WLeOXCFkexTH7MWgUGy//6vMry/QvTLhSgDrs5z+8SbEU1krnuxRg=="
      },
      "Microsoft.CodeAnalysis.Common": {
        "type": "Transitive",
        "resolved": "4.5.0",
        "contentHash": "lwAbIZNdnY0SUNoDmZHkVUwLO8UyNnyyh1t/4XsbFxi4Ounb3xszIYZaWhyj5ZjyfcwqwmtMbE7fUTVCqQEIdQ==",
        "dependencies": {
          "Microsoft.CodeAnalysis.Analyzers": "3.3.3"
        }
      },
      "Microsoft.CodeAnalysis.CSharp.Workspaces": {
        "type": "Transitive",
        "resolved": "4.5.0",
        "contentHash": "h74wTpmGOp4yS4hj+EvNzEiPgg/KVs2wmSfTZ81upJZOtPkJsVkgfsgtxxqmAeapjT/vLKfmYV0bS8n5MNVP+g==",
        "dependencies": {
          "Humanizer.Core": "2.14.1",
          "Microsoft.CodeAnalysis.CSharp": "[4.5.0]",
          "Microsoft.CodeAnalysis.Common": "[4.5.0]",
          "Microsoft.CodeAnalysis.Workspaces.Common": "[4.5.0]"
        }
      },
      "Microsoft.CodeAnalysis.Workspaces.Common": {
        "type": "Transitive",
        "resolved": "4.5.0",
        "contentHash": "l4dDRmGELXG72XZaonnOeORyD/T5RpEu5LGHOUIhnv+MmUWDY/m1kWXGwtcgQ5CJ5ynkFiRnIYzTKXYjUs7rbw==",
        "dependencies": {
          "Humanizer.Core": "2.14.1",
          "Microsoft.Bcl.AsyncInterfaces": "6.0.0",
          "Microsoft.CodeAnalysis.Common": "[4.5.0]",
          "System.Composition": "6.0.0"
        }
      },
      "Microsoft.EntityFrameworkCore": {
        "type": "Transitive",
        "resolved": "8.0.11",
        "contentHash": "stbjWBTtpQ1HtqXMFyKnXFTr76PvaOHI2b2h85JqBi3eZr00nspvR/a90Zwh8CQ4rVawqLiTG0+0yZQWaav+sQ==",
        "dependencies": {
          "Microsoft.EntityFrameworkCore.Abstractions": "8.0.11",
          "Microsoft.EntityFrameworkCore.Analyzers": "8.0.11"
        }
      },
      "Microsoft.EntityFrameworkCore.Abstractions": {
        "type": "Transitive",
        "resolved": "8.0.11",
        "contentHash": "++zY0Ea724ku1jptWJmF7jm3I4IXTexfT4qi1ETcSFFF7qj+qm6rRgN7mTuKkwIETuXk0ikfzudryRjUGrrNKQ=="
      },
      "Microsoft.EntityFrameworkCore.Analyzers": {
        "type": "Transitive",
        "resolved": "8.0.11",
        "contentHash": "NI/AJQjtC7qgWM8Nr85sRkwlog2AnFer5RKP8xTUH0RuPF3nN0tGXBEeYJOLZWp+/+M/C6O7MMDRhKRE8bZwIA=="
      },
      "Microsoft.EntityFrameworkCore.Design": {
        "type": "Transitive",
        "resolved": "8.0.11",
        "contentHash": "KxOvpbaKiUmbLvenr0T/4F1Vdm0Sq+iajLbesQK7/WKB/Dx+FQHCZ0f5jCXrVWK2QKF9eHzQ5JPA1L6hcb25FQ==",
        "dependencies": {
          "Humanizer.Core": "2.14.1",
          "Microsoft.CodeAnalysis.CSharp.Workspaces": "4.5.0",
          "Microsoft.EntityFrameworkCore.Relational": "8.0.11",
          "Microsoft.Extensions.DependencyModel": "8.0.2",
          "Mono.TextTemplating": "2.2.1"
        }
      },
      "Microsoft.EntityFrameworkCore.InMemory": {
        "type": "Transitive",
        "resolved": "8.0.11",
        "contentHash": "gFFdubZlRfudSw94OxO7s8OvLQZncnR0S1ll//wRtZP3mMYVeq8DrMnEILK6hBJwbTBB1SNm3apg9SdvdE/ySg==",
        "dependencies": {
          "Microsoft.EntityFrameworkCore": "8.0.11"
        }
      },
      "Microsoft.EntityFrameworkCore.Relational": {
        "type": "Transitive",
        "resolved": "8.0.11",
        "contentHash": "3TuuW3i5I4Ro0yoaHmi2MqEDGObOVuhLaMEnd/heaLB1fcvm4fu4PevmC4BOWnI0vo176AIlV5o4rEQciLoohw==",
        "dependencies": {
          "Microsoft.EntityFrameworkCore": "8.0.11"
        }
      },
      "Microsoft.Extensions.DependencyModel": {
        "type": "Transitive",
        "resolved": "8.0.2",
        "contentHash": "mUBDZZRgZrSyFOsJ2qJJ9fXfqd/kXJwf3AiDoqLD9m6TjY5OO/vLNOb9fb4juC0487eq4hcGN/M2Rh/CKS7QYw=="
      },
      "Microsoft.IdentityModel.Abstractions": {
        "type": "Transitive",
        "resolved": "8.14.0",
        "contentHash": "iwbCpSjD3ehfTwBhtSNEtKPK0ICun6ov7Ibx6ISNA9bfwIyzI2Siwyi9eJFCJBwxowK9xcA1mj+jBWiigeqgcQ=="
      },
      "Microsoft.IdentityModel.Logging": {
        "type": "Transitive",
        "resolved": "8.14.0",
        "contentHash": "eqqnemdW38CKZEHS6diA50BV94QICozDZEvSrsvN3SJXUFwVB9gy+/oz76gldP7nZliA16IglXjXTCTdmU/Ejg==",
        "dependencies": {
          "Microsoft.IdentityModel.Abstractions": "8.14.0"
        }
      },
      "Microsoft.IdentityModel.Tokens": {
        "type": "Transitive",
        "resolved": "8.14.0",
        "contentHash": "lKIZiBiGd36k02TCdMHp1KlNWisyIvQxcYJvIkz7P4gSQ9zi8dgh6S5Grj8NNG7HWYIPfQymGyoZ6JB5d1Lo1g==",
        "dependencies": {
          "Microsoft.IdentityModel.Logging": "8.14.0"
        }
      },
      "Microsoft.NETCore.Platforms": {
        "type": "Transitive",
        "resolved": "1.1.0",
        "contentHash": "kz0PEW2lhqygehI/d6XsPCQzD7ff7gUJaVGPVETX611eadGsA3A877GdSlU0LRVMCTH/+P3o2iDTak+S08V2+A=="
      },
      "Mono.TextTemplating": {
        "type": "Transitive",
        "resolved": "2.2.1",
        "contentHash": "KZYeKBET/2Z0gY1WlTAK7+RHTl7GSbtvTLDXEZZojUdAPqpQNDL6tHv7VUpqfX5VEOh+uRGKaZXkuD253nEOBQ==",
        "dependencies": {
          "System.CodeDom": "4.4.0"
        }
      },
      "Multiformats.Base": {
        "type": "Transitive",
        "resolved": "2.0.2",
        "contentHash": "uMUDZLjkdI7zrkRFCC7tPV//1y9NnFNQnvyrzoLrn9lPNvSGQhHoA5BEBxO58S5Ow3R580UP8W6mfWDKtIuSYQ=="
      },
      "Multiformats.Hash": {
        "type": "Transitive",
        "resolved": "1.5.0",
        "contentHash": "f9HstrBNHUWs0WFhYH7H4H3VatzTVop+XWp0QDFW7f9JzeIj2fnz21P0IrgwR8H6wl1ujAEh+5yf30XlqRDcaQ==",
        "dependencies": {
          "BinaryEncoding": "1.4.0",
          "Multiformats.Base": "2.0.1",
          "Portable.BouncyCastle": "1.8.5",
          "System.Composition": "1.2.0",
          "murmurhash": "1.0.2"
        }
      },
      "murmurhash": {
        "type": "Transitive",
        "resolved": "1.0.2",
        "contentHash": "Yw9+sYL3qdTEXDKAEeiXsVwsP2K2nyWOxgvbDD1w5j+yu0CYk5edLvGmmJHqqFxuBFrVsgb7iF2XGprRlt+SEA=="
      },
      "NBitcoin.Secp256k1": {
        "type": "Transitive",
        "resolved": "3.1.5",
        "contentHash": "HGOj4qoTGdHQ6lYjGOmYrxMgbTyyXonunPq+btFalAedumQ2tJxykiMlygEGNnEUoOXCAIV4fvbCdCthFw3LOQ=="
      },
      "Nethermind.DotNetty.Codecs": {
        "type": "Transitive",
        "resolved": "1.0.2.76",
        "contentHash": "8K50pknD0si+zyO8tOsYMlGvEmtwu7KEU6AYbEoj9wFflenBsPHbI4o22LBU66AKoTFYyJwXllZSvlMZxuqV/g==",
        "dependencies": {
          "Nethermind.DotNetty.Buffers": "1.0.2.76",
          "Nethermind.DotNetty.Common": "1.0.2.76",
          "Nethermind.DotNetty.Transport": "1.0.2.76"
        }
      },
      "Nethermind.DotNetty.Common": {
        "type": "Transitive",
        "resolved": "1.0.2.76",
        "contentHash": "rraxAOK8Pww3ReW2NkCCr/pwXTp88gI4lXaeA5TriPnp1wZg8jJdZYIj2m2+HKkVtw1C1F1sRA7FzfgBodA3Tw=="
      },
      "Nethermind.Libp2p.Core": {
        "type": "Transitive",
        "resolved": "1.0.0-preview.45",
        "contentHash": "jk63RB4s0LwGnAJKRLRM0lN2wFlNgMk92wJcLOfEXyCLnLuC/6JocELz0fmao3WQbJIFC895x3GYvvkDsUS4nw==",
        "dependencies": {
          "BouncyCastle.Cryptography": "2.4.0",
          "Google.Protobuf": "3.28.3",
          "Nethermind.Multiformats.Address": "1.1.8",
          "SimpleBase": "4.0.2"
        }
      },
      "Nethermind.Libp2p.Protocols.Identify": {
        "type": "Transitive",
        "resolved": "1.0.0-preview.45",
        "contentHash": "8hEzwS9eYYy1xvmXq+6VcfKcOflEmnPdT5UA8Lhr0cdK2af+wV6tMwHhuvqF0L7N+bdaFMNcUUhBhy17jafutw==",
        "dependencies": {
          "Google.Protobuf": "3.28.3",
          "Nethermind.Libp2p.Core": "1.0.0-preview.45",
          "Nethermind.Libp2p.Protocols.IpTcp": "1.0.0-preview.45"
        }
      },
      "Nethermind.Libp2p.Protocols.IpTcp": {
        "type": "Transitive",
        "resolved": "1.0.0-preview.45",
        "contentHash": "vDoUfrz/45OEKc9TMEs9l0wPWW4r49opS/J+bh3zUTMLaWWf9jl8zkbPh5mz9moBh1JdDVuLRSPT3zRd8/Gvkg==",
        "dependencies": {
          "Nethermind.Libp2p.Core": "1.0.0-preview.45"
        }
      },
      "Nethermind.Libp2p.Protocols.MDns": {
        "type": "Transitive",
        "resolved": "1.0.0-preview.45",
        "contentHash": "NZhHziBoq9mGeqV8o0QMoKOnBLjyPEIhEIcsnL6rdV4nJ1PwRWort8O811dh4aWq8rxVm1dkj66U4Q/ZwEX+JQ==",
        "dependencies": {
          "Makaretu.Dns.Multicast": "0.27.0",
          "Nethermind.Libp2p.Core": "1.0.0-preview.45"
        }
      },
      "Nethermind.Libp2p.Protocols.Multistream": {
        "type": "Transitive",
        "resolved": "1.0.0-preview.45",
        "contentHash": "JPYycuQ68VRMdCvlJoHA6iB3ROxCVUH0y0Nw03jtxttu9i6aQw4byGQTx+VyidTeij0H2I+Nkuf0oAB6xiDoHg==",
        "dependencies": {
          "Nethermind.Libp2p.Core": "1.0.0-preview.45"
        }
      },
      "Nethermind.Libp2p.Protocols.Noise": {
        "type": "Transitive",
        "resolved": "1.0.0-preview.45",
        "contentHash": "+LvFZaZn8BvEMKHlIlX7N7PgKlOrExZQLITHtcTkLqua0qvjsgwCKYyr/3KwWQm2BX0YBlwp99bOW3d7mlDW4g==",
        "dependencies": {
          "BouncyCastle.Cryptography": "2.4.0",
          "Google.Protobuf": "3.28.3",
          "Nethermind.Libp2p.Core": "1.0.0-preview.45",
          "Noise.NET": "1.0.0",
          "libsodium": "1.0.20"
        }
      },
      "Nethermind.Libp2p.Protocols.Ping": {
        "type": "Transitive",
        "resolved": "1.0.0-preview.45",
        "contentHash": "a0jomAxlnaWOVrLl5pnhYJO5XtGTILxExCC0ElHxv4uNBjaxcarBERreaf0Dku/8VWofOleNkPJWQpqu6W8RCA==",
        "dependencies": {
          "Nethermind.Libp2p.Core": "1.0.0-preview.45"
        }
      },
      "Nethermind.Libp2p.Protocols.Plaintext": {
        "type": "Transitive",
        "resolved": "1.0.0-preview.45",
        "contentHash": "8WBSnSmro8g1W+7k+3pdE1DaTRUZqGEtSM8KUBw/4V0iOH4J2MIxAhLtB6Qq51ywY6T4WXFl5+aM4KDufGeITQ==",
        "dependencies": {
          "Google.Protobuf": "3.28.3",
          "Nethermind.Libp2p.Core": "1.0.0-preview.45"
        }
      },
      "Nethermind.Libp2p.Protocols.Pubsub": {
        "type": "Transitive",
        "resolved": "1.0.0-preview.45",
        "contentHash": "G9M3cYBr0fPcKA7n4EfyaIdntMSxxq/TquFbYF/i41pGq06pcAQSxH2c2qEUGNBYJfz8ao4lUoRRC755cNskSg==",
        "dependencies": {
          "BouncyCastle.Cryptography": "2.4.0",
          "Google.Protobuf": "3.28.3",
          "Nethermind.Libp2p.Core": "1.0.0-preview.45",
          "Nethermind.Libp2p.Protocols.Identify": "1.0.0-preview.45"
        }
      },
      "Nethermind.Libp2p.Protocols.Quic": {
        "type": "Transitive",
        "resolved": "1.0.0-preview.45",
        "contentHash": "TfdjpazHxi/Pxfa8oR3wPDoWzgTJJ9L0OHQo5hkozte9mpa8sUim+cfIiEC9qtAjq4D1/MfpvfQaZZzeRh2akQ==",
        "dependencies": {
          "BouncyCastle.Cryptography": "2.4.0",
          "Nethermind.Libp2p.Core": "1.0.0-preview.45"
        }
      },
      "Nethermind.Libp2p.Protocols.Relay": {
        "type": "Transitive",
        "resolved": "1.0.0-preview.45",
        "contentHash": "r91tuuF9pRzLGSZ8Vp/MInN4KFqQZDyKEsv1CkCsOOlkS/IGzFMWofYchgouQGrj7/yvAiPjjd3c8wlWpMp4dg==",
        "dependencies": {
          "Google.Protobuf": "3.28.3",
          "Nethermind.Libp2p.Core": "1.0.0-preview.45"
        }
      },
      "Nethermind.Libp2p.Protocols.Tls": {
        "type": "Transitive",
        "resolved": "1.0.0-preview.45",
        "contentHash": "BJXIfz9T1zPRJjVHGn4qJLvZu2vKnjoSoT9Zd+nYePc+C4ESwhtFuuHHSirnuKqJ/GVY2v8lvhb+fnjYSV3E8w==",
        "dependencies": {
          "Nethermind.Libp2p.Core": "1.0.0-preview.45",
          "Nethermind.Libp2p.Protocols.Quic": "1.0.0-preview.45"
        }
      },
      "Nethermind.Libp2p.Protocols.Yamux": {
        "type": "Transitive",
        "resolved": "1.0.0-preview.45",
        "contentHash": "ElNnTVoTxpHZMGTFbKTndQ1C3jFMMVLQfK1wzJVAw5sD294Yur42UKxdHtrzQJEJ/XHARz5ORxwtWcbprCQLDA==",
        "dependencies": {
          "Nethermind.Libp2p.Core": "1.0.0-preview.45"
        }
      },
      "Nethermind.Multiformats.Address": {
        "type": "Transitive",
        "resolved": "1.1.8",
        "contentHash": "+nRuuVXjj/Okj/RAJtJUZ/nDRjwMfjJnF1+4Z7gKX2MjMsxR92KPJbsP4fY4IaEwXMDjNJsXJu78z2C06tElzw==",
        "dependencies": {
          "BinaryEncoding": "1.4.0",
          "Nethermind.Multiformats.Base": "2.0.3-preview.1",
          "Nethermind.Multiformats.Hash": "1.5.2-preview.1"
        }
      },
      "Nethermind.Multiformats.Base": {
        "type": "Transitive",
        "resolved": "2.0.3-preview.1",
        "contentHash": "jrowPK2H6xlBnW4uwlGG6mZQvkHj1m9ktlItJEL26zZAH1UKAN7/kUv+SYDJYrKVAstQ4XuQ3KlisXREldrKBg=="
      },
      "Nethermind.Multiformats.Hash": {
        "type": "Transitive",
        "resolved": "1.5.2-preview.1",
        "contentHash": "NBS6KNsXeL19MHE4WdT6XkkGqsvqAFX0JiOxPA+BA/+HnvrHaQm1Z1EdGN9R3mdJZtxLk113Ccr3lfIL8d/b1w==",
        "dependencies": {
          "BinaryEncoding": "1.4.0",
          "BouncyCastle.Cryptography": "2.4.0",
          "Nethermind.Multiformats.Base": "2.0.3-preview.1",
          "System.Composition": "1.2.0",
          "murmurhash": "1.0.2"
        }
      },
      "NETStandard.Library": {
        "type": "Transitive",
        "resolved": "2.0.0",
        "contentHash": "7jnbRU+L08FXKMxqUflxEXtVymWvNOrS8yHgu9s6EM8Anr6T/wIX4nZ08j/u3Asz+tCufp3YVwFSEvFTPYmBPA==",
        "dependencies": {
          "Microsoft.NETCore.Platforms": "1.1.0"
        }
      },
      "Newtonsoft.Json": {
        "type": "Transitive",
        "resolved": "13.0.3",
        "contentHash": "HrC5BXdl00IP9zeV+0Z848QWPAoCr9P3bDEZguI+gkLcBKAOxix/tLEAAHC+UvDNPv4a2d18lOReHMOagPa+zQ=="
      },
      "Noise.NET": {
        "type": "Transitive",
        "resolved": "1.0.0",
        "contentHash": "fYnHQ8yZcj9W0fPGbzMkZUnE14aGGTFS8WE0Ow2hXiGhJ61Tv71cTi1yuugHxPCLyb87JpWMkq4lix8Rf06vtA==",
        "dependencies": {
          "NETStandard.Library": "1.6.1",
          "libsodium": "1.0.16"
        }
      },
      "PierTwo.Lantern.Discv5.Enr": {
        "type": "Transitive",
        "resolved": "1.0.0-preview.6",
        "contentHash": "rHuVBANEsOdf+5p1uU35mrdJfb+2z9EtDU5LeHKWDWx5nfGMRK4LtcrbfvDnrdsTLQbxmV88PoBuS23FMLrpYQ==",
        "dependencies": {
          "Keccak256": "1.0.0",
          "Multiformats.Base": "2.0.2",
          "Multiformats.Hash": "1.5.0",
          "NBitcoin.Secp256k1": "3.1.5",
          "PierTwo.Lantern.Discv5.Rlp": "1.0.0-preview.6"
        }
      },
      "PierTwo.Lantern.Discv5.Rlp": {
        "type": "Transitive",
        "resolved": "1.0.0-preview.6",
        "contentHash": "X1mOhKZytX60uZwh9aCex0BVidN0hVlf5jKZsufacWpfsN/yMstc/fh3aRM9JWm8x7PQVeY300JXVFhDk4roqA=="
      },
      "Polly.Core": {
        "type": "Transitive",
        "resolved": "8.6.4",
        "contentHash": "4AWqYnQ2TME0E+Mzovt1Uu+VyvpR84ymUldMcPw7Mbj799Phaag14CKrMtlJGx5jsvYP+S3oR1QmysgmXoD5cw=="
      },
      "Portable.BouncyCastle": {
        "type": "Transitive",
        "resolved": "1.8.5",
        "contentHash": "EaCgmntbH1sOzemRTqyXSqYjB6pLH7VCYHhhDYZ59guHSD5qPwhIYa7kfy0QUlmTRt9IXhaXdFhNuBUArp70Ng=="
      },
      "prometheus-net": {
        "type": "Transitive",
        "resolved": "8.2.1",
        "contentHash": "3wVgdEPOCBF752s2xps5T+VH+c9mJK8S8GKEDg49084P6JZMumTZI5Te6aJ9MQpX0sx7om6JOnBpIi7ZBmmiDQ=="
      },
      "SimpleBase": {
        "type": "Transitive",
        "resolved": "4.0.2",
        "contentHash": "sNKHP2Qzy4DafamgH44UGg1YeyHFT08AMgHPraxYt4CVBoHHYD5f0MjbBfdmtGca69xikPU5aV8H+MMP7ZnfIg=="
      },
      "System.CodeDom": {
        "type": "Transitive",
        "resolved": "4.4.0",
        "contentHash": "2sCCb7doXEwtYAbqzbF/8UAeDRMNmPaQbU2q50Psg1J9KzumyVVCgKQY8s53WIPTufNT0DpSe9QRvVjOzfDWBA=="
      },
      "System.Composition": {
        "type": "Transitive",
        "resolved": "6.0.0",
        "contentHash": "d7wMuKQtfsxUa7S13tITC8n1cQzewuhD5iDjZtK2prwFfKVzdYtgrTHgjaV03Zq7feGQ5gkP85tJJntXwInsJA==",
        "dependencies": {
          "System.Composition.AttributedModel": "6.0.0",
          "System.Composition.Convention": "6.0.0",
          "System.Composition.Hosting": "6.0.0",
          "System.Composition.Runtime": "6.0.0",
          "System.Composition.TypedParts": "6.0.0"
        }
      },
      "System.Composition.AttributedModel": {
        "type": "Transitive",
        "resolved": "6.0.0",
        "contentHash": "WK1nSDLByK/4VoC7fkNiFuTVEiperuCN/Hyn+VN30R+W2ijO1d0Z2Qm0ScEl9xkSn1G2MyapJi8xpf4R8WRa/w=="
      },
      "System.Composition.Convention": {
        "type": "Transitive",
        "resolved": "6.0.0",
        "contentHash": "XYi4lPRdu5bM4JVJ3/UIHAiG6V6lWWUlkhB9ab4IOq0FrRsp0F4wTyV4Dj+Ds+efoXJ3qbLqlvaUozDO7OLeXA==",
        "dependencies": {
          "System.Composition.AttributedModel": "6.0.0"
        }
      },
      "System.Composition.Hosting": {
        "type": "Transitive",
        "resolved": "6.0.0",
        "contentHash": "w/wXjj7kvxuHPLdzZ0PAUt++qJl03t7lENmb2Oev0n3zbxyNULbWBlnd5J5WUMMv15kg5o+/TCZFb6lSwfaUUQ==",
        "dependencies": {
          "System.Composition.Runtime": "6.0.0"
        }
      },
      "System.Composition.Runtime": {
        "type": "Transitive",
        "resolved": "6.0.0",
        "contentHash": "qkRH/YBaMPTnzxrS5RDk1juvqed4A6HOD/CwRcDGyPpYps1J27waBddiiq1y93jk2ZZ9wuA/kynM+NO0kb3PKg=="
      },
      "System.Composition.TypedParts": {
        "type": "Transitive",
        "resolved": "6.0.0",
        "contentHash": "iUR1eHrL8Cwd82neQCJ00MpwNIBs4NZgXzrPqx8NJf/k4+mwBO0XCRmHYJT4OLSwDDqh5nBLJWkz5cROnrGhRA==",
        "dependencies": {
          "System.Composition.AttributedModel": "6.0.0",
          "System.Composition.Hosting": "6.0.0",
          "System.Composition.Runtime": "6.0.0"
        }
      },
      "System.IdentityModel.Tokens.Jwt": {
        "type": "Transitive",
        "resolved": "7.1.2",
        "contentHash": "Thhbe1peAmtSBFaV/ohtykXiZSOkx59Da44hvtWfIMFofDA3M3LaVyjstACf2rKGn4dEDR2cUpRAZ0Xs/zB+7Q==",
        "dependencies": {
          "Microsoft.IdentityModel.JsonWebTokens": "7.1.2",
          "Microsoft.IdentityModel.Tokens": "7.1.2"
        }
      },
      "System.Reactive": {
        "type": "Transitive",
        "resolved": "6.0.0",
        "contentHash": "31kfaW4ZupZzPsI5PVe77VhnvFF55qgma7KZr/E0iFTs6fmdhhG8j0mgEx620iLTey1EynOkEfnyTjtNEpJzGw=="
      },
      "Testably.Abstractions.FileSystem.Interface": {
        "type": "Transitive",
        "resolved": "9.0.0",
        "contentHash": "uksk86YlnzAdyfVNu3wICU0X5iXVe9LF7Q3UkngNliHWEvM5gvAlOUr+jmd9JwmbJWISH5+i1vyXE02lEVz7WQ=="
      },
      "Tmds.LibC": {
        "type": "Transitive",
        "resolved": "0.2.0",
        "contentHash": "+RvLuNHOLW7cxzgDe9yHLoayBgjsuH2/gJtJnuVMxweKrxxYT6TwQNAmt06SFWpjwk68aRcwwD4FfMMA6tZvVA=="
      },
      "YamlDotNet": {
        "type": "Transitive",
        "resolved": "16.0.0",
        "contentHash": "kZ4jR5ltFhnjaUqK9x81zXRIUTH4PTXTTEmJDNQdkDLQhcv+2Nl19r0dCSvPW1mstOYBfXTnjdieRbUO6gHMDw=="
      },
      "nethermind.abi": {
        "type": "Project",
        "dependencies": {
          "MathNet.Numerics.FSharp": "[5.0.0, )",
          "Nethermind.Core": "[1.36.0-unstable, )"
        }
      },
      "nethermind.analytics": {
        "type": "Project",
        "dependencies": {
          "Nethermind.Api": "[1.36.0-unstable, )",
          "Nethermind.Init": "[1.36.0-unstable, )"
        }
      },
      "nethermind.api": {
        "type": "Project",
        "dependencies": {
          "Nethermind.Blockchain": "[1.36.0-unstable, )",
          "Nethermind.Facade": "[1.36.0-unstable, )",
          "Nethermind.Grpc": "[1.36.0-unstable, )",
          "Nethermind.History": "[1.36.0-unstable, )",
          "Nethermind.JsonRpc": "[1.36.0-unstable, )",
          "Nethermind.Monitoring": "[1.36.0-unstable, )",
          "Nethermind.Network": "[1.36.0-unstable, )",
          "Nethermind.Sockets": "[1.36.0-unstable, )"
        }
      },
      "nethermind.blockchain": {
        "type": "Project",
        "dependencies": {
          "Microsoft.ClearScript.V8.Native.linux-arm64": "[7.5.0, )",
          "Microsoft.ClearScript.V8.Native.linux-x64": "[7.5.0, )",
          "Microsoft.ClearScript.V8.Native.osx-arm64": "[7.5.0, )",
          "Microsoft.ClearScript.V8.Native.osx-x64": "[7.5.0, )",
          "Microsoft.ClearScript.V8.Native.win-x64": "[7.5.0, )",
          "Nethermind.Abi": "[1.36.0-unstable, )",
          "Nethermind.Core": "[1.36.0-unstable, )",
          "Nethermind.Db": "[1.36.0-unstable, )",
          "Nethermind.Evm": "[1.36.0-unstable, )",
          "Nethermind.Evm.Precompiles": "[1.36.0-unstable, )",
          "Nethermind.Network.Stats": "[1.36.0-unstable, )",
          "Nethermind.Specs": "[1.36.0-unstable, )",
          "Nethermind.State": "[1.36.0-unstable, )",
          "Nethermind.TxPool": "[1.36.0-unstable, )",
          "Polly": "[8.6.4, )"
        }
      },
      "nethermind.config": {
        "type": "Project",
        "dependencies": {
          "Nethermind.Core": "[1.36.0-unstable, )",
          "NonBlocking": "[2.1.2, )",
          "System.Configuration.ConfigurationManager": "[10.0.0-rc.2.25502.107, )"
        }
      },
      "nethermind.consensus": {
        "type": "Project",
        "dependencies": {
          "Nethermind.Blockchain": "[1.36.0-unstable, )",
          "Nethermind.Config": "[1.36.0-unstable, )",
          "Nethermind.Core": "[1.36.0-unstable, )",
          "Nethermind.Crypto": "[1.36.0-unstable, )",
          "Nethermind.Evm": "[1.36.0-unstable, )",
          "Nethermind.TxPool": "[1.36.0-unstable, )"
        }
      },
      "nethermind.consensus.aura": {
        "type": "Project",
        "dependencies": {
          "BouncyCastle.Cryptography": "[2.6.2, )",
          "Nethermind.Abi": "[1.36.0-unstable, )",
          "Nethermind.Api": "[1.36.0-unstable, )",
          "Nethermind.Blockchain": "[1.36.0-unstable, )",
          "Nethermind.Facade": "[1.36.0-unstable, )",
          "Nethermind.Init": "[1.36.0-unstable, )",
          "Nethermind.Specs": "[1.36.0-unstable, )",
          "Nethermind.Synchronization": "[1.36.0-unstable, )",
          "Nito.Collections.Deque": "[1.2.1, )"
        }
      },
      "nethermind.consensus.clique": {
        "type": "Project",
        "dependencies": {
          "Nethermind.Api": "[1.36.0-unstable, )",
          "Nethermind.Blockchain": "[1.36.0-unstable, )",
          "Nethermind.Consensus": "[1.36.0-unstable, )",
          "Nethermind.JsonRpc": "[1.36.0-unstable, )"
        }
      },
      "nethermind.consensus.ethash": {
        "type": "Project",
        "dependencies": {
          "Nethermind.Api": "[1.36.0-unstable, )",
          "Nethermind.Blockchain": "[1.36.0-unstable, )",
          "Nethermind.Consensus": "[1.36.0-unstable, )",
          "Nethermind.Core": "[1.36.0-unstable, )",
          "Nethermind.Crypto": "[1.36.0-unstable, )",
          "Nethermind.Serialization.Rlp": "[1.36.0-unstable, )",
          "Nethermind.Specs": "[1.36.0-unstable, )"
        }
      },
      "nethermind.core": {
        "type": "Project",
        "dependencies": {
          "Autofac": "[8.4.0, )",
          "Autofac.Extensions.DependencyInjection": "[10.0.0, )",
          "FastEnum": "[2.0.5, )",
          "Microsoft.IO.RecyclableMemoryStream": "[3.0.1, )",
          "Microsoft.IdentityModel.JsonWebTokens": "[8.14.0, )",
          "Nethermind.Crypto.SecP256k1": "[1.5.0, )",
          "Nethermind.Logging": "[1.36.0-unstable, )",
          "Nethermind.Numerics.Int256": "[1.3.6, )",
          "NonBlocking": "[2.1.2, )",
          "TestableIO.System.IO.Abstractions.Wrappers": "[22.0.16, )"
        }
      },
      "nethermind.crypto": {
        "type": "Project",
        "dependencies": {
          "BouncyCastle.Cryptography": "[2.6.2, )",
          "Ckzg.Bindings": "[2.1.5.1529, )",
<<<<<<< HEAD
          "Nethermind.Core": "[1.36.0-unstable, )",
          "Nethermind.Crypto.Bls": "[1.0.5, )",
          "Nethermind.Serialization.Rlp": "[1.36.0-unstable, )",
          "System.Security.Cryptography.ProtectedData": "[10.0.0-rc.2.25502.107, )"
=======
          "Microsoft.AspNetCore.DataProtection": "[9.0.10, )",
          "Microsoft.AspNetCore.DataProtection.Extensions": "[9.0.10, )",
          "Nethermind.Core": "[1.36.0-unstable, )",
          "Nethermind.Crypto.Bls": "[1.0.5, )",
          "Nethermind.Serialization.Rlp": "[1.36.0-unstable, )",
          "System.Security.Cryptography.ProtectedData": "[9.0.10, )"
>>>>>>> bf2c5dc3
        }
      },
      "nethermind.db": {
        "type": "Project",
        "dependencies": {
          "Nethermind.Config": "[1.36.0-unstable, )",
          "Nethermind.Serialization.Rlp": "[1.36.0-unstable, )",
          "NonBlocking": "[2.1.2, )"
        }
      },
      "nethermind.db.rocks": {
        "type": "Project",
        "dependencies": {
          "ConcurrentHashSet": "[1.3.0, )",
          "Nethermind.Api": "[1.36.0-unstable, )",
          "Nethermind.Db": "[1.36.0-unstable, )",
          "NonBlocking": "[2.1.2, )",
          "RocksDB": "[10.2.1.58549, 10.2.1.58549]"
        }
      },
      "nethermind.db.rpc": {
        "type": "Project",
        "dependencies": {
          "Nethermind.Db": "[1.36.0-unstable, )",
          "Nethermind.JsonRpc": "[1.36.0-unstable, )",
          "Nethermind.Serialization.Json": "[1.36.0-unstable, )",
          "Nethermind.State": "[1.36.0-unstable, )"
        }
      },
      "nethermind.era1": {
        "type": "Project",
        "dependencies": {
          "CommunityToolkit.HighPerformance": "[8.4.0, )",
          "Nethermind.Api": "[1.36.0-unstable, )",
          "Nethermind.Blockchain": "[1.36.0-unstable, )",
          "Nethermind.Consensus": "[1.36.0-unstable, )",
          "Nethermind.Core": "[1.36.0-unstable, )",
          "Nethermind.JsonRpc": "[1.36.0-unstable, )",
          "Nethermind.Merkleization": "[1.36.0-unstable, )",
          "Nethermind.Serialization.Rlp": "[1.36.0-unstable, )",
          "Nethermind.Serialization.Ssz": "[1.36.0-unstable, )",
          "Nethermind.State": "[1.36.0-unstable, )",
          "Snappier": "[1.2.0, )"
        }
      },
      "nethermind.ethstats": {
        "type": "Project",
        "dependencies": {
          "Nethermind.Api": "[1.36.0-unstable, )",
          "Nethermind.Blockchain": "[1.36.0-unstable, )",
          "Nethermind.Core": "[1.36.0-unstable, )",
          "Nethermind.Init": "[1.36.0-unstable, )",
          "Nethermind.JsonRpc": "[1.36.0-unstable, )",
          "Nethermind.Logging": "[1.36.0-unstable, )",
          "Nethermind.Network": "[1.36.0-unstable, )",
          "Websocket.Client": "[5.3.0, )"
        }
      },
      "nethermind.evm": {
        "type": "Project",
        "dependencies": {
          "Nethermind.Core": "[1.36.0-unstable, )",
          "Nethermind.Crypto": "[1.36.0-unstable, )",
          "Nethermind.Serialization.Rlp": "[1.36.0-unstable, )",
          "Nethermind.Specs": "[1.36.0-unstable, )"
        }
      },
      "nethermind.evm.precompiles": {
        "type": "Project",
        "dependencies": {
          "Nethermind.Core": "[1.36.0-unstable, )",
          "Nethermind.Crypto": "[1.36.0-unstable, )",
          "Nethermind.Crypto.Bls": "[1.0.5, )",
          "Nethermind.Crypto.SecP256r1": "[1.0.0-preview.6, )",
          "Nethermind.Evm": "[1.36.0-unstable, )",
          "Nethermind.GmpBindings": "[1.0.3, )",
          "Nethermind.MclBindings": "[1.0.3, )",
          "Nethermind.Serialization.Rlp": "[1.36.0-unstable, )",
          "Nethermind.Specs": "[1.36.0-unstable, )"
        }
      },
      "nethermind.externalsigner.plugin": {
        "type": "Project",
        "dependencies": {
          "Nethermind.Api": "[1.36.0-unstable, )",
          "Nethermind.JsonRpc": "[1.36.0-unstable, )"
        }
      },
      "nethermind.facade": {
        "type": "Project",
        "dependencies": {
          "Nethermind.Consensus": "[1.36.0-unstable, )",
          "Nethermind.Core": "[1.36.0-unstable, )",
          "Nethermind.Crypto": "[1.36.0-unstable, )",
          "Nethermind.Synchronization": "[1.36.0-unstable, )",
          "NonBlocking": "[2.1.2, )"
        }
      },
      "nethermind.flashbots": {
        "type": "Project",
        "dependencies": {
          "Nethermind.Merge.Plugin": "[1.36.0-unstable, )"
        }
      },
      "nethermind.grpc": {
        "type": "Project",
        "dependencies": {
          "Google.Protobuf": "[3.32.1, )",
          "Google.Protobuf.Tools": "[3.32.1, )",
          "Grpc": "[2.46.6, )",
          "Nethermind.Config": "[1.36.0-unstable, )",
          "Nethermind.Core": "[1.36.0-unstable, )",
          "Nethermind.Serialization.Json": "[1.36.0-unstable, )"
        }
      },
      "nethermind.healthchecks": {
        "type": "Project",
        "dependencies": {
          "AspNetCore.HealthChecks.UI": "[9.0.0, )",
          "AspNetCore.HealthChecks.UI.InMemory.Storage": "[9.0.0, )",
          "Nethermind.Api": "[1.36.0-unstable, )",
          "Nethermind.Merge.Plugin": "[1.36.0-unstable, )"
        }
      },
      "nethermind.history": {
        "type": "Project",
        "dependencies": {
          "Nethermind.Consensus": "[1.36.0-unstable, )"
        }
      },
      "nethermind.hive": {
        "type": "Project",
        "dependencies": {
          "Nethermind.Api": "[1.36.0-unstable, )",
          "Nethermind.Init": "[1.36.0-unstable, )"
        }
      },
      "nethermind.init": {
        "type": "Project",
        "dependencies": {
          "Nethermind.Api": "[1.36.0-unstable, )",
          "Nethermind.Db.Rocks": "[1.36.0-unstable, )",
          "Nethermind.Db.Rpc": "[1.36.0-unstable, )",
          "Nethermind.Era1": "[1.36.0-unstable, )",
          "Nethermind.Network.Discovery": "[1.36.0-unstable, )",
          "Nethermind.Network.Dns": "[1.36.0-unstable, )",
          "Nethermind.Network.Enr": "[1.36.0-unstable, )",
          "Nethermind.Specs": "[1.36.0-unstable, )"
        }
      },
      "nethermind.init.snapshot": {
        "type": "Project",
        "dependencies": {
          "Nethermind.Api": "[1.36.0-unstable, )",
          "Nethermind.Init": "[1.36.0-unstable, )"
        }
      },
      "nethermind.jsonrpc": {
        "type": "Project",
        "dependencies": {
          "Nethermind.Abi": "[1.36.0-unstable, )",
          "Nethermind.Blockchain": "[1.36.0-unstable, )",
          "Nethermind.Config": "[1.36.0-unstable, )",
          "Nethermind.Consensus": "[1.36.0-unstable, )",
          "Nethermind.Core": "[1.36.0-unstable, )",
          "Nethermind.Crypto": "[1.36.0-unstable, )",
          "Nethermind.Evm": "[1.36.0-unstable, )",
          "Nethermind.Facade": "[1.36.0-unstable, )",
          "Nethermind.Network.Dns": "[1.36.0-unstable, )",
          "Nethermind.Sockets": "[1.36.0-unstable, )",
          "Nethermind.Synchronization": "[1.36.0-unstable, )",
<<<<<<< HEAD
          "Nethermind.Wallet": "[1.36.0-unstable, )"
=======
          "Nethermind.Wallet": "[1.36.0-unstable, )",
          "System.Linq.Async": "[6.0.3, )"
>>>>>>> bf2c5dc3
        }
      },
      "nethermind.jsonrpc.tracestore": {
        "type": "Project",
        "dependencies": {
          "Nethermind.Api": "[1.36.0-unstable, )",
          "Nethermind.Init": "[1.36.0-unstable, )"
        }
      },
      "nethermind.keystore": {
        "type": "Project",
        "dependencies": {
          "Nethermind.Config": "[1.36.0-unstable, )",
          "Nethermind.Core": "[1.36.0-unstable, )",
          "Nethermind.Crypto": "[1.36.0-unstable, )",
          "Nethermind.Serialization.Json": "[1.36.0-unstable, )",
          "SCrypt": "[2.0.0.2, )"
        }
      },
      "nethermind.logging": {
        "type": "Project"
      },
      "nethermind.logging.nlog": {
        "type": "Project",
        "dependencies": {
          "NLog": "[5.5.1, )",
          "Nethermind.Logging": "[1.36.0-unstable, )"
        }
      },
      "nethermind.merge.aura": {
        "type": "Project",
        "dependencies": {
          "Nethermind.Blockchain": "[1.36.0-unstable, )",
          "Nethermind.Consensus": "[1.36.0-unstable, )",
          "Nethermind.Consensus.AuRa": "[1.36.0-unstable, )",
          "Nethermind.Core": "[1.36.0-unstable, )",
          "Nethermind.Db": "[1.36.0-unstable, )",
          "Nethermind.Evm": "[1.36.0-unstable, )",
          "Nethermind.Merge.Plugin": "[1.36.0-unstable, )",
          "Nethermind.Specs": "[1.36.0-unstable, )",
          "Nethermind.State": "[1.36.0-unstable, )"
        }
      },
      "nethermind.merge.plugin": {
        "type": "Project",
        "dependencies": {
          "Nethermind.Api": "[1.36.0-unstable, )"
        }
      },
      "nethermind.merkleization": {
        "type": "Project",
        "dependencies": {
          "Nethermind.Core": "[1.36.0-unstable, )",
          "Nethermind.Serialization.Ssz": "[1.36.0-unstable, )"
        }
      },
      "nethermind.monitoring": {
        "type": "Project",
        "dependencies": {
          "Nethermind.Config": "[1.36.0-unstable, )",
          "Nethermind.Logging": "[1.36.0-unstable, )",
          "prometheus-net.AspNetCore": "[8.2.1, )"
        }
      },
      "nethermind.network": {
        "type": "Project",
        "dependencies": {
          "Crc32.NET": "[1.2.0, )",
          "Nethermind.Blockchain": "[1.36.0-unstable, )",
          "Nethermind.Config": "[1.36.0-unstable, )",
          "Nethermind.Core": "[1.36.0-unstable, )",
          "Nethermind.Crypto": "[1.36.0-unstable, )",
          "Nethermind.DotNetty.Handlers": "[1.0.2.76, )",
          "Nethermind.Network.Contract": "[1.36.0-unstable, )",
          "Nethermind.Network.Stats": "[1.36.0-unstable, )",
          "Nethermind.Synchronization": "[1.36.0-unstable, )",
<<<<<<< HEAD
          "Snappier": "[1.2.0, )"
=======
          "Snappier": "[1.2.0, )",
          "System.Linq.Async": "[6.0.3, )"
>>>>>>> bf2c5dc3
        }
      },
      "nethermind.network.contract": {
        "type": "Project",
        "dependencies": {
          "Nethermind.Config": "[1.36.0-unstable, )"
        }
      },
      "nethermind.network.discovery": {
        "type": "Project",
        "dependencies": {
          "Nethermind.Api": "[1.36.0-unstable, )",
          "Nethermind.Crypto": "[1.36.0-unstable, )",
          "Nethermind.Facade": "[1.36.0-unstable, )",
          "Nethermind.Network": "[1.36.0-unstable, )",
          "Nethermind.Network.Enr": "[1.36.0-unstable, )",
          "PierTwo.Lantern.Discv5.WireProtocol": "[1.0.0-preview.6, )"
        }
      },
      "nethermind.network.dns": {
        "type": "Project",
        "dependencies": {
          "DnsClient": "[1.8.0, )",
          "Nethermind.Network": "[1.36.0-unstable, )",
          "Nethermind.Network.Enr": "[1.36.0-unstable, )"
        }
      },
      "nethermind.network.enr": {
        "type": "Project",
        "dependencies": {
          "Nethermind.Crypto": "[1.36.0-unstable, )",
          "Nethermind.Network": "[1.36.0-unstable, )"
        }
      },
      "nethermind.network.stats": {
        "type": "Project",
        "dependencies": {
          "Nethermind.Config": "[1.36.0-unstable, )",
          "Nethermind.Core": "[1.36.0-unstable, )",
          "Nethermind.Logging": "[1.36.0-unstable, )",
          "Nethermind.Network.Contract": "[1.36.0-unstable, )"
        }
      },
      "nethermind.optimism": {
        "type": "Project",
        "dependencies": {
          "Google.Protobuf": "[3.32.1, )",
          "Nethermind.Api": "[1.36.0-unstable, )",
          "Nethermind.Blockchain": "[1.36.0-unstable, )",
          "Nethermind.Consensus": "[1.36.0-unstable, )",
          "Nethermind.Core": "[1.36.0-unstable, )",
          "Nethermind.Init": "[1.36.0-unstable, )",
          "Nethermind.JsonRpc": "[1.36.0-unstable, )",
          "Nethermind.Libp2p": "[1.0.0-preview.45, )",
          "Nethermind.Libp2p.Protocols.PubsubPeerDiscovery": "[1.0.0-preview.45, )",
          "Nethermind.Merge.Plugin": "[1.36.0-unstable, )",
          "Snappier": "[1.2.0, )"
        }
      },
      "nethermind.seq": {
        "type": "Project",
        "dependencies": {
          "Nethermind.Config": "[1.36.0-unstable, )"
        }
      },
      "nethermind.serialization.json": {
        "type": "Project",
        "dependencies": {
          "Microsoft.ClearScript.V8": "[7.5.0, )",
<<<<<<< HEAD
          "Nethermind.Core": "[1.36.0-unstable, )"
=======
          "Nethermind.Core": "[1.36.0-unstable, )",
          "System.IO.Pipelines": "[9.0.10, )"
>>>>>>> bf2c5dc3
        }
      },
      "nethermind.serialization.rlp": {
        "type": "Project",
        "dependencies": {
          "Nethermind.Core": "[1.36.0-unstable, )",
          "Nethermind.DotNetty.Buffers": "[1.0.2.76, )"
        }
      },
      "nethermind.serialization.ssz": {
        "type": "Project",
        "dependencies": {
          "Nethermind.Core": "[1.36.0-unstable, )"
        }
      },
      "nethermind.shutter": {
        "type": "Project",
        "dependencies": {
          "Google.Protobuf": "[3.32.1, )",
          "Nethermind.Blockchain": "[1.36.0-unstable, )",
          "Nethermind.Consensus": "[1.36.0-unstable, )",
          "Nethermind.Core": "[1.36.0-unstable, )",
          "Nethermind.Crypto": "[1.36.0-unstable, )",
          "Nethermind.Init": "[1.36.0-unstable, )",
          "Nethermind.Libp2p": "[1.0.0-preview.45, )",
          "Nethermind.Libp2p.Protocols.PubsubPeerDiscovery": "[1.0.0-preview.45, )",
          "Nethermind.Merge.Plugin": "[1.36.0-unstable, )",
          "Nethermind.Merkleization": "[1.36.0-unstable, )",
          "Nethermind.Network.Discovery": "[1.36.0-unstable, )",
          "Nethermind.Serialization.Ssz": "[1.36.0-unstable, )",
          "Nethermind.Specs": "[1.36.0-unstable, )"
        }
      },
      "nethermind.sockets": {
        "type": "Project",
        "dependencies": {
          "Nethermind.Core": "[1.36.0-unstable, )",
          "Nethermind.Logging": "[1.36.0-unstable, )",
          "Nethermind.Serialization.Json": "[1.36.0-unstable, )"
        }
      },
      "nethermind.specs": {
        "type": "Project",
        "dependencies": {
          "Nethermind.Config": "[1.36.0-unstable, )",
          "Nethermind.Core": "[1.36.0-unstable, )",
          "Nethermind.Serialization.Json": "[1.36.0-unstable, )",
          "ZstdSharp.Port": "[0.8.6, )"
        }
      },
      "nethermind.state": {
        "type": "Project",
        "dependencies": {
          "Nethermind.Core": "[1.36.0-unstable, )",
          "Nethermind.Db": "[1.36.0-unstable, )",
          "Nethermind.Evm": "[1.36.0-unstable, )",
          "Nethermind.Serialization.Rlp": "[1.36.0-unstable, )",
          "Nethermind.Trie": "[1.36.0-unstable, )"
        }
      },
      "nethermind.synchronization": {
        "type": "Project",
        "dependencies": {
          "ConcurrentHashSet": "[1.3.0, )",
          "Nethermind.Consensus": "[1.36.0-unstable, )",
          "Nethermind.History": "[1.36.0-unstable, )",
          "Nethermind.Logging": "[1.36.0-unstable, )",
          "Nethermind.Network.Contract": "[1.36.0-unstable, )",
          "Nethermind.Trie": "[1.36.0-unstable, )",
          "NonBlocking": "[2.1.2, )"
        }
      },
      "nethermind.taiko": {
        "type": "Project",
        "dependencies": {
          "Nethermind.Api": "[1.36.0-unstable, )",
          "Nethermind.Blockchain": "[1.36.0-unstable, )",
          "Nethermind.Consensus": "[1.36.0-unstable, )",
          "Nethermind.Core": "[1.36.0-unstable, )",
          "Nethermind.Evm": "[1.36.0-unstable, )",
          "Nethermind.Evm.Precompiles": "[1.36.0-unstable, )",
          "Nethermind.Init": "[1.36.0-unstable, )",
          "Nethermind.JsonRpc": "[1.36.0-unstable, )",
          "Nethermind.Logging": "[1.36.0-unstable, )",
          "Nethermind.Merge.Plugin": "[1.36.0-unstable, )",
          "Nethermind.Serialization.Json": "[1.36.0-unstable, )"
        }
      },
      "nethermind.trie": {
        "type": "Project",
        "dependencies": {
          "Nethermind.Core": "[1.36.0-unstable, )",
          "Nethermind.Db": "[1.36.0-unstable, )",
          "Nethermind.Serialization.Rlp": "[1.36.0-unstable, )",
          "NonBlocking": "[2.1.2, )"
        }
      },
      "nethermind.txpool": {
        "type": "Project",
        "dependencies": {
          "Collections.Pooled": "[1.0.82, )",
          "Nethermind.Config": "[1.36.0-unstable, )",
          "Nethermind.Core": "[1.36.0-unstable, )",
          "Nethermind.Crypto": "[1.36.0-unstable, )",
          "Nethermind.Db": "[1.36.0-unstable, )",
          "Nethermind.Evm": "[1.36.0-unstable, )",
          "Nethermind.Network.Contract": "[1.36.0-unstable, )",
          "Nethermind.State": "[1.36.0-unstable, )",
          "NonBlocking": "[2.1.2, )"
        }
      },
      "nethermind.upnp.plugin": {
        "type": "Project",
        "dependencies": {
          "Nethermind.Api": "[1.36.0-unstable, )",
          "Open.NAT.Core": "[2.1.0.5, )"
        }
      },
      "nethermind.wallet": {
        "type": "Project",
        "dependencies": {
          "Nethermind.Core": "[1.36.0-unstable, )",
          "Nethermind.KeyStore": "[1.36.0-unstable, )",
          "Nethermind.Serialization.Rlp": "[1.36.0-unstable, )",
          "Nethermind.TxPool": "[1.36.0-unstable, )"
        }
      },
      "nethermind.xdc": {
        "type": "Project",
        "dependencies": {
          "Nethermind.Api": "[1.36.0-unstable, )",
          "Nethermind.Consensus": "[1.36.0-unstable, )",
<<<<<<< HEAD
          "Nethermind.Core": "[1.36.0-unstable, )"
=======
          "Nethermind.Core": "[1.36.0-unstable, )",
          "Nethermind.Init": "[1.36.0-unstable, )"
>>>>>>> bf2c5dc3
        }
      },
      "AspNetCore.HealthChecks.UI": {
        "type": "CentralTransitive",
        "requested": "[9.0.0, )",
        "resolved": "9.0.0",
        "contentHash": "r/bGIiFDm/Bv+S/OCcE1/YzM4Zul1nEKGRA42xcGqxaYmaQf1T+gFEReNNA+5nHXuXt5TRuBuVag1emXuwqe6w==",
        "dependencies": {
          "AspNetCore.HealthChecks.UI.Data": "9.0.0",
          "KubernetesClient": "15.0.1",
          "Microsoft.EntityFrameworkCore.Design": "8.0.11"
        }
      },
      "AspNetCore.HealthChecks.UI.InMemory.Storage": {
        "type": "CentralTransitive",
        "requested": "[9.0.0, )",
        "resolved": "9.0.0",
        "contentHash": "xuq+HBH8Ckz9r5d+yP1pk7cgIbPLBqCGfYu0MxtvbtsxIo7cv5nQoUCJsdgqN5/a4ndVUJZco6GjWFk6r4xN1w==",
        "dependencies": {
          "AspNetCore.HealthChecks.UI.Data": "9.0.0",
          "Microsoft.EntityFrameworkCore.InMemory": "8.0.11"
        }
      },
      "Autofac": {
        "type": "CentralTransitive",
        "requested": "[8.4.0, )",
        "resolved": "8.4.0",
        "contentHash": "XMWHyO6fXTv8rwCfhm6+64mQS6CyL0rve/hWSODsUrVuEGtq1fjxSOlVTBqCRsW6L8K3OQDskJaPB1boVMI2eQ=="
      },
      "Autofac.Extensions.DependencyInjection": {
        "type": "CentralTransitive",
        "requested": "[10.0.0, )",
        "resolved": "10.0.0",
        "contentHash": "ZjR/onUlP7BzQ7VBBigQepWLAyAzi3VRGX3pP6sBqkPRiT61fsTZqbTpRUKxo30TMgbs1o3y6bpLbETix4SJog==",
        "dependencies": {
          "Autofac": "8.1.0"
        }
      },
      "BouncyCastle.Cryptography": {
        "type": "CentralTransitive",
        "requested": "[2.6.2, )",
        "resolved": "2.6.2",
        "contentHash": "7oWOcvnntmMKNzDLsdxAYqApt+AjpRpP2CShjMfIa3umZ42UQMvH0tl1qAliYPNYO6vTdcGMqnRrCPmsfzTI1w=="
      },
      "Ckzg.Bindings": {
        "type": "CentralTransitive",
        "requested": "[2.1.5.1529, )",
        "resolved": "2.1.5.1529",
        "contentHash": "PUnwltfxU0V/rIHLlcVyCOmpaFCgYPDfBlp32F33qW5ZldjcWpDt3tEZAmFvX0Rt/Va05djdHkKH/QzXyDhpTg=="
      },
      "Collections.Pooled": {
        "type": "CentralTransitive",
        "requested": "[1.0.82, )",
        "resolved": "1.0.82",
        "contentHash": "o14V0k8bg+EPMwaVJcFbLNrkyDPaqNx6fWTTjJLgVWJLu939kVIAAWKaV5lCwZ7LM/tv59igi65rVWRyjILc0Q=="
      },
      "CommunityToolkit.HighPerformance": {
        "type": "CentralTransitive",
        "requested": "[8.4.0, )",
        "resolved": "8.4.0",
        "contentHash": "flxspiBs0G/0GMp7IK2J2ijV9bTG6hEwFc/z6ekHqB6nwRJ4Ry2yLdx+TkbCUYFCl4XhABkAwomeKbT6zM2Zlg=="
      },
      "ConcurrentHashSet": {
        "type": "CentralTransitive",
        "requested": "[1.3.0, )",
        "resolved": "1.3.0",
        "contentHash": "a30gfk4WDn2f7sOisXpko+CrQ7s5nL1ZWk4afnRwwRQHWPRrRSZpzn5Dz2YWpJtS90NJqkytQ/MkzHq4QYTIbg=="
      },
      "Crc32.NET": {
        "type": "CentralTransitive",
        "requested": "[1.2.0, )",
        "resolved": "1.2.0",
        "contentHash": "wNW/huzolu8MNKUnwCVKxjfAlCFpeI8AZVfF46iAWJ1+P6bTU1AZct7VAkDDEjgeeTJCVTkGZaD6jSd/fOiUkA==",
        "dependencies": {
          "NETStandard.Library": "2.0.0"
        }
      },
      "DnsClient": {
        "type": "CentralTransitive",
        "requested": "[1.8.0, )",
        "resolved": "1.8.0",
        "contentHash": "RRwtaCXkXWsx0mmsReGDqCbRLtItfUbkRJlet1FpdciVhyMGKcPd57T1+8Jki9ojHlq9fntVhXQroOOgRak8DQ=="
      },
      "FastEnum": {
        "type": "CentralTransitive",
        "requested": "[2.0.5, )",
        "resolved": "2.0.5",
        "contentHash": "P5nnvUTIE+uiapYV1HPIxAt3B7CQx6jnIDXUARYjOLoJvjn+XjWw5n99t+Ie2/DNc00gr6689URok3lmxXgN3w==",
        "dependencies": {
          "FastEnum.Core": "2.0.5",
          "FastEnum.Generators": "2.0.5"
        }
      },
      "Google.Protobuf": {
        "type": "CentralTransitive",
        "requested": "[3.32.1, )",
        "resolved": "3.32.1",
        "contentHash": "HbFFRNU46e1E+qhGvwCDAO2EZ80WADqlkNqlOBYvGi7SNxwMPkTrReZgCg9/TrXwLO/n0za+AIiT2IplzqrjZw=="
      },
      "Google.Protobuf.Tools": {
        "type": "CentralTransitive",
        "requested": "[3.32.1, )",
        "resolved": "3.32.1",
        "contentHash": "5D+41uUzFkxsU50jsBJ2LS2cZ1jnwiy9UvTtl2RzSREv/5n105y70Vx324DDpNf8eYI7SQfKvX9FfbNcdcR7FA=="
      },
      "Grpc": {
        "type": "CentralTransitive",
        "requested": "[2.46.6, )",
        "resolved": "2.46.6",
        "contentHash": "vpC39vgCxbVBnsn8boeQv2aGIdEFqQMnjsoDvyYfr6tC93Fe9KqNG1mAiF6KLzJTwk6aiWHGNYE2EqmDUzk5ng==",
        "dependencies": {
          "Grpc.Core": "2.46.6"
        }
      },
      "MathNet.Numerics.FSharp": {
        "type": "CentralTransitive",
        "requested": "[5.0.0, )",
        "resolved": "5.0.0",
        "contentHash": "lKYhd68fReW5odX/q+Uzxw3357Duq3zmvkYvnZVqqcc2r/EmrYGDoOdUGuHnhfr8yj9V34js5gQH/7IWcxZJxg==",
        "dependencies": {
          "FSharp.Core": "6.0.2",
          "MathNet.Numerics": "5.0.0"
        }
      },
      "Microsoft.ClearScript.V8": {
        "type": "CentralTransitive",
        "requested": "[7.5.0, )",
        "resolved": "7.5.0",
        "contentHash": "k2xS9o6Oz57xx24nVhOqrkmJN/sDdkYTwdfmu2XS5KpnmAyqeVJBCfc9Wh83UvKUYb7lQBHSCk7gk2hLyJoG4Q==",
        "dependencies": {
          "Microsoft.ClearScript.Core": "7.5.0",
          "Microsoft.ClearScript.V8.ICUData": "7.5.0",
          "Newtonsoft.Json": "13.0.3"
        }
      },
      "Microsoft.ClearScript.V8.Native.linux-arm64": {
        "type": "CentralTransitive",
        "requested": "[7.5.0, )",
        "resolved": "7.5.0",
        "contentHash": "UU+3Bef3UnwQgP8hKobT09ucYuYubVFiseAsuRUvmjvOBVu7yHRES+nXBNYSvDi88fMTp/HBUknpYQdrfoDemQ=="
      },
      "Microsoft.ClearScript.V8.Native.linux-x64": {
        "type": "CentralTransitive",
        "requested": "[7.5.0, )",
        "resolved": "7.5.0",
        "contentHash": "snoN9oRwKqShA32IsuCanLjNtP8hros2WOrOBL7g+ED3AV40qwrsbfKwWq37BzogrfsF1aEVoDkBpE19Az7DVQ=="
      },
      "Microsoft.ClearScript.V8.Native.osx-arm64": {
        "type": "CentralTransitive",
        "requested": "[7.5.0, )",
        "resolved": "7.5.0",
        "contentHash": "CkMgeX0I0+bXUzoaVoJdV86/k0H2PEukqCoZ8zQ28msB6YHeRX6FJTfvOQ0l6UTX5HaBHGG3CWUI04uBYe6M+A=="
      },
      "Microsoft.ClearScript.V8.Native.osx-x64": {
        "type": "CentralTransitive",
        "requested": "[7.5.0, )",
        "resolved": "7.5.0",
        "contentHash": "yXoXLWKJJgW5V6ez1aMa+ZS2nCef0X4iTYzPS9bTSYl9y7D4R2Ie2KrfR8nLO2rhOKimIMx3MH49Zh1CYruN/g=="
      },
      "Microsoft.ClearScript.V8.Native.win-x64": {
        "type": "CentralTransitive",
        "requested": "[7.5.0, )",
        "resolved": "7.5.0",
        "contentHash": "DKMxDLboTNflYkwDQ/ELrSf1vXTpew5UZ8xzrXSVKYFBU570VA6NKh1etEGhufuCuDyU7Je5L2g6H+19Dbl+tA=="
      },
      "Microsoft.CodeAnalysis.Analyzers": {
        "type": "CentralTransitive",
        "requested": "[4.14.0, )",
        "resolved": "3.3.3",
        "contentHash": "j/rOZtLMVJjrfLRlAMckJLPW/1rze9MT1yfWqSIbUPGRu1m1P0fuo9PmqapwsmePfGB5PJrudQLvmUOAMF0DqQ=="
      },
      "Microsoft.CodeAnalysis.CSharp": {
        "type": "CentralTransitive",
        "requested": "[4.14.0, )",
        "resolved": "4.5.0",
        "contentHash": "cM59oMKAOxvdv76bdmaKPy5hfj+oR+zxikWoueEB7CwTko7mt9sVKZI8Qxlov0C/LuKEG+WQwifepqL3vuTiBQ==",
        "dependencies": {
          "Microsoft.CodeAnalysis.Common": "[4.5.0]"
        }
      },
      "Microsoft.IdentityModel.JsonWebTokens": {
        "type": "CentralTransitive",
        "requested": "[8.14.0, )",
        "resolved": "8.14.0",
        "contentHash": "4jOpiA4THdtpLyMdAb24dtj7+6GmvhOhxf5XHLYWmPKF8ApEnApal1UnJsKO4HxUWRXDA6C4WQVfYyqsRhpNpQ==",
        "dependencies": {
          "Microsoft.IdentityModel.Tokens": "8.14.0"
        }
      },
      "Microsoft.IO.RecyclableMemoryStream": {
        "type": "CentralTransitive",
        "requested": "[3.0.1, )",
        "resolved": "3.0.1",
        "contentHash": "s/s20YTVY9r9TPfTrN5g8zPF1YhwxyqO6PxUkrYTGI2B+OGPe9AdajWZrLhFqXIvqIW23fnUE4+ztrUWNU1+9g=="
      },
      "Nethermind.Crypto.Bls": {
        "type": "CentralTransitive",
        "requested": "[1.0.5, )",
        "resolved": "1.0.5",
        "contentHash": "SYdQOFVVcC3R3VAm9Dv+u4Mc1yqHZETxt4tN3a+AFeOnEtUmpcjwVwYkkiiUIIrr6vQVVOUuwsDmaa9l3u45IQ=="
      },
      "Nethermind.Crypto.SecP256k1": {
        "type": "CentralTransitive",
        "requested": "[1.5.0, )",
        "resolved": "1.5.0",
        "contentHash": "+mNlEgN1gYDB6f4jRcYssaE6/AlSoPr7eLDQHQoX+tXcnGRzgnArezPwz82TsWxruQGDh5h9Qfowa0xt4Xz59g=="
      },
      "Nethermind.Crypto.SecP256r1": {
        "type": "CentralTransitive",
        "requested": "[1.0.0-preview.6, )",
        "resolved": "1.0.0-preview.6",
        "contentHash": "wFfpg1ofZz5nsjN8TAKUg0mdUCskmOUO0lFk3LcoeRkVnQ5Rw2rYzsJxgPFfnxAABH/EPPs62S7oF8E0Ayjjeg=="
      },
      "Nethermind.DotNetty.Buffers": {
        "type": "CentralTransitive",
        "requested": "[1.0.2.76, )",
        "resolved": "1.0.2.76",
        "contentHash": "bI9wc+xazOgsgibMvPaMWtQ4dNWktBBCo3fZeUVFgEsDBMwagl3GqIozx4D1I1GbozkhCpUD55Q2KGx0CuDHHQ==",
        "dependencies": {
          "Nethermind.DotNetty.Common": "1.0.2.76"
        }
      },
      "Nethermind.DotNetty.Handlers": {
        "type": "CentralTransitive",
        "requested": "[1.0.2.76, )",
        "resolved": "1.0.2.76",
        "contentHash": "/x4hbadusLECVrnMVWpjLtwJ1fJQmbMXaD4Y8kZN+X0BJqAGXReN62HnaFWkgL8w3CJAB0aJySAE1sC5xlZjpg==",
        "dependencies": {
          "Nethermind.DotNetty.Buffers": "1.0.2.76",
          "Nethermind.DotNetty.Codecs": "1.0.2.76",
          "Nethermind.DotNetty.Common": "1.0.2.76",
          "Nethermind.DotNetty.Transport": "1.0.2.76"
        }
      },
      "Nethermind.DotNetty.Transport": {
        "type": "CentralTransitive",
        "requested": "[1.0.2.76, )",
        "resolved": "1.0.2.76",
        "contentHash": "ZbTY44wAfOY8LPc/+/CO3NBezNzO6ZPpaZJTWJ7tzo7+IO2WuAvIoRGRPf5DOAhOozYZvUaDvaO7glKrzS6JAQ==",
        "dependencies": {
          "Nethermind.DotNetty.Buffers": "1.0.2.76",
          "Nethermind.DotNetty.Common": "1.0.2.76"
        }
      },
      "Nethermind.GmpBindings": {
        "type": "CentralTransitive",
        "requested": "[1.0.3, )",
        "resolved": "1.0.3",
        "contentHash": "EE12z2k4ku0ugfI01utaQR8EbBoEMLI4QAKKGrfz5Fvbw/YtXTqDDzvKtBTleOB9YBH7oTpH9T9ZFtKgKZMj2g=="
      },
      "Nethermind.Libp2p": {
        "type": "CentralTransitive",
        "requested": "[1.0.0-preview.45, )",
        "resolved": "1.0.0-preview.45",
        "contentHash": "OLV+fEkqbG+kFfQnFgkOloX8a1QPCJnTZfTkviOKgWo7vVlOnmePIvy0Tk963LVpmRmjreMCTvLLOh3yB1ZCJQ==",
        "dependencies": {
          "Nethermind.Libp2p.Core": "1.0.0-preview.45",
          "Nethermind.Libp2p.Protocols.Identify": "1.0.0-preview.45",
          "Nethermind.Libp2p.Protocols.MDns": "1.0.0-preview.45",
          "Nethermind.Libp2p.Protocols.Multistream": "1.0.0-preview.45",
          "Nethermind.Libp2p.Protocols.Noise": "1.0.0-preview.45",
          "Nethermind.Libp2p.Protocols.Ping": "1.0.0-preview.45",
          "Nethermind.Libp2p.Protocols.Plaintext": "1.0.0-preview.45",
          "Nethermind.Libp2p.Protocols.Pubsub": "1.0.0-preview.45",
          "Nethermind.Libp2p.Protocols.PubsubPeerDiscovery": "1.0.0-preview.45",
          "Nethermind.Libp2p.Protocols.Relay": "1.0.0-preview.45",
          "Nethermind.Libp2p.Protocols.Tls": "1.0.0-preview.45",
          "Nethermind.Libp2p.Protocols.Yamux": "1.0.0-preview.45"
        }
      },
      "Nethermind.Libp2p.Protocols.PubsubPeerDiscovery": {
        "type": "CentralTransitive",
        "requested": "[1.0.0-preview.45, )",
        "resolved": "1.0.0-preview.45",
        "contentHash": "VK0g5fehGQbarfAzqwCFfNLhU7BBQBEkVypjt/ToOD619FhDMjqJJ1FuBPC0EP6Gmf2whG55cYnIBoGQdrNgtA==",
        "dependencies": {
          "Makaretu.Dns.Multicast": "0.27.0",
          "Nethermind.Libp2p.Core": "1.0.0-preview.45",
          "Nethermind.Libp2p.Protocols.Pubsub": "1.0.0-preview.45"
        }
      },
      "Nethermind.MclBindings": {
        "type": "CentralTransitive",
        "requested": "[1.0.3, )",
        "resolved": "1.0.3",
        "contentHash": "hgT2oiMFqItNXv5vzIbhhlgqPJK4qnOHaYmUiR4jJsaWiqDRH05YtqYeMQq2+oyBOf8REtuGOW5RZ7+agRSEbg=="
      },
      "Nethermind.Numerics.Int256": {
        "type": "CentralTransitive",
        "requested": "[1.3.6, )",
        "resolved": "1.3.6",
        "contentHash": "Sk/CakMkQZuCUflJxYlj9gVTfxbTPJKsgDS5fsRWdzYA6hHVQipNJfyD6xnrF3u1X6XJadeyTTa3Rs80hJCMvQ=="
      },
      "Nito.Collections.Deque": {
        "type": "CentralTransitive",
        "requested": "[1.2.1, )",
        "resolved": "1.2.1",
        "contentHash": "P60Vz4oDByus/scUCwPiuWqnd9IEdsBqb9383PBPW1G2SUw3+/h04VSRKZvH4C70/DqKDSM4wgz5gw95sfkDyg=="
      },
      "NLog": {
        "type": "CentralTransitive",
        "requested": "[5.5.1, )",
        "resolved": "5.5.1",
        "contentHash": "ZpLbXSi91tZJPjzNefE+3NugAkQtpWZpSLfZWJGcP1y8qMiXDKxW/nAQ+LYWo7GwH2iYsbKOdsLCK9S3BeRQxA=="
      },
      "NonBlocking": {
        "type": "CentralTransitive",
        "requested": "[2.1.2, )",
        "resolved": "2.1.2",
        "contentHash": "yTP24PcuFmUw1RxQgYmIMxvpAJ1ciT/zv8Sb7OZHTuM/x9Tupz+DvEqeu9HykSYmI3/bGuy1ZZ7k/rZgfuIAuw=="
      },
      "Open.NAT.Core": {
        "type": "CentralTransitive",
        "requested": "[2.1.0.5, )",
        "resolved": "2.1.0.5",
        "contentHash": "F/4WoNK1rYCMGZM6B1LVlgxf2wLogJc2ohMZxwmJw7Aky2Hc1IgFZvEj/cxcv5QQSFTvPN5AWYKomFXHukOUIg=="
      },
      "PierTwo.Lantern.Discv5.WireProtocol": {
        "type": "CentralTransitive",
        "requested": "[1.0.0-preview.6, )",
        "resolved": "1.0.0-preview.6",
        "contentHash": "WjVYiDxyZ3z00kuJJXuWJwRqkWfTrZF1v7qWz4mMASRP6AEhDCF4jMdCuAWkH1uPj00kkluONOc426Z//FcjDw==",
        "dependencies": {
          "BouncyCastle.Cryptography": "2.4.0",
          "NBitcoin.Secp256k1": "3.1.5",
          "PierTwo.Lantern.Discv5.Enr": "1.0.0-preview.6",
          "PierTwo.Lantern.Discv5.Rlp": "1.0.0-preview.6"
        }
      },
      "Polly": {
        "type": "CentralTransitive",
        "requested": "[8.6.4, )",
        "resolved": "8.6.4",
        "contentHash": "uuBsDoBw0oYrMe3uTWRjkT2sIkKh+ZZnnDrLb4Z+QANfeA4+7FJacx6E8CY5GAxXRoSgFrvUADEAQ7DPF6fGiw==",
        "dependencies": {
          "Polly.Core": "8.6.4"
        }
      },
      "prometheus-net.AspNetCore": {
        "type": "CentralTransitive",
        "requested": "[8.2.1, )",
        "resolved": "8.2.1",
        "contentHash": "/4TfTvbwIDqpaKTiWvEsjUywiHYF9zZvGZF5sK15avoDsUO/WPQbKsF8TiMaesuphdFQPK2z52P0zk6j26V0rQ==",
        "dependencies": {
          "prometheus-net": "8.2.1"
        }
      },
      "RocksDB": {
        "type": "CentralTransitive",
        "requested": "[10.2.1.58549, 10.2.1.58549]",
        "resolved": "10.2.1.58549",
        "contentHash": "36w64uL0J4wZFAxzQPVjS02adqIrhQJkIfpnjoAcETB2YmT8l5oORGBPK58nnS3tlajfGg68xJi7FzCycWA/LA=="
      },
      "SCrypt": {
        "type": "CentralTransitive",
        "requested": "[2.0.0.2, )",
        "resolved": "2.0.0.2",
        "contentHash": "ZSDp3iPpXw4KW+e1yKQbarn1byN8aP+B0FNy0oMPC+htu6XVxqr1ezeSfG4kmRWG4VUu1RT0Zp3HzkH6inrIIw=="
      },
      "Snappier": {
        "type": "CentralTransitive",
        "requested": "[1.2.0, )",
        "resolved": "1.2.0",
        "contentHash": "Lv83i7hQZbl+r0qkO6VrBZ0OHL/R/onAVcCcxgYpT8inhqJ2/f1qkIWT3gWwdcCz4cPHOQrS0uX40cFUQyOS5Q=="
      },
      "System.Configuration.ConfigurationManager": {
        "type": "CentralTransitive",
        "requested": "[10.0.0-rc.2.25502.107, )",
        "resolved": "10.0.0-rc.2.25502.107",
        "contentHash": "OQQMoKPwc7WLCqTKoHtayw1LziB+PJzREY4A2cigdb6BryacqZ9Tt4dJiLUSmAa7eF+7TR6IYbbdBfLs2JW8NQ==",
        "dependencies": {
          "System.Security.Cryptography.ProtectedData": "10.0.0-rc.2.25502.107"
        }
      },
      "System.Security.Cryptography.ProtectedData": {
        "type": "CentralTransitive",
        "requested": "[10.0.0-rc.2.25502.107, )",
        "resolved": "10.0.0-rc.2.25502.107",
        "contentHash": "48EgMywjKjApv4GlKw20K8NUYg/hf12Qaaj1pzP4V0+enVTz+5+4SzzcAZbjVhveuhqrYYNlqDDtx77+oNg+lw=="
      },
      "TestableIO.System.IO.Abstractions.Wrappers": {
        "type": "CentralTransitive",
        "requested": "[22.0.16, )",
        "resolved": "22.0.16",
        "contentHash": "QUX0TLMvnRLEgvuMRotrZKN9eCdX4yzK7HJCaPj17T4jvUf+G4XifdLpB5wmRct2zKlscYzpWMOmHjKabse3yw==",
        "dependencies": {
          "Testably.Abstractions.FileSystem.Interface": "9.0.0"
        }
      },
      "Websocket.Client": {
        "type": "CentralTransitive",
        "requested": "[5.3.0, )",
        "resolved": "5.3.0",
        "contentHash": "uhdDM+gruCEhHRCKCoyali1HJp0wSS/HBs5X9XZwULNKM2y5ML188TsvcEgWEFOx0NOaHfGNtfoC0cd1p2NOIg==",
        "dependencies": {
          "Microsoft.IO.RecyclableMemoryStream": "3.0.0",
          "System.Reactive": "6.0.0"
        }
      },
      "ZstdSharp.Port": {
        "type": "CentralTransitive",
        "requested": "[0.8.6, )",
        "resolved": "0.8.6",
        "contentHash": "iP4jVLQoQmUjMU88g1WObiNr6YKZGvh4aOXn3yOJsHqZsflwRsxZPcIBvNXgjXO3vQKSLctXGLTpcBPLnWPS8A=="
      }
    },
    "net10.0/linux-arm64": {
      "Grpc.Core": {
        "type": "Transitive",
        "resolved": "2.46.6",
        "contentHash": "ZoRg3KmOJ2urTF4+u3H0b1Yv10xzz2Y/flFWS2tnRmj8dbKLeiJaSRqu4LOBD3ova90evqLkVZ85kUkC4JT4lw==",
        "dependencies": {
          "Grpc.Core.Api": "2.46.6"
        }
      },
      "libsodium": {
        "type": "Transitive",
        "resolved": "1.0.20",
        "contentHash": "fMO6HpAbvLagobzBH6eU36riWF01lCAweX34D5eugqjuXA+WS5MnV1ngE+2Sw3LvGvxZlmyLp9416t57dMZ5og=="
      },
      "Tmds.LibC": {
        "type": "Transitive",
        "resolved": "0.2.0",
        "contentHash": "+RvLuNHOLW7cxzgDe9yHLoayBgjsuH2/gJtJnuVMxweKrxxYT6TwQNAmt06SFWpjwk68aRcwwD4FfMMA6tZvVA=="
      },
      "Ckzg.Bindings": {
        "type": "CentralTransitive",
        "requested": "[2.1.5.1529, )",
        "resolved": "2.1.5.1529",
        "contentHash": "PUnwltfxU0V/rIHLlcVyCOmpaFCgYPDfBlp32F33qW5ZldjcWpDt3tEZAmFvX0Rt/Va05djdHkKH/QzXyDhpTg=="
      },
      "Microsoft.ClearScript.V8.Native.linux-arm64": {
        "type": "CentralTransitive",
        "requested": "[7.5.0, )",
        "resolved": "7.5.0",
        "contentHash": "UU+3Bef3UnwQgP8hKobT09ucYuYubVFiseAsuRUvmjvOBVu7yHRES+nXBNYSvDi88fMTp/HBUknpYQdrfoDemQ=="
      },
      "Microsoft.ClearScript.V8.Native.linux-x64": {
        "type": "CentralTransitive",
        "requested": "[7.5.0, )",
        "resolved": "7.5.0",
        "contentHash": "snoN9oRwKqShA32IsuCanLjNtP8hros2WOrOBL7g+ED3AV40qwrsbfKwWq37BzogrfsF1aEVoDkBpE19Az7DVQ=="
      },
      "Microsoft.ClearScript.V8.Native.osx-arm64": {
        "type": "CentralTransitive",
        "requested": "[7.5.0, )",
        "resolved": "7.5.0",
        "contentHash": "CkMgeX0I0+bXUzoaVoJdV86/k0H2PEukqCoZ8zQ28msB6YHeRX6FJTfvOQ0l6UTX5HaBHGG3CWUI04uBYe6M+A=="
      },
      "Microsoft.ClearScript.V8.Native.osx-x64": {
        "type": "CentralTransitive",
        "requested": "[7.5.0, )",
        "resolved": "7.5.0",
        "contentHash": "yXoXLWKJJgW5V6ez1aMa+ZS2nCef0X4iTYzPS9bTSYl9y7D4R2Ie2KrfR8nLO2rhOKimIMx3MH49Zh1CYruN/g=="
      },
      "Microsoft.ClearScript.V8.Native.win-x64": {
        "type": "CentralTransitive",
        "requested": "[7.5.0, )",
        "resolved": "7.5.0",
        "contentHash": "DKMxDLboTNflYkwDQ/ELrSf1vXTpew5UZ8xzrXSVKYFBU570VA6NKh1etEGhufuCuDyU7Je5L2g6H+19Dbl+tA=="
      },
      "Nethermind.Crypto.Bls": {
        "type": "CentralTransitive",
        "requested": "[1.0.5, )",
        "resolved": "1.0.5",
        "contentHash": "SYdQOFVVcC3R3VAm9Dv+u4Mc1yqHZETxt4tN3a+AFeOnEtUmpcjwVwYkkiiUIIrr6vQVVOUuwsDmaa9l3u45IQ=="
      },
      "Nethermind.Crypto.SecP256k1": {
        "type": "CentralTransitive",
        "requested": "[1.5.0, )",
        "resolved": "1.5.0",
        "contentHash": "+mNlEgN1gYDB6f4jRcYssaE6/AlSoPr7eLDQHQoX+tXcnGRzgnArezPwz82TsWxruQGDh5h9Qfowa0xt4Xz59g=="
      },
      "Nethermind.Crypto.SecP256r1": {
        "type": "CentralTransitive",
        "requested": "[1.0.0-preview.6, )",
        "resolved": "1.0.0-preview.6",
        "contentHash": "wFfpg1ofZz5nsjN8TAKUg0mdUCskmOUO0lFk3LcoeRkVnQ5Rw2rYzsJxgPFfnxAABH/EPPs62S7oF8E0Ayjjeg=="
      },
      "Nethermind.GmpBindings": {
        "type": "CentralTransitive",
        "requested": "[1.0.3, )",
        "resolved": "1.0.3",
        "contentHash": "EE12z2k4ku0ugfI01utaQR8EbBoEMLI4QAKKGrfz5Fvbw/YtXTqDDzvKtBTleOB9YBH7oTpH9T9ZFtKgKZMj2g=="
      },
      "Nethermind.MclBindings": {
        "type": "CentralTransitive",
        "requested": "[1.0.3, )",
        "resolved": "1.0.3",
        "contentHash": "hgT2oiMFqItNXv5vzIbhhlgqPJK4qnOHaYmUiR4jJsaWiqDRH05YtqYeMQq2+oyBOf8REtuGOW5RZ7+agRSEbg=="
      },
      "RocksDB": {
        "type": "CentralTransitive",
        "requested": "[10.2.1.58549, 10.2.1.58549]",
        "resolved": "10.2.1.58549",
        "contentHash": "36w64uL0J4wZFAxzQPVjS02adqIrhQJkIfpnjoAcETB2YmT8l5oORGBPK58nnS3tlajfGg68xJi7FzCycWA/LA=="
      }
    },
    "net10.0/linux-x64": {
      "Grpc.Core": {
        "type": "Transitive",
        "resolved": "2.46.6",
        "contentHash": "ZoRg3KmOJ2urTF4+u3H0b1Yv10xzz2Y/flFWS2tnRmj8dbKLeiJaSRqu4LOBD3ova90evqLkVZ85kUkC4JT4lw==",
        "dependencies": {
          "Grpc.Core.Api": "2.46.6"
        }
      },
      "libsodium": {
        "type": "Transitive",
        "resolved": "1.0.20",
        "contentHash": "fMO6HpAbvLagobzBH6eU36riWF01lCAweX34D5eugqjuXA+WS5MnV1ngE+2Sw3LvGvxZlmyLp9416t57dMZ5og=="
      },
      "Tmds.LibC": {
        "type": "Transitive",
        "resolved": "0.2.0",
        "contentHash": "+RvLuNHOLW7cxzgDe9yHLoayBgjsuH2/gJtJnuVMxweKrxxYT6TwQNAmt06SFWpjwk68aRcwwD4FfMMA6tZvVA=="
      },
      "Ckzg.Bindings": {
        "type": "CentralTransitive",
        "requested": "[2.1.5.1529, )",
        "resolved": "2.1.5.1529",
        "contentHash": "PUnwltfxU0V/rIHLlcVyCOmpaFCgYPDfBlp32F33qW5ZldjcWpDt3tEZAmFvX0Rt/Va05djdHkKH/QzXyDhpTg=="
      },
      "Microsoft.ClearScript.V8.Native.linux-arm64": {
        "type": "CentralTransitive",
        "requested": "[7.5.0, )",
        "resolved": "7.5.0",
        "contentHash": "UU+3Bef3UnwQgP8hKobT09ucYuYubVFiseAsuRUvmjvOBVu7yHRES+nXBNYSvDi88fMTp/HBUknpYQdrfoDemQ=="
      },
      "Microsoft.ClearScript.V8.Native.linux-x64": {
        "type": "CentralTransitive",
        "requested": "[7.5.0, )",
        "resolved": "7.5.0",
        "contentHash": "snoN9oRwKqShA32IsuCanLjNtP8hros2WOrOBL7g+ED3AV40qwrsbfKwWq37BzogrfsF1aEVoDkBpE19Az7DVQ=="
      },
      "Microsoft.ClearScript.V8.Native.osx-arm64": {
        "type": "CentralTransitive",
        "requested": "[7.5.0, )",
        "resolved": "7.5.0",
        "contentHash": "CkMgeX0I0+bXUzoaVoJdV86/k0H2PEukqCoZ8zQ28msB6YHeRX6FJTfvOQ0l6UTX5HaBHGG3CWUI04uBYe6M+A=="
      },
      "Microsoft.ClearScript.V8.Native.osx-x64": {
        "type": "CentralTransitive",
        "requested": "[7.5.0, )",
        "resolved": "7.5.0",
        "contentHash": "yXoXLWKJJgW5V6ez1aMa+ZS2nCef0X4iTYzPS9bTSYl9y7D4R2Ie2KrfR8nLO2rhOKimIMx3MH49Zh1CYruN/g=="
      },
      "Microsoft.ClearScript.V8.Native.win-x64": {
        "type": "CentralTransitive",
        "requested": "[7.5.0, )",
        "resolved": "7.5.0",
        "contentHash": "DKMxDLboTNflYkwDQ/ELrSf1vXTpew5UZ8xzrXSVKYFBU570VA6NKh1etEGhufuCuDyU7Je5L2g6H+19Dbl+tA=="
      },
      "Nethermind.Crypto.Bls": {
        "type": "CentralTransitive",
        "requested": "[1.0.5, )",
        "resolved": "1.0.5",
        "contentHash": "SYdQOFVVcC3R3VAm9Dv+u4Mc1yqHZETxt4tN3a+AFeOnEtUmpcjwVwYkkiiUIIrr6vQVVOUuwsDmaa9l3u45IQ=="
      },
      "Nethermind.Crypto.SecP256k1": {
        "type": "CentralTransitive",
        "requested": "[1.5.0, )",
        "resolved": "1.5.0",
        "contentHash": "+mNlEgN1gYDB6f4jRcYssaE6/AlSoPr7eLDQHQoX+tXcnGRzgnArezPwz82TsWxruQGDh5h9Qfowa0xt4Xz59g=="
      },
      "Nethermind.Crypto.SecP256r1": {
        "type": "CentralTransitive",
        "requested": "[1.0.0-preview.6, )",
        "resolved": "1.0.0-preview.6",
        "contentHash": "wFfpg1ofZz5nsjN8TAKUg0mdUCskmOUO0lFk3LcoeRkVnQ5Rw2rYzsJxgPFfnxAABH/EPPs62S7oF8E0Ayjjeg=="
      },
      "Nethermind.GmpBindings": {
        "type": "CentralTransitive",
        "requested": "[1.0.3, )",
        "resolved": "1.0.3",
        "contentHash": "EE12z2k4ku0ugfI01utaQR8EbBoEMLI4QAKKGrfz5Fvbw/YtXTqDDzvKtBTleOB9YBH7oTpH9T9ZFtKgKZMj2g=="
      },
      "Nethermind.MclBindings": {
        "type": "CentralTransitive",
        "requested": "[1.0.3, )",
        "resolved": "1.0.3",
        "contentHash": "hgT2oiMFqItNXv5vzIbhhlgqPJK4qnOHaYmUiR4jJsaWiqDRH05YtqYeMQq2+oyBOf8REtuGOW5RZ7+agRSEbg=="
      },
      "RocksDB": {
        "type": "CentralTransitive",
        "requested": "[10.2.1.58549, 10.2.1.58549]",
        "resolved": "10.2.1.58549",
        "contentHash": "36w64uL0J4wZFAxzQPVjS02adqIrhQJkIfpnjoAcETB2YmT8l5oORGBPK58nnS3tlajfGg68xJi7FzCycWA/LA=="
      }
    },
    "net10.0/osx-arm64": {
      "Grpc.Core": {
        "type": "Transitive",
        "resolved": "2.46.6",
        "contentHash": "ZoRg3KmOJ2urTF4+u3H0b1Yv10xzz2Y/flFWS2tnRmj8dbKLeiJaSRqu4LOBD3ova90evqLkVZ85kUkC4JT4lw==",
        "dependencies": {
          "Grpc.Core.Api": "2.46.6"
        }
      },
      "libsodium": {
        "type": "Transitive",
        "resolved": "1.0.20",
        "contentHash": "fMO6HpAbvLagobzBH6eU36riWF01lCAweX34D5eugqjuXA+WS5MnV1ngE+2Sw3LvGvxZlmyLp9416t57dMZ5og=="
      },
      "Tmds.LibC": {
        "type": "Transitive",
        "resolved": "0.2.0",
        "contentHash": "+RvLuNHOLW7cxzgDe9yHLoayBgjsuH2/gJtJnuVMxweKrxxYT6TwQNAmt06SFWpjwk68aRcwwD4FfMMA6tZvVA=="
      },
      "Ckzg.Bindings": {
        "type": "CentralTransitive",
        "requested": "[2.1.5.1529, )",
        "resolved": "2.1.5.1529",
        "contentHash": "PUnwltfxU0V/rIHLlcVyCOmpaFCgYPDfBlp32F33qW5ZldjcWpDt3tEZAmFvX0Rt/Va05djdHkKH/QzXyDhpTg=="
      },
      "Microsoft.ClearScript.V8.Native.linux-arm64": {
        "type": "CentralTransitive",
        "requested": "[7.5.0, )",
        "resolved": "7.5.0",
        "contentHash": "UU+3Bef3UnwQgP8hKobT09ucYuYubVFiseAsuRUvmjvOBVu7yHRES+nXBNYSvDi88fMTp/HBUknpYQdrfoDemQ=="
      },
      "Microsoft.ClearScript.V8.Native.linux-x64": {
        "type": "CentralTransitive",
        "requested": "[7.5.0, )",
        "resolved": "7.5.0",
        "contentHash": "snoN9oRwKqShA32IsuCanLjNtP8hros2WOrOBL7g+ED3AV40qwrsbfKwWq37BzogrfsF1aEVoDkBpE19Az7DVQ=="
      },
      "Microsoft.ClearScript.V8.Native.osx-arm64": {
        "type": "CentralTransitive",
        "requested": "[7.5.0, )",
        "resolved": "7.5.0",
        "contentHash": "CkMgeX0I0+bXUzoaVoJdV86/k0H2PEukqCoZ8zQ28msB6YHeRX6FJTfvOQ0l6UTX5HaBHGG3CWUI04uBYe6M+A=="
      },
      "Microsoft.ClearScript.V8.Native.osx-x64": {
        "type": "CentralTransitive",
        "requested": "[7.5.0, )",
        "resolved": "7.5.0",
        "contentHash": "yXoXLWKJJgW5V6ez1aMa+ZS2nCef0X4iTYzPS9bTSYl9y7D4R2Ie2KrfR8nLO2rhOKimIMx3MH49Zh1CYruN/g=="
      },
      "Microsoft.ClearScript.V8.Native.win-x64": {
        "type": "CentralTransitive",
        "requested": "[7.5.0, )",
        "resolved": "7.5.0",
        "contentHash": "DKMxDLboTNflYkwDQ/ELrSf1vXTpew5UZ8xzrXSVKYFBU570VA6NKh1etEGhufuCuDyU7Je5L2g6H+19Dbl+tA=="
      },
      "Nethermind.Crypto.Bls": {
        "type": "CentralTransitive",
        "requested": "[1.0.5, )",
        "resolved": "1.0.5",
        "contentHash": "SYdQOFVVcC3R3VAm9Dv+u4Mc1yqHZETxt4tN3a+AFeOnEtUmpcjwVwYkkiiUIIrr6vQVVOUuwsDmaa9l3u45IQ=="
      },
      "Nethermind.Crypto.SecP256k1": {
        "type": "CentralTransitive",
        "requested": "[1.5.0, )",
        "resolved": "1.5.0",
        "contentHash": "+mNlEgN1gYDB6f4jRcYssaE6/AlSoPr7eLDQHQoX+tXcnGRzgnArezPwz82TsWxruQGDh5h9Qfowa0xt4Xz59g=="
      },
      "Nethermind.Crypto.SecP256r1": {
        "type": "CentralTransitive",
        "requested": "[1.0.0-preview.6, )",
        "resolved": "1.0.0-preview.6",
        "contentHash": "wFfpg1ofZz5nsjN8TAKUg0mdUCskmOUO0lFk3LcoeRkVnQ5Rw2rYzsJxgPFfnxAABH/EPPs62S7oF8E0Ayjjeg=="
      },
      "Nethermind.GmpBindings": {
        "type": "CentralTransitive",
        "requested": "[1.0.3, )",
        "resolved": "1.0.3",
        "contentHash": "EE12z2k4ku0ugfI01utaQR8EbBoEMLI4QAKKGrfz5Fvbw/YtXTqDDzvKtBTleOB9YBH7oTpH9T9ZFtKgKZMj2g=="
      },
      "Nethermind.MclBindings": {
        "type": "CentralTransitive",
        "requested": "[1.0.3, )",
        "resolved": "1.0.3",
        "contentHash": "hgT2oiMFqItNXv5vzIbhhlgqPJK4qnOHaYmUiR4jJsaWiqDRH05YtqYeMQq2+oyBOf8REtuGOW5RZ7+agRSEbg=="
      },
      "RocksDB": {
        "type": "CentralTransitive",
        "requested": "[10.2.1.58549, 10.2.1.58549]",
        "resolved": "10.2.1.58549",
        "contentHash": "36w64uL0J4wZFAxzQPVjS02adqIrhQJkIfpnjoAcETB2YmT8l5oORGBPK58nnS3tlajfGg68xJi7FzCycWA/LA=="
      }
    },
    "net10.0/osx-x64": {
      "Grpc.Core": {
        "type": "Transitive",
        "resolved": "2.46.6",
        "contentHash": "ZoRg3KmOJ2urTF4+u3H0b1Yv10xzz2Y/flFWS2tnRmj8dbKLeiJaSRqu4LOBD3ova90evqLkVZ85kUkC4JT4lw==",
        "dependencies": {
          "Grpc.Core.Api": "2.46.6"
        }
      },
      "libsodium": {
        "type": "Transitive",
        "resolved": "1.0.20",
        "contentHash": "fMO6HpAbvLagobzBH6eU36riWF01lCAweX34D5eugqjuXA+WS5MnV1ngE+2Sw3LvGvxZlmyLp9416t57dMZ5og=="
      },
      "Tmds.LibC": {
        "type": "Transitive",
        "resolved": "0.2.0",
        "contentHash": "+RvLuNHOLW7cxzgDe9yHLoayBgjsuH2/gJtJnuVMxweKrxxYT6TwQNAmt06SFWpjwk68aRcwwD4FfMMA6tZvVA=="
      },
      "Ckzg.Bindings": {
        "type": "CentralTransitive",
        "requested": "[2.1.5.1529, )",
        "resolved": "2.1.5.1529",
        "contentHash": "PUnwltfxU0V/rIHLlcVyCOmpaFCgYPDfBlp32F33qW5ZldjcWpDt3tEZAmFvX0Rt/Va05djdHkKH/QzXyDhpTg=="
      },
      "Microsoft.ClearScript.V8.Native.linux-arm64": {
        "type": "CentralTransitive",
        "requested": "[7.5.0, )",
        "resolved": "7.5.0",
        "contentHash": "UU+3Bef3UnwQgP8hKobT09ucYuYubVFiseAsuRUvmjvOBVu7yHRES+nXBNYSvDi88fMTp/HBUknpYQdrfoDemQ=="
      },
      "Microsoft.ClearScript.V8.Native.linux-x64": {
        "type": "CentralTransitive",
        "requested": "[7.5.0, )",
        "resolved": "7.5.0",
        "contentHash": "snoN9oRwKqShA32IsuCanLjNtP8hros2WOrOBL7g+ED3AV40qwrsbfKwWq37BzogrfsF1aEVoDkBpE19Az7DVQ=="
      },
      "Microsoft.ClearScript.V8.Native.osx-arm64": {
        "type": "CentralTransitive",
        "requested": "[7.5.0, )",
        "resolved": "7.5.0",
        "contentHash": "CkMgeX0I0+bXUzoaVoJdV86/k0H2PEukqCoZ8zQ28msB6YHeRX6FJTfvOQ0l6UTX5HaBHGG3CWUI04uBYe6M+A=="
      },
      "Microsoft.ClearScript.V8.Native.osx-x64": {
        "type": "CentralTransitive",
        "requested": "[7.5.0, )",
        "resolved": "7.5.0",
        "contentHash": "yXoXLWKJJgW5V6ez1aMa+ZS2nCef0X4iTYzPS9bTSYl9y7D4R2Ie2KrfR8nLO2rhOKimIMx3MH49Zh1CYruN/g=="
      },
      "Microsoft.ClearScript.V8.Native.win-x64": {
        "type": "CentralTransitive",
        "requested": "[7.5.0, )",
        "resolved": "7.5.0",
        "contentHash": "DKMxDLboTNflYkwDQ/ELrSf1vXTpew5UZ8xzrXSVKYFBU570VA6NKh1etEGhufuCuDyU7Je5L2g6H+19Dbl+tA=="
      },
      "Nethermind.Crypto.Bls": {
        "type": "CentralTransitive",
        "requested": "[1.0.5, )",
        "resolved": "1.0.5",
        "contentHash": "SYdQOFVVcC3R3VAm9Dv+u4Mc1yqHZETxt4tN3a+AFeOnEtUmpcjwVwYkkiiUIIrr6vQVVOUuwsDmaa9l3u45IQ=="
      },
      "Nethermind.Crypto.SecP256k1": {
        "type": "CentralTransitive",
        "requested": "[1.5.0, )",
        "resolved": "1.5.0",
        "contentHash": "+mNlEgN1gYDB6f4jRcYssaE6/AlSoPr7eLDQHQoX+tXcnGRzgnArezPwz82TsWxruQGDh5h9Qfowa0xt4Xz59g=="
      },
      "Nethermind.Crypto.SecP256r1": {
        "type": "CentralTransitive",
        "requested": "[1.0.0-preview.6, )",
        "resolved": "1.0.0-preview.6",
        "contentHash": "wFfpg1ofZz5nsjN8TAKUg0mdUCskmOUO0lFk3LcoeRkVnQ5Rw2rYzsJxgPFfnxAABH/EPPs62S7oF8E0Ayjjeg=="
      },
      "Nethermind.GmpBindings": {
        "type": "CentralTransitive",
        "requested": "[1.0.3, )",
        "resolved": "1.0.3",
        "contentHash": "EE12z2k4ku0ugfI01utaQR8EbBoEMLI4QAKKGrfz5Fvbw/YtXTqDDzvKtBTleOB9YBH7oTpH9T9ZFtKgKZMj2g=="
      },
      "Nethermind.MclBindings": {
        "type": "CentralTransitive",
        "requested": "[1.0.3, )",
        "resolved": "1.0.3",
        "contentHash": "hgT2oiMFqItNXv5vzIbhhlgqPJK4qnOHaYmUiR4jJsaWiqDRH05YtqYeMQq2+oyBOf8REtuGOW5RZ7+agRSEbg=="
      },
      "RocksDB": {
        "type": "CentralTransitive",
        "requested": "[10.2.1.58549, 10.2.1.58549]",
        "resolved": "10.2.1.58549",
        "contentHash": "36w64uL0J4wZFAxzQPVjS02adqIrhQJkIfpnjoAcETB2YmT8l5oORGBPK58nnS3tlajfGg68xJi7FzCycWA/LA=="
      }
    },
    "net10.0/win-x64": {
      "Grpc.Core": {
        "type": "Transitive",
        "resolved": "2.46.6",
        "contentHash": "ZoRg3KmOJ2urTF4+u3H0b1Yv10xzz2Y/flFWS2tnRmj8dbKLeiJaSRqu4LOBD3ova90evqLkVZ85kUkC4JT4lw==",
        "dependencies": {
          "Grpc.Core.Api": "2.46.6"
        }
      },
      "libsodium": {
        "type": "Transitive",
        "resolved": "1.0.20",
        "contentHash": "fMO6HpAbvLagobzBH6eU36riWF01lCAweX34D5eugqjuXA+WS5MnV1ngE+2Sw3LvGvxZlmyLp9416t57dMZ5og=="
      },
      "Tmds.LibC": {
        "type": "Transitive",
        "resolved": "0.2.0",
        "contentHash": "+RvLuNHOLW7cxzgDe9yHLoayBgjsuH2/gJtJnuVMxweKrxxYT6TwQNAmt06SFWpjwk68aRcwwD4FfMMA6tZvVA=="
      },
      "Ckzg.Bindings": {
        "type": "CentralTransitive",
        "requested": "[2.1.5.1529, )",
        "resolved": "2.1.5.1529",
        "contentHash": "PUnwltfxU0V/rIHLlcVyCOmpaFCgYPDfBlp32F33qW5ZldjcWpDt3tEZAmFvX0Rt/Va05djdHkKH/QzXyDhpTg=="
      },
      "Microsoft.ClearScript.V8.Native.linux-arm64": {
        "type": "CentralTransitive",
        "requested": "[7.5.0, )",
        "resolved": "7.5.0",
        "contentHash": "UU+3Bef3UnwQgP8hKobT09ucYuYubVFiseAsuRUvmjvOBVu7yHRES+nXBNYSvDi88fMTp/HBUknpYQdrfoDemQ=="
      },
      "Microsoft.ClearScript.V8.Native.linux-x64": {
        "type": "CentralTransitive",
        "requested": "[7.5.0, )",
        "resolved": "7.5.0",
        "contentHash": "snoN9oRwKqShA32IsuCanLjNtP8hros2WOrOBL7g+ED3AV40qwrsbfKwWq37BzogrfsF1aEVoDkBpE19Az7DVQ=="
      },
      "Microsoft.ClearScript.V8.Native.osx-arm64": {
        "type": "CentralTransitive",
        "requested": "[7.5.0, )",
        "resolved": "7.5.0",
        "contentHash": "CkMgeX0I0+bXUzoaVoJdV86/k0H2PEukqCoZ8zQ28msB6YHeRX6FJTfvOQ0l6UTX5HaBHGG3CWUI04uBYe6M+A=="
      },
      "Microsoft.ClearScript.V8.Native.osx-x64": {
        "type": "CentralTransitive",
        "requested": "[7.5.0, )",
        "resolved": "7.5.0",
        "contentHash": "yXoXLWKJJgW5V6ez1aMa+ZS2nCef0X4iTYzPS9bTSYl9y7D4R2Ie2KrfR8nLO2rhOKimIMx3MH49Zh1CYruN/g=="
      },
      "Microsoft.ClearScript.V8.Native.win-x64": {
        "type": "CentralTransitive",
        "requested": "[7.5.0, )",
        "resolved": "7.5.0",
        "contentHash": "DKMxDLboTNflYkwDQ/ELrSf1vXTpew5UZ8xzrXSVKYFBU570VA6NKh1etEGhufuCuDyU7Je5L2g6H+19Dbl+tA=="
      },
      "Nethermind.Crypto.Bls": {
        "type": "CentralTransitive",
        "requested": "[1.0.5, )",
        "resolved": "1.0.5",
        "contentHash": "SYdQOFVVcC3R3VAm9Dv+u4Mc1yqHZETxt4tN3a+AFeOnEtUmpcjwVwYkkiiUIIrr6vQVVOUuwsDmaa9l3u45IQ=="
      },
      "Nethermind.Crypto.SecP256k1": {
        "type": "CentralTransitive",
        "requested": "[1.5.0, )",
        "resolved": "1.5.0",
        "contentHash": "+mNlEgN1gYDB6f4jRcYssaE6/AlSoPr7eLDQHQoX+tXcnGRzgnArezPwz82TsWxruQGDh5h9Qfowa0xt4Xz59g=="
      },
      "Nethermind.Crypto.SecP256r1": {
        "type": "CentralTransitive",
        "requested": "[1.0.0-preview.6, )",
        "resolved": "1.0.0-preview.6",
        "contentHash": "wFfpg1ofZz5nsjN8TAKUg0mdUCskmOUO0lFk3LcoeRkVnQ5Rw2rYzsJxgPFfnxAABH/EPPs62S7oF8E0Ayjjeg=="
      },
      "Nethermind.GmpBindings": {
        "type": "CentralTransitive",
        "requested": "[1.0.3, )",
        "resolved": "1.0.3",
        "contentHash": "EE12z2k4ku0ugfI01utaQR8EbBoEMLI4QAKKGrfz5Fvbw/YtXTqDDzvKtBTleOB9YBH7oTpH9T9ZFtKgKZMj2g=="
      },
      "Nethermind.MclBindings": {
        "type": "CentralTransitive",
        "requested": "[1.0.3, )",
        "resolved": "1.0.3",
        "contentHash": "hgT2oiMFqItNXv5vzIbhhlgqPJK4qnOHaYmUiR4jJsaWiqDRH05YtqYeMQq2+oyBOf8REtuGOW5RZ7+agRSEbg=="
      },
      "RocksDB": {
        "type": "CentralTransitive",
        "requested": "[10.2.1.58549, 10.2.1.58549]",
        "resolved": "10.2.1.58549",
        "contentHash": "36w64uL0J4wZFAxzQPVjS02adqIrhQJkIfpnjoAcETB2YmT8l5oORGBPK58nnS3tlajfGg68xJi7FzCycWA/LA=="
      }
    }
  }
}<|MERGE_RESOLUTION|>--- conflicted
+++ resolved
@@ -766,19 +766,10 @@
         "dependencies": {
           "BouncyCastle.Cryptography": "[2.6.2, )",
           "Ckzg.Bindings": "[2.1.5.1529, )",
-<<<<<<< HEAD
           "Nethermind.Core": "[1.36.0-unstable, )",
           "Nethermind.Crypto.Bls": "[1.0.5, )",
           "Nethermind.Serialization.Rlp": "[1.36.0-unstable, )",
           "System.Security.Cryptography.ProtectedData": "[10.0.0-rc.2.25502.107, )"
-=======
-          "Microsoft.AspNetCore.DataProtection": "[9.0.10, )",
-          "Microsoft.AspNetCore.DataProtection.Extensions": "[9.0.10, )",
-          "Nethermind.Core": "[1.36.0-unstable, )",
-          "Nethermind.Crypto.Bls": "[1.0.5, )",
-          "Nethermind.Serialization.Rlp": "[1.36.0-unstable, )",
-          "System.Security.Cryptography.ProtectedData": "[9.0.10, )"
->>>>>>> bf2c5dc3
         }
       },
       "nethermind.db": {
@@ -950,12 +941,7 @@
           "Nethermind.Network.Dns": "[1.36.0-unstable, )",
           "Nethermind.Sockets": "[1.36.0-unstable, )",
           "Nethermind.Synchronization": "[1.36.0-unstable, )",
-<<<<<<< HEAD
           "Nethermind.Wallet": "[1.36.0-unstable, )"
-=======
-          "Nethermind.Wallet": "[1.36.0-unstable, )",
-          "System.Linq.Async": "[6.0.3, )"
->>>>>>> bf2c5dc3
         }
       },
       "nethermind.jsonrpc.tracestore": {
@@ -1032,12 +1018,7 @@
           "Nethermind.Network.Contract": "[1.36.0-unstable, )",
           "Nethermind.Network.Stats": "[1.36.0-unstable, )",
           "Nethermind.Synchronization": "[1.36.0-unstable, )",
-<<<<<<< HEAD
           "Snappier": "[1.2.0, )"
-=======
-          "Snappier": "[1.2.0, )",
-          "System.Linq.Async": "[6.0.3, )"
->>>>>>> bf2c5dc3
         }
       },
       "nethermind.network.contract": {
@@ -1107,12 +1088,7 @@
         "type": "Project",
         "dependencies": {
           "Microsoft.ClearScript.V8": "[7.5.0, )",
-<<<<<<< HEAD
           "Nethermind.Core": "[1.36.0-unstable, )"
-=======
-          "Nethermind.Core": "[1.36.0-unstable, )",
-          "System.IO.Pipelines": "[9.0.10, )"
->>>>>>> bf2c5dc3
         }
       },
       "nethermind.serialization.rlp": {
@@ -1245,12 +1221,8 @@
         "dependencies": {
           "Nethermind.Api": "[1.36.0-unstable, )",
           "Nethermind.Consensus": "[1.36.0-unstable, )",
-<<<<<<< HEAD
-          "Nethermind.Core": "[1.36.0-unstable, )"
-=======
           "Nethermind.Core": "[1.36.0-unstable, )",
           "Nethermind.Init": "[1.36.0-unstable, )"
->>>>>>> bf2c5dc3
         }
       },
       "AspNetCore.HealthChecks.UI": {
