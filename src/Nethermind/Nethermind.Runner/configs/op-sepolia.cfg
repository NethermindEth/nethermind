{
  "Init": {
    "ChainSpecPath": "chainspec/op-sepolia.json",
    "GenesisHash": "0x102de6ffb001480cc9b8b548fd05c34cd4f46ae4aa91759393db90ea0409887d",
    "BaseDbPath": "nethermind_db/op-sepolia",
    "LogFileName": "op-sepolia.logs.txt",
    "DisableGcOnNewPayload": false
  },
  "TxPool": {
    "BlobsSupport": "Disabled"
  },
  "Sync": {
    "FastSync": true,
    "SnapSync": true,
    "FastSyncCatchUpHeightDelta": "10000000000",
<<<<<<< HEAD
    "PivotNumber": 18630000,
    "PivotHash": "0x8a77b55ae1ef0792f070c048cee04d830e5463f14b7f9a3e685890e97e8d0ed1",
    "PivotTotalDifficulty": "0"
=======
    "PivotNumber": 18780000,
    "PivotHash": "0x59e926908f66054b7f81bc7cf61db7f9261a57e4f81f54edc94b98892262921e",
    "PivotTotalDifficulty": "0",
    "MaxAttemptsToUpdatePivot": 0
>>>>>>> 13f8286d
  },
  "Discovery": {
    "DiscoveryVersion": "V5"
  },
  "JsonRpc": {
    "Enabled": true,
    "Port": 8545,
    "EnginePort": 8551
  },
  "Pruning": {
    "PruningBoundary": 192
  },
  "Blocks": {
    "SecondsPerSlot": 2,
    "TargetBlockGasLimit": 30000000
  },
  "Merge": {
    "Enabled": true
  },
  "Optimism": {
    "SequencerUrl": "https://sepolia-sequencer.optimism.io"
  }
}<|MERGE_RESOLUTION|>--- conflicted
+++ resolved
@@ -13,16 +13,9 @@
     "FastSync": true,
     "SnapSync": true,
     "FastSyncCatchUpHeightDelta": "10000000000",
-<<<<<<< HEAD
-    "PivotNumber": 18630000,
-    "PivotHash": "0x8a77b55ae1ef0792f070c048cee04d830e5463f14b7f9a3e685890e97e8d0ed1",
-    "PivotTotalDifficulty": "0"
-=======
     "PivotNumber": 18780000,
     "PivotHash": "0x59e926908f66054b7f81bc7cf61db7f9261a57e4f81f54edc94b98892262921e",
-    "PivotTotalDifficulty": "0",
-    "MaxAttemptsToUpdatePivot": 0
->>>>>>> 13f8286d
+    "PivotTotalDifficulty": "0"
   },
   "Discovery": {
     "DiscoveryVersion": "V5"
