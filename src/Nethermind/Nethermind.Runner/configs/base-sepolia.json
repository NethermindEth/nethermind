{
  "$schema": "https://raw.githubusercontent.com/NethermindEth/core-scripts/refs/heads/main/schemas/config.json",
  "Init": {
    "ChainSpecPath": "chainspec/base-sepolia.json.zst",
    "GenesisHash": "0x0dcc9e089e30b90ddfc55be9a37dd15bc551aeee999d2e2b51414c54eaf934e4",
    "BaseDbPath": "nethermind_db/base-sepolia",
    "LogFileName": "base-sepolia.log"
  },
  "TxPool": {
    "BlobsSupport": "Disabled"
  },
  "Sync": {
    "FastSync": true,
    "SnapSync": true,
    "FastSyncCatchUpHeightDelta": "10000000000",
<<<<<<< HEAD
    "PivotNumber": 26020000,
    "PivotHash": "0x3659dc7d2cb12f20d2a3069b0580bbe1c29239dff608a991281e2b534aee8448"
=======
    "PivotNumber": 25870000,
    "PivotHash": "0xadc52a2073d9ac2c4ac5bff7990aa6fe96f47a7497471d14ac1c9fdc1d08afce"
>>>>>>> 17609d60
  },
  "Discovery": {
    "DiscoveryVersion": "V5"
  },
  "JsonRpc": {
    "Enabled": true,
    "Port": 8545,
    "EnginePort": 8551
  },
  "Pruning": {
    "PruningBoundary": 192
  },
  "Blocks": {
    "SecondsPerSlot": 2
  },
  "Merge": {
    "Enabled": true
  },
  "Optimism": {
    "SequencerUrl": "https://sepolia-sequencer.base.org"
  }
}<|MERGE_RESOLUTION|>--- conflicted
+++ resolved
@@ -13,13 +13,8 @@
     "FastSync": true,
     "SnapSync": true,
     "FastSyncCatchUpHeightDelta": "10000000000",
-<<<<<<< HEAD
     "PivotNumber": 26020000,
     "PivotHash": "0x3659dc7d2cb12f20d2a3069b0580bbe1c29239dff608a991281e2b534aee8448"
-=======
-    "PivotNumber": 25870000,
-    "PivotHash": "0xadc52a2073d9ac2c4ac5bff7990aa6fe96f47a7497471d14ac1c9fdc1d08afce"
->>>>>>> 17609d60
   },
   "Discovery": {
     "DiscoveryVersion": "V5"
