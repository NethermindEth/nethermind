{
  "$schema": "https://raw.githubusercontent.com/NethermindEth/core-scripts/refs/heads/main/schemas/config.json",
  "Init": {
    "ChainSpecPath": "chainspec/base-sepolia.json.zst",
    "GenesisHash": "0x0dcc9e089e30b90ddfc55be9a37dd15bc551aeee999d2e2b51414c54eaf934e4",
    "BaseDbPath": "nethermind_db/base-sepolia",
    "LogFileName": "base-sepolia.log"
  },
  "TxPool": {
    "BlobsSupport": "Disabled"
  },
  "Sync": {
    "FastSync": true,
    "SnapSync": true,
<<<<<<< HEAD
    "FastSyncCatchUpHeightDelta": 10000000000,
    "PivotNumber": 35240000,
    "PivotHash": "0xa5b10f28961e206d30c6e4d49f69b601d1f59949847d25e61706a92dbbe94813"
=======
    "FastSyncCatchUpHeightDelta": "10000000000",
    "PivotNumber": 35540000,
    "PivotHash": "0xc2502a90d5a1d21254bd4c613be06816e9a9d87719f74d3ea41714b30cc3098d"
>>>>>>> c14fcd8e
  },
  "Discovery": {
    "DiscoveryVersion": "V5"
  },
  "JsonRpc": {
    "Enabled": true,
    "Port": 8545,
    "EnginePort": 8551
  },
  "Pruning": {
    "PruningBoundary": 256
  },
  "Blocks": {
    "SecondsPerSlot": 2
  },
  "Merge": {
    "Enabled": true
  },
  "Optimism": {
    "SequencerUrl": "https://sepolia-sequencer.base.org"
  }
}<|MERGE_RESOLUTION|>--- conflicted
+++ resolved
@@ -12,15 +12,9 @@
   "Sync": {
     "FastSync": true,
     "SnapSync": true,
-<<<<<<< HEAD
     "FastSyncCatchUpHeightDelta": 10000000000,
-    "PivotNumber": 35240000,
-    "PivotHash": "0xa5b10f28961e206d30c6e4d49f69b601d1f59949847d25e61706a92dbbe94813"
-=======
-    "FastSyncCatchUpHeightDelta": "10000000000",
     "PivotNumber": 35540000,
     "PivotHash": "0xc2502a90d5a1d21254bd4c613be06816e9a9d87719f74d3ea41714b30cc3098d"
->>>>>>> c14fcd8e
   },
   "Discovery": {
     "DiscoveryVersion": "V5"
