{
  "$schema": "https://raw.githubusercontent.com/NethermindEth/core-scripts/refs/heads/main/schemas/config.json",
  "Init": {
    "ChainSpecPath": "chainspec/base-sepolia.json.zst",
    "GenesisHash": "0x0dcc9e089e30b90ddfc55be9a37dd15bc551aeee999d2e2b51414c54eaf934e4",
    "BaseDbPath": "nethermind_db/base-sepolia",
    "LogFileName": "base-sepolia.log"
  },
  "TxPool": {
    "BlobsSupport": "Disabled"
  },
  "Sync": {
    "FastSync": true,
    "SnapSync": true,
    "FastSyncCatchUpHeightDelta": "10000000000",
<<<<<<< HEAD
    "PivotNumber": 32220000,
    "PivotHash": "0xe49b39cff401755b410215f0f4eed742e3794133d3c39e161da585ba870be7aa"
=======
    "PivotNumber": 32820000,
    "PivotHash": "0xd9097a4f00e38b283e9af34f30c8dd7ff290332f63ec3a40a8f5000b8cab29ab"
>>>>>>> d5256c8e
  },
  "Discovery": {
    "DiscoveryVersion": "V5"
  },
  "JsonRpc": {
    "Enabled": true,
    "Port": 8545,
    "EnginePort": 8551
  },
  "Pruning": {
    "PruningBoundary": 256
  },
  "Blocks": {
    "SecondsPerSlot": 2
  },
  "Merge": {
    "Enabled": true
  },
  "Optimism": {
    "SequencerUrl": "https://sepolia-sequencer.base.org"
  }
}<|MERGE_RESOLUTION|>--- conflicted
+++ resolved
@@ -13,13 +13,8 @@
     "FastSync": true,
     "SnapSync": true,
     "FastSyncCatchUpHeightDelta": "10000000000",
-<<<<<<< HEAD
-    "PivotNumber": 32220000,
-    "PivotHash": "0xe49b39cff401755b410215f0f4eed742e3794133d3c39e161da585ba870be7aa"
-=======
     "PivotNumber": 32820000,
     "PivotHash": "0xd9097a4f00e38b283e9af34f30c8dd7ff290332f63ec3a40a8f5000b8cab29ab"
->>>>>>> d5256c8e
   },
   "Discovery": {
     "DiscoveryVersion": "V5"
