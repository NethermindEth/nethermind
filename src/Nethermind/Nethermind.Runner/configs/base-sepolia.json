{
  "$schema": "https://raw.githubusercontent.com/NethermindEth/core-scripts/refs/heads/main/schemas/config.json",
  "Init": {
    "ChainSpecPath": "chainspec/base-sepolia.json.zstd",
    "GenesisHash": "0x0dcc9e089e30b90ddfc55be9a37dd15bc551aeee999d2e2b51414c54eaf934e4",
    "BaseDbPath": "nethermind_db/base-sepolia",
    "LogFileName": "base-sepolia.logs.txt"
  },
  "TxPool": {
    "BlobsSupport": "Disabled"
  },
  "Sync": {
    "FastSync": true,
    "SnapSync": true,
<<<<<<< HEAD
    "FastSyncCatchUpHeightDelta": "10000000000"
=======
    "FastSyncCatchUpHeightDelta": "10000000000",
    "PivotNumber": 21030000,
    "PivotHash": "0xb22317e25bf3546c0600874f2739565e5bc6ee32aabbab9ff05a55404251a3f7",
    "PivotTotalDifficulty": "0"
>>>>>>> 4f7e387e
  },
  "Discovery": {
    "DiscoveryVersion": "V5"
  },
  "JsonRpc": {
    "Enabled": true,
    "Port": 8545,
    "EnginePort": 8551
  },
  "Pruning": {
    "PruningBoundary": 192
  },
  "Blocks": {
    "SecondsPerSlot": 2
  },
  "Merge": {
    "Enabled": true
  },
  "Optimism": {
    "SequencerUrl": "https://sepolia-sequencer.base.org"
  }
}<|MERGE_RESOLUTION|>--- conflicted
+++ resolved
@@ -12,14 +12,7 @@
   "Sync": {
     "FastSync": true,
     "SnapSync": true,
-<<<<<<< HEAD
     "FastSyncCatchUpHeightDelta": "10000000000"
-=======
-    "FastSyncCatchUpHeightDelta": "10000000000",
-    "PivotNumber": 21030000,
-    "PivotHash": "0xb22317e25bf3546c0600874f2739565e5bc6ee32aabbab9ff05a55404251a3f7",
-    "PivotTotalDifficulty": "0"
->>>>>>> 4f7e387e
   },
   "Discovery": {
     "DiscoveryVersion": "V5"
