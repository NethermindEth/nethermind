{
  "Init": {
    "WebSocketsEnabled": false,
    "StoreReceipts": true,
    "IsMining": false,
    "ChainSpecPath": "chainspec/poacore.json",
    "GenesisHash": "0x39f02c003dde5b073b3f6e1700fc0b84b4877f6839bb23edadd3d2d82a488634",
    "BaseDbPath": "nethermind_db/poacore",
    "LogFileName": "poacore_beam.logs.txt",
    "MemoryHint": 768000000
  },
  "Network": {
    "DiscoveryPort": 30303,
    "P2PPort": 30303
  },
  "TxPool": {
    "Size": 512
  },
  "JsonRpc": {
    "Enabled": false,
    "Timeout": 20000,
    "Host": "127.0.0.1",
    "Port": 8545,
    "WebSocketsPort": 8546
  },
  "Db": {
    "CacheIndexAndFilterBlocks": false
  },
  "Sync": {
    "FastSync": true,
    "BeamSync": true,
<<<<<<< HEAD
    "PivotNumber": 21360000,
    "PivotHash": "0x634f22d5d8ccc05541848d16c68a7622db577e449e192dd270867365c8ace5ff",
    "PivotTotalDifficulty": "7268431357431245579577681614742568996354564248",
=======
    "PivotNumber": 21410000,
    "PivotHash": "0x58d083eeab50e2840ae33c5498f786654f2a91b3a606faf83e97eaef69899587",
    "PivotTotalDifficulty": "7285445475777292502750850345114157406927249800",
>>>>>>> 9295619e
    "FastBlocks": true,
    "DownloadHeadersInFastSync": false,
    "DownloadBodiesInFastSync": false,
    "DownloadReceiptsInFastSync": false,
    "UseGethLimitsInFastBlocks": false,
    "FastSyncCatchUpHeightDelta": 10000000000
  },
  "EthStats": {
    "Enabled": false,
    "Server": "ws://localhost:3000/api",
    "Name": "Nethermind POA Core",
    "Secret": "secret",
    "Contact": "hello@nethermind.io"
  },
  "Metrics": {
    "NodeName": "POA Core Beam",
    "Enabled": false,
    "PushGatewayUrl": "http://localhost:9091/metrics",
    "IntervalSeconds": 5
  },
  "Aura": {
    "ForceSealing": true
  },
  "Bloom": {
    "IndexLevelBucketSizes": [
      16,
      16,
      16,
      16
    ]
  }
}<|MERGE_RESOLUTION|>--- conflicted
+++ resolved
@@ -29,15 +29,9 @@
   "Sync": {
     "FastSync": true,
     "BeamSync": true,
-<<<<<<< HEAD
-    "PivotNumber": 21360000,
-    "PivotHash": "0x634f22d5d8ccc05541848d16c68a7622db577e449e192dd270867365c8ace5ff",
-    "PivotTotalDifficulty": "7268431357431245579577681614742568996354564248",
-=======
     "PivotNumber": 21410000,
     "PivotHash": "0x58d083eeab50e2840ae33c5498f786654f2a91b3a606faf83e97eaef69899587",
     "PivotTotalDifficulty": "7285445475777292502750850345114157406927249800",
->>>>>>> 9295619e
     "FastBlocks": true,
     "DownloadHeadersInFastSync": false,
     "DownloadBodiesInFastSync": false,
