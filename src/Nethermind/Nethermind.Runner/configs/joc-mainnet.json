{
  "$schema": "https://raw.githubusercontent.com/NethermindEth/core-scripts/refs/heads/main/schemas/config.json",
  "Init": {
    "ChainSpecPath": "chainspec/joc-mainnet.json",
    "GenesisHash": "0x1b54bfa6846a13aacc57066840ec10d1b74b06870539bbc8a3d1b19bdc566733",
    "BaseDbPath": "nethermind_db/joc-mainnet",
    "LogFileName": "joc-mainnet.log"
  },
  "TxPool": {
    "BlobsSupport": "Disabled"
  },
  "Sync": {
    "FastSync": true,
    "SnapSync": true,
<<<<<<< HEAD
    "PivotNumber": 19870000,
    "PivotHash": "0x84d796ac1e45b7afb917b6982adf81b69d3f4e12c79897811d93d2249c0a4b1d",
    "PivotTotalDifficulty": "36316120"
=======
    "PivotNumber": 20350000,
    "PivotHash": "0x1322f952adf52f780a1f4042b50698ca2cbffe47a6c52c3ee8cfe45325939504",
    "PivotTotalDifficulty": "37043030"
>>>>>>> d5256c8e
  },
  "Metrics": {
    "NodeName": "JOC-Mainnet"
  },
  "Blocks": {
    "TargetBlockGasLimit": 30000000,
    "GasToken": "JOC"
  },
  "JsonRpc": {
    "Enabled": true
  },
  "Merge": {
    "Enabled": false
  }
}<|MERGE_RESOLUTION|>--- conflicted
+++ resolved
@@ -12,15 +12,9 @@
   "Sync": {
     "FastSync": true,
     "SnapSync": true,
-<<<<<<< HEAD
-    "PivotNumber": 19870000,
-    "PivotHash": "0x84d796ac1e45b7afb917b6982adf81b69d3f4e12c79897811d93d2249c0a4b1d",
-    "PivotTotalDifficulty": "36316120"
-=======
     "PivotNumber": 20350000,
     "PivotHash": "0x1322f952adf52f780a1f4042b50698ca2cbffe47a6c52c3ee8cfe45325939504",
     "PivotTotalDifficulty": "37043030"
->>>>>>> d5256c8e
   },
   "Metrics": {
     "NodeName": "JOC-Mainnet"
