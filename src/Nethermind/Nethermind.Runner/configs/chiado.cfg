{
  "Init": {
    "MemoryHint": 768000000,
    "ChainSpecPath": "chainspec/chiado.json",
    "BaseDbPath": "nethermind_db/chiado",
    "LogFileName": "chiado.logs.txt"
  },
  "JsonRpc": {
    "Enabled": true,
    "Port": 8545,
    "EnginePort": 8551
  },
  "Sync": {
    "FastSync": true,
    "FastBlocks": true,
<<<<<<< HEAD
    "PivotNumber": 810000,
    "PivotHash": "0x384162c0d0783c923a665cda3db5bf2ee55f4a4c417d3317f9b1ae9084e7e92a",
=======
    "PivotNumber": 930000,
    "PivotHash": "0x3758bdf82b28bb73a1c900923191b52b52b10d1ae99bf7bb484ddfaf88871eef",
>>>>>>> 6aea7721
    "PivotTotalDifficulty": "231708131825107706987652208063906496124457284",
    "FastSyncCatchUpHeightDelta": "10000000000"
  },
  "Merge": {
    "SecondsPerSlot": 5
  },
  "Aura": {
    "TxPriorityContractAddress": "0x4100000000000000000000000000000000000000",
    "ForceSealing": true
  },
  "EthStats": {
    "Name": "Nethermind Chiado"
  },
  "Metrics": {
    "NodeName": "Nethermind Chiado"
  },
  "Bloom": {
    "IndexLevelBucketSizes": [
      16,
      16,
      16
    ]
  }
}<|MERGE_RESOLUTION|>--- conflicted
+++ resolved
@@ -13,13 +13,8 @@
   "Sync": {
     "FastSync": true,
     "FastBlocks": true,
-<<<<<<< HEAD
-    "PivotNumber": 810000,
-    "PivotHash": "0x384162c0d0783c923a665cda3db5bf2ee55f4a4c417d3317f9b1ae9084e7e92a",
-=======
     "PivotNumber": 930000,
     "PivotHash": "0x3758bdf82b28bb73a1c900923191b52b52b10d1ae99bf7bb484ddfaf88871eef",
->>>>>>> 6aea7721
     "PivotTotalDifficulty": "231708131825107706987652208063906496124457284",
     "FastSyncCatchUpHeightDelta": "10000000000"
   },
