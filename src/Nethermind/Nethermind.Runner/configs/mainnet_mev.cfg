--- conflicted
+++ resolved
@@ -9,13 +9,8 @@
   "Sync": {
     "FastSync": true,
     "SnapSync": true,
-<<<<<<< HEAD
-    "PivotNumber": 15956000,
-    "PivotHash": "0x529e31a4d46c92acf8f541f4ed6572f13817f847f97b6e6142468bb5f0b10fee",
-=======
     "PivotNumber": 16006000,
     "PivotHash": "0x5dba8ec70682eb0307381395176d665cd53dc9f03ade570c237463cf6fabc50c",
->>>>>>> 6aea7721
     "PivotTotalDifficulty": "58750003716598352816469",
     "FastBlocks": true,
     "AncientBodiesBarrier": 11052984,
