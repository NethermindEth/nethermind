{
  "Init": {
    "ChainSpecPath": "chainspec/foundation.json",
    "GenesisHash": "0xd4e56740f876aef8c010b86a40d5f56745a118d0906a34e69aec8c0db1cb8fa3",
    "BaseDbPath": "nethermind_db/mainnet",
    "LogFileName": "mainnet.logs.txt",
    "MemoryHint": 2048000000
  },
  "Sync": {
    "FastSync": true,
<<<<<<< HEAD
    "PivotNumber": 14166000,
    "PivotHash": "0x24a8c4f0ebf7913d621b6088978e1a4e8ef7ea25078c7919abdc01640df0e791",
    "PivotTotalDifficulty": "40971169532254218136664",
=======
    "PivotNumber": 14215000,
    "PivotHash": "0xb8b3be7b845feb268e262d7b00683e28edf5fbacb660a589f10bec1a889f337a",
    "PivotTotalDifficulty": "41600930471985875751669",
>>>>>>> 4a4b83dd
    "FastBlocks": true,
    "AncientBodiesBarrier": 11052984,
    "AncientReceiptsBarrier": 11052984,
    "WitnessProtocolEnabled": true
  },
  "EthStats": {
    "Server": "wss://ethstats.net/api"
  },
  "Metrics": {
    "NodeName": "Mainnet"
  },
  "Mev": {
    "Enabled": true,
    "MaxMergedBundles": 3
  }
}<|MERGE_RESOLUTION|>--- conflicted
+++ resolved
@@ -8,15 +8,9 @@
   },
   "Sync": {
     "FastSync": true,
-<<<<<<< HEAD
-    "PivotNumber": 14166000,
-    "PivotHash": "0x24a8c4f0ebf7913d621b6088978e1a4e8ef7ea25078c7919abdc01640df0e791",
-    "PivotTotalDifficulty": "40971169532254218136664",
-=======
     "PivotNumber": 14215000,
     "PivotHash": "0xb8b3be7b845feb268e262d7b00683e28edf5fbacb660a589f10bec1a889f337a",
     "PivotTotalDifficulty": "41600930471985875751669",
->>>>>>> 4a4b83dd
     "FastBlocks": true,
     "AncientBodiesBarrier": 11052984,
     "AncientReceiptsBarrier": 11052984,
