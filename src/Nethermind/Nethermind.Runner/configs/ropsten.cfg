{
  "Init": {
    "ChainSpecPath": "chainspec/ropsten.json",
    "GenesisHash": "0x41941023680923e0fe4d74a34bdac8141f2540e3ae90623718e47d66d1ca4a2d",
    "BaseDbPath": "nethermind_db/ropsten",
    "LogFileName": "ropsten.logs.txt",
    "MemoryHint": 1024000000
  },
  "TxPool": {
    "Size": 1024
  },
  "Sync": {
    "FastSync": true,
    "FastBlocks": true,
    "UseGethLimitsInFastBlocks": true,
<<<<<<< HEAD
    "PivotNumber": 12310000,
    "PivotHash": "0x60263e5a94a943b313c4fa48c1c4da10057a5d2050e5f3b7e86bb5e7b8c30d35",
    "PivotTotalDifficulty": "43853503830894337"
=======
    "PivotNumber": 12320000,
    "PivotHash": "0x82ca6540c575aa14ee5b534f25adf6c0be4c2e6e58d3a44271596e227d1b8f2a",
    "PivotTotalDifficulty": "44028903192305876"
>>>>>>> fcd3497b
  },
  "EthStats": {
    "Server": "ws://ropsten-stats.parity.io/api"
  },
  "Metrics": {
    "NodeName": "Ropsten"
  },
  "JsonRpc": {
    "Enabled": true,
    "Timeout": 20000,
    "Host": "127.0.0.1",
    "Port": 8545,
    "EnabledModules": [
      "Eth",
      "Subscribe",
      "Trace",
      "TxPool",
      "Web3",
      "Personal",
      "Proof",
      "Net",
      "Parity",
      "Health"
    ],
    "AdditionalRpcUrls": [
      "http://localhost:8551|http;ws|net;eth;subscribe;engine;web3;client"
    ]
  },
  "Merge": {
<<<<<<< HEAD
    "Enabled": true,
    "TerminalTotalDifficulty": "100000000000000000000000"
=======
    "Enabled": true
>>>>>>> fcd3497b
  }
}<|MERGE_RESOLUTION|>--- conflicted
+++ resolved
@@ -13,15 +13,9 @@
     "FastSync": true,
     "FastBlocks": true,
     "UseGethLimitsInFastBlocks": true,
-<<<<<<< HEAD
-    "PivotNumber": 12310000,
-    "PivotHash": "0x60263e5a94a943b313c4fa48c1c4da10057a5d2050e5f3b7e86bb5e7b8c30d35",
-    "PivotTotalDifficulty": "43853503830894337"
-=======
     "PivotNumber": 12320000,
     "PivotHash": "0x82ca6540c575aa14ee5b534f25adf6c0be4c2e6e58d3a44271596e227d1b8f2a",
     "PivotTotalDifficulty": "44028903192305876"
->>>>>>> fcd3497b
   },
   "EthStats": {
     "Server": "ws://ropsten-stats.parity.io/api"
@@ -51,11 +45,6 @@
     ]
   },
   "Merge": {
-<<<<<<< HEAD
-    "Enabled": true,
-    "TerminalTotalDifficulty": "100000000000000000000000"
-=======
     "Enabled": true
->>>>>>> fcd3497b
   }
 }