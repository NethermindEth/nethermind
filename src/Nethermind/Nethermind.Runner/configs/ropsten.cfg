--- conflicted
+++ resolved
@@ -30,19 +30,11 @@
     "FastBlocks": true,
     "BeamSync": false,
     "UseGethLimitsInFastBlocks": true,
-<<<<<<< HEAD
-    "DownloadBodiesInFastSync": true,
-    "DownloadReceiptsInFastSync": true,
-    "PivotNumber": 8460000,
-    "PivotHash": "0x3091eb97af655e735568f1480ed8cecb384687b50dd23f91637facd530ffb7fc",
-    "PivotTotalDifficulty": "31275197401425121"
-=======
     "PivotNumber": 8510000,
     "DownloadBodiesInFastSync": true,
     "DownloadReceiptsInFastSync": true,
     "PivotHash": "0x570b4f9e8386314731e268c4a46548d4a53dc19a97ffddf91988818cfaaf9da4",
     "PivotTotalDifficulty": "31356047982400590"
->>>>>>> 68178ce1
   },
   "EthStats": {
     "Enabled": false,
