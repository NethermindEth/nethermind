{
  "Init": {
    "WebSocketsEnabled": false,
    "StoreReceipts": true,
    "IsMining": false,
    "ChainSpecPath": "chainspec/ropsten.json",
    "GenesisHash": "0x41941023680923e0fe4d74a34bdac8141f2540e3ae90623718e47d66d1ca4a2d",
    "BaseDbPath": "nethermind_db/ropsten",
    "LogFileName": "ropsten.logs.txt",
    "MemoryHint": 1024000000
  },
  "Network": {
    "DiscoveryPort": 30303,
    "P2PPort": 30303
  },
  "TxPool": {
    "Size": 1024
  },
  "JsonRpc": {
    "Enabled": false,
    "Timeout": 20000,
    "Host": "127.0.0.1",
    "Port": 8545
  },
  "Db": {
    "CacheIndexAndFilterBlocks": false
  },
  "Sync": {
    "FastSync": true,
    "FastBlocks": true,
    "UseGethLimitsInFastBlocks": true,
<<<<<<< HEAD
    "PivotNumber": 11590000,
    "DownloadBodiesInFastSync": true,
    "DownloadReceiptsInFastSync": true,
    "PivotHash": "0xb7808de5182dcb7a21b309f034e9b5e2d350caede383a60ab1197eec779b8dfb",
    "PivotTotalDifficulty": "36281322263083555"
=======
    "PivotNumber": 11660000,
    "DownloadBodiesInFastSync": true,
    "DownloadReceiptsInFastSync": true,
    "PivotHash": "0x6b3b3d1f54f11397f0f02cd5be064356465fd8a6e3427480c336188c9619f775",
    "PivotTotalDifficulty": "37428900895534712"
>>>>>>> 5802db8b
  },
  "EthStats": {
    "Enabled": false,
    "Server": "ws://ropsten-stats.parity.io/api",
    "Name": "Nethermind",
    "Secret": "secret",
    "Contact": "hello@nethermind.io"
  },
  "Metrics": {
    "NodeName": "Ropsten",
    "Enabled": false,
    "PushGatewayUrl": "http://localhost:9091/metrics",
    "IntervalSeconds": 5
  }
}<|MERGE_RESOLUTION|>--- conflicted
+++ resolved
@@ -29,19 +29,11 @@
     "FastSync": true,
     "FastBlocks": true,
     "UseGethLimitsInFastBlocks": true,
-<<<<<<< HEAD
-    "PivotNumber": 11590000,
-    "DownloadBodiesInFastSync": true,
-    "DownloadReceiptsInFastSync": true,
-    "PivotHash": "0xb7808de5182dcb7a21b309f034e9b5e2d350caede383a60ab1197eec779b8dfb",
-    "PivotTotalDifficulty": "36281322263083555"
-=======
     "PivotNumber": 11660000,
     "DownloadBodiesInFastSync": true,
     "DownloadReceiptsInFastSync": true,
     "PivotHash": "0x6b3b3d1f54f11397f0f02cd5be064356465fd8a6e3427480c336188c9619f775",
     "PivotTotalDifficulty": "37428900895534712"
->>>>>>> 5802db8b
   },
   "EthStats": {
     "Enabled": false,
