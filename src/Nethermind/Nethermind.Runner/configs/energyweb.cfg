--- conflicted
+++ resolved
@@ -8,15 +8,9 @@
   },
   "Sync": {
     "FastSync": true,
-<<<<<<< HEAD
-    "PivotNumber": 24480000,
-    "PivotHash": "0xcdfcaaa3bf507433194509bbd205ef637ef0e6956a363fda5b723ca109307f07",
-    "PivotTotalDifficulty": "8330112342224573585583410389929685816081252042",
-=======
     "PivotNumber": 26270000,
     "PivotHash": "0xf2dc4d73f0d6f790a7eeb4edd1a2f63b8a61edbe36998feef49065cc7cb8fdf6",
     "PivotTotalDifficulty": "8939217779013053435182850937232550914583767819",
->>>>>>> 6472650d
     "FastBlocks": true,
     "UseGethLimitsInFastBlocks": false,
     "FastSyncCatchUpHeightDelta": 10000000000
