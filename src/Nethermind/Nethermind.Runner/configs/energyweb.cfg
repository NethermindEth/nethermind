{
  "Init": {
    "ChainSpecPath": "chainspec/energyweb.json",
    "GenesisHash": "0x0b6d3e680af2fc525392c720666cce58e3d8e6fe75ba4b48cb36bcc69039229b",
    "BaseDbPath": "nethermind_db/energyweb",
    "LogFileName": "energyweb.logs.txt",
    "MemoryHint": 768000000
  },
  "Sync": {
    "FastSync": true,
<<<<<<< HEAD
    "PivotNumber": 18220000,
    "PivotHash": "0xfcfe8f9918d08126f5d6eadd2029d2df8376890587165616c73f071d0bd78e73",
    "PivotTotalDifficulty": "6199944725299498804302685347406816812379399873",
=======
    "PivotNumber": 18290000,
    "PivotHash": "0xcd69015252ce2d7dd8e23bc81f8384af44a7e7b20896c8219c88749d715f5501",
    "PivotTotalDifficulty": "6223764490983964496745121569927040587181178610",
>>>>>>> fcd3497b
    "FastBlocks": true,
    "UseGethLimitsInFastBlocks": false,
    "FastSyncCatchUpHeightDelta": 10000000000
  },
  "EthStats": {
    "Name": "Nethermind Energy Web"
  },
  "Metrics": {
    "NodeName": "Energy_Web"
  },
  "Mining": {
    "MinGasPrice": 1
  }
}<|MERGE_RESOLUTION|>--- conflicted
+++ resolved
@@ -8,15 +8,9 @@
   },
   "Sync": {
     "FastSync": true,
-<<<<<<< HEAD
-    "PivotNumber": 18220000,
-    "PivotHash": "0xfcfe8f9918d08126f5d6eadd2029d2df8376890587165616c73f071d0bd78e73",
-    "PivotTotalDifficulty": "6199944725299498804302685347406816812379399873",
-=======
     "PivotNumber": 18290000,
     "PivotHash": "0xcd69015252ce2d7dd8e23bc81f8384af44a7e7b20896c8219c88749d715f5501",
     "PivotTotalDifficulty": "6223764490983964496745121569927040587181178610",
->>>>>>> fcd3497b
     "FastBlocks": true,
     "UseGethLimitsInFastBlocks": false,
     "FastSyncCatchUpHeightDelta": 10000000000
