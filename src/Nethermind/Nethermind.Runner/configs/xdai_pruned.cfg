{
  "Init": {
    "WebSocketsEnabled": false,
    "StoreReceipts": true,
    "IsMining": false,
    "ChainSpecPath": "chainspec/xdai.json",
    "GenesisHash": "0x4f1dd23188aab3a76b463e4af801b52b1248ef073c648cbdc4c9333d3da79756",
    "BaseDbPath": "nethermind_db/xdai",
    "LogFileName": "xdai.logs.txt",
    "MemoryHint": 768000000
  },
  "Network": {
    "DiscoveryPort": 30303,
    "P2PPort": 30303
  },
  "TxPool": {
    "Size": 2048
  },
  "JsonRpc": {
    "Enabled": false,
    "Timeout": 20000,
    "Host": "127.0.0.1",
    "Port": 8545,
    "WebSocketsPort": 8546
  },
  "Db": {
    "CacheIndexAndFilterBlocks": false
  },
  "Pruning": {
    "Enabled": true,
    "CacheMb": 256,
    "PersistenceInterval": 16384
  },
  "Sync": {
    "FastSync": true,
<<<<<<< HEAD
    "PivotNumber": 19540000,
    "PivotHash": "0xa38115c86a302305e78fd23c27aea9804c04d974aad8ef2f38a8006736c5b2a6",
    "PivotTotalDifficulty": "6649117449635137576074339829216750851502969163",
=======
    "PivotNumber": 19710000,
    "PivotHash": "0x6a09860d101194e7db48a1dd379bfdf86c2fc73a71403d2bb515f1d40dcf8e2c",
    "PivotTotalDifficulty": "6706965452011697114863113512480151447450146661",
>>>>>>> 5802db8b
    "FastBlocks": true,
    "UseGethLimitsInFastBlocks": false,
    "FastSyncCatchUpHeightDelta": 10000000000
  },
  "EthStats": {
    "Enabled": false,
    "Server": "ws://localhost:3000/api",
    "Name": "Nethermind xDai",
    "Secret": "secret",
    "Contact": "hello@nethermind.io"
  },
  "Metrics": {
    "NodeName": "xDai",
    "Enabled": false,
    "PushGatewayUrl": "http://localhost:9091/metrics",
    "IntervalSeconds": 5
  },
  "Aura": {
    "ForceSealing": true
  },
  "Bloom": {
    "IndexLevelBucketSizes": [
      16,
      16,
      16
    ]
  }
}<|MERGE_RESOLUTION|>--- conflicted
+++ resolved
@@ -33,15 +33,9 @@
   },
   "Sync": {
     "FastSync": true,
-<<<<<<< HEAD
-    "PivotNumber": 19540000,
-    "PivotHash": "0xa38115c86a302305e78fd23c27aea9804c04d974aad8ef2f38a8006736c5b2a6",
-    "PivotTotalDifficulty": "6649117449635137576074339829216750851502969163",
-=======
     "PivotNumber": 19710000,
     "PivotHash": "0x6a09860d101194e7db48a1dd379bfdf86c2fc73a71403d2bb515f1d40dcf8e2c",
     "PivotTotalDifficulty": "6706965452011697114863113512480151447450146661",
->>>>>>> 5802db8b
     "FastBlocks": true,
     "UseGethLimitsInFastBlocks": false,
     "FastSyncCatchUpHeightDelta": 10000000000
