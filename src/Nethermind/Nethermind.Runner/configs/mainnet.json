--- conflicted
+++ resolved
@@ -10,13 +10,8 @@
   "Sync": {
     "FastSync": true,
     "SnapSync": true,
-<<<<<<< HEAD
-    "PivotNumber": 22655000,
-    "PivotHash": "0xe4abc100fac1d3847ef912f8f8946825213d704ffa90315ad0e43ddcd6272bd1",
-=======
     "PivotNumber": 23206000,
     "PivotHash": "0x06455912c2395dc5a8132892a31802f1ddf54007d6dd5035977b969a88f7b009",
->>>>>>> 2e346112
     "PivotTotalDifficulty": "58750003716598352816469",
     "FastSyncCatchUpHeightDelta": "10000000000",
     "AncientReceiptsBarrier": 15537394,
@@ -29,11 +24,7 @@
     "NodeName": "Mainnet"
   },
   "Blocks": {
-<<<<<<< HEAD
-    "TargetBlockGasLimit": 60000000
-=======
     "TargetBlockGasLimit": 45000000
->>>>>>> 2e346112
   },
   "JsonRpc": {
     "Enabled": true,
