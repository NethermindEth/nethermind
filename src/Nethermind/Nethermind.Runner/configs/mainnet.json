--- conflicted
+++ resolved
@@ -10,13 +10,8 @@
   "Sync": {
     "FastSync": true,
     "SnapSync": true,
-<<<<<<< HEAD
-    "PivotNumber": 23456000,
-    "PivotHash": "0x6bcae00d5fbb7f52b3cdd0296382b48936f53617d3ff72db97ff76883b3448f4",
-=======
     "PivotNumber": 23657000,
     "PivotHash": "0x9841197759955198a8726749a58082c579c08147f436d8f973c56fe82bb0b931",
->>>>>>> c5388661
     "PivotTotalDifficulty": "58750003716598352816469",
     "FastSyncCatchUpHeightDelta": "10000000000",
     "AncientReceiptsBarrier": 15537394,
