{
  "$schema": "https://raw.githubusercontent.com/NethermindEth/core-scripts/refs/heads/main/schemas/config.json",
  "Init": {
    "ChainSpecPath": "chainspec/foundation.json",
    "GenesisHash": "0xd4e56740f876aef8c010b86a40d5f56745a118d0906a34e69aec8c0db1cb8fa3",
    "BaseDbPath": "nethermind_db/mainnet",
    "LogFileName": "mainnet.log",
    "MemoryHint": 2048000000
  },
  "Sync": {
    "FastSync": true,
    "SnapSync": true,
<<<<<<< HEAD
    "PivotNumber": 22655000,
    "PivotHash": "0xe4abc100fac1d3847ef912f8f8946825213d704ffa90315ad0e43ddcd6272bd1",
=======
    "PivotNumber": 23306000,
    "PivotHash": "0x52871961252146a4199dbecdbb576acfd4cae3bc337d731b21c7dcd374133d28",
>>>>>>> eee5ac23
    "PivotTotalDifficulty": "58750003716598352816469",
    "FastSyncCatchUpHeightDelta": "10000000000",
    "AncientReceiptsBarrier": 15537394,
    "AncientBodiesBarrier": 15537394
  },
  "EthStats": {
    "Server": "wss://ethstats.net/api"
  },
  "Metrics": {
    "NodeName": "Mainnet"
  },
  "Blocks": {
<<<<<<< HEAD
    "TargetBlockGasLimit": 60000000
=======
    "TargetBlockGasLimit": 45000000
>>>>>>> eee5ac23
  },
  "JsonRpc": {
    "Enabled": true,
    "Timeout": 20000,
    "Host": "127.0.0.1",
    "Port": 8545,
    "AdditionalRpcUrls": [
      "http://localhost:8551|http;ws|net;eth;subscribe;engine;web3;client"
    ]
  },
  "Merge": {
    "Enabled": true
  }
}<|MERGE_RESOLUTION|>--- conflicted
+++ resolved
@@ -10,13 +10,8 @@
   "Sync": {
     "FastSync": true,
     "SnapSync": true,
-<<<<<<< HEAD
-    "PivotNumber": 22655000,
-    "PivotHash": "0xe4abc100fac1d3847ef912f8f8946825213d704ffa90315ad0e43ddcd6272bd1",
-=======
     "PivotNumber": 23306000,
     "PivotHash": "0x52871961252146a4199dbecdbb576acfd4cae3bc337d731b21c7dcd374133d28",
->>>>>>> eee5ac23
     "PivotTotalDifficulty": "58750003716598352816469",
     "FastSyncCatchUpHeightDelta": "10000000000",
     "AncientReceiptsBarrier": 15537394,
@@ -29,11 +24,7 @@
     "NodeName": "Mainnet"
   },
   "Blocks": {
-<<<<<<< HEAD
-    "TargetBlockGasLimit": 60000000
-=======
     "TargetBlockGasLimit": 45000000
->>>>>>> eee5ac23
   },
   "JsonRpc": {
     "Enabled": true,
