{
  "Init": {
    "WebSocketsEnabled": false,
    "StoreReceipts": true,
    "EnableUnsecuredDevWallet": true,
    "IsMining": false,
    "ChainSpecPath": "chainspec/goerli.json",
    "GenesisHash": "0xbf7e331f7f7c1dd2e05159666b3bf8bc7a8a3a9eb1d518969eab529dd9b88c1a",
    "BaseDbPath": "nethermind_db/goerli",
    "LogFileName": "goerli.logs.txt",
    "MemoryHint": 1500000000
  },
  "Network": {
    "DiscoveryPort": 30303,
    "P2PPort": 30303,
<<<<<<< HEAD
    "NettyArenaOrder": 6,
    "DiagTracerEnabled" : false
=======
    "DiagTracerEnabled": false
>>>>>>> 5cb069c9
  },
  "JsonRpc": {
    "Enabled": false,
    "Host": "127.0.0.1",
    "Port": 8545
  },
  "TxPool": {
    "Size": 2048
  },
  "Db": {
    "CacheIndexAndFilterBlocks": true,
    "HeadersDbCacheIndexAndFilterBlocks": false,
    "BlocksDbCacheIndexAndFilterBlocks": false,
    "ReceiptsDbCacheIndexAndFilterBlocks": false,
    "BlockInfosDbCacheIndexAndFilterBlocks": false
  },
  "Sync": {
    "FastSync": true,
    "PivotNumber": 2850000,
    "PivotHash": "0x0a72e4c2f3280cf8455ce008520a5888ce4779da467fa197caa36b8030f93b57",
    "PivotTotalDifficulty": "4199759",
    "FastBlocks": true,
    "BeamSync": false,
    "DownloadBodiesInFastSync": true,
    "DownloadReceiptsInFastSync": true,
    "UseGethLimitsInFastBlocks": true
  },
  "EthStats": {
    "Enabled": false,
    "Server": "wss://stats.goerli.net/api",
    "Name": "Nethermind",
    "Secret": "secret",
    "Contact": "hello@nethermind.io"
  },
  "Metrics": {
    "NodeName": "Goerli",
    "Enabled": false,
    "PushGatewayUrl": "http://localhost:9091/metrics",
    "IntervalSeconds": 5
  },
  "Bloom": {
    "IndexLevelBucketSizes": [
      16,
      16,
      16,
      16
    ]
  }
}<|MERGE_RESOLUTION|>--- conflicted
+++ resolved
@@ -13,12 +13,7 @@
   "Network": {
     "DiscoveryPort": 30303,
     "P2PPort": 30303,
-<<<<<<< HEAD
-    "NettyArenaOrder": 6,
-    "DiagTracerEnabled" : false
-=======
     "DiagTracerEnabled": false
->>>>>>> 5cb069c9
   },
   "JsonRpc": {
     "Enabled": false,
