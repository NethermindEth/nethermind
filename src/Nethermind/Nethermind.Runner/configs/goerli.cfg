{
  "Init": {
    "WebSocketsEnabled": false,
    "StoreReceipts": true,
    "EnableUnsecuredDevWallet": true,
    "IsMining": false,
    "ChainSpecPath": "chainspec/goerli.json",
    "GenesisHash": "0xbf7e331f7f7c1dd2e05159666b3bf8bc7a8a3a9eb1d518969eab529dd9b88c1a",
    "BaseDbPath": "nethermind_db/goerli",
    "LogFileName": "goerli.logs.txt"
  },
  "Network": {
    "DiscoveryPort": 30303,
    "P2PPort": 30303,
    "NettyArenaOrder": 6
  },
  "JsonRpc": {
    "Enabled": false,
    "Host": "127.0.0.1",
    "Port": 8545
  },
  "TxPool": {
    "Size": 2048
  },
  "Db": {
    "WriteBufferSize": 16000000,
    "WriteBufferNumber": 4,
    "BlockCacheSize": 128000000,
    "CacheIndexAndFilterBlocks": true,
    "BlockInfosDbCacheIndexAndFilterBlocks": false,
    "HeadersDbCacheIndexAndFilterBlocks": false,
    "BlocksDbCacheIndexAndFilterBlocks": false
  },
  "Sync": {
    "FastSync": true,
<<<<<<< HEAD
    "PivotNumber": 2470000,
    "PivotHash": "0x954c44d4ca8dc442020ee2469cc342196b8c70a3ff2cf2ad37df236cdb70ef27",
    "PivotTotalDifficulty": "3679595",
=======
    "PivotNumber": 2490000,
    "PivotHash": "0x7e470c5013dfe6775c9e748f36345870d505f7fddd97ea2d0955ebbcdc4dd15b",
    "PivotTotalDifficulty": "3707917",
>>>>>>> 4cb55243
    "FastBlocks": true,
    "DownloadBodiesInFastSync": true,
    "DownloadReceiptsInFastSync": true,
    "UseGethLimitsInFastBlocks": true
  },
  "EthStats": {
    "Enabled": false,
    "Server": "wss://stats.goerli.net/api",
    "Name": "Nethermind",
    "Secret": "secret",
    "Contact": "hello@nethermind.io"
  },
  "Metrics": {
    "NodeName": "Goerli",
    "Enabled": false,
    "PushGatewayUrl": "http://localhost:9091/metrics",
    "IntervalSeconds": 5
  },
  "Bloom": {
    "IndexLevelBucketSizes": [
      16,
      16,
      16,
      16
    ]
  }
}<|MERGE_RESOLUTION|>--- conflicted
+++ resolved
@@ -33,15 +33,9 @@
   },
   "Sync": {
     "FastSync": true,
-<<<<<<< HEAD
-    "PivotNumber": 2470000,
-    "PivotHash": "0x954c44d4ca8dc442020ee2469cc342196b8c70a3ff2cf2ad37df236cdb70ef27",
-    "PivotTotalDifficulty": "3679595",
-=======
     "PivotNumber": 2490000,
     "PivotHash": "0x7e470c5013dfe6775c9e748f36345870d505f7fddd97ea2d0955ebbcdc4dd15b",
     "PivotTotalDifficulty": "3707917",
->>>>>>> 4cb55243
     "FastBlocks": true,
     "DownloadBodiesInFastSync": true,
     "DownloadReceiptsInFastSync": true,
