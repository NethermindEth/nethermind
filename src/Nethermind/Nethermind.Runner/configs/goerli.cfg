--- conflicted
+++ resolved
@@ -15,13 +15,8 @@
   "Sync": {
     "FastSync": true,
     "SnapSync": true,
-<<<<<<< HEAD
-    "PivotNumber": 9120000,
-    "PivotHash": "0x64b4b8c62191b20f7dd3995ebf8e52b06cc5ddfd283c7e6d1782a73c2e61a00a",
-=======
     "PivotNumber": 9750000,
     "PivotHash": "0xfd773896e9913d63b264ac23c5feb6e930b904ab944339523f792a147f63fbe9",
->>>>>>> 6472650d
     "PivotTotalDifficulty": "10790000",
     "FastBlocks": true,
     "UseGethLimitsInFastBlocks": true,
