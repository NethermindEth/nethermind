{
  "$schema": "https://raw.githubusercontent.com/NethermindEth/core-scripts/refs/heads/main/schemas/config.json",
  "Init": {
    "ChainSpecPath": "chainspec/op-mainnet.json.zst",
    "GenesisHash": "0xdbf6a80fef073de06add9b0d14026d6e5a86c85f6d102c36d3d8e9cf89c2afd3",
    "BaseDbPath": "nethermind_db/op-mainnet",
    "LogFileName": "op-mainnet.logs.txt"
  },
  "TxPool": {
    "BlobsSupport": "Disabled"
  },
  "Sync": {
    "FastSync": true,
    "SnapSync": true,
<<<<<<< HEAD
    "FastSyncCatchUpHeightDelta": "10000000000"
=======
    "AncientBodiesBarrier": 105235063,
    "AncientReceiptsBarrier": 105235063,
    "FastSyncCatchUpHeightDelta": "10000000000",
    "PivotNumber": 131520000,
    "PivotHash": "0xc4704584d788dbd0b38bda3cdfa48949469342fe6b4b580360d0f3bce1b13d85",
    "PivotTotalDifficulty": "0"
>>>>>>> 9f5b7912
  },
  "Discovery": {
    "DiscoveryVersion": "V5"
  },
  "JsonRpc": {
    "Enabled": true,
    "Port": 8545,
    "EnginePort": 8551
  },
  "Pruning": {
    "PruningBoundary": 192
  },
  "Blocks": {
    "SecondsPerSlot": 2
  },
  "Merge": {
    "Enabled": true
  },
  "Optimism": {
    "SequencerUrl": "https://mainnet-sequencer.optimism.io",
    "Snapshot": [
      {
        "Enabled": true,
        "DownloadUrl": "http://optimism-snapshot.nethermind.io/op-mainnet-genesis-v1.zip",
        "SnapshotFileName": "op-mainnet-genesis-v1.zip",
        "Checksum": "0xd7e15b26175c4c924acf75c5790e75d5eaa044977ca8e1904dc62d5d0769eba3"
      }
    ]
  }
}<|MERGE_RESOLUTION|>--- conflicted
+++ resolved
@@ -12,16 +12,12 @@
   "Sync": {
     "FastSync": true,
     "SnapSync": true,
-<<<<<<< HEAD
-    "FastSyncCatchUpHeightDelta": "10000000000"
-=======
     "AncientBodiesBarrier": 105235063,
     "AncientReceiptsBarrier": 105235063,
     "FastSyncCatchUpHeightDelta": "10000000000",
     "PivotNumber": 131520000,
     "PivotHash": "0xc4704584d788dbd0b38bda3cdfa48949469342fe6b4b580360d0f3bce1b13d85",
     "PivotTotalDifficulty": "0"
->>>>>>> 9f5b7912
   },
   "Discovery": {
     "DiscoveryVersion": "V5"
