{
  "$schema": "https://raw.githubusercontent.com/NethermindEth/core-scripts/refs/heads/main/schemas/config.json",
  "Init": {
    "ChainSpecPath": "chainspec/op-mainnet.json.zst",
    "GenesisHash": "0x7ca38a1916c42007829c55e69d3e9a73265554b586a499015373241b8a3fa48b",
    "BaseDbPath": "nethermind_db/op-mainnet",
    "LogFileName": "op-mainnet.log"
  },
  "TxPool": {
    "BlobsSupport": "Disabled"
  },
  "Sync": {
    "FastSync": true,
    "SnapSync": true,
    "FastSyncCatchUpHeightDelta": "10000000000",
    "AncientBodiesBarrier": 105235063,
    "AncientReceiptsBarrier": 105235063,
<<<<<<< HEAD
    "PivotNumber": 143970000,
    "PivotHash": "0xc49c319b5ace385313d2e2e0fdd965af83dd12627fff00f74212f68be67949b6"
=======
    "PivotNumber": 144120000,
    "PivotHash": "0x3b727d82d92cf02e2fb04961b582f6a514c25e319260ac01b91e34f3ddcd44eb"
>>>>>>> 9cacdc0e
  },
  "Discovery": {
    "DiscoveryVersion": "V5"
  },
  "JsonRpc": {
    "Enabled": true,
    "Port": 8545,
    "EnginePort": 8551
  },
  "Pruning": {
    "PruningBoundary": 256
  },
  "Blocks": {
    "SecondsPerSlot": 2
  },
  "Merge": {
    "Enabled": true
  },
  "Optimism": {
    "SequencerUrl": "https://mainnet-sequencer.optimism.io"
  }
}<|MERGE_RESOLUTION|>--- conflicted
+++ resolved
@@ -15,13 +15,8 @@
     "FastSyncCatchUpHeightDelta": "10000000000",
     "AncientBodiesBarrier": 105235063,
     "AncientReceiptsBarrier": 105235063,
-<<<<<<< HEAD
-    "PivotNumber": 143970000,
-    "PivotHash": "0xc49c319b5ace385313d2e2e0fdd965af83dd12627fff00f74212f68be67949b6"
-=======
     "PivotNumber": 144120000,
     "PivotHash": "0x3b727d82d92cf02e2fb04961b582f6a514c25e319260ac01b91e34f3ddcd44eb"
->>>>>>> 9cacdc0e
   },
   "Discovery": {
     "DiscoveryVersion": "V5"
