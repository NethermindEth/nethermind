{
  "$schema": "https://raw.githubusercontent.com/NethermindEth/core-scripts/refs/heads/main/schemas/config.json",
  "Init": {
    "ChainSpecPath": "chainspec/op-mainnet.json.zstd",
    "GenesisHash": "0xdbf6a80fef073de06add9b0d14026d6e5a86c85f6d102c36d3d8e9cf89c2afd3",
    "BaseDbPath": "nethermind_db/op-mainnet",
    "LogFileName": "op-mainnet.logs.txt"
  },
  "TxPool": {
    "BlobsSupport": "Disabled"
  },
  "Sync": {
    "FastSync": true,
    "SnapSync": true,
<<<<<<< HEAD
    "FastSyncCatchUpHeightDelta": "10000000000"
=======
    "AncientBodiesBarrier": 105235063,
    "AncientReceiptsBarrier": 105235063,
    "FastSyncCatchUpHeightDelta": "10000000000",
    "PivotNumber": 131110000,
    "PivotHash": "0x6b4b7a3c8ae6a4281711b5428d3f9b69856e2b0598b09fd289cff889df665bf6",
    "PivotTotalDifficulty": "0"
>>>>>>> 4f7e387e
  },
  "Discovery": {
    "DiscoveryVersion": "V5"
  },
  "JsonRpc": {
    "Enabled": true,
    "Port": 8545,
    "EnginePort": 8551
  },
  "Pruning": {
    "PruningBoundary": 192
  },
  "Blocks": {
    "SecondsPerSlot": 2
  },
  "Merge": {
    "Enabled": true
  },
  "Optimism": {
    "SequencerUrl": "https://mainnet-sequencer.optimism.io",
    "Snapshot": [
      {
        "Enabled": true,
        "DownloadUrl": "http://optimism-snapshot.nethermind.io/op-mainnet-genesis-v1.zip",
        "SnapshotFileName": "op-mainnet-genesis-v1.zip",
        "Checksum": "0xd7e15b26175c4c924acf75c5790e75d5eaa044977ca8e1904dc62d5d0769eba3"
      }
    ]
  }
}<|MERGE_RESOLUTION|>--- conflicted
+++ resolved
@@ -12,16 +12,7 @@
   "Sync": {
     "FastSync": true,
     "SnapSync": true,
-<<<<<<< HEAD
     "FastSyncCatchUpHeightDelta": "10000000000"
-=======
-    "AncientBodiesBarrier": 105235063,
-    "AncientReceiptsBarrier": 105235063,
-    "FastSyncCatchUpHeightDelta": "10000000000",
-    "PivotNumber": 131110000,
-    "PivotHash": "0x6b4b7a3c8ae6a4281711b5428d3f9b69856e2b0598b09fd289cff889df665bf6",
-    "PivotTotalDifficulty": "0"
->>>>>>> 4f7e387e
   },
   "Discovery": {
     "DiscoveryVersion": "V5"
