{
  "$schema": "https://raw.githubusercontent.com/NethermindEth/core-scripts/refs/heads/main/schemas/config.json",
  "Init": {
    "ChainSpecPath": "chainspec/op-mainnet.json.zst",
    "GenesisHash": "0x7ca38a1916c42007829c55e69d3e9a73265554b586a499015373241b8a3fa48b",
    "BaseDbPath": "nethermind_db/op-mainnet",
    "LogFileName": "op-mainnet.logs.txt"
  },
  "TxPool": {
    "BlobsSupport": "Disabled"
  },
  "Sync": {
    "FastSync": true,
    "SnapSync": true,
    "FastSyncCatchUpHeightDelta": "10000000000",
    "AncientBodiesBarrier": 105235063,
    "AncientReceiptsBarrier": 105235063,
<<<<<<< HEAD
    "FastSyncCatchUpHeightDelta": "10000000000",
    "PivotNumber": 131720000,
    "PivotHash": "0x40ceae087fe096322b5dcc0e0ff2333ad785bacf2b9c01f35a3058c2b477c834",
    "PivotTotalDifficulty": "0"
=======
    "PivotNumber": 131660000,
    "PivotHash": "0xf2b647e3b3672890cdbee464454e71555c2b01dd7feb0b23a81c976582ae1a2d"
>>>>>>> 10312b61
  },
  "Discovery": {
    "DiscoveryVersion": "V5"
  },
  "JsonRpc": {
    "Enabled": true,
    "Port": 8545,
    "EnginePort": 8551
  },
  "Pruning": {
    "PruningBoundary": 192
  },
  "Blocks": {
    "SecondsPerSlot": 2
  },
  "Merge": {
    "Enabled": true
  },
  "Optimism": {
    "SequencerUrl": "https://mainnet-sequencer.optimism.io"
  }
}<|MERGE_RESOLUTION|>--- conflicted
+++ resolved
@@ -15,15 +15,9 @@
     "FastSyncCatchUpHeightDelta": "10000000000",
     "AncientBodiesBarrier": 105235063,
     "AncientReceiptsBarrier": 105235063,
-<<<<<<< HEAD
     "FastSyncCatchUpHeightDelta": "10000000000",
     "PivotNumber": 131720000,
     "PivotHash": "0x40ceae087fe096322b5dcc0e0ff2333ad785bacf2b9c01f35a3058c2b477c834",
-    "PivotTotalDifficulty": "0"
-=======
-    "PivotNumber": 131660000,
-    "PivotHash": "0xf2b647e3b3672890cdbee464454e71555c2b01dd7feb0b23a81c976582ae1a2d"
->>>>>>> 10312b61
   },
   "Discovery": {
     "DiscoveryVersion": "V5"
