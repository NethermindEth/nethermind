--- conflicted
+++ resolved
@@ -15,13 +15,8 @@
     "FastSyncCatchUpHeightDelta": "10000000000",
     "AncientBodiesBarrier": 105235063,
     "AncientReceiptsBarrier": 105235063,
-<<<<<<< HEAD
     "PivotNumber": 137920000,
     "PivotHash": "0xbc37dc9c31f3ed0943b8b0dd39fef9183b4ae496c9e43f4f2ffac326984a65b6"
-=======
-    "PivotNumber": 137770000,
-    "PivotHash": "0x37a094b55c251ca2aa4f18e6095b4658193780dd736c0bc4ac3adcfd10a1313e"
->>>>>>> 2e3adb4b
   },
   "Discovery": {
     "DiscoveryVersion": "V5"
