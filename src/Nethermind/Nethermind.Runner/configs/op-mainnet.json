{
  "$schema": "https://raw.githubusercontent.com/NethermindEth/core-scripts/refs/heads/main/schemas/config.json",
  "Init": {
    "ChainSpecPath": "chainspec/op-mainnet.json.zst",
    "GenesisHash": "0x7ca38a1916c42007829c55e69d3e9a73265554b586a499015373241b8a3fa48b",
    "BaseDbPath": "nethermind_db/op-mainnet",
    "LogFileName": "op-mainnet.log"
  },
  "TxPool": {
    "BlobsSupport": "Disabled"
  },
  "Sync": {
    "FastSync": true,
    "SnapSync": true,
    "FastSyncCatchUpHeightDelta": "10000000000",
    "AncientBodiesBarrier": 105235063,
    "AncientReceiptsBarrier": 105235063,
<<<<<<< HEAD
    "PivotNumber": 136860000,
    "PivotHash": "0xdd9aa1fefa8e7142135270481efd0cb2c7ad5b42dd39557550c830310c291239"
=======
    "PivotNumber": 140790000,
    "PivotHash": "0xb8abf7fa5eb6c3be4e70cb7ad654e445d29f2b74690d87f39930c7932e8ce29c"
>>>>>>> eee5ac23
  },
  "Discovery": {
    "DiscoveryVersion": "V5"
  },
  "JsonRpc": {
    "Enabled": true,
    "Port": 8545,
    "EnginePort": 8551
  },
  "Pruning": {
    "PruningBoundary": 192
  },
  "Blocks": {
    "SecondsPerSlot": 2
  },
  "Merge": {
    "Enabled": true
  },
  "Optimism": {
    "SequencerUrl": "https://mainnet-sequencer.optimism.io"
  }
}<|MERGE_RESOLUTION|>--- conflicted
+++ resolved
@@ -15,13 +15,8 @@
     "FastSyncCatchUpHeightDelta": "10000000000",
     "AncientBodiesBarrier": 105235063,
     "AncientReceiptsBarrier": 105235063,
-<<<<<<< HEAD
-    "PivotNumber": 136860000,
-    "PivotHash": "0xdd9aa1fefa8e7142135270481efd0cb2c7ad5b42dd39557550c830310c291239"
-=======
     "PivotNumber": 140790000,
     "PivotHash": "0xb8abf7fa5eb6c3be4e70cb7ad654e445d29f2b74690d87f39930c7932e8ce29c"
->>>>>>> eee5ac23
   },
   "Discovery": {
     "DiscoveryVersion": "V5"
