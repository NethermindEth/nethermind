{
  "$schema": "https://raw.githubusercontent.com/NethermindEth/core-scripts/refs/heads/main/schemas/config.json",
  "Init": {
    "ChainSpecPath": "chainspec/op-mainnet.json.zst",
    "GenesisHash": "0x7ca38a1916c42007829c55e69d3e9a73265554b586a499015373241b8a3fa48b",
    "BaseDbPath": "nethermind_db/op-mainnet",
    "LogFileName": "op-mainnet.log"
  },
  "TxPool": {
    "BlobsSupport": "Disabled"
  },
  "Sync": {
    "FastSync": true,
    "SnapSync": true,
    "FastSyncCatchUpHeightDelta": "10000000000",
    "AncientBodiesBarrier": 105235063,
    "AncientReceiptsBarrier": 105235063,
<<<<<<< HEAD
    "PivotNumber": 142300000,
    "PivotHash": "0x2daa6fce13f9fbabdcdf465de3ade2abff236c64faf6a6bdd73893c8c06fb069"
=======
    "PivotNumber": 142910000,
    "PivotHash": "0x0bb18551efe5c041345ae90cd3e86f3f9a1ff8d1022b9faf617010867c84994b"
>>>>>>> c5388661
  },
  "Discovery": {
    "DiscoveryVersion": "V5"
  },
  "JsonRpc": {
    "Enabled": true,
    "Port": 8545,
    "EnginePort": 8551
  },
  "Pruning": {
    "PruningBoundary": 256
  },
  "Blocks": {
    "SecondsPerSlot": 2
  },
  "Merge": {
    "Enabled": true
  },
  "Optimism": {
    "SequencerUrl": "https://mainnet-sequencer.optimism.io"
  }
}<|MERGE_RESOLUTION|>--- conflicted
+++ resolved
@@ -15,13 +15,8 @@
     "FastSyncCatchUpHeightDelta": "10000000000",
     "AncientBodiesBarrier": 105235063,
     "AncientReceiptsBarrier": 105235063,
-<<<<<<< HEAD
-    "PivotNumber": 142300000,
-    "PivotHash": "0x2daa6fce13f9fbabdcdf465de3ade2abff236c64faf6a6bdd73893c8c06fb069"
-=======
     "PivotNumber": 142910000,
     "PivotHash": "0x0bb18551efe5c041345ae90cd3e86f3f9a1ff8d1022b9faf617010867c84994b"
->>>>>>> c5388661
   },
   "Discovery": {
     "DiscoveryVersion": "V5"
