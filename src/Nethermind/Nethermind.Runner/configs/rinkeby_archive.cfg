--- conflicted
+++ resolved
@@ -53,76 +53,10 @@
     "PendingTxsDbBlockCacheSize": 16000000,
     "PendingTxsDbCacheIndexAndFilterBlocks": true,
 
-<<<<<<< HEAD
-        "CodeDbWriteBufferSize": 8000000,
-        "CodeDbWriteBufferNumber": 2,
-        "CodeDbBlockCacheSize": 16000000,
-        "CodeDbCacheIndexAndFilterBlocks": true,
-    }
-  },
-  {
-    "ConfigModule": "MetricsConfig",
-    "ConfigItems": {
-      "NodeName": "Rinkeby Archive",
-      "MetricsEnabled": false,
-      "MetricsPushGatewayUrl": "http://localhost:9091/metrics",
-      "MetricsIntervalSeconds": 5
-    }
-  },
-  {
-    "ConfigModule": "KafkaConfig",
-    "ConfigItems": {
-      "Servers": "localhost:19092,localhost:29092,localhost:39092",
-      "SecurityProtocol": "SASL_Plaintext",
-      "SaslEnabled": true,
-      "SaslUsername": "nethermind",
-      "SaslPassword": "secret",
-      "SslKeyLocation": "certs/nethermind.pem",
-      "SchemaRegistryUrl": "http://localhost:8081",
-      "TopicBlocks": "Nethermind.Blocks",
-      "TopicReceipts": "Nethermind.Receipts",
-      "TopicTransactions": "Nethermind.Transactions",
-      "ProduceAvro": true,
-      "ProduceJson": true,
-      "ProduceUtf8Json": true
-    }
-  },
-  {
-    "ConfigModule": "GrpcConfig",
-    "ConfigItems": {
-      "Enabled": false,
-      "Host": "localhost",
-      "Port": 50000,
-      "ProducerEnabled": false
-    }
-  },
-  {
-    "ConfigModule": "NdmConfig",
-    "ConfigItems": {
-      "Enabled": false,
-      "Id": "consumer",
-      "InitializerName": "ndm",
-      "StoreConfigInDatabase": false,
-      "VerifyP2PSignature": false,
-      "Persistence": "rocks",
-      "FilesPath": "ndm/files",
-      "FileMaxSize": 67108864,
-      "ContractAddress": "",
-      "ConsumerAddress": "",
-      "BlockConfirmations": 0,
-      "FaucetEnabled": false,
-      "FaucetAddress": "",
-      "FaucetHost": "",
-      "FaucetWeiRequestMaxValue": 0,
-      "FaucetEthDailyRequestsTotalValue": 0,
-      "DatabasePath": "ndm"
-    }
-=======
     "CodeDbWriteBufferSize": 8000000,
     "CodeDbWriteBufferNumber": 2,
     "CodeDbBlockCacheSize": 16000000,
     "CodeDbCacheIndexAndFilterBlocks": true
->>>>>>> 32da1d57
   },
   "Metrics": {
     "NodeName": "Rinkeby Archive",
