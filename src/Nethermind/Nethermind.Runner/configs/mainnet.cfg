{
  "Init": {
    "ChainSpecPath": "chainspec/foundation.json",
    "GenesisHash": "0xd4e56740f876aef8c010b86a40d5f56745a118d0906a34e69aec8c0db1cb8fa3",
    "BaseDbPath": "nethermind_db/mainnet",
    "LogFileName": "mainnet.logs.txt",
    "MemoryHint": 2048000000
  },
  "Network": {
    "ActivePeersMaxCount": 100
  },
  "Sync": {
    "FastSync": true,
    "SnapSync": true,
<<<<<<< HEAD
    "PivotNumber": 17452000,
    "PivotHash": "0x77ab15efcef6450d780c495ade7683ca2805bf5c629ffca6869cd69835f087bf",
=======
    "PivotNumber": 18250000,
    "PivotHash": "0x031f40971a52212af60463cd5042138d6a4c4b7eb9b23765b731da057ea5a9e1",
>>>>>>> 6472650d
    "PivotTotalDifficulty": "58750003716598352816469",
    "FastBlocks": true,
    "AncientBodiesBarrier": 11052984,
    "AncientReceiptsBarrier": 11052984,
    "FastSyncCatchUpHeightDelta": "10000000000"
  },
  "EthStats": {
    "Server": "wss://ethstats.net/api"
  },
  "Metrics": {
    "NodeName": "Mainnet"
  },
  "Blocks": {
    "TargetBlockGasLimit": 30000000
  },
  "JsonRpc": {
    "Enabled": true,
    "Timeout": 20000,
    "Host": "127.0.0.1",
    "Port": 8545,
    "AdditionalRpcUrls": [
      "http://localhost:8551|http;ws|net;eth;subscribe;engine;web3;client"
    ]
  },
  "Merge": {
    "Enabled": true
  }
}<|MERGE_RESOLUTION|>--- conflicted
+++ resolved
@@ -12,13 +12,8 @@
   "Sync": {
     "FastSync": true,
     "SnapSync": true,
-<<<<<<< HEAD
-    "PivotNumber": 17452000,
-    "PivotHash": "0x77ab15efcef6450d780c495ade7683ca2805bf5c629ffca6869cd69835f087bf",
-=======
     "PivotNumber": 18250000,
     "PivotHash": "0x031f40971a52212af60463cd5042138d6a4c4b7eb9b23765b731da057ea5a9e1",
->>>>>>> 6472650d
     "PivotTotalDifficulty": "58750003716598352816469",
     "FastBlocks": true,
     "AncientBodiesBarrier": 11052984,
