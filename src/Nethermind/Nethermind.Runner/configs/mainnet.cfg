{
  "Init": {
    "ChainSpecPath": "chainspec/foundation.json",
    "GenesisHash": "0xd4e56740f876aef8c010b86a40d5f56745a118d0906a34e69aec8c0db1cb8fa3",
    "BaseDbPath": "nethermind_db/mainnet",
    "LogFileName": "mainnet.logs.txt",
    "MemoryHint": 2048000000
  },
  "Network": {
    "ActivePeersMaxCount": 100
  },
  "Sync": {
    "FastSync": true,
<<<<<<< HEAD
    "PivotNumber": 14893000,
    "PivotHash": "0x6f29235b5f71da6ec90bb2b852f57213082f6e10f85bdb037d144c74758ea8a7",
    "PivotTotalDifficulty": "50665643860701815742303",
=======
    "PivotNumber": 14916000,
    "PivotHash": "0x83d8455e76e72b2383916234c3d45142f24a593de662ad07545aa8a5c552da5c",
    "PivotTotalDifficulty": "51005206826202541664148",
>>>>>>> fcd3497b
    "FastBlocks": true,
    "AncientBodiesBarrier": 11052984,
    "AncientReceiptsBarrier": 11052984,
    "WitnessProtocolEnabled": true
  },
  "EthStats": {
    "Server": "wss://ethstats.net/api"
  },
  "Metrics": {
    "NodeName": "Mainnet"
  }
}<|MERGE_RESOLUTION|>--- conflicted
+++ resolved
@@ -11,15 +11,9 @@
   },
   "Sync": {
     "FastSync": true,
-<<<<<<< HEAD
-    "PivotNumber": 14893000,
-    "PivotHash": "0x6f29235b5f71da6ec90bb2b852f57213082f6e10f85bdb037d144c74758ea8a7",
-    "PivotTotalDifficulty": "50665643860701815742303",
-=======
     "PivotNumber": 14916000,
     "PivotHash": "0x83d8455e76e72b2383916234c3d45142f24a593de662ad07545aa8a5c552da5c",
     "PivotTotalDifficulty": "51005206826202541664148",
->>>>>>> fcd3497b
     "FastBlocks": true,
     "AncientBodiesBarrier": 11052984,
     "AncientReceiptsBarrier": 11052984,
