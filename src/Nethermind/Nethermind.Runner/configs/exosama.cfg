--- conflicted
+++ resolved
@@ -8,15 +8,9 @@
   },
   "Sync": {
     "FastSync": true,
-<<<<<<< HEAD
-    "PivotNumber": 4000000,
-    "PivotHash": "0x3133356c599c48e906e6477e19291d140970c187bb64e690d37f0e27567a48e9",
-    "PivotTotalDifficulty": "1361129467683753853853498429727072845482853378",
-=======
     "PivotNumber": 5930000,
     "PivotHash": "0x7c10e55a4c3c0fa900d0989879e389a2b86398a03b90e75a22ac5109a6e6b3b9",
     "PivotTotalDifficulty": "2017874435841165088337811422070385493589073289",
->>>>>>> 6472650d
     "FastBlocks": true,
     "UseGethLimitsInFastBlocks": false,
     "FastSyncCatchUpHeightDelta": 10000000000
