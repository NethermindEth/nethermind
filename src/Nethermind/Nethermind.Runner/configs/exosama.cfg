--- conflicted
+++ resolved
@@ -11,16 +11,9 @@
   },
   "Sync": {
     "FastSync": true,
-<<<<<<< HEAD
     "PivotNumber": 11620000,
     "PivotHash": "0xacde38b09384b716197fe06ce5af3483b86ffd011dd21e091b5b371cba7ff8d6",
-    "PivotTotalDifficulty": "3954081103621304945444412938357146616762333285",
-    "FastBlocks": true,
-=======
-    "PivotNumber": 11500000,
-    "PivotHash": "0x85569bf21a77a72a0e55b6cb4f49883181081c4c0f25de932f481559b866e9b2",
-    "PivotTotalDifficulty": "3913247219590792329828807985465334431387853285",
->>>>>>> 2db1e746
+    "PivotTotalDifficulty": "3954081103621304945444412938357146616762333285",    
     "UseGethLimitsInFastBlocks": false,
     "FastSyncCatchUpHeightDelta": 10000000000
   },
