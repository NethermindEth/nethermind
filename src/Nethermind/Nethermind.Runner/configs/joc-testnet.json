{
  "$schema": "https://raw.githubusercontent.com/NethermindEth/core-scripts/refs/heads/main/schemas/config.json",
  "Init": {
    "ChainSpecPath": "chainspec/joc-testnet.json",
    "GenesisHash": "0x0fb7b4779aae36dc557227283f182bc9a3b232c07fae4a2553734c5817df1d06",
    "BaseDbPath": "nethermind_db/joc-testnet",
    "LogFileName": "joc-testnet.log"
  },
  "TxPool": {
    "BlobsSupport": "Disabled"
  },
  "Sync": {
    "FastSync": true,
    "SnapSync": true,
<<<<<<< HEAD
    "PivotNumber": 11540000,
    "PivotHash": "0x6672b6f65a66c65a480b8a88079249e658048dfd57e515754e6ba5a7c22d39f2",
    "PivotTotalDifficulty": "19666603"
=======
    "PivotNumber": 11300000,
    "PivotHash": "0xc590d4b23d04b9bfb5940ae18bf03e44f78e0965cb819c2f935421ef9e383832",
    "PivotTotalDifficulty": "19309081"
>>>>>>> 20ce96b8
  },
  "Metrics": {
    "NodeName": "JOC-Testnet"
  },
  "Blocks": {
    "TargetBlockGasLimit": 30000000,
    "GasToken": "JOC"
  },
  "JsonRpc": {
    "Enabled": true
  },
  "Merge": {
    "Enabled": false
  }
}<|MERGE_RESOLUTION|>--- conflicted
+++ resolved
@@ -12,15 +12,9 @@
   "Sync": {
     "FastSync": true,
     "SnapSync": true,
-<<<<<<< HEAD
     "PivotNumber": 11540000,
     "PivotHash": "0x6672b6f65a66c65a480b8a88079249e658048dfd57e515754e6ba5a7c22d39f2",
     "PivotTotalDifficulty": "19666603"
-=======
-    "PivotNumber": 11300000,
-    "PivotHash": "0xc590d4b23d04b9bfb5940ae18bf03e44f78e0965cb819c2f935421ef9e383832",
-    "PivotTotalDifficulty": "19309081"
->>>>>>> 20ce96b8
   },
   "Metrics": {
     "NodeName": "JOC-Testnet"
