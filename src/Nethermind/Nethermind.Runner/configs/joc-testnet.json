{
  "$schema": "https://raw.githubusercontent.com/NethermindEth/core-scripts/refs/heads/main/schemas/config.json",
  "Init": {
    "ChainSpecPath": "chainspec/joc-testnet.json",
    "GenesisHash": "0x0fb7b4779aae36dc557227283f182bc9a3b232c07fae4a2553734c5817df1d06",
    "BaseDbPath": "nethermind_db/joc-testnet",
    "LogFileName": "joc-testnet.log"
  },
  "TxPool": {
    "BlobsSupport": "Disabled"
  },
  "Sync": {
    "FastSync": true,
    "SnapSync": true,
<<<<<<< HEAD
    "PivotNumber": 13480000,
    "PivotHash": "0x8da352578c2ae41884ea6038557a995bd9e68ceb348ea1d6d63baf61210c1137",
    "PivotTotalDifficulty": "22696204"
=======
    "PivotNumber": 13960000,
    "PivotHash": "0x49b78a4bc2c1c2b973d928e142cd005fc660af2082d877923aecf373264153fa",
    "PivotTotalDifficulty": "23415163"
>>>>>>> c5388661
  },
  "Metrics": {
    "NodeName": "JOC-Testnet"
  },
  "Blocks": {
    "TargetBlockGasLimit": 30000000,
    "GasToken": "JOC"
  },
  "JsonRpc": {
    "Enabled": true
  },
  "Merge": {
    "Enabled": false
  }
}<|MERGE_RESOLUTION|>--- conflicted
+++ resolved
@@ -12,15 +12,9 @@
   "Sync": {
     "FastSync": true,
     "SnapSync": true,
-<<<<<<< HEAD
-    "PivotNumber": 13480000,
-    "PivotHash": "0x8da352578c2ae41884ea6038557a995bd9e68ceb348ea1d6d63baf61210c1137",
-    "PivotTotalDifficulty": "22696204"
-=======
     "PivotNumber": 13960000,
     "PivotHash": "0x49b78a4bc2c1c2b973d928e142cd005fc660af2082d877923aecf373264153fa",
     "PivotTotalDifficulty": "23415163"
->>>>>>> c5388661
   },
   "Metrics": {
     "NodeName": "JOC-Testnet"
