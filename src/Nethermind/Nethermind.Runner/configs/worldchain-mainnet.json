{
  "$schema": "https://raw.githubusercontent.com/NethermindEth/core-scripts/refs/heads/main/schemas/config.json",
  "Init": {
    "ChainSpecPath": "chainspec/worldchain-mainnet.json.zst",
    "GenesisHash": "0x70d316d2e0973b62332ba2e9768dd7854298d7ffe77f0409ffdb8d859f2d3fa3",
    "BaseDbPath": "nethermind_db/worldchain-mainnet",
    "LogFileName": "worldchain-mainnet.log"
  },
  "TxPool": {
    "BlobsSupport": "Disabled"
  },
  "Sync": {
    "FastSync": true,
    "SnapSync": true,
    "FastSyncCatchUpHeightDelta": "10000000000",
<<<<<<< HEAD
    "PivotNumber": 14990000,
    "PivotHash": "0xd4670e988882c66c34eeced425e4fcc9ef305eb495af44f54a59bd5e5351fe97"
=======
    "PivotNumber": 18320000,
    "PivotHash": "0x484d92aee4dd906e0fda89f614475aa4ecf2f0ad970bcab02d5ef31237a0fdb1"
>>>>>>> 2e346112
  },
  "Discovery": {
    "DiscoveryVersion": "V5"
  },
  "JsonRpc": {
    "Enabled": true,
    "Port": 8545,
    "EnginePort": 8551
  },
  "Pruning": {
    "PruningBoundary": 192
  },
  "Blocks": {
    "SecondsPerSlot": 2
  },
  "Merge": {
    "Enabled": true
  },
  "Optimism": {
    "SequencerUrl": "https://worldchain-mainnet-sequencer.g.alchemy.com"
  }
}<|MERGE_RESOLUTION|>--- conflicted
+++ resolved
@@ -13,13 +13,8 @@
     "FastSync": true,
     "SnapSync": true,
     "FastSyncCatchUpHeightDelta": "10000000000",
-<<<<<<< HEAD
-    "PivotNumber": 14990000,
-    "PivotHash": "0xd4670e988882c66c34eeced425e4fcc9ef305eb495af44f54a59bd5e5351fe97"
-=======
     "PivotNumber": 18320000,
     "PivotHash": "0x484d92aee4dd906e0fda89f614475aa4ecf2f0ad970bcab02d5ef31237a0fdb1"
->>>>>>> 2e346112
   },
   "Discovery": {
     "DiscoveryVersion": "V5"
