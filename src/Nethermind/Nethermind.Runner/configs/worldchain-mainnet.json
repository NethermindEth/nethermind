{
  "$schema": "https://raw.githubusercontent.com/NethermindEth/core-scripts/refs/heads/main/schemas/config.json",
  "Init": {
    "ChainSpecPath": "chainspec/worldchain-mainnet.json.zst",
    "GenesisHash": "0x70d316d2e0973b62332ba2e9768dd7854298d7ffe77f0409ffdb8d859f2d3fa3",
    "BaseDbPath": "nethermind_db/worldchain-mainnet",
    "LogFileName": "worldchain-mainnet.log"
  },
  "TxPool": {
    "BlobsSupport": "Disabled"
  },
  "Sync": {
    "FastSync": true,
    "SnapSync": true,
    "FastSyncCatchUpHeightDelta": "10000000000",
<<<<<<< HEAD
    "PivotNumber": 22100000,
    "PivotHash": "0xa1bd6f2385bd404251356ea5f64423e0ac7fd2ad49bd8e8d83a4ea5f031e9d62"
=======
    "PivotNumber": 22250000,
    "PivotHash": "0xcccd653577d55d4fab46c8b196e6d3765bd745ae9068703593367ebdf7afceb4"
>>>>>>> 9cacdc0e
  },
  "Discovery": {
    "DiscoveryVersion": "V5"
  },
  "JsonRpc": {
    "Enabled": true,
    "Port": 8545,
    "EnginePort": 8551
  },
  "Pruning": {
    "PruningBoundary": 256
  },
  "Blocks": {
    "SecondsPerSlot": 2
  },
  "Merge": {
    "Enabled": true
  },
  "Optimism": {
    "SequencerUrl": "https://worldchain-mainnet-sequencer.g.alchemy.com"
  }
}<|MERGE_RESOLUTION|>--- conflicted
+++ resolved
@@ -13,13 +13,8 @@
     "FastSync": true,
     "SnapSync": true,
     "FastSyncCatchUpHeightDelta": "10000000000",
-<<<<<<< HEAD
-    "PivotNumber": 22100000,
-    "PivotHash": "0xa1bd6f2385bd404251356ea5f64423e0ac7fd2ad49bd8e8d83a4ea5f031e9d62"
-=======
     "PivotNumber": 22250000,
     "PivotHash": "0xcccd653577d55d4fab46c8b196e6d3765bd745ae9068703593367ebdf7afceb4"
->>>>>>> 9cacdc0e
   },
   "Discovery": {
     "DiscoveryVersion": "V5"
