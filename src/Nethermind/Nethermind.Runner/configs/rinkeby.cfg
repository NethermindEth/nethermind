--- conflicted
+++ resolved
@@ -1,121 +1,3 @@
-<<<<<<< HEAD
-[
-  {
-    "ConfigModule": "InitConfig",
-    "ConfigItems": {
-      "PubSubEnabled": false,
-      "JsonRpcEnabled": false,
-      "WebSocketsEnabled": false,
-      "StoreReceipts" : true,
-      "IsMining": false,
-      "DiscoveryPort": 30303,
-      "P2PPort": 30303,
-      "HttpHost": "127.0.0.1",
-      "HttpPort": 8545,
-      "ChainSpecPath": "chainspec/rinkeby.json",
-      "GenesisHash": "0x6341fd3daf94b748c72ced5a5b26028f2474f5f00d824504e4fa37a75767e177",
-      "BaseDbPath": "nethermind_db/rinkeby",
-      "LogFileName": "rinkeby.logs.txt"
-    }
-  },
-  {
-    "ConfigModule": "DbConfig",
-    "ConfigItems": {
-      "WriteBufferSize": 64000000,
-      "WriteBufferNumber": 4,
-      "BlockCacheSize": 1536000000,
-      "CacheIndexAndFilterBlocks": true,
-      "BlockInfosDbCacheIndexAndFilterBlocks": false
-    }
-  },
-  {
-    "ConfigModule": "SyncConfig",
-    "ConfigItems": {
-      "FastSync": true,
-      "PivotNumber" : 4321234,
-      "PivotHash" : "0xe2fa06d53b28bfa053e022686d6106026f8a1d5fe40e0eccd09e3f7165acd424",
-      "PivotTotalDifficulty" : "7948874",
-      "FastBlocks" : true,
-      "DownloadBodiesInFastSync" : true,
-      "DownloadReceiptsInFastSync" : true
-    }
-  },
-  {
-    "ConfigModule": "EthStatsConfig",
-    "ConfigItems": {
-      "Enabled": false,
-      "Server": "ws://localhost:3000/api",
-      "Name": "Nethermind",
-      "Secret": "secret",
-      "Contact": "hello@nethermind.io"
-    }
-  },
-  {
-    "ConfigModule": "MetricsConfig",
-    "ConfigItems": {
-      "NodeName": "Rinkeby",
-      "MetricsEnabled": false,
-      "MetricsPushGatewayUrl": "http://localhost:9091/metrics",
-      "MetricsIntervalSeconds": 5
-    }
-  },
-  {
-    "ConfigModule": "KafkaConfig",
-    "ConfigItems": {
-      "Servers": "localhost:19092,localhost:29092,localhost:39092",
-      "SecurityProtocol": "SASL_Plaintext",
-      "SaslEnabled": true,
-      "SaslUsername": "nethermind",
-      "SaslPassword": "secret",
-      "SslKeyLocation": "certs/nethermind.pem",
-      "SchemaRegistryUrl": "http://localhost:8081",
-      "TopicBlocks": "Nethermind.Blocks",
-      "TopicReceipts": "Nethermind.Receipts",
-      "TopicTransactions": "Nethermind.Transactions",
-      "ProduceAvro": true,
-      "ProduceJson": true,
-      "ProduceUtf8Json": true
-    }
-  },
-  {
-    "ConfigModule": "GrpcConfig",
-    "ConfigItems": {
-      "Enabled": false,
-      "Host": "localhost",
-      "Port": 50000,
-      "ProducerEnabled": false
-    }
-  },
-  {
-    "ConfigModule": "NdmConfig",
-    "ConfigItems": {
-      "Enabled": false,
-      "Id": "consumer",
-      "InitializerName": "ndm",
-      "StoreConfigInDatabase": false,
-      "VerifyP2PSignature": false,
-      "Persistence": "rocks",
-      "FilesPath": "ndm/files",
-      "FileMaxSize": 67108864,
-      "ContractAddress": "",
-      "ConsumerAddress": "",
-      "BlockConfirmations": 0,
-      "FaucetEnabled": false,
-      "FaucetAddress": "",
-      "FaucetHost": "",
-      "FaucetWeiRequestMaxValue": 0,
-      "FaucetEthDailyRequestsTotalValue": 0,
-      "DatabasePath": "ndm"
-    }
-  },
-  {
-    "ConfigModule": "NdmMongoConfig",
-    "ConfigItems": {
-      "ConnectionString": "mongodb://localhost:27017",
-      "Database": "ndm",
-      "LogQueries": false
-    }
-=======
 {
   "Init": {
     "WebSocketsEnabled": false,
@@ -163,6 +45,5 @@
     "Enabled": false,
     "PushGatewayUrl": "http://localhost:9091/metrics",
     "IntervalSeconds": 5
->>>>>>> 32da1d57
   }
 }