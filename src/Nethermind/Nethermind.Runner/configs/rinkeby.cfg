--- conflicted
+++ resolved
@@ -27,15 +27,9 @@
   },
   "Sync": {
     "FastSync": true,
-<<<<<<< HEAD
-    "PivotNumber": 9390000,
-    "PivotHash": "0x1fbe1f527a134e1bed3b3e483ca676947843e4cb0d2239d2b0e3bbeb3f450a96",
-    "PivotTotalDifficulty": "15847451",
-=======
     "PivotNumber": 9510000,
     "PivotHash": "0x66317c4dffaaf1faed554a9c7a8b82e734bac400562aa2bd8186c563182523b5",
     "PivotTotalDifficulty": "16020360",
->>>>>>> 17b40918
     "FastBlocks": true,
     "DownloadBodiesInFastSync": true,
     "DownloadReceiptsInFastSync": true,
