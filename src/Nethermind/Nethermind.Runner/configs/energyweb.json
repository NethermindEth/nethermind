{
  "$schema": "https://raw.githubusercontent.com/NethermindEth/core-scripts/refs/heads/main/schemas/config.json",
  "Init": {
    "ChainSpecPath": "chainspec/energyweb.json",
    "GenesisHash": "0x0b6d3e680af2fc525392c720666cce58e3d8e6fe75ba4b48cb36bcc69039229b",
    "BaseDbPath": "nethermind_db/energyweb",
    "LogFileName": "energyweb.log",
    "MemoryHint": 768000000
  },
  "TxPool": {
    "BlobsSupport": "Disabled"
  },
  "Sync": {
    "FastSync": true,
    "SnapSync": true,
<<<<<<< HEAD
    "PivotNumber": 35990000,
    "PivotHash": "0x4a6aa9373292c13ca85b5d777fa8100a42c3af25c4b5c2d8a7f5423692a7d261",
    "PivotTotalDifficulty": "12246762385484575300046852121469337929915729251",
=======
    "PivotNumber": 37360000,
    "PivotHash": "0x4fc22fa52dee1520d18188925eb93a1c653e7d3fc993180b8c48025084e4afd0",
    "PivotTotalDifficulty": "12712949228166260994991675333650860379607509175",
>>>>>>> eee5ac23
    "UseGethLimitsInFastBlocks": false,
    "FastSyncCatchUpHeightDelta": 10000000000
  },
  "EthStats": {
    "Name": "Nethermind Energy Web"
  },
  "Metrics": {
    "NodeName": "Energy_Web"
  },
  "Mining": {
    "MinGasPrice": 1
  },
  "Blocks": {
    "GasToken": "EWT"
  },
  "Merge": {
    "Enabled": false
  }
}<|MERGE_RESOLUTION|>--- conflicted
+++ resolved
@@ -13,15 +13,9 @@
   "Sync": {
     "FastSync": true,
     "SnapSync": true,
-<<<<<<< HEAD
-    "PivotNumber": 35990000,
-    "PivotHash": "0x4a6aa9373292c13ca85b5d777fa8100a42c3af25c4b5c2d8a7f5423692a7d261",
-    "PivotTotalDifficulty": "12246762385484575300046852121469337929915729251",
-=======
     "PivotNumber": 37360000,
     "PivotHash": "0x4fc22fa52dee1520d18188925eb93a1c653e7d3fc993180b8c48025084e4afd0",
     "PivotTotalDifficulty": "12712949228166260994991675333650860379607509175",
->>>>>>> eee5ac23
     "UseGethLimitsInFastBlocks": false,
     "FastSyncCatchUpHeightDelta": 10000000000
   },
