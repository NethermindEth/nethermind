{
  "$schema": "https://raw.githubusercontent.com/NethermindEth/core-scripts/refs/heads/main/schemas/config.json",
  "Init": {
    "ChainSpecPath": "chainspec/energyweb.json",
    "GenesisHash": "0x0b6d3e680af2fc525392c720666cce58e3d8e6fe75ba4b48cb36bcc69039229b",
    "BaseDbPath": "nethermind_db/energyweb",
    "LogFileName": "energyweb.log",
    "MemoryHint": 768000000
  },
  "TxPool": {
    "BlobsSupport": "Disabled"
  },
  "Sync": {
    "FastSync": true,
    "SnapSync": true,
<<<<<<< HEAD
    "PivotNumber": 35990000,
    "PivotHash": "0x4a6aa9373292c13ca85b5d777fa8100a42c3af25c4b5c2d8a7f5423692a7d261",
    "PivotTotalDifficulty": "12246762385484575300046852121469337929915729251",
=======
    "PivotNumber": 37150000,
    "PivotHash": "0x5be2348254dd10ac3d728b0ccc288cb7fe22fb09e2376b2abf5e3735628ac370",
    "PivotTotalDifficulty": "12641489931112863917664366666090189055202194694",
>>>>>>> 2e346112
    "UseGethLimitsInFastBlocks": false,
    "FastSyncCatchUpHeightDelta": 10000000000
  },
  "EthStats": {
    "Name": "Nethermind Energy Web"
  },
  "Metrics": {
    "NodeName": "Energy_Web"
  },
  "Mining": {
    "MinGasPrice": 1
  },
  "Blocks": {
    "GasToken": "EWT"
  },
  "Merge": {
    "Enabled": false
  }
}<|MERGE_RESOLUTION|>--- conflicted
+++ resolved
@@ -13,15 +13,9 @@
   "Sync": {
     "FastSync": true,
     "SnapSync": true,
-<<<<<<< HEAD
-    "PivotNumber": 35990000,
-    "PivotHash": "0x4a6aa9373292c13ca85b5d777fa8100a42c3af25c4b5c2d8a7f5423692a7d261",
-    "PivotTotalDifficulty": "12246762385484575300046852121469337929915729251",
-=======
     "PivotNumber": 37150000,
     "PivotHash": "0x5be2348254dd10ac3d728b0ccc288cb7fe22fb09e2376b2abf5e3735628ac370",
     "PivotTotalDifficulty": "12641489931112863917664366666090189055202194694",
->>>>>>> 2e346112
     "UseGethLimitsInFastBlocks": false,
     "FastSyncCatchUpHeightDelta": 10000000000
   },
