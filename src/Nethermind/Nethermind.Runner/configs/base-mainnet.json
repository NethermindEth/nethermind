--- conflicted
+++ resolved
@@ -13,13 +13,8 @@
     "FastSync": true,
     "SnapSync": true,
     "FastSyncCatchUpHeightDelta": "10000000000",
-<<<<<<< HEAD
-    "PivotNumber": 36710000,
-    "PivotHash": "0xd759d49a2f98653576201ce1ee1176526dce480784128f51a1598fce9f9c08ed"
-=======
     "PivotNumber": 37310000,
     "PivotHash": "0x6914684fefc777f69ee0ff75937ae5aeb0f8713ad9a3401ca65b5da2bc15d268"
->>>>>>> c5388661
   },
   "Discovery": {
     "DiscoveryVersion": "V5"
