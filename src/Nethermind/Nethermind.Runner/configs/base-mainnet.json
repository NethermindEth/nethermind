--- conflicted
+++ resolved
@@ -13,15 +13,9 @@
   "Sync": {
     "FastSync": true,
     "SnapSync": true,
-<<<<<<< HEAD
-    "FastSyncCatchUpHeightDelta": 10000000000,
-    "PivotNumber": "24010000",
-    "PivotHash": "0x831cdfb4ba46281fafb2c1be0c7ecd0a9ca91316f4f93883ed1328de843c0896",
-=======
     "FastSyncCatchUpHeightDelta": "10000000000",
     "PivotNumber": 24310000,
     "PivotHash": "0x417f11e9ecf84f33722b817548441a596006fe41923ef283eaf142c0b09057df",
->>>>>>> 950a5a4c
     "PivotTotalDifficulty": "0"
   },
   "Discovery": {
