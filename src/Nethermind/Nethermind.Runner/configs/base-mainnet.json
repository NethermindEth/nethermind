{
  "$schema": "https://raw.githubusercontent.com/NethermindEth/core-scripts/refs/heads/main/schemas/config.json",
  "Init": {
    "ChainSpecPath": "chainspec/base-mainnet.json.zst",
    "GenesisHash": "0xf712aa9241cc24369b143cf6dce85f0902a9731e70d66818a3a5845b296c73dd",
    "BaseDbPath": "nethermind_db/base-mainnet",
    "LogFileName": "base-mainnet.log"
  },
  "TxPool": {
    "BlobsSupport": "Disabled"
  },
  "Sync": {
    "FastSync": true,
    "SnapSync": true,
    "FastSyncCatchUpHeightDelta": "10000000000",
<<<<<<< HEAD
    "PivotNumber": 32320000,
    "PivotHash": "0x488348ed48ee469f8ea340d6326744c7f0d807292575e6764f88da1b78573c4b"
=======
    "PivotNumber": 32170000,
    "PivotHash": "0xd9bdee2491feb14610a64856aea646012383281eff3b3a3cad99e1ed88b7b880"
>>>>>>> 2e3adb4b
  },
  "Discovery": {
    "DiscoveryVersion": "V5"
  },
  "JsonRpc": {
    "Enabled": true,
    "Port": 8545,
    "EnginePort": 8551
  },
  "Pruning": {
    "PruningBoundary": 192
  },
  "Blocks": {
    "SecondsPerSlot": 2
  },
  "Merge": {
    "Enabled": true
  },
  "Optimism": {
    "SequencerUrl": "https://mainnet-sequencer.base.org"
  }
}<|MERGE_RESOLUTION|>--- conflicted
+++ resolved
@@ -13,13 +13,8 @@
     "FastSync": true,
     "SnapSync": true,
     "FastSyncCatchUpHeightDelta": "10000000000",
-<<<<<<< HEAD
     "PivotNumber": 32320000,
     "PivotHash": "0x488348ed48ee469f8ea340d6326744c7f0d807292575e6764f88da1b78573c4b"
-=======
-    "PivotNumber": 32170000,
-    "PivotHash": "0xd9bdee2491feb14610a64856aea646012383281eff3b3a3cad99e1ed88b7b880"
->>>>>>> 2e3adb4b
   },
   "Discovery": {
     "DiscoveryVersion": "V5"
