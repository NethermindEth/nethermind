--- conflicted
+++ resolved
@@ -12,15 +12,9 @@
   "Sync": {
     "FastSync": true,
     "SnapSync": true,
-<<<<<<< HEAD
     "FastSyncCatchUpHeightDelta": 10000000000,
-    "PivotNumber": 39730000,
-    "PivotHash": "0x31ba2c3f57ac39d1a0db01a7235cbadab5c27f9a53428ed1019f1a9833617895"
-=======
-    "FastSyncCatchUpHeightDelta": "10000000000",
     "PivotNumber": 40030000,
     "PivotHash": "0x5c90880ea1e205ab07cc587b73760271ebbceedaf0c00a163e2bb60dac66cad9"
->>>>>>> c14fcd8e
   },
   "Discovery": {
     "DiscoveryVersion": "V5"
