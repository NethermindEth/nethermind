--- conflicted
+++ resolved
@@ -20,13 +20,9 @@
     "Timeout": 20000,
     "Host": "127.0.0.1",
     "Port": 8545,
-<<<<<<< HEAD
-    "EnabledModules": ["Eth", "Subscribe", "Trace", "TxPool", "Web3", "Personal", "Proof", "Net", "Parity", "Health", "Debug"]
-=======
     "EnabledModules": ["Eth", "Subscribe", "Trace", "TxPool", "Web3", "Personal", "Proof", "Net", "Parity", "Health", "Debug"],
     "EngineHost": "127.0.0.1",
     "EnginePort": 8551
->>>>>>> cd483f97
   },
   "TxPool": {
     "Size": 1024
