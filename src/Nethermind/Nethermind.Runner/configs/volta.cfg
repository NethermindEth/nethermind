{
  "Init": {
    "IsMining": false,
    "ChainSpecPath": "chainspec/volta.json",
    "GenesisHash": "0xebd8b413ca7b7f84a8dd20d17519ce2b01954c74d94a0a739a3e416abe0e43e5",
    "BaseDbPath": "nethermind_db/volta",
    "LogFileName": "volta.logs.txt",
    "MemoryHint": 768000000
  },
  "Network": {
    "ActivePeersMaxCount": 25
  },
  "Sync": {
    "FastSync": true,
<<<<<<< HEAD
    "PivotNumber": 23370000,
    "PivotHash": "0x263e9f1ca462c2363ed160e8ede889abfd7857baafa992bf2b24e57d503169dd",
    "PivotTotalDifficulty": "7952398914942331891139064575680423101366204125",
=======
    "PivotNumber": 24910000,
    "PivotHash": "0xc2c29e9469c4c30b8fca15e43613d9522f3f2adc3b7b39a94ba94af4a80e03e2",
    "PivotTotalDifficulty": "8476433760000577124872661471125346147004978933",
>>>>>>> 6472650d
    "FastBlocks": true,
    "UseGethLimitsInFastBlocks": false,
    "FastSyncCatchUpHeightDelta": 10000000000
  },
  "EthStats": {
    "Name": "Nethermind Volta"
  },
  "Metrics": {
    "NodeName": "Volta"
  },
  "Mining": {
    "MinGasPrice": 1
  },
  "Merge": {
    "Enabled": false
  }
}<|MERGE_RESOLUTION|>--- conflicted
+++ resolved
@@ -12,15 +12,9 @@
   },
   "Sync": {
     "FastSync": true,
-<<<<<<< HEAD
-    "PivotNumber": 23370000,
-    "PivotHash": "0x263e9f1ca462c2363ed160e8ede889abfd7857baafa992bf2b24e57d503169dd",
-    "PivotTotalDifficulty": "7952398914942331891139064575680423101366204125",
-=======
     "PivotNumber": 24910000,
     "PivotHash": "0xc2c29e9469c4c30b8fca15e43613d9522f3f2adc3b7b39a94ba94af4a80e03e2",
     "PivotTotalDifficulty": "8476433760000577124872661471125346147004978933",
->>>>>>> 6472650d
     "FastBlocks": true,
     "UseGethLimitsInFastBlocks": false,
     "FastSyncCatchUpHeightDelta": 10000000000
