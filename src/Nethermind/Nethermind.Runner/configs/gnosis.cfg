--- conflicted
+++ resolved
@@ -12,14 +12,9 @@
   },
   "Sync": {
     "FastSync": true,
-<<<<<<< HEAD
     "SnapSync": true,
     "PivotNumber": 35870000,
     "PivotHash": "0x37e4a9f028d674377e16ce3ea4ca4ef0cd7474fde33200fe8c944a73c900c3c6",
-=======
-    "PivotNumber": 34350000,
-    "PivotHash": "0x456b1aa69a62a859343be8f1a9b607d482a58d4e80d82cb7c53f24bcc5b352e9",
->>>>>>> 8f5c1690
     "PivotTotalDifficulty": "8626000110427538733349499292577475819600160930",
     "UseGethLimitsInFastBlocks": false,
     "FastSyncCatchUpHeightDelta": 10000000000
