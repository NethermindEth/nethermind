{
  "Init": {
    "ChainSpecPath": "chainspec/joc-mainnet.json",
    "GenesisHash": "0x1b54bfa6846a13aacc57066840ec10d1b74b06870539bbc8a3d1b19bdc566733",
    "BaseDbPath": "nethermind_db/joc-mainnet",
    "LogFileName": "joc-mainnet.logs.txt"
  },
  "TxPool": {
    "BlobsSupport": "Disabled"
  },
  "Sync": {
    "FastSync": true,
    "SnapSync": true,
<<<<<<< HEAD
    "PivotNumber": 13220000,
    "PivotHash": "0xde8589a868bd8eb13e9073cae9746d26dfafb1d9cab660968f49422f43a5e0bf",
    "PivotTotalDifficulty": "26287111"
=======
    "FastBlocks": true,
    "PivotNumber": 11650000,
    "PivotHash": "0x7a9089d0e6a3f43b5b0321f7aa4da8ec37e4bc1220d1b7cb5b22dd058fa2dd03",
    "PivotTotalDifficulty": "23276561"
>>>>>>> 8f5c1690
  },
  "Metrics": {
    "NodeName": "JOC-Mainnet"
  },
  "Blocks": {
    "TargetBlockGasLimit": 30000000
  },
  "JsonRpc": {
    "Enabled": true
  },
  "Merge": {
    "Enabled": false
  }
}<|MERGE_RESOLUTION|>--- conflicted
+++ resolved
@@ -11,16 +11,9 @@
   "Sync": {
     "FastSync": true,
     "SnapSync": true,
-<<<<<<< HEAD
     "PivotNumber": 13220000,
     "PivotHash": "0xde8589a868bd8eb13e9073cae9746d26dfafb1d9cab660968f49422f43a5e0bf",
     "PivotTotalDifficulty": "26287111"
-=======
-    "FastBlocks": true,
-    "PivotNumber": 11650000,
-    "PivotHash": "0x7a9089d0e6a3f43b5b0321f7aa4da8ec37e4bc1220d1b7cb5b22dd058fa2dd03",
-    "PivotTotalDifficulty": "23276561"
->>>>>>> 8f5c1690
   },
   "Metrics": {
     "NodeName": "JOC-Mainnet"
