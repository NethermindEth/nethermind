--- conflicted
+++ resolved
@@ -11,16 +11,9 @@
   "Sync": {
     "FastSync": true,
     "SnapSync": true,
-<<<<<<< HEAD
-    "FastBlocks": true,
     "PivotNumber": 12980000,
     "PivotHash": "0xf93c58186b2b95a0173655b4f92ad8ecdb81455350c6e604174f9391aacc339a",
     "PivotTotalDifficulty": "25869289"
-=======
-    "PivotNumber": 12860000,
-    "PivotHash": "0x91fd87281b38f12604d8b3b89c6ba886bdc98d33bdca44301ea18b129016cb98",
-    "PivotTotalDifficulty": "25662111"
->>>>>>> 2db1e746
   },
   "Metrics": {
     "NodeName": "JOC-Mainnet"
