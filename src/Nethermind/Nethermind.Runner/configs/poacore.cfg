{
  "Init": {
    "ChainSpecPath": "chainspec/poacore.json",
    "GenesisHash": "0x39f02c003dde5b073b3f6e1700fc0b84b4877f6839bb23edadd3d2d82a488634",
    "BaseDbPath": "nethermind_db/poacore",
    "LogFileName": "poacore.logs.txt",
    "MemoryHint": 768000000
  },
  "Sync": {
    "FastSync": true,
<<<<<<< HEAD
    "PivotNumber": 27700000,
    "PivotHash": "0x184430c576fe249b2429f4e7fdd370a6713b621ec31e8c4d138d28b47015bb19",
    "PivotTotalDifficulty": "9425821563709995437935476625859979456972805231",
=======
    "PivotNumber": 27770000,
    "PivotHash": "0x448cfd618527d7369993ad26bd482a0baf66ca6e29fbdca80558ce15239e1a7a",
    "PivotTotalDifficulty": "9449641329394461130377912848380203231774583023",
>>>>>>> fcd3497b
    "FastBlocks": true,
    "UseGethLimitsInFastBlocks": false,
    "FastSyncCatchUpHeightDelta": 10000000000
  },
  "EthStats": {
    "Name": "Nethermind POA Core"
  },
  "Metrics": {
    "NodeName": "POA Core"
  },
  "Bloom": {
    "IndexLevelBucketSizes": [
      16,
      16,
      16,
      16
    ]
  }
}<|MERGE_RESOLUTION|>--- conflicted
+++ resolved
@@ -8,15 +8,9 @@
   },
   "Sync": {
     "FastSync": true,
-<<<<<<< HEAD
-    "PivotNumber": 27700000,
-    "PivotHash": "0x184430c576fe249b2429f4e7fdd370a6713b621ec31e8c4d138d28b47015bb19",
-    "PivotTotalDifficulty": "9425821563709995437935476625859979456972805231",
-=======
     "PivotNumber": 27770000,
     "PivotHash": "0x448cfd618527d7369993ad26bd482a0baf66ca6e29fbdca80558ce15239e1a7a",
     "PivotTotalDifficulty": "9449641329394461130377912848380203231774583023",
->>>>>>> fcd3497b
     "FastBlocks": true,
     "UseGethLimitsInFastBlocks": false,
     "FastSyncCatchUpHeightDelta": 10000000000
