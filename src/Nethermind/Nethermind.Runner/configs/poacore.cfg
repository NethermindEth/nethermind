--- conflicted
+++ resolved
@@ -28,15 +28,9 @@
   },
   "Sync": {
     "FastSync": true,
-<<<<<<< HEAD
-    "PivotNumber": 24770000,
-    "PivotHash": "0xe6e354bbc1a33aadfe526ab6ae70c178c3e5effaa337a110b4712d8f48644468",
-    "PivotTotalDifficulty": "8428794228631645739987789026084898597412619709",
-=======
     "PivotNumber": 24940000,
     "PivotHash": "0x6d8cdde575266c9c3f3023ee8eb7fbda68e24469af667030fb44b5f77b291711",
     "PivotTotalDifficulty": "8486642231008205278776562709348299193359798047",
->>>>>>> 5802db8b
     "FastBlocks": true,
     "UseGethLimitsInFastBlocks": false,
     "FastSyncCatchUpHeightDelta": 10000000000
