{
  "Init": {
    "ChainSpecPath": "chainspec/poacore.json",
    "GenesisHash": "0x39f02c003dde5b073b3f6e1700fc0b84b4877f6839bb23edadd3d2d82a488634",
    "BaseDbPath": "nethermind_db/poacore",
    "LogFileName": "poacore.logs.txt",
    "MemoryHint": 768000000
  },
  "Sync": {
    "FastSync": true,
<<<<<<< HEAD
    "PivotNumber": 25760000,
    "PivotHash": "0xbf5dc24ea9d21ac4332c202533403aa57b7f9e6fa427161720cc442c69425b6f",
    "PivotTotalDifficulty": "8765673771883374818816529887442349126752072048",
=======
    "PivotNumber": 25890000,
    "PivotHash": "0x3b6445d413a51d117a9e35540a04cc5c7e1b585d1a3b194d7c667acb9ab253e1",
    "PivotTotalDifficulty": "8809910479583096819066768586408478994241090896",
>>>>>>> 4a4b83dd
    "FastBlocks": true,
    "UseGethLimitsInFastBlocks": false,
    "FastSyncCatchUpHeightDelta": 10000000000
  },
  "EthStats": {
    "Name": "Nethermind POA Core"
  },
  "Metrics": {
    "NodeName": "POA Core"
  },
  "Bloom": {
    "IndexLevelBucketSizes": [
      16,
      16,
      16,
      16
    ]
  }
}<|MERGE_RESOLUTION|>--- conflicted
+++ resolved
@@ -8,15 +8,9 @@
   },
   "Sync": {
     "FastSync": true,
-<<<<<<< HEAD
-    "PivotNumber": 25760000,
-    "PivotHash": "0xbf5dc24ea9d21ac4332c202533403aa57b7f9e6fa427161720cc442c69425b6f",
-    "PivotTotalDifficulty": "8765673771883374818816529887442349126752072048",
-=======
     "PivotNumber": 25890000,
     "PivotHash": "0x3b6445d413a51d117a9e35540a04cc5c7e1b585d1a3b194d7c667acb9ab253e1",
     "PivotTotalDifficulty": "8809910479583096819066768586408478994241090896",
->>>>>>> 4a4b83dd
     "FastBlocks": true,
     "UseGethLimitsInFastBlocks": false,
     "FastSyncCatchUpHeightDelta": 10000000000
