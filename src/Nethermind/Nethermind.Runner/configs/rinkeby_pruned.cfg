{
  "Init": {
    "WebSocketsEnabled": false,
    "StoreReceipts": true,
    "IsMining": false,
    "ChainSpecPath": "chainspec/rinkeby.json",
    "GenesisHash": "0x6341fd3daf94b748c72ced5a5b26028f2474f5f00d824504e4fa37a75767e177",
    "BaseDbPath": "nethermind_db/rinkeby",
    "LogFileName": "rinkeby.logs.txt",
    "MemoryHint": 1024000000
  },
  "Network": {
    "DiscoveryPort": 30303,
    "P2PPort": 30303
  },
  "TxPool": {
    "Size": 1024
  },
  "JsonRpc": {
    "Enabled": false,
    "Timeout": 20000,
    "Host": "127.0.0.1",
    "Port": 8545
  },
  "Db": {
    "CacheIndexAndFilterBlocks": false
  },
  "Pruning": {
    "Enabled": true,
    "CacheMb": 256,
    "PersistenceInterval": 16384
  },
  "Sync": {
    "FastSync": true,
<<<<<<< HEAD
    "PivotNumber": 9780000,
    "PivotHash": "0xc88f8fcfad03cdb037cbad708f83d6004d6a4d892c9ddb8b2c3a0126ac92c1b1",
    "PivotTotalDifficulty": "16397571",
=======
    "PivotNumber": 9840000,
    "PivotHash": "0x6455fdde35ea56bc5f472ee0afb1b09a9f12da516b16b786fc0d68e6a8d6951e",
    "PivotTotalDifficulty": "16481297",
>>>>>>> 5802db8b
    "FastBlocks": true,
    "DownloadBodiesInFastSync": true,
    "DownloadReceiptsInFastSync": true,
    "UseGethLimitsInFastBlocks": true
  },
  "EthStats": {
    "Enabled": false,
    "Server": "ws://localhost:3000/api",
    "Name": "Nethermind",
    "Secret": "secret",
    "Contact": "hello@nethermind.io"
  },
  "Metrics": {
    "NodeName": "Rinkeby",
    "Enabled": false,
    "PushGatewayUrl": "http://localhost:9091/metrics",
    "IntervalSeconds": 5
  }
}<|MERGE_RESOLUTION|>--- conflicted
+++ resolved
@@ -32,15 +32,9 @@
   },
   "Sync": {
     "FastSync": true,
-<<<<<<< HEAD
-    "PivotNumber": 9780000,
-    "PivotHash": "0xc88f8fcfad03cdb037cbad708f83d6004d6a4d892c9ddb8b2c3a0126ac92c1b1",
-    "PivotTotalDifficulty": "16397571",
-=======
     "PivotNumber": 9840000,
     "PivotHash": "0x6455fdde35ea56bc5f472ee0afb1b09a9f12da516b16b786fc0d68e6a8d6951e",
     "PivotTotalDifficulty": "16481297",
->>>>>>> 5802db8b
     "FastBlocks": true,
     "DownloadBodiesInFastSync": true,
     "DownloadReceiptsInFastSync": true,
