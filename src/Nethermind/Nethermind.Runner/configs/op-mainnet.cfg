{
  "Init": {
    "ChainSpecPath": "chainspec/op-mainnet.json",
    "GenesisHash": "0x7ca38a1916c42007829c55e69d3e9a73265554b586a499015373241b8a3fa48b",
    "BaseDbPath": "nethermind_db/op-mainnet",
    "LogFileName": "op-mainnet.logs.txt",
    "MemoryHint": 2048000000,
    "DisableGcOnNewPayload": false
  },
  "TxPool": {
    "BlobsSupport": "Disabled"
  },
  "Sync": {
    "FastSync": true,
    "SnapSync": true,
    "AncientBodiesBarrier": 105235063,
    "AncientReceiptsBarrier": 105235063,
    "FastSyncCatchUpHeightDelta": "10000000000",
<<<<<<< HEAD
    "PivotNumber": 126730000,
    "PivotHash": "0x09e633ab9904950f6830196b9141b625aa70df43a3b619927aa1017060e39978",
    "PivotTotalDifficulty": "0"
=======
    "PivotNumber": 126880000,
    "PivotHash": "0xc85960ff29aa9139721019d27594cba1d7b6aa4d50cbcb0c0b3abe325733ed8a",
    "PivotTotalDifficulty": "0",
    "MaxAttemptsToUpdatePivot": 0
>>>>>>> 13f8286d
  },
  "Discovery": {
    "DiscoveryVersion": "V5"
  },
  "JsonRpc": {
    "Enabled": true,
    "Port": 8545,
    "EnginePort": 8551
  },
  "Pruning": {
    "PruningBoundary": 192
  },
  "Blocks": {
    "SecondsPerSlot": 2,
    "TargetBlockGasLimit": 30000000
  },
  "Merge": {
    "Enabled": true
  },
  "Optimism": {
    "SequencerUrl": "https://mainnet-sequencer.optimism.io"
  }
}<|MERGE_RESOLUTION|>--- conflicted
+++ resolved
@@ -16,16 +16,9 @@
     "AncientBodiesBarrier": 105235063,
     "AncientReceiptsBarrier": 105235063,
     "FastSyncCatchUpHeightDelta": "10000000000",
-<<<<<<< HEAD
-    "PivotNumber": 126730000,
-    "PivotHash": "0x09e633ab9904950f6830196b9141b625aa70df43a3b619927aa1017060e39978",
-    "PivotTotalDifficulty": "0"
-=======
     "PivotNumber": 126880000,
     "PivotHash": "0xc85960ff29aa9139721019d27594cba1d7b6aa4d50cbcb0c0b3abe325733ed8a",
-    "PivotTotalDifficulty": "0",
-    "MaxAttemptsToUpdatePivot": 0
->>>>>>> 13f8286d
+    "PivotTotalDifficulty": "0"
   },
   "Discovery": {
     "DiscoveryVersion": "V5"
