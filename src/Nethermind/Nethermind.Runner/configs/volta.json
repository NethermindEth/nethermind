{
  "$schema": "https://raw.githubusercontent.com/NethermindEth/core-scripts/refs/heads/main/schemas/config.json",
  "Init": {
    "IsMining": false,
    "ChainSpecPath": "chainspec/volta.json",
    "GenesisHash": "0xebd8b413ca7b7f84a8dd20d17519ce2b01954c74d94a0a739a3e416abe0e43e5",
    "BaseDbPath": "nethermind_db/volta",
    "LogFileName": "volta.log",
    "MemoryHint": 768000000
  },
  "TxPool": {
    "BlobsSupport": "Disabled"
  },
  "Network": {
    "ActivePeersMaxCount": 25
  },
  "Sync": {
    "FastSync": true,
    "SnapSync": true,
<<<<<<< HEAD
    "PivotNumber": 32220000,
    "PivotHash": "0xc196e00dd748a6d47854d0d77eff0d081e6c97f988bd3a8b68978c75d9f5889a",
    "PivotTotalDifficulty": "10963897862192637292789929851451571772730385611",
=======
    "PivotNumber": 33380000,
    "PivotHash": "0x8b9614b9d5e6e816d39be59d60d72a64ac73de09b9ba265c6dc190da186a1e7a",
    "PivotTotalDifficulty": "11358625407820925910407444396072422898016843793",
>>>>>>> 2e346112
    "UseGethLimitsInFastBlocks": false,
    "FastSyncCatchUpHeightDelta": 10000000000
  },
  "EthStats": {
    "Name": "Nethermind Volta"
  },
  "Metrics": {
    "NodeName": "Volta"
  },
  "Mining": {
    "MinGasPrice": 1
  },
  "Blocks": {
    "GasToken": "VT"
  },
  "Merge": {
    "Enabled": false
  }
}<|MERGE_RESOLUTION|>--- conflicted
+++ resolved
@@ -17,15 +17,9 @@
   "Sync": {
     "FastSync": true,
     "SnapSync": true,
-<<<<<<< HEAD
-    "PivotNumber": 32220000,
-    "PivotHash": "0xc196e00dd748a6d47854d0d77eff0d081e6c97f988bd3a8b68978c75d9f5889a",
-    "PivotTotalDifficulty": "10963897862192637292789929851451571772730385611",
-=======
     "PivotNumber": 33380000,
     "PivotHash": "0x8b9614b9d5e6e816d39be59d60d72a64ac73de09b9ba265c6dc190da186a1e7a",
     "PivotTotalDifficulty": "11358625407820925910407444396072422898016843793",
->>>>>>> 2e346112
     "UseGethLimitsInFastBlocks": false,
     "FastSyncCatchUpHeightDelta": 10000000000
   },
