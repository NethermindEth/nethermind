{
  "$schema": "https://raw.githubusercontent.com/NethermindEth/core-scripts/refs/heads/main/schemas/config.json",
  "Init": {
    "IsMining": false,
    "ChainSpecPath": "chainspec/volta.json",
    "GenesisHash": "0xebd8b413ca7b7f84a8dd20d17519ce2b01954c74d94a0a739a3e416abe0e43e5",
    "BaseDbPath": "nethermind_db/volta",
    "LogFileName": "volta.log",
    "MemoryHint": 768000000
  },
  "TxPool": {
    "BlobsSupport": "Disabled"
  },
  "Network": {
    "ActivePeersMaxCount": 25
  },
  "Sync": {
    "FastSync": true,
    "SnapSync": true,
<<<<<<< HEAD
    "PivotNumber": 32220000,
    "PivotHash": "0xc196e00dd748a6d47854d0d77eff0d081e6c97f988bd3a8b68978c75d9f5889a",
    "PivotTotalDifficulty": "10963897862192637292789929851451571772730385611",
=======
    "PivotNumber": 32070000,
    "PivotHash": "0xb418294bb7f2dac3fb96670f6058e075e451c1fba968d30cd4dd677eb39a5271",
    "PivotTotalDifficulty": "10912855507154496523270423660336806541012375229",
>>>>>>> 20ce96b8
    "UseGethLimitsInFastBlocks": false,
    "FastSyncCatchUpHeightDelta": 10000000000
  },
  "EthStats": {
    "Name": "Nethermind Volta"
  },
  "Metrics": {
    "NodeName": "Volta"
  },
  "Mining": {
    "MinGasPrice": 1
  },
  "Blocks": {
    "GasToken": "VT"
  },
  "Merge": {
    "Enabled": false
  }
}<|MERGE_RESOLUTION|>--- conflicted
+++ resolved
@@ -17,15 +17,9 @@
   "Sync": {
     "FastSync": true,
     "SnapSync": true,
-<<<<<<< HEAD
     "PivotNumber": 32220000,
     "PivotHash": "0xc196e00dd748a6d47854d0d77eff0d081e6c97f988bd3a8b68978c75d9f5889a",
     "PivotTotalDifficulty": "10963897862192637292789929851451571772730385611",
-=======
-    "PivotNumber": 32070000,
-    "PivotHash": "0xb418294bb7f2dac3fb96670f6058e075e451c1fba968d30cd4dd677eb39a5271",
-    "PivotTotalDifficulty": "10912855507154496523270423660336806541012375229",
->>>>>>> 20ce96b8
     "UseGethLimitsInFastBlocks": false,
     "FastSyncCatchUpHeightDelta": 10000000000
   },
