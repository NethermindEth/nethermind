{
  "$schema": "https://raw.githubusercontent.com/NethermindEth/core-scripts/refs/heads/main/schemas/config.json",
  "Init": {
    "IsMining": false,
    "ChainSpecPath": "chainspec/volta.json",
    "GenesisHash": "0xebd8b413ca7b7f84a8dd20d17519ce2b01954c74d94a0a739a3e416abe0e43e5",
    "BaseDbPath": "nethermind_db/volta",
    "LogFileName": "volta.log",
    "MemoryHint": 768000000
  },
  "TxPool": {
    "BlobsSupport": "Disabled"
  },
  "Network": {
    "ActivePeersMaxCount": 25
  },
  "Sync": {
    "FastSync": true,
    "SnapSync": true,
<<<<<<< HEAD
    "PivotNumber": 32220000,
    "PivotHash": "0xc196e00dd748a6d47854d0d77eff0d081e6c97f988bd3a8b68978c75d9f5889a",
    "PivotTotalDifficulty": "10963897862192637292789929851451571772730385611",
=======
    "PivotNumber": 33570000,
    "PivotHash": "0x12552db4b69d8b0bf1d1fef2875088d8beafa42be85efe588bee275001411991",
    "PivotTotalDifficulty": "11423279057535904218465485571484458858193067467",
>>>>>>> eee5ac23
    "UseGethLimitsInFastBlocks": false,
    "FastSyncCatchUpHeightDelta": 10000000000
  },
  "EthStats": {
    "Name": "Nethermind Volta"
  },
  "Metrics": {
    "NodeName": "Volta"
  },
  "Mining": {
    "MinGasPrice": 1
  },
  "Blocks": {
    "GasToken": "VT"
  },
  "Merge": {
    "Enabled": false
  }
}<|MERGE_RESOLUTION|>--- conflicted
+++ resolved
@@ -17,15 +17,9 @@
   "Sync": {
     "FastSync": true,
     "SnapSync": true,
-<<<<<<< HEAD
-    "PivotNumber": 32220000,
-    "PivotHash": "0xc196e00dd748a6d47854d0d77eff0d081e6c97f988bd3a8b68978c75d9f5889a",
-    "PivotTotalDifficulty": "10963897862192637292789929851451571772730385611",
-=======
     "PivotNumber": 33570000,
     "PivotHash": "0x12552db4b69d8b0bf1d1fef2875088d8beafa42be85efe588bee275001411991",
     "PivotTotalDifficulty": "11423279057535904218465485571484458858193067467",
->>>>>>> eee5ac23
     "UseGethLimitsInFastBlocks": false,
     "FastSyncCatchUpHeightDelta": 10000000000
   },
