--- conflicted
+++ resolved
@@ -13,13 +13,8 @@
     "FastSync": true,
     "SnapSync": true,
     "FastSyncCatchUpHeightDelta": "10000000000",
-<<<<<<< HEAD
-    "PivotNumber": 21500000,
-    "PivotHash": "0xd71b424a75ff8b8b745730287fb02ec93fc58fe332142d7c8e6fb28b75133b0d"
-=======
     "PivotNumber": 21640000,
     "PivotHash": "0x7d6c13f48501b2b44180820a213dea4457f91ec8538550c3e1a131ff913b909f"
->>>>>>> 9cacdc0e
   },
   "Discovery": {
     "DiscoveryVersion": "V5"
