{
  "$schema": "https://raw.githubusercontent.com/NethermindEth/core-scripts/refs/heads/main/schemas/config.json",
  "Init": {
    "ChainSpecPath": "chainspec/worldchain-sepolia.json.zst",
    "GenesisHash": "0xf1deb67ee953f94d8545d2647918687fa8ba1f30fa6103771f11b7c483984070",
    "BaseDbPath": "nethermind_db/worldchain-sepolia",
    "LogFileName": "worldchain-sepolia.log"
  },
  "TxPool": {
    "BlobsSupport": "Disabled"
  },
  "Sync": {
    "FastSync": true,
    "SnapSync": true,
    "FastSyncCatchUpHeightDelta": "10000000000",
<<<<<<< HEAD
    "PivotNumber": 14380000,
    "PivotHash": "0xfbef8ca67f8e1e669a8684416626bf146a14df32dff235eb201196860b771689"
=======
    "PivotNumber": 13780000,
    "PivotHash": "0xb84d1b8a4ba6bb0fccd5d00c926f4cb01162159733d7e43eaff24f30426de1e5"
>>>>>>> 20ce96b8
  },
  "Discovery": {
    "DiscoveryVersion": "V5"
  },
  "JsonRpc": {
    "Enabled": true,
    "Port": 8545,
    "EnginePort": 8551
  },
  "Pruning": {
    "PruningBoundary": 192
  },
  "Blocks": {
    "SecondsPerSlot": 2
  },
  "Merge": {
    "Enabled": true
  },
  "Optimism": {
    "SequencerUrl": "https://worldchain-sepolia-sequencer.g.alchemy.com"
  }
}<|MERGE_RESOLUTION|>--- conflicted
+++ resolved
@@ -13,13 +13,8 @@
     "FastSync": true,
     "SnapSync": true,
     "FastSyncCatchUpHeightDelta": "10000000000",
-<<<<<<< HEAD
     "PivotNumber": 14380000,
     "PivotHash": "0xfbef8ca67f8e1e669a8684416626bf146a14df32dff235eb201196860b771689"
-=======
-    "PivotNumber": 13780000,
-    "PivotHash": "0xb84d1b8a4ba6bb0fccd5d00c926f4cb01162159733d7e43eaff24f30426de1e5"
->>>>>>> 20ce96b8
   },
   "Discovery": {
     "DiscoveryVersion": "V5"
