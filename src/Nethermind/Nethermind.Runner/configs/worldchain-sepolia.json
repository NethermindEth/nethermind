--- conflicted
+++ resolved
@@ -13,13 +13,8 @@
     "FastSync": true,
     "SnapSync": true,
     "FastSyncCatchUpHeightDelta": "10000000000",
-<<<<<<< HEAD
-    "PivotNumber": 14380000,
-    "PivotHash": "0xfbef8ca67f8e1e669a8684416626bf146a14df32dff235eb201196860b771689"
-=======
     "PivotNumber": 18320000,
     "PivotHash": "0x251bcf0efab13831133597d77746c2455aa0a0392c6a16ba25acc85283fe9b13"
->>>>>>> eee5ac23
   },
   "Discovery": {
     "DiscoveryVersion": "V5"
