--- conflicted
+++ resolved
@@ -12,14 +12,10 @@
   "Sync": {
     "FastSync": true,
     "SnapSync": true,
-<<<<<<< HEAD
-    "FastSyncCatchUpHeightDelta": "10000000000"
-=======
     "FastSyncCatchUpHeightDelta": "10000000000",
     "PivotNumber": 23420000,
     "PivotHash": "0xf5ee3aca9df5a6b4dc2fb14bdee4d8eca62437f041527c379e8efaa599a6b8ae",
     "PivotTotalDifficulty": "0"
->>>>>>> 9f5b7912
   },
   "Discovery": {
     "DiscoveryVersion": "V5"
