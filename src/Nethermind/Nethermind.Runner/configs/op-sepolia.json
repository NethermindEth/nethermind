--- conflicted
+++ resolved
@@ -13,13 +13,8 @@
     "FastSync": true,
     "SnapSync": true,
     "FastSyncCatchUpHeightDelta": "10000000000",
-<<<<<<< HEAD
-    "PivotNumber": 34200000,
-    "PivotHash": "0x307cf167cdadca341bd03c2b837110eab022d755d3f6fdef8f34a445d4562a9d"
-=======
     "PivotNumber": 34800000,
     "PivotHash": "0xe1682ee31297d2d1c8431a3ba2e9fba56ad95e2b9533f8d327095fd3d080a926"
->>>>>>> d5256c8e
   },
   "Discovery": {
     "DiscoveryVersion": "V5"
