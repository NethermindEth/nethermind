--- conflicted
+++ resolved
@@ -13,13 +13,8 @@
     "FastSync": true,
     "SnapSync": true,
     "FastSyncCatchUpHeightDelta": "10000000000",
-<<<<<<< HEAD
     "PivotNumber": 29820000,
     "PivotHash": "0x996d200f6362c4b6228e56dff2309d1ecfb08a9ba775b4398c9193050a6ae656"
-=======
-    "PivotNumber": 29660000,
-    "PivotHash": "0x356ed700cfcc8a904bd11f0927256b14e292a53ad9faae1dfdac50b6e4ab1e73"
->>>>>>> 2e3adb4b
   },
   "Discovery": {
     "DiscoveryVersion": "V5"
