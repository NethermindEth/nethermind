--- conflicted
+++ resolved
@@ -12,14 +12,7 @@
   "Sync": {
     "FastSync": true,
     "SnapSync": true,
-<<<<<<< HEAD
     "FastSyncCatchUpHeightDelta": "10000000000"
-=======
-    "FastSyncCatchUpHeightDelta": "10000000000",
-    "PivotNumber": 23010000,
-    "PivotHash": "0x1d0844c14e215611d3267160d510142de833de4b79d2f1b4e1356451c1d37ccf",
-    "PivotTotalDifficulty": "0"
->>>>>>> 4f7e387e
   },
   "Discovery": {
     "DiscoveryVersion": "V5"
