--- conflicted
+++ resolved
@@ -13,13 +13,8 @@
     "FastSync": true,
     "SnapSync": true,
     "FastSyncCatchUpHeightDelta": "10000000000",
-<<<<<<< HEAD
     "PivotNumber": 28760000,
     "PivotHash": "0xa07d427ff957732d8fa1138592cd75df3c4944c3293667ac6ac746e88361869b"
-=======
-    "PivotNumber": 28150000,
-    "PivotHash": "0xd35783d32e1d4c21c367e1f7d80c4aa54e79920d184a0d0edcf7a66bcb612cd9"
->>>>>>> 20ce96b8
   },
   "Discovery": {
     "DiscoveryVersion": "V5"
