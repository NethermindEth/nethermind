--- conflicted
+++ resolved
@@ -13,18 +13,9 @@
     "FastSync": true,
     "SnapSync": true,
     "FastSyncCatchUpHeightDelta": "10000000000",
-<<<<<<< HEAD
-    "PivotNumber": 18780000,
-    "PivotHash": "0x59e926908f66054b7f81bc7cf61db7f9261a57e4f81f54edc94b98892262921e",
-    "PivotTotalDifficulty": "0",
-    "MaxAttemptsToUpdatePivot": 0,
-    "AncientBodiesBarrier": "15230000",
-    "AncientReceiptsBarrier": "15230000"
-=======
     "PivotNumber": 20490000,
     "PivotHash": "0xd2d8b3b7b14182c73c0c55a6736888c96491bbb93ef643438b023e013ab4df4e",
     "PivotTotalDifficulty": "0"
->>>>>>> 65cd94d7
   },
   "Discovery": {
     "DiscoveryVersion": "V5"
