{
  "$schema": "https://raw.githubusercontent.com/NethermindEth/core-scripts/refs/heads/main/schemas/config.json",
  "Init": {
    "ChainSpecPath": "chainspec/op-sepolia.json.zst",
    "GenesisHash": "0x102de6ffb001480cc9b8b548fd05c34cd4f46ae4aa91759393db90ea0409887d",
    "BaseDbPath": "nethermind_db/op-sepolia",
    "LogFileName": "op-sepolia.logs.txt"
  },
  "TxPool": {
    "BlobsSupport": "Disabled"
  },
  "Sync": {
    "FastSync": true,
    "SnapSync": true,
    "FastSyncCatchUpHeightDelta": "10000000000",
<<<<<<< HEAD
    "PivotNumber": 23620000,
    "PivotHash": "0xf1cdf78d48b1bf47a59044a4ae23ee385915003edd4d0478ae66a558401d75aa",
    "PivotTotalDifficulty": "0"
=======
    "PivotNumber": 23560000,
    "PivotHash": "0x20537178cb8d774451244d5dd1821698bb8cf5192b4e1138830fae1a4ba02b52"
>>>>>>> 10312b61
  },
  "Discovery": {
    "DiscoveryVersion": "V5"
  },
  "JsonRpc": {
    "Enabled": true,
    "Port": 8545,
    "EnginePort": 8551
  },
  "Pruning": {
    "PruningBoundary": 192
  },
  "Blocks": {
    "SecondsPerSlot": 2
  },
  "Merge": {
    "Enabled": true
  },
  "Optimism": {
    "SequencerUrl": "https://sepolia-sequencer.optimism.io"
  }
}<|MERGE_RESOLUTION|>--- conflicted
+++ resolved
@@ -13,14 +13,8 @@
     "FastSync": true,
     "SnapSync": true,
     "FastSyncCatchUpHeightDelta": "10000000000",
-<<<<<<< HEAD
     "PivotNumber": 23620000,
     "PivotHash": "0xf1cdf78d48b1bf47a59044a4ae23ee385915003edd4d0478ae66a558401d75aa",
-    "PivotTotalDifficulty": "0"
-=======
-    "PivotNumber": 23560000,
-    "PivotHash": "0x20537178cb8d774451244d5dd1821698bb8cf5192b4e1138830fae1a4ba02b52"
->>>>>>> 10312b61
   },
   "Discovery": {
     "DiscoveryVersion": "V5"
