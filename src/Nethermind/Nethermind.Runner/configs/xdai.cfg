{
  "Init": {
    "WebSocketsEnabled": false,
    "StoreReceipts": true,
    "IsMining": false,
    "ChainSpecPath": "chainspec/xdai.json",
    "GenesisHash": "0x4f1dd23188aab3a76b463e4af801b52b1248ef073c648cbdc4c9333d3da79756",
    "BaseDbPath": "nethermind_db/xdai",
    "LogFileName": "xdai.logs.txt",
    "MemoryHint": 768000000
  },
  "Network": {
    "DiscoveryPort": 30303,
    "P2PPort": 30303
  },
  "TxPool": {
    "Size": 1024
  },
  "JsonRpc": {
    "Enabled": false,
    "Timeout": 20000,
    "Host": "127.0.0.1",
    "Port": 8545,
    "WebSocketsPort": 8546
  },
  "Db": {
    "CacheIndexAndFilterBlocks": false
  },
  "Sync": {
    "FastSync": true,
<<<<<<< HEAD
    "PivotNumber": 14343500,
    "PivotHash": "0x7e7c9a31b7075d55e9d824a99c80dba7b139a4aaeac204ec533de49fc58eb40c",
    "PivotTotalDifficulty": "4880840129930480850686913681697567340682471609",
=======
    "PivotNumber": 14340000,
    "PivotHash": "0xfe6b0067efe2d3aa5df1e3b90ac272ca366d11d7a2fa3442a69f41a3de89f75f",
    "PivotTotalDifficulty": "4879649141646257566064791870571556151942382870",
>>>>>>> e9e9e41b
    "FastBlocks": true,
    "UseGethLimitsInFastBlocks": false,
    "FastSyncCatchUpHeightDelta": 10000000000
  },
  "EthStats": {
    "Enabled": false,
    "Server": "ws://localhost:3000/api",
    "Name": "Nethermind xDai",
    "Secret": "secret",
    "Contact": "hello@nethermind.io"
  },
  "Metrics": {
    "NodeName": "xDai",
    "Enabled": false,
    "PushGatewayUrl": "http://localhost:9091/metrics",
    "IntervalSeconds": 5
  },
  "Aura": {
    "ForceSealing": true
  },
  "Bloom": {
    "IndexLevelBucketSizes": [
      16,
      16,
      16
    ]
  }
}<|MERGE_RESOLUTION|>--- conflicted
+++ resolved
@@ -28,15 +28,9 @@
   },
   "Sync": {
     "FastSync": true,
-<<<<<<< HEAD
-    "PivotNumber": 14343500,
-    "PivotHash": "0x7e7c9a31b7075d55e9d824a99c80dba7b139a4aaeac204ec533de49fc58eb40c",
-    "PivotTotalDifficulty": "4880840129930480850686913681697567340682471609",
-=======
     "PivotNumber": 14340000,
     "PivotHash": "0xfe6b0067efe2d3aa5df1e3b90ac272ca366d11d7a2fa3442a69f41a3de89f75f",
     "PivotTotalDifficulty": "4879649141646257566064791870571556151942382870",
->>>>>>> e9e9e41b
     "FastBlocks": true,
     "UseGethLimitsInFastBlocks": false,
     "FastSyncCatchUpHeightDelta": 10000000000
