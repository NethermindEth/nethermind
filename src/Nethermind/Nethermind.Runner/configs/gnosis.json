--- conflicted
+++ resolved
@@ -14,13 +14,8 @@
   "Sync": {
     "FastSync": true,
     "SnapSync": true,
-<<<<<<< HEAD
-    "PivotNumber": 42330000,
-    "PivotHash": "0x31957266d3c971a5090266ca6eec717f443b894f0e496e5735d5c2ccfa697607",
-=======
     "PivotNumber": 42800000,
     "PivotHash": "0xfe4205f86c14a6ac7183460eecbef5d78383019ff6257f7478fe83241e6b5070",
->>>>>>> c5388661
     "PivotTotalDifficulty": "8626000110427538733349499292577475819600160930",
     "UseGethLimitsInFastBlocks": false,
     "FastSyncCatchUpHeightDelta": 10000000000,
