--- conflicted
+++ resolved
@@ -14,13 +14,8 @@
   "Sync": {
     "FastSync": true,
     "SnapSync": true,
-<<<<<<< HEAD
-    "PivotNumber": 40460000,
-    "PivotHash": "0xb4bc4621aab8bb5aeb9571e73e165f97423821634974444b4b081911ed7fe35d",
-=======
     "PivotNumber": 41980000,
     "PivotHash": "0x580bedb04b03cfd64ee8e9bef6e9ee428b16a69d4da2e02c3a01b5203e26f8bc",
->>>>>>> eee5ac23
     "PivotTotalDifficulty": "8626000110427538733349499292577475819600160930",
     "UseGethLimitsInFastBlocks": false,
     "FastSyncCatchUpHeightDelta": 10000000000,
