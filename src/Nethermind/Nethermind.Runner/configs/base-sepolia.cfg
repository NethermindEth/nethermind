--- conflicted
+++ resolved
@@ -13,16 +13,9 @@
     "FastSync": true,
     "SnapSync": true,
     "FastSyncCatchUpHeightDelta": "10000000000",
-<<<<<<< HEAD
-    "PivotNumber": 16640000,
-    "PivotHash": "0x826380d1472683f54980776743190b268c3d7da94ff775f61997fc7dbc5919c1",
-    "PivotTotalDifficulty": "0"
-=======
     "PivotNumber": 16790000,
     "PivotHash": "0xc84a9b2089788c21a0328c2efb30982bc261ed54e425a5ef195b6af8fc5a64c8",
-    "PivotTotalDifficulty": "0",
-    "MaxAttemptsToUpdatePivot": 0
->>>>>>> 13f8286d
+    "PivotTotalDifficulty": "0"
   },
   "Discovery": {
     "DiscoveryVersion": "V5"
