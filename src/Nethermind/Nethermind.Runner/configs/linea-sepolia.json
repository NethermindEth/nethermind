--- conflicted
+++ resolved
@@ -17,15 +17,9 @@
   },
   "Sync": {
     "SnapSync": true,
-<<<<<<< HEAD
-    "PivotNumber": 14130000,
-    "PivotHash": "0xa4fd2a0d1e1001a0a2e5a6c71dee23a2ee0e6746390c223eb29c395b5ce9eff0",
-    "PivotTotalDifficulty": "28260001",
-=======
     "PivotNumber": 17360000,
     "PivotHash": "0xc67a41a0314ca460e0e936fc81bad40a1e6365d8d69b74591705e505d45b7356",
     "PivotTotalDifficulty": "34720001",
->>>>>>> 2e346112
     "HeaderStateDistance": 6
   },
   "JsonRpc": {
