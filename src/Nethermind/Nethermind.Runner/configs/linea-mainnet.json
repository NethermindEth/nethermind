{
  "$schema": "https://raw.githubusercontent.com/NethermindEth/core-scripts/refs/heads/main/schemas/config.json",
  "Init": {
    "ChainSpecPath": "chainspec/linea-mainnet.json",
    "GenesisHash": "0xb6762a65689107b2326364aefc18f94cda413209fab35c00d4af51eaa20ffbc6",
    "BaseDbPath": "nethermind_db/linea-mainnet",
    "LogFileName": "linea-mainnet.log"
  },
  "Merge": {
    "Enabled": false
  },
  "TxPool": {
    "BlobsSupport": "Disabled"
  },
  "Metrics": {
    "NodeName": "LineaMainnet"
  },
  "Sync": {
    "SnapSync": true,
<<<<<<< HEAD
    "PivotNumber": 19760000,
    "PivotHash": "0x8a9dd0f7d8e15f3044bd76322548225c4671dd28b811fb3c82afacdf0d4267fc",
    "PivotTotalDifficulty": "39520001",
=======
    "PivotNumber": 22420000,
    "PivotHash": "0x303b5158c0877f731b5ba15a7bf01bb38617ae8dbc2b705d9a69cd5ac1c0a52e",
    "PivotTotalDifficulty": "44840001",
>>>>>>> 2e346112
    "HeaderStateDistance": 6
  },
  "JsonRpc": {
    "Enabled": true,
    "Port": 8545
  }
}<|MERGE_RESOLUTION|>--- conflicted
+++ resolved
@@ -17,15 +17,9 @@
   },
   "Sync": {
     "SnapSync": true,
-<<<<<<< HEAD
-    "PivotNumber": 19760000,
-    "PivotHash": "0x8a9dd0f7d8e15f3044bd76322548225c4671dd28b811fb3c82afacdf0d4267fc",
-    "PivotTotalDifficulty": "39520001",
-=======
     "PivotNumber": 22420000,
     "PivotHash": "0x303b5158c0877f731b5ba15a7bf01bb38617ae8dbc2b705d9a69cd5ac1c0a52e",
     "PivotTotalDifficulty": "44840001",
->>>>>>> 2e346112
     "HeaderStateDistance": 6
   },
   "JsonRpc": {
