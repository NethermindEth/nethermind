--- conflicted
+++ resolved
@@ -17,15 +17,9 @@
   },
   "Sync": {
     "SnapSync": true,
-<<<<<<< HEAD
-    "PivotNumber": 23870000,
-    "PivotHash": "0x86831e1abd1a1ce41632622cc0ef9f138fbdea36565f2b5edfeaae30074ef190",
-    "PivotTotalDifficulty": "47740001",
-=======
     "PivotNumber": 24900000,
     "PivotHash": "0x41545430031ba1fb54677ac7edaaa09c5718232ec455da9c149f3d63f033c80c",
     "PivotTotalDifficulty": "0",
->>>>>>> d5256c8e
     "HeaderStateDistance": 6
   },
   "JsonRpc": {
