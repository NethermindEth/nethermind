--- conflicted
+++ resolved
@@ -17,15 +17,9 @@
   },
   "Sync": {
     "SnapSync": true,
-<<<<<<< HEAD
     "PivotNumber": 19760000,
     "PivotHash": "0x8a9dd0f7d8e15f3044bd76322548225c4671dd28b811fb3c82afacdf0d4267fc",
     "PivotTotalDifficulty": "39520001",
-=======
-    "PivotNumber": 19310000,
-    "PivotHash": "0x60ec7bff6cb80ace01e3c99d9c04ec4653d192dcc6e7b0c767ca25c21a0f8c64",
-    "PivotTotalDifficulty": "38620001",
->>>>>>> 20ce96b8
     "HeaderStateDistance": 6
   },
   "JsonRpc": {
