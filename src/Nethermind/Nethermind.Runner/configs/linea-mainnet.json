{
  "Init": {
    "ChainSpecPath": "chainspec/linea-mainnet.json",
    "GenesisHash": "0xb6762a65689107b2326364aefc18f94cda413209fab35c00d4af51eaa20ffbc6",
    "BaseDbPath": "nethermind_db/linea-mainnet",
    "LogFileName": "linea-mainnet.logs.txt"
  },
  "Merge": {
    "Enabled": false
  },
  "TxPool": {
    "BlobsSupport": "Disabled"
  },
  "Metrics": {
    "NodeName": "LineaMainnet"
  },
  "Sync": {
    "SnapSync": true,
<<<<<<< HEAD
    "PivotNumber": 13020000,
    "PivotHash": "0x3dbc1fab314e5877280d5d192f0e55ae349500198121b67099c00af378369102",
    "PivotTotalDifficulty": "26040001",
    "HeaderStateDistance": 6
=======
    "PivotNumber": 13310000,
    "PivotHash": "0x4f899c26f26ac8e85272864201f46e030ffed46372dd052998bee8463255fcff",
    "PivotTotalDifficulty": "26620001"
>>>>>>> 6be3c46f
  },
  "JsonRpc": {
    "Enabled": true,
    "Port": 8545
  }
}<|MERGE_RESOLUTION|>--- conflicted
+++ resolved
@@ -16,16 +16,10 @@
   },
   "Sync": {
     "SnapSync": true,
-<<<<<<< HEAD
-    "PivotNumber": 13020000,
-    "PivotHash": "0x3dbc1fab314e5877280d5d192f0e55ae349500198121b67099c00af378369102",
-    "PivotTotalDifficulty": "26040001",
-    "HeaderStateDistance": 6
-=======
     "PivotNumber": 13310000,
     "PivotHash": "0x4f899c26f26ac8e85272864201f46e030ffed46372dd052998bee8463255fcff",
-    "PivotTotalDifficulty": "26620001"
->>>>>>> 6be3c46f
+    "PivotTotalDifficulty": "26620001",
+    "HeaderStateDistance": 6
   },
   "JsonRpc": {
     "Enabled": true,
