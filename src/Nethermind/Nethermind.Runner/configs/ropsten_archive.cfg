--- conflicted
+++ resolved
@@ -28,10 +28,6 @@
   },
   "Merge": {
     "Enabled": true,
-<<<<<<< HEAD
-    "TerminalTotalDifficulty": "43531756765713534"
-=======
     "TerminalTotalDifficulty": "100000000000000000000000"
->>>>>>> 0b1d4147
   }
 }