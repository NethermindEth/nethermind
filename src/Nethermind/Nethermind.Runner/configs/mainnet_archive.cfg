{
  "Init": {
    "WebSocketsEnabled": false,
    "StoreReceipts": true,
    "IsMining": false,
    "ChainSpecPath": "chainspec/foundation.json",
    "GenesisHash": "0xd4e56740f876aef8c010b86a40d5f56745a118d0906a34e69aec8c0db1cb8fa3",
    "BaseDbPath": "nethermind_db/mainnet_archive",
    "LogFileName": "mainnet_archive.logs.txt"
  },
  "Network": {
    "DiscoveryPort": 30303,
    "P2PPort": 30303
  },
  "JsonRpc": {
    "Enabled": false,
    "Host": "127.0.0.1",
    "Port": 8545   
  },
  "Db": {
    "WriteBufferSize": 256000000,
    "WriteBufferNumber": 6,
    "BlockCacheSize": 60000000000,
    "CacheIndexAndFilterBlocks": false,

      "TraceDbWriteBufferSize": 256000000,
      "TraceDbWriteBufferNumber": 4,
      "TraceDbBlockCacheSize": 1000000000,
      "TraceDbCacheIndexAndFilterBlocks": false,

      "ReceiptsDbWriteBufferSize": 128000000,
      "ReceiptsDbWriteBufferNumber": 4,
      "ReceiptsDbBlockCacheSize": 2000000000,
      "ReceiptsDbCacheIndexAndFilterBlocks": false,

      "BlocksDbWriteBufferSize": 128000000,
      "BlocksDbWriteBufferNumber": 4,
      "BlocksDbBlockCacheSize": 6000000000,
      "BlocksDbCacheIndexAndFilterBlocks": false,

      "HeadersDbWriteBufferSize": 128000000,
      "HeadersDbWriteBufferNumber": 4,
      "HeadersDbBlockCacheSize": 6000000000,
      "HeadersDbCacheIndexAndFilterBlocks": false,

      "BlockInfosDbWriteBufferSize": 128000000,
      "BlockInfosDbWriteBufferNumber": 4,
      "BlockInfosDbBlockCacheSize": 2000000000,
      "BlockInfosDbCacheIndexAndFilterBlocks": false,

      "PendingTxsDbWriteBufferSize": 32000000,
      "PendingTxsDbWriteBufferNumber": 4,
      "PendingTxsDbBlockCacheSize": 512000000,
      "PendingTxsDbCacheIndexAndFilterBlocks": false,

      "CodeDbWriteBufferSize": 32000000,
      "CodeDbWriteBufferNumber": 4,
      "CodeDbBlockCacheSize": 512000000,
      "CodeDbCacheIndexAndFilterBlocks": false
  },
  "EthStats": {
    "Enabled": false,
    "Server": "ws://localhost:3000/api",
    "Name": "Nethermind",
    "Secret": "secret",
    "Contact": "hello@nethermind.io"
  },
<<<<<<< HEAD
  {
    "ConfigModule": "NdmConfig",
    "ConfigItems": {
      "Enabled": false,
      "Id": "consumer",
      "InitializerName": "ndm",
      "StoreConfigInDatabase": false,
      "VerifyP2PSignature": false,
      "Persistence": "rocks",
      "FilesPath": "ndm/files",
      "FileMaxSize": 67108864,
      "ContractAddress": "",
      "ConsumerAddress": "",
      "BlockConfirmations": 0,
      "FaucetEnabled": false,
      "FaucetAddress": "",
      "FaucetHost": "",
      "FaucetWeiRequestMaxValue": 0,
      "FaucetEthDailyRequestsTotalValue": 0,
      "DatabasePath": "ndm"
    }
  },
  {
    "ConfigModule": "NdmMongoConfig",
    "ConfigItems": {
      "ConnectionString": "mongodb://localhost:27017",
      "Database": "ndm",
      "LogQueries": false
    }
=======
  "Metrics": {
    "NodeName": "Mainnet",
    "Enabled": false,
    "PushGatewayUrl": "http://localhost:9091/metrics",
    "IntervalSeconds": 5
>>>>>>> 32da1d57
  }
}<|MERGE_RESOLUTION|>--- conflicted
+++ resolved
@@ -65,42 +65,10 @@
     "Secret": "secret",
     "Contact": "hello@nethermind.io"
   },
-<<<<<<< HEAD
-  {
-    "ConfigModule": "NdmConfig",
-    "ConfigItems": {
-      "Enabled": false,
-      "Id": "consumer",
-      "InitializerName": "ndm",
-      "StoreConfigInDatabase": false,
-      "VerifyP2PSignature": false,
-      "Persistence": "rocks",
-      "FilesPath": "ndm/files",
-      "FileMaxSize": 67108864,
-      "ContractAddress": "",
-      "ConsumerAddress": "",
-      "BlockConfirmations": 0,
-      "FaucetEnabled": false,
-      "FaucetAddress": "",
-      "FaucetHost": "",
-      "FaucetWeiRequestMaxValue": 0,
-      "FaucetEthDailyRequestsTotalValue": 0,
-      "DatabasePath": "ndm"
-    }
-  },
-  {
-    "ConfigModule": "NdmMongoConfig",
-    "ConfigItems": {
-      "ConnectionString": "mongodb://localhost:27017",
-      "Database": "ndm",
-      "LogQueries": false
-    }
-=======
   "Metrics": {
     "NodeName": "Mainnet",
     "Enabled": false,
     "PushGatewayUrl": "http://localhost:9091/metrics",
     "IntervalSeconds": 5
->>>>>>> 32da1d57
   }
 }