{
  "Init": {
    "ChainSpecPath": "chainspec/goerli.json",
    "GenesisHash": "0xbf7e331f7f7c1dd2e05159666b3bf8bc7a8a3a9eb1d518969eab529dd9b88c1a",
    "BaseDbPath": "nethermind_db/goerli",
    "LogFileName": "goerli.logs.txt",
    "MemoryHint": 768000000
  },
  "TxPool": {
    "Size": 1024
  },
  "Db": {
    "EnableMetricsUpdater": true
  },
  "Sync": {
    "FastSync": true,
    "SnapSync": true,
<<<<<<< HEAD
    "PivotNumber": 7920000,
    "PivotHash": "0x20cdfb2ee5d15155c4c5fd3f255f4e67c60a6afa5218f40a40449728ee8bb078",
=======
    "PivotNumber": 7950000,
    "PivotHash": "0x5bc5f6c777a15631b0ec1c097874e787b362e877faea463e6fe06dea598c41cd",
>>>>>>> 6aea7721
    "PivotTotalDifficulty": "10790000",
    "FastBlocks": true,
    "FastSyncCatchUpHeightDelta": "10000000000"
  },
  "EthStats": {
    "Server": "wss://stats.goerli.net/api",
    "Name": "Nethermind"
  },
  "Metrics": {
    "NodeName": "Goerli"
  },
  "Bloom": {
    "IndexLevelBucketSizes": [
      16,
      16,
      16,
      16
    ]
  },
  "Mev": {
    "Enabled": true,
    "MaxMergedBundles": 3
  },
  "JsonRpc": {
    "Enabled": true,
    "Timeout": 20000,
    "Host": "127.0.0.1",
    "Port": 8545,
    "AdditionalRpcUrls": [
      "http://localhost:8551|http;ws|net;eth;subscribe;engine;web3;client"
    ]
  },
  "Merge": {
    "Enabled": true
  }
}<|MERGE_RESOLUTION|>--- conflicted
+++ resolved
@@ -15,13 +15,8 @@
   "Sync": {
     "FastSync": true,
     "SnapSync": true,
-<<<<<<< HEAD
-    "PivotNumber": 7920000,
-    "PivotHash": "0x20cdfb2ee5d15155c4c5fd3f255f4e67c60a6afa5218f40a40449728ee8bb078",
-=======
     "PivotNumber": 7950000,
     "PivotHash": "0x5bc5f6c777a15631b0ec1c097874e787b362e877faea463e6fe06dea598c41cd",
->>>>>>> 6aea7721
     "PivotTotalDifficulty": "10790000",
     "FastBlocks": true,
     "FastSyncCatchUpHeightDelta": "10000000000"
