{
  "$schema": "https://raw.githubusercontent.com/NethermindEth/core-scripts/refs/heads/main/schemas/config.json",
  "Init": {
    "ChainSpecPath": "chainspec/foundation.json",
    "GenesisHash": "0xd4e56740f876aef8c010b86a40d5f56745a118d0906a34e69aec8c0db1cb8fa3",
    "BaseDbPath": "nethermind_db/mainnet_archive",
    "LogFileName": "mainnet_archive.log",
    "MemoryHint": 4096000000
  },
  "Sync": {
    "DownloadBodiesInFastSync": false,
    "DownloadReceiptsInFastSync": false
  },
  "EthStats": {
    "Server": "wss://ethstats.net/api"
  },
  "Metrics": {
    "NodeName": "Mainnet Archive"
  },
  "Blocks": {
<<<<<<< HEAD
    "TargetBlockGasLimit": 60000000
=======
    "TargetBlockGasLimit": 45000000
>>>>>>> eee5ac23
  },
  "Receipt": {
    "TxLookupLimit": 0
  },
  "Pruning": {
    "Mode": "None"
  },
  "JsonRpc": {
    "Enabled": true,
    "Timeout": 20000,
    "Host": "127.0.0.1",
    "Port": 8545,
    "AdditionalRpcUrls": [
      "http://localhost:8551|http;ws|net;eth;subscribe;engine;web3;client"
    ]
  },
  "Merge": {
    "FinalTotalDifficulty": "58750003716598352816469"
  }
}<|MERGE_RESOLUTION|>--- conflicted
+++ resolved
@@ -18,11 +18,7 @@
     "NodeName": "Mainnet Archive"
   },
   "Blocks": {
-<<<<<<< HEAD
-    "TargetBlockGasLimit": 60000000
-=======
     "TargetBlockGasLimit": 45000000
->>>>>>> eee5ac23
   },
   "Receipt": {
     "TxLookupLimit": 0
