{
  "$schema": "https://raw.githubusercontent.com/NethermindEth/core-scripts/refs/heads/main/schemas/config.json",
  "Init": {
    "MemoryHint": 768000000,
    "ChainSpecPath": "chainspec/chiado.json",
    "BaseDbPath": "nethermind_db/chiado",
    "LogFileName": "chiado.log"
  },
  "TxPool": {
    "Size": 1024
  },
  "JsonRpc": {
    "Enabled": true,
    "Port": 8545,
    "EnginePort": 8551
  },
  "Sync": {
    "FastSync": true,
    "SnapSync": true,
<<<<<<< HEAD
    "PivotNumber": 16140000,
    "PivotHash": "0x7df2e1541d2f410d74bd70f0a24721a365b911c75eccfb2d8756cc4d0f871cea",
=======
    "PivotNumber": 15910000,
    "PivotHash": "0x48468e29b305065618bd5d1f0df914d16c7a569d4109913e2bc1dea573d84b29",
>>>>>>> 20ce96b8
    "PivotTotalDifficulty": "231708131825107706987652208063906496124457284",
    "FastSyncCatchUpHeightDelta": 10000000000,
    "UseGethLimitsInFastBlocks": false
  },
  "Blocks": {
    "SecondsPerSlot": 5,
    "BlockProductionTimeoutMs": 3000,
    "TargetBlockGasLimit": 17000000,
    "GasToken": "XDAI"
  },
  "Aura": {
    "TxPriorityContractAddress": "0x4100000000000000000000000000000000000000",
    "ForceSealing": true
  },
  "Shutter": {
    "SequencerContractAddress": "0x2aD8E2feB0ED5b2EC8e700edB725f120576994ed",
    "ValidatorRegistryContractAddress": "0xa9289A3Dd14FEBe10611119bE81E5d35eAaC3084",
    "KeyBroadcastContractAddress": "0x9D31865BEffcE842FBd36CDA587aDDA8bef804B7",
    "KeyperSetManagerContractAddress": "0xC4DE9FAf4ec882b33dA0162CBE628B0D8205D0c0",
    "BootnodeP2PAddresses": [
      "/ip4/167.99.177.227/tcp/23005/p2p/12D3KooWSdm5guPBdn8DSaBphVBzUUgPLg9sZLnazEUrcbtLy254",
      "/ip4/159.89.15.119/tcp/23005/p2p/12D3KooWPP6bp2PJQR8rUvG1SD4qNH4WFrKve6DMgWThyKxwNbbH"
    ],
    "InstanceID": "102000"
  },
  "EthStats": {
    "Name": "Nethermind Chiado"
  },
  "Metrics": {
    "NodeName": "Nethermind Chiado"
  },
  "Bloom": {
    "IndexLevelBucketSizes": [
      16,
      16,
      16
    ]
  }
}<|MERGE_RESOLUTION|>--- conflicted
+++ resolved
@@ -17,13 +17,8 @@
   "Sync": {
     "FastSync": true,
     "SnapSync": true,
-<<<<<<< HEAD
     "PivotNumber": 16140000,
     "PivotHash": "0x7df2e1541d2f410d74bd70f0a24721a365b911c75eccfb2d8756cc4d0f871cea",
-=======
-    "PivotNumber": 15910000,
-    "PivotHash": "0x48468e29b305065618bd5d1f0df914d16c7a569d4109913e2bc1dea573d84b29",
->>>>>>> 20ce96b8
     "PivotTotalDifficulty": "231708131825107706987652208063906496124457284",
     "FastSyncCatchUpHeightDelta": 10000000000,
     "UseGethLimitsInFastBlocks": false
