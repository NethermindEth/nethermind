{
  "$schema": "https://raw.githubusercontent.com/NethermindEth/core-scripts/refs/heads/main/schemas/config.json",
  "Init": {
    "MemoryHint": 768000000,
    "ChainSpecPath": "chainspec/chiado.json",
    "GenesisHash": "0xada44fd8d2ecab8b08f256af07ad3e777f17fb434f8f8e678b312f576212ba9a",
    "BaseDbPath": "nethermind_db/chiado",
    "LogFileName": "chiado.log"
  },
  "TxPool": {
    "Size": 1024
  },
  "JsonRpc": {
    "Enabled": true,
    "Port": 8545,
    "EnginePort": 8551
  },
  "Sync": {
    "FastSync": true,
    "SnapSync": true,
<<<<<<< HEAD
    "PivotNumber": 16140000,
    "PivotHash": "0x7df2e1541d2f410d74bd70f0a24721a365b911c75eccfb2d8756cc4d0f871cea",
=======
    "PivotNumber": 17410000,
    "PivotHash": "0x0298b05d7250723f5e127a0374904230b3f0e1ac20f35c111f08942cdc83638a",
>>>>>>> 2e346112
    "PivotTotalDifficulty": "231708131825107706987652208063906496124457284",
    "FastSyncCatchUpHeightDelta": 10000000000,
    "UseGethLimitsInFastBlocks": false
  },
  "Blocks": {
    "SecondsPerSlot": 5,
    "BlockProductionTimeoutMs": 3000,
    "TargetBlockGasLimit": 17000000,
    "GasToken": "XDAI"
  },
  "Aura": {
    "TxPriorityContractAddress": "0x4100000000000000000000000000000000000000",
    "ForceSealing": true
  },
  "Shutter": {
    "SequencerContractAddress": "0x2aD8E2feB0ED5b2EC8e700edB725f120576994ed",
    "ValidatorRegistryContractAddress": "0xa9289A3Dd14FEBe10611119bE81E5d35eAaC3084",
    "KeyBroadcastContractAddress": "0x9D31865BEffcE842FBd36CDA587aDDA8bef804B7",
    "KeyperSetManagerContractAddress": "0xC4DE9FAf4ec882b33dA0162CBE628B0D8205D0c0",
    "BootnodeP2PAddresses": [
      "/ip4/167.99.177.227/tcp/23005/p2p/12D3KooWSdm5guPBdn8DSaBphVBzUUgPLg9sZLnazEUrcbtLy254",
      "/ip4/159.89.15.119/tcp/23005/p2p/12D3KooWPP6bp2PJQR8rUvG1SD4qNH4WFrKve6DMgWThyKxwNbbH"
    ],
    "InstanceID": "102000"
  },
  "EthStats": {
    "Name": "Nethermind Chiado"
  },
  "Metrics": {
    "NodeName": "Nethermind Chiado"
  },
  "Bloom": {
    "IndexLevelBucketSizes": [
      16,
      16,
      16
    ]
  }
}<|MERGE_RESOLUTION|>--- conflicted
+++ resolved
@@ -18,13 +18,8 @@
   "Sync": {
     "FastSync": true,
     "SnapSync": true,
-<<<<<<< HEAD
-    "PivotNumber": 16140000,
-    "PivotHash": "0x7df2e1541d2f410d74bd70f0a24721a365b911c75eccfb2d8756cc4d0f871cea",
-=======
     "PivotNumber": 17410000,
     "PivotHash": "0x0298b05d7250723f5e127a0374904230b3f0e1ac20f35c111f08942cdc83638a",
->>>>>>> 2e346112
     "PivotTotalDifficulty": "231708131825107706987652208063906496124457284",
     "FastSyncCatchUpHeightDelta": 10000000000,
     "UseGethLimitsInFastBlocks": false
