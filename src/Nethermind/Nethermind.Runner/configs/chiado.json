--- conflicted
+++ resolved
@@ -17,13 +17,8 @@
   "Sync": {
     "FastSync": true,
     "SnapSync": true,
-<<<<<<< HEAD
-    "PivotNumber": "13420000",
-    "PivotHash": "0x3f27cab16c8b54df8d749594e437450927fcb2f420c7aa63afa1c920215ffc6c",
-=======
     "PivotNumber": 13540000,
     "PivotHash": "0x9caa530d8ecba3d2ae14ede428b6814ee98861d272db473f5a0ffeb7bb57ccf0",
->>>>>>> 950a5a4c
     "PivotTotalDifficulty": "231708131825107706987652208063906496124457284",
     "FastSyncCatchUpHeightDelta": 10000000000,
     "UseGethLimitsInFastBlocks": false
