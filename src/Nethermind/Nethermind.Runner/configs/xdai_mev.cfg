{
  "Init": {
    "ChainSpecPath": "chainspec/xdai.json",
    "GenesisHash": "0x4f1dd23188aab3a76b463e4af801b52b1248ef073c648cbdc4c9333d3da79756",
    "BaseDbPath": "nethermind_db/xdai",
    "LogFileName": "xdai.logs.txt",
    "MemoryHint": 768000000
  },
  "Sync": {
    "FastSync": true,
<<<<<<< HEAD
    "PivotNumber": 22450000,
    "PivotHash": "0x8f81275acd34f52a9b53c74115741b061d17f21c93cb50074121844e8dfee63d",
    "PivotTotalDifficulty": "7639339137375068504752759936843196346834053414",
=======
    "PivotNumber": 22510000,
    "PivotHash": "0xcb9a8747ad402dc4ce0acb0a399a47955d84c3bd1dac4ad0ced0ef430deff097",
    "PivotTotalDifficulty": "7659756079390324812560562413289102439521288181",
>>>>>>> fcd3497b
    "FastBlocks": true,
    "UseGethLimitsInFastBlocks": false,
    "FastSyncCatchUpHeightDelta": 10000000000
  },
  "EthStats": {
    "Name": "Nethermind xDai"
  },
  "Metrics": {
    "NodeName": "xDai"
  },
  "Bloom": {
    "IndexLevelBucketSizes": [
      16,
      16,
      16
    ]
  },
  "Mev": {
    "Enabled": true,
    "MaxMergedBundles": 3
  }
}<|MERGE_RESOLUTION|>--- conflicted
+++ resolved
@@ -8,15 +8,9 @@
   },
   "Sync": {
     "FastSync": true,
-<<<<<<< HEAD
-    "PivotNumber": 22450000,
-    "PivotHash": "0x8f81275acd34f52a9b53c74115741b061d17f21c93cb50074121844e8dfee63d",
-    "PivotTotalDifficulty": "7639339137375068504752759936843196346834053414",
-=======
     "PivotNumber": 22510000,
     "PivotHash": "0xcb9a8747ad402dc4ce0acb0a399a47955d84c3bd1dac4ad0ced0ef430deff097",
     "PivotTotalDifficulty": "7659756079390324812560562413289102439521288181",
->>>>>>> fcd3497b
     "FastBlocks": true,
     "UseGethLimitsInFastBlocks": false,
     "FastSyncCatchUpHeightDelta": 10000000000
