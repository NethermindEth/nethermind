--- conflicted
+++ resolved
@@ -11,15 +11,9 @@
   },
   "Sync": {
     "FastSync": true,
-<<<<<<< HEAD
-    "PivotNumber": 27610000,
-    "PivotHash": "0xf0640b5410456a683c02e42b5e1022814091b3ba9fadca1650f514454b34201c",
-    "PivotTotalDifficulty": "9395196150687110976223772911191120317939073088",
-=======
     "PivotNumber": 27630000,
     "PivotHash": "0x4db94521a659872667a61d61267a7d523871c217dac82d8253a7f839c9c866af",
     "PivotTotalDifficulty": "9402001798025529745493040403339755682168073088",
->>>>>>> 6aea7721
     "FastBlocks": true,
     "UseGethLimitsInFastBlocks": false,
     "FastSyncCatchUpHeightDelta": 10000000000
