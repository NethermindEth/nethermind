--- conflicted
+++ resolved
@@ -11,15 +11,9 @@
   },
   "Sync": {
     "FastSync": true,
-<<<<<<< HEAD
-    "PivotNumber": 26780000,
-    "PivotHash": "0xaed0e0c3e4995754f54af24e1b5e2f719060528c5e0fc9a1dbbbd8877e0307a2",
-    "PivotTotalDifficulty": "9112761786142732051549171987022752702434242838",
-=======
     "PivotNumber": 26810000,
     "PivotHash": "0x56dc61d2bca88bd208bdcd39f0b2d1d99232b9048809e84aa7ebcf975472072d",
     "PivotTotalDifficulty": "9122970257150360205453073225245705748777798189",
->>>>>>> fcd3497b
     "FastBlocks": true,
     "UseGethLimitsInFastBlocks": false,
     "FastSyncCatchUpHeightDelta": 10000000000
