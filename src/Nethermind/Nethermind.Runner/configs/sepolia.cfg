{
  "Init": {
    "ChainSpecPath": "chainspec/sepolia.json",
    "GenesisHash": "0x25a5cc106eea7138acab33231d7160d69cb777ee0c2c553fcddf5138993e6dd9",
    "BaseDbPath": "nethermind_db/sepolia",
    "LogFileName": "sepolia.logs.txt",
    "StaticNodesPath": "Data/static-nodes-sepolia.json",
    "MemoryHint": 1024000000
  },
  "TxPool": {
    "Size": 1024
  },
  "Metrics": {
    "NodeName": "Sepolia"
  },
  "Sync": {
    "FastSync": true,
    "FastBlocks": true,
    "SnapSync": true,
    "UseGethLimitsInFastBlocks": true,
<<<<<<< HEAD
    "PivotNumber": 3664000,
    "PivotHash": "0x758b7be085029db19a86afdc8d8b8a3b5077517ecde673d58b8f858be76f339c",
=======
    "PivotNumber": 4397000,
    "PivotHash": "0xa6320283e0831ad392e4b339eb0d8b5e99725a3b849ff40a678ebd70799b6e49",
>>>>>>> 6472650d
    "PivotTotalDifficulty": "17000018015853232",
    "FastSyncCatchUpHeightDelta": "10000000000"
  },
  "Blocks": {
    "TargetBlockGasLimit": 30000000
  },
  "JsonRpc": {
    "Enabled": true,
    "Timeout": 20000,
    "Host": "127.0.0.1",
    "Port": 8545,
    "AdditionalRpcUrls": [
      "http://localhost:8551|http;ws|net;eth;subscribe;engine;web3;client"
    ]
  },
  "Merge": {
    "Enabled": true
  }
}<|MERGE_RESOLUTION|>--- conflicted
+++ resolved
@@ -18,13 +18,8 @@
     "FastBlocks": true,
     "SnapSync": true,
     "UseGethLimitsInFastBlocks": true,
-<<<<<<< HEAD
-    "PivotNumber": 3664000,
-    "PivotHash": "0x758b7be085029db19a86afdc8d8b8a3b5077517ecde673d58b8f858be76f339c",
-=======
     "PivotNumber": 4397000,
     "PivotHash": "0xa6320283e0831ad392e4b339eb0d8b5e99725a3b849ff40a678ebd70799b6e49",
->>>>>>> 6472650d
     "PivotTotalDifficulty": "17000018015853232",
     "FastSyncCatchUpHeightDelta": "10000000000"
   },
