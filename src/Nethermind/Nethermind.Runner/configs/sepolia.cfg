--- conflicted
+++ resolved
@@ -18,13 +18,8 @@
     "FastBlocks": true,
     "SnapSync": true,
     "UseGethLimitsInFastBlocks": true,
-<<<<<<< HEAD
-    "PivotNumber": 2276000,
-    "PivotHash": "0x839f6b3f5defcba4dab33ef1bd7906547bc2747e1ba84bdbd223c730c7d67e98",
-=======
     "PivotNumber": 2321000,
     "PivotHash": "0xc32142dc24466fe01cd39171b1c6f392df8307cd9c655e2fd97876a74c5eac04",
->>>>>>> 6aea7721
     "PivotTotalDifficulty": "17000018015853232",
     "FastSyncCatchUpHeightDelta": "10000000000"
   },
