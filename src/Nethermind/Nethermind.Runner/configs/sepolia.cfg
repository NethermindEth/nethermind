--- conflicted
+++ resolved
@@ -17,14 +17,8 @@
     "FastSync": true,
     "FastBlocks": true,
     "UseGethLimitsInFastBlocks": true,
-<<<<<<< HEAD
-    "PivotNumber": 1226000,
-    "PivotHash": "0x7d5114bca09e523023e3a7b01f25dbd09724c81c81758bcc68efd5dd8f0a84fa",
-    "PivotTotalDifficulty": "4348360951527067"
-=======
     "PivotNumber": 1254000,
     "PivotHash": "0xd5efe2c3682003609fdac4ac41705d24f15967159a350542c87367556bf14f6c",
     "PivotTotalDifficulty": "4848710601279519"
->>>>>>> fcd3497b
   }
 }