// SPDX-FileCopyrightText: 2022 Demerzel Solutions Limited
// SPDX-License-Identifier: LGPL-3.0-only

using System;
using System.Buffers;
using System.Diagnostics;
using System.IO;
using System.IO.Pipelines;
using System.Security.Authentication;
using System.Text;
using System.Threading;
using System.Threading.Tasks;

using HealthChecks.UI.Client;

using Microsoft.AspNetCore.Builder;
using Microsoft.AspNetCore.Diagnostics.HealthChecks;
using Microsoft.AspNetCore.Hosting;
using Microsoft.AspNetCore.Http;
using Microsoft.AspNetCore.ResponseCompression;
using Microsoft.AspNetCore.Server.Kestrel.Core;
using Microsoft.Extensions.DependencyInjection;
using Microsoft.Extensions.Hosting;

using Nethermind.Api;
using Nethermind.Config;
using Nethermind.Core.Authentication;
using Nethermind.Core.Extensions;
using Nethermind.HealthChecks;
using Nethermind.JsonRpc;
using Nethermind.JsonRpc.Modules;
using Nethermind.Logging;
using Nethermind.Serialization.Json;
using Nethermind.Sockets;

namespace Nethermind.Runner.JsonRpc
{
    public class Startup
    {
        private static readonly byte _jsonOpeningBracket = Convert.ToByte('[');
        private static readonly byte _jsonComma = Convert.ToByte(',');
        private static readonly byte _jsonClosingBracket = Convert.ToByte(']');

        public void ConfigureServices(IServiceCollection services)
        {
            ServiceProvider sp = Build(services);
            IConfigProvider? configProvider = sp.GetService<IConfigProvider>();
            if (configProvider is null)
            {
                throw new ApplicationException($"{nameof(IConfigProvider)} could not be resolved");
            }

            IJsonRpcConfig jsonRpcConfig = configProvider.GetConfig<IJsonRpcConfig>();

            services.Configure<KestrelServerOptions>(options =>
            {
                options.Limits.MaxRequestBodySize = jsonRpcConfig.MaxRequestBodySize;
                options.ConfigureHttpsDefaults(co => co.SslProtocols |= SslProtocols.Tls13);
            });
            Bootstrap.Instance.RegisterJsonRpcServices(services);
            services.AddControllers();
            string corsOrigins = Environment.GetEnvironmentVariable("NETHERMIND_CORS_ORIGINS") ?? "*";
            services.AddCors(c => c.AddPolicy("Cors",
                p => p.AllowAnyMethod().AllowAnyHeader().WithOrigins(corsOrigins)));

            services.AddResponseCompression(options =>
            {
                options.Providers.Add<BrotliCompressionProvider>();
                options.Providers.Add<GzipCompressionProvider>();
                options.MimeTypes = ResponseCompressionDefaults.MimeTypes;
                options.EnableForHttps = true;
            });
        }

        private static ServiceProvider Build(IServiceCollection services) => services.BuildServiceProvider();

        public void Configure(IApplicationBuilder app, IWebHostEnvironment env, IJsonRpcProcessor jsonRpcProcessor, IJsonRpcService jsonRpcService, IJsonRpcLocalStats jsonRpcLocalStats, IJsonSerializer jsonSerializer)
        {
            ValueTask<long> SerializeTimeoutException(IJsonRpcService service, Stream resultStream)
            {
                JsonRpcErrorResponse? error = service.GetErrorResponse(ErrorCodes.Timeout, "Request was canceled due to enabled timeout.");
                return jsonSerializer.SerializeAsync(resultStream, error);
            }

            if (env.IsDevelopment())
            {
                app.UseDeveloperExceptionPage();
            }

            app.UseCors("Cors");
            app.UseRouting();
            app.UseResponseCompression();

            IConfigProvider? configProvider = app.ApplicationServices.GetService<IConfigProvider>();
            IRpcAuthentication? rpcAuthentication = app.ApplicationServices.GetService<IRpcAuthentication>();

            if (configProvider is null)
            {
                throw new ApplicationException($"{nameof(IConfigProvider)} has not been loaded properly");
            }

            ILogManager? logManager = app.ApplicationServices.GetService<ILogManager>() ?? NullLogManager.Instance;
            ILogger logger = logManager.GetClassLogger();
            IInitConfig initConfig = configProvider.GetConfig<IInitConfig>();
            IJsonRpcConfig jsonRpcConfig = configProvider.GetConfig<IJsonRpcConfig>();
            IJsonRpcUrlCollection jsonRpcUrlCollection = app.ApplicationServices.GetRequiredService<IJsonRpcUrlCollection>();
            IHealthChecksConfig healthChecksConfig = configProvider.GetConfig<IHealthChecksConfig>();

            if (initConfig.WebSocketsEnabled)
            {
                app.UseWebSockets(new WebSocketOptions());
                app.UseWhen(ctx =>
                    ctx.WebSockets.IsWebSocketRequest &&
                    jsonRpcUrlCollection.TryGetValue(ctx.Connection.LocalPort, out JsonRpcUrl jsonRpcUrl) &&
                    jsonRpcUrl.RpcEndpoint.HasFlag(RpcEndpoint.Ws),
                builder => builder.UseWebSocketsModules());
            }

            app.UseEndpoints(endpoints =>
            {
                if (healthChecksConfig.Enabled)
                {
                    try
                    {
                        endpoints.MapHealthChecks(healthChecksConfig.Slug, new HealthCheckOptions()
                        {
                            Predicate = _ => true,
                            ResponseWriter = UIResponseWriter.WriteHealthCheckUIResponse
                        });
                        if (healthChecksConfig.UIEnabled)
                        {
                            endpoints.MapHealthChecksUI(setup => setup.AddCustomStylesheet(Path.Combine(AppDomain.CurrentDomain.BaseDirectory!, "nethermind.css")));
                        }
                    }
                    catch (Exception e)
                    {
                        if (logger.IsError) logger.Error("Unable to initialize health checks. Check if you have Nethermind.HealthChecks.dll in your plugins folder.", e);
                    }
                }
            });

            app.Run(async (ctx) =>
            {
                if (ctx.Request.Method == "GET")
                {
                    await ctx.Response.WriteAsync("Nethermind JSON RPC");
                }

                if (ctx.Request.Method == "POST" &&
                    jsonRpcUrlCollection.TryGetValue(ctx.Connection.LocalPort, out JsonRpcUrl jsonRpcUrl) &&
                    jsonRpcUrl.RpcEndpoint.HasFlag(RpcEndpoint.Http))
                {
                    if (jsonRpcUrl.IsAuthenticated && !rpcAuthentication!.Authenticate(ctx.Request.Headers["Authorization"]))
                    {
                        JsonRpcErrorResponse? response = jsonRpcService.GetErrorResponse(ErrorCodes.InvalidRequest, "Authentication error");
                        ctx.Response.ContentType = "application/json";
                        ctx.Response.StatusCode = StatusCodes.Status403Forbidden;
                        await jsonSerializer.SerializeAsync(ctx.Response.Body, response);
                        await ctx.Response.CompleteAsync();
                        return;
                    }

                    Stopwatch stopwatch = Stopwatch.StartNew();
                    CountingPipeReader request = new(ctx.Request.BodyReader);
                    try
                    {
                        JsonRpcContext jsonRpcContext = JsonRpcContext.Http(jsonRpcUrl);
                        await foreach (JsonRpcResult result in jsonRpcProcessor.ProcessAsync(request, jsonRpcContext))
                        {
                            Stream resultStream = jsonRpcConfig.BufferResponses ? new MemoryStream() : ctx.Response.Body;

                            long responseSize = 0;
                            try
                            {
                                ctx.Response.ContentType = "application/json";
                                ctx.Response.StatusCode = GetStatusCode(result);

                                if (result.IsCollection)
                                {
                                    resultStream.WriteByte(_jsonOpeningBracket);
                                    responseSize += 1;
                                    bool first = true;
                                    JsonRpcBatchResultAsyncEnumerator enumerator = result.BatchedResponses.GetAsyncEnumerator(CancellationToken.None);
                                    try
                                    {
                                        while (await enumerator.MoveNextAsync())
                                        {
                                            JsonRpcResult.Entry entry = enumerator.Current;
                                            using (entry)
                                            {
                                                if (!first)
                                                {
                                                    resultStream.WriteByte(_jsonComma);
                                                    responseSize += 1;
                                                }

                                                first = false;
<<<<<<< HEAD
                                                responseSize += await jsonSerializer.SerializeAsync(resultStream, entry.Response);
                                                jsonRpcLocalStats.ReportCall(entry.Report);
=======
                                                responseSize += jsonSerializer.Serialize(resultStream, entry.Response);
                                                _ = jsonRpcLocalStats.ReportCall(entry.Report);
>>>>>>> 162d6660

                                                // We reached the limit and don't want to responded to more request in the batch
                                                if (!jsonRpcContext.IsAuthenticated && responseSize > jsonRpcConfig.MaxBatchResponseBodySize)
                                                {
                                                    if (logger.IsWarn) logger.Warn($"The max batch response body size exceeded. The current response size {responseSize}, and the config setting is JsonRpc.{nameof(jsonRpcConfig.MaxBatchResponseBodySize)} = {jsonRpcConfig.MaxBatchResponseBodySize}");
                                                    enumerator.IsStopped = true;
                                                }
                                            }
                                        }
                                    }
                                    finally
                                    {
                                        await enumerator.DisposeAsync();
                                    }

                                    resultStream.WriteByte(_jsonClosingBracket);
                                    responseSize += 1;
                                }
                                else
                                {
                                    using (result.Response)
                                    {
                                        await jsonSerializer.SerializeAsync(resultStream, result.Response);
                                    }
                                }

                                if (jsonRpcConfig.BufferResponses)
                                {
                                    ctx.Response.ContentLength = responseSize = resultStream.Length;
                                    resultStream.Seek(0, SeekOrigin.Begin);
                                    await resultStream.CopyToAsync(ctx.Response.Body);
                                }
                            }
                            catch (Exception e) when (e.InnerException is OperationCanceledException)
                            {
                                responseSize = await SerializeTimeoutException(jsonRpcService, resultStream);
                            }
                            catch (OperationCanceledException)
                            {
                                responseSize = await SerializeTimeoutException(jsonRpcService, resultStream);
                            }
                            finally
                            {
                                await ctx.Response.CompleteAsync();

                                if (jsonRpcConfig.BufferResponses)
                                {
                                    await resultStream.DisposeAsync();
                                }
                            }

                            long handlingTimeMicroseconds = stopwatch.ElapsedMicroseconds();
                            _ = jsonRpcLocalStats.ReportCall(result.IsCollection
                                ? new RpcReport("# collection serialization #", handlingTimeMicroseconds, true)
                                : result.Report.Value, handlingTimeMicroseconds, responseSize);

                            Interlocked.Add(ref Metrics.JsonRpcBytesSentHttp, responseSize);

                            // There should be only one response because we don't expect multiple JSON tokens in the request
                            break;
                        }
                    }
                    catch (Microsoft.AspNetCore.Http.BadHttpRequestException e)
                    {
                        if (logger.IsDebug) logger.Debug($"Couldn't read request.{Environment.NewLine}{e}");
                    }
                    finally
                    {
                        Interlocked.Add(ref Metrics.JsonRpcBytesReceivedHttp, ctx.Request.ContentLength ?? request.Length);
                    }
                }
            });
        }

        private static int GetStatusCode(JsonRpcResult result)
        {
            if (result.IsCollection)
            {
                return StatusCodes.Status200OK;
            }
            else
            {
                return ModuleTimeout(result.Response)
                    ? StatusCodes.Status503ServiceUnavailable
                    : StatusCodes.Status200OK;
            }
        }

        private static bool ModuleTimeout(JsonRpcResponse? response)
        {
            return response is JsonRpcErrorResponse { Error.Code: ErrorCodes.ModuleTimeout };
        }

        private sealed class CountingPipeReader : PipeReader
        {
            private readonly PipeReader _wrappedReader;
            private ReadOnlySequence<byte> _currentSequence;

            public long Length { get; private set; }

            public CountingPipeReader(PipeReader stream)
            {
                _wrappedReader = stream;
            }

            public override void AdvanceTo(SequencePosition consumed)
            {
                Length += _currentSequence.GetOffset(consumed);
                _wrappedReader.AdvanceTo(consumed);
            }

            public override void AdvanceTo(SequencePosition consumed, SequencePosition examined)
            {
                Length += _currentSequence.GetOffset(consumed);
                _wrappedReader.AdvanceTo(consumed, examined);
            }

            public override void CancelPendingRead()
            {
                _wrappedReader.CancelPendingRead();
            }

            public override void Complete(Exception? exception = null)
            {
                Length += _currentSequence.Length;
                _wrappedReader.Complete(exception);
            }

            public override async ValueTask<ReadResult> ReadAsync(CancellationToken cancellationToken = default)
            {
                ReadResult result = await _wrappedReader.ReadAsync(cancellationToken);
                _currentSequence = result.Buffer;
                return result;
            }

            public override bool TryRead(out ReadResult result)
            {
                bool didRead = _wrappedReader.TryRead(out result);
                if (didRead)
                {
                    _currentSequence = result.Buffer;
                }

                return didRead;
            }
        }
    }
}<|MERGE_RESOLUTION|>--- conflicted
+++ resolved
@@ -195,13 +195,8 @@
                                                 }
 
                                                 first = false;
-<<<<<<< HEAD
                                                 responseSize += await jsonSerializer.SerializeAsync(resultStream, entry.Response);
                                                 jsonRpcLocalStats.ReportCall(entry.Report);
-=======
-                                                responseSize += jsonSerializer.Serialize(resultStream, entry.Response);
-                                                _ = jsonRpcLocalStats.ReportCall(entry.Report);
->>>>>>> 162d6660
 
                                                 // We reached the limit and don't want to responded to more request in the batch
                                                 if (!jsonRpcContext.IsAuthenticated && responseSize > jsonRpcConfig.MaxBatchResponseBodySize)
