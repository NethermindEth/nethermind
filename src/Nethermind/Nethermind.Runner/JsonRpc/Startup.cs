// SPDX-FileCopyrightText: 2022 Demerzel Solutions Limited
// SPDX-License-Identifier: LGPL-3.0-only

using System;
using System.Diagnostics;
using System.IO;
using System.Linq;
using System.Net;
using System.Security.Authentication;
using System.Text;
using System.Threading;
using HealthChecks.UI.Client;
using Microsoft.AspNetCore.Builder;
using Microsoft.AspNetCore.Diagnostics.HealthChecks;
using Microsoft.AspNetCore.Hosting;
using Microsoft.AspNetCore.Http;
using Microsoft.AspNetCore.ResponseCompression;
using Microsoft.AspNetCore.Server.Kestrel.Core;
using Microsoft.EntityFrameworkCore.ChangeTracking;
using Microsoft.Extensions.DependencyInjection;
using Microsoft.Extensions.Hosting;
using Nethermind.Api;
using Nethermind.Config;
using Nethermind.Core.Authentication;
using Nethermind.Core.Extensions;
using Nethermind.HealthChecks;
using Nethermind.JsonRpc;
using Nethermind.JsonRpc.Modules;
using Nethermind.Logging;
using Nethermind.Serialization.Json;
using Nethermind.Sockets;
using Newtonsoft.Json;

namespace Nethermind.Runner.JsonRpc
{
    public class Startup
    {
        private static readonly byte _jsonCollectionStart = Convert.ToByte("{");
        private static readonly byte _jsonCollectionSeparator = Convert.ToByte(",");
        private static readonly byte _jsonCollectionEnd = Convert.ToByte("}");

        public void ConfigureServices(IServiceCollection services)
        {
            ServiceProvider sp = Build(services);
            IConfigProvider? configProvider = sp.GetService<IConfigProvider>();
            if (configProvider is null)
            {
                throw new ApplicationException($"{nameof(IConfigProvider)} could not be resolved");
            }

            IJsonRpcConfig jsonRpcConfig = configProvider.GetConfig<IJsonRpcConfig>();

            services.Configure<KestrelServerOptions>(options =>
            {
                options.AllowSynchronousIO = true;
                options.Limits.MaxRequestBodySize = jsonRpcConfig.MaxRequestBodySize;
                options.ConfigureHttpsDefaults(co => co.SslProtocols |= SslProtocols.Tls13);
            });
            Bootstrap.Instance.RegisterJsonRpcServices(services);
            services.AddControllers();
            string corsOrigins = Environment.GetEnvironmentVariable("NETHERMIND_CORS_ORIGINS") ?? "*";
            services.AddCors(c => c.AddPolicy("Cors",
                p => p.AllowAnyMethod().AllowAnyHeader().WithOrigins(corsOrigins)));

            services.AddResponseCompression(options =>
            {
                options.Providers.Add<BrotliCompressionProvider>();
                options.Providers.Add<GzipCompressionProvider>();
                options.MimeTypes = ResponseCompressionDefaults.MimeTypes;
                options.EnableForHttps = true;
            });
        }

        private static ServiceProvider Build(IServiceCollection services) => services.BuildServiceProvider();
        private static readonly byte _jsonOpeningBracket = Convert.ToByte('{');
        private static readonly byte _jsonComma = Convert.ToByte(',');
        private static readonly byte _jsonClosingBracket = Convert.ToByte('}');

        public void Configure(IApplicationBuilder app, IWebHostEnvironment env, IJsonRpcProcessor jsonRpcProcessor, IJsonRpcService jsonRpcService, IJsonRpcLocalStats jsonRpcLocalStats, IJsonSerializer jsonSerializer)
        {
            long SerializeTimeoutException(IJsonRpcService service, Stream resultStream)
            {
                JsonRpcErrorResponse? error = service.GetErrorResponse(ErrorCodes.Timeout, "Request was canceled due to enabled timeout.");
                return jsonSerializer.Serialize(resultStream, error);
            }

            if (env.IsDevelopment())
            {
                app.UseDeveloperExceptionPage();
            }

            app.UseCors("Cors");
            app.UseRouting();
            app.UseResponseCompression();

            IConfigProvider? configProvider = app.ApplicationServices.GetService<IConfigProvider>();
            IRpcAuthentication? rpcAuthentication = app.ApplicationServices.GetService<IRpcAuthentication>();

            if (configProvider is null)
            {
                throw new ApplicationException($"{nameof(IConfigProvider)} has not been loaded properly");
            }

            ILogManager? logManager = app.ApplicationServices.GetService<ILogManager>() ?? NullLogManager.Instance;
            ILogger logger = logManager.GetClassLogger();
            IInitConfig initConfig = configProvider.GetConfig<IInitConfig>();
            IJsonRpcConfig jsonRpcConfig = configProvider.GetConfig<IJsonRpcConfig>();
            IJsonRpcUrlCollection jsonRpcUrlCollection = app.ApplicationServices.GetRequiredService<IJsonRpcUrlCollection>();
            IHealthChecksConfig healthChecksConfig = configProvider.GetConfig<IHealthChecksConfig>();

            if (initConfig.WebSocketsEnabled)
            {
                app.UseWebSockets(new WebSocketOptions());
                app.UseWhen(ctx =>
                    ctx.WebSockets.IsWebSocketRequest &&
                    jsonRpcUrlCollection.TryGetValue(ctx.Connection.LocalPort, out JsonRpcUrl jsonRpcUrl) &&
                    jsonRpcUrl.RpcEndpoint.HasFlag(RpcEndpoint.Ws),
                builder => builder.UseWebSocketsModules());
            }

            app.UseEndpoints(endpoints =>
            {
                if (healthChecksConfig.Enabled)
                {
                    try
                    {
                        endpoints.MapHealthChecks(healthChecksConfig.Slug, new HealthCheckOptions()
                        {
                            Predicate = _ => true,
                            ResponseWriter = UIResponseWriter.WriteHealthCheckUIResponse
                        });
                        if (healthChecksConfig.UIEnabled)
                        {
                            endpoints.MapHealthChecksUI(setup => setup.AddCustomStylesheet(Path.Combine(AppDomain.CurrentDomain.BaseDirectory!, "nethermind.css")));
                        }
                    }
                    catch (Exception e)
                    {
                        if (logger.IsError) logger.Error("Unable to initialize health checks. Check if you have Nethermind.HealthChecks.dll in your plugins folder.", e);
                    }
                }
            });

            app.Run(async (ctx) =>
            {
                if (ctx.Request.Method == "GET")
                {
                    await ctx.Response.WriteAsync("Nethermind JSON RPC");
                }

                if (ctx.Request.Method == "POST" &&
                    jsonRpcUrlCollection.TryGetValue(ctx.Connection.LocalPort, out JsonRpcUrl jsonRpcUrl) &&
                    jsonRpcUrl.RpcEndpoint.HasFlag(RpcEndpoint.Http))
                {
                    if (jsonRpcUrl.IsAuthenticated && !rpcAuthentication!.Authenticate(ctx.Request.Headers["Authorization"]))
                    {
                        var response = jsonRpcService.GetErrorResponse(ErrorCodes.InvalidRequest, "Authentication error");
                        ctx.Response.ContentType = "application/json";
                        ctx.Response.StatusCode = StatusCodes.Status403Forbidden;
                        jsonSerializer.Serialize(ctx.Response.Body, response);
                        await ctx.Response.CompleteAsync();
                        return;
                    }
                    Stopwatch stopwatch = Stopwatch.StartNew();
                    using CountingTextReader request = new(new StreamReader(ctx.Request.Body, Encoding.UTF8));
                    try
                    {
                        await foreach (JsonRpcResult result in jsonRpcProcessor.ProcessAsync(request, JsonRpcContext.Http(jsonRpcUrl)))
                        {
                            Stream resultStream = jsonRpcConfig.BufferResponses ? new MemoryStream() : ctx.Response.Body;

                            long responseSize = 0;
                            try
                            {
                                ctx.Response.ContentType = "application/json";
                                ctx.Response.StatusCode = GetStatusCode(result);

                                if (result.IsCollection)
                                {
<<<<<<< HEAD
                                    resultStream.WriteByte(_jsonOpeningBracket);
                                    bool first = true;
                                    await foreach (JsonRpcResult.Entry entry in result.BatchedResponses!)
=======
                                    ctx.Response.ContentType = "application/json";
                                    ctx.Response.StatusCode = GetStatusCode(result);

                                    if (jsonRpcConfig.BufferResponses)
                                    {
                                        if (result.IsCollection)
                                        {
                                            jsonSerializer.Serialize(resultStream, await result.BatchedResponses.Select(r => r.Response).ToListAsync());
                                        }
                                        else
                                        {
                                            jsonSerializer.Serialize(resultStream, result.Response);
                                        }

                                        // ctx.Response.ContentLength = responseSize = resultStream.Length;
                                        resultStream.Seek(0, SeekOrigin.Begin);
                                        await resultStream.CopyToAsync(ctx.Response.Body);
                                    }
                                    else
>>>>>>> 2f32f482
                                    {
                                        using (entry)
                                        {
<<<<<<< HEAD
                                            if (!first) resultStream.WriteByte(_jsonComma);
                                            first = false;

                                            jsonSerializer.Serialize(entry.Response);
                                            jsonRpcLocalStats.ReportCall(entry.Report);
=======
                                            resultStream.WriteByte(_jsonCollectionStart);
                                            bool first = true;
                                            await foreach (JsonRpcResult resultBatchedResponse in result.BatchedResponses)
                                            {
                                                if (!first) resultStream.WriteByte(_jsonCollectionSeparator);
                                                first = false;

                                                jsonSerializer.Serialize(resultBatchedResponse.Response);
                                            }
                                            resultStream.WriteByte(_jsonCollectionEnd);
                                        }
                                        else
                                        {
                                            jsonSerializer.Serialize(resultStream, result.Response);
>>>>>>> 2f32f482
                                        }
                                    }
                                    resultStream.WriteByte(_jsonClosingBracket);
                                }
                                else
                                {
                                    jsonSerializer.Serialize(resultStream, result.Response);
                                }

                                if (jsonRpcConfig.BufferResponses)
                                {
                                    ctx.Response.ContentLength = responseSize = resultStream.Length;
                                    resultStream.Seek(0, SeekOrigin.Begin);
                                    await resultStream.CopyToAsync(ctx.Response.Body);
                                }
                            }
                            catch (Exception e) when (e.InnerException is OperationCanceledException)
                            {
                                responseSize = SerializeTimeoutException(jsonRpcService, resultStream);
                            }
                            catch (OperationCanceledException)
                            {
                                responseSize = SerializeTimeoutException(jsonRpcService, resultStream);
                            }
                            finally
                            {
                                await ctx.Response.CompleteAsync();

                                if (jsonRpcConfig.BufferResponses)
                                {
                                    await resultStream.DisposeAsync();
                                }
                            }

                            long handlingTimeMicroseconds = stopwatch.ElapsedMicroseconds();
                            if (result.IsCollection)
                            {
                                jsonRpcLocalStats.ReportCall(new RpcReport("# collection serialization #", handlingTimeMicroseconds, true), handlingTimeMicroseconds, responseSize);
                            }
                            else
                            {
                                jsonRpcLocalStats.ReportCall(result.Response.Value.Report, handlingTimeMicroseconds, responseSize);
                            }

                            Interlocked.Add(ref Metrics.JsonRpcBytesSentHttp, responseSize);

                            // There should be only one response because we don't expect multiple JSON tokens in the request
                            break;
                        }
                    }
                    catch (Microsoft.AspNetCore.Http.BadHttpRequestException e)
                    {
                        if (logger.IsDebug) logger.Debug($"Couldn't read request.{Environment.NewLine}{e}");
                    }
                    finally
                    {
                        Interlocked.Add(ref Metrics.JsonRpcBytesReceivedHttp, ctx.Request.ContentLength ?? request.Length);
                    }
                }
            });
        }

        private static int GetStatusCode(JsonRpcResult result)
        {
            if (result.IsCollection)
            {
                return StatusCodes.Status200OK;
            }
            else
            {
                return ModuleTimeout(result.Response.Value)
                    ? StatusCodes.Status503ServiceUnavailable
                    : StatusCodes.Status200OK;
            }
        }

        private static bool ModuleTimeout(JsonRpcResult.Entry result)
        {
            static bool ModuleTimeoutError(JsonRpcResponse response) =>
                response is JsonRpcErrorResponse errorResponse && errorResponse.Error?.Code == ErrorCodes.ModuleTimeout;

            if (ModuleTimeoutError(result.Response))
            {
                return true;
            }

            return false;
        }
    }
}<|MERGE_RESOLUTION|>--- conflicted
+++ resolved
@@ -35,9 +35,9 @@
 {
     public class Startup
     {
-        private static readonly byte _jsonCollectionStart = Convert.ToByte("{");
-        private static readonly byte _jsonCollectionSeparator = Convert.ToByte(",");
-        private static readonly byte _jsonCollectionEnd = Convert.ToByte("}");
+        private static readonly byte _jsonOpeningBracket = Convert.ToByte('{');
+        private static readonly byte _jsonComma = Convert.ToByte(',');
+        private static readonly byte _jsonClosingBracket = Convert.ToByte('}');
 
         public void ConfigureServices(IServiceCollection services)
         {
@@ -72,9 +72,6 @@
         }
 
         private static ServiceProvider Build(IServiceCollection services) => services.BuildServiceProvider();
-        private static readonly byte _jsonOpeningBracket = Convert.ToByte('{');
-        private static readonly byte _jsonComma = Convert.ToByte(',');
-        private static readonly byte _jsonClosingBracket = Convert.ToByte('}');
 
         public void Configure(IApplicationBuilder app, IWebHostEnvironment env, IJsonRpcProcessor jsonRpcProcessor, IJsonRpcService jsonRpcService, IJsonRpcLocalStats jsonRpcLocalStats, IJsonSerializer jsonSerializer)
         {
@@ -177,56 +174,17 @@
 
                                 if (result.IsCollection)
                                 {
-<<<<<<< HEAD
                                     resultStream.WriteByte(_jsonOpeningBracket);
                                     bool first = true;
                                     await foreach (JsonRpcResult.Entry entry in result.BatchedResponses!)
-=======
-                                    ctx.Response.ContentType = "application/json";
-                                    ctx.Response.StatusCode = GetStatusCode(result);
-
-                                    if (jsonRpcConfig.BufferResponses)
-                                    {
-                                        if (result.IsCollection)
-                                        {
-                                            jsonSerializer.Serialize(resultStream, await result.BatchedResponses.Select(r => r.Response).ToListAsync());
-                                        }
-                                        else
-                                        {
-                                            jsonSerializer.Serialize(resultStream, result.Response);
-                                        }
-
-                                        // ctx.Response.ContentLength = responseSize = resultStream.Length;
-                                        resultStream.Seek(0, SeekOrigin.Begin);
-                                        await resultStream.CopyToAsync(ctx.Response.Body);
-                                    }
-                                    else
->>>>>>> 2f32f482
                                     {
                                         using (entry)
                                         {
-<<<<<<< HEAD
                                             if (!first) resultStream.WriteByte(_jsonComma);
                                             first = false;
 
                                             jsonSerializer.Serialize(entry.Response);
                                             jsonRpcLocalStats.ReportCall(entry.Report);
-=======
-                                            resultStream.WriteByte(_jsonCollectionStart);
-                                            bool first = true;
-                                            await foreach (JsonRpcResult resultBatchedResponse in result.BatchedResponses)
-                                            {
-                                                if (!first) resultStream.WriteByte(_jsonCollectionSeparator);
-                                                first = false;
-
-                                                jsonSerializer.Serialize(resultBatchedResponse.Response);
-                                            }
-                                            resultStream.WriteByte(_jsonCollectionEnd);
-                                        }
-                                        else
-                                        {
-                                            jsonSerializer.Serialize(resultStream, result.Response);
->>>>>>> 2f32f482
                                         }
                                     }
                                     resultStream.WriteByte(_jsonClosingBracket);
