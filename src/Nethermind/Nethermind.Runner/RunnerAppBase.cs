﻿//  Copyright (c) 2018 Demerzel Solutions Limited
//  This file is part of the Nethermind library.
// 
//  The Nethermind library is free software: you can redistribute it and/or modify
//  it under the terms of the GNU Lesser General Public License as published by
//  the Free Software Foundation, either version 3 of the License, or
//  (at your option) any later version.
// 
//  The Nethermind library is distributed in the hope that it will be useful,
//  but WITHOUT ANY WARRANTY; without even the implied warranty of
//  MERCHANTABILITY or FITNESS FOR A PARTICULAR PURPOSE. See the
//  GNU Lesser General Public License for more details.
// 
//  You should have received a copy of the GNU Lesser General Public License
//  along with the Nethermind. If not, see <http://www.gnu.org/licenses/>.

using System;
using System.IO;
using System.IO.Abstractions;
using System.Linq;
using System.Reflection;
using System.Threading;
using System.Threading.Tasks;
using Microsoft.Extensions.CommandLineUtils;
using Nethermind.Config;
using Nethermind.Core;
using Nethermind.Core.Attributes;
using Nethermind.DataMarketplace.Channels;
using Nethermind.DataMarketplace.Channels.Grpc;
using Nethermind.DataMarketplace.Consumers.Infrastructure;
using Nethermind.DataMarketplace.Core;
using Nethermind.DataMarketplace.Core.Configs;
using Nethermind.DataMarketplace.Core.Services;
using Nethermind.DataMarketplace.Infrastructure.Modules;
using Nethermind.DataMarketplace.Initializers;
using Nethermind.DataMarketplace.WebSockets;
using Nethermind.Grpc;
using Nethermind.Grpc.Servers;
using Nethermind.JsonRpc;
using Nethermind.JsonRpc.Modules;
using Nethermind.JsonRpc.Modules.Web3;
using Nethermind.JsonRpc.WebSockets;
using Nethermind.Monitoring;
using Nethermind.Monitoring.Metrics;
using Nethermind.Logging.NLog;
using Nethermind.Monitoring.Config;
using Nethermind.Runner.Analytics;
using Nethermind.Runner.Ethereum;
using Nethermind.Serialization.Json;
using Nethermind.WebSockets;
using ILogger = Nethermind.Logging.ILogger;

namespace Nethermind.Runner
{
    public abstract class RunnerAppBase
    {
        private ILogger? _logger;
        private IRunner _jsonRpcRunner = NullRunner.Instance;
        private IRunner _ethereumRunner = NullRunner.Instance;
        private IRunner _grpcRunner = NullRunner.Instance;
        
        private CancellationTokenSource _processCloseCancellationSource = new CancellationTokenSource();
        private TaskCompletionSource<object?>? _cancelKeySource;
        private TaskCompletionSource<object?>? _processExit;
        private IMonitoringService _monitoringService = NullMonitoringService.Instance;

        protected RunnerAppBase()
        {
            AppDomain.CurrentDomain.ProcessExit += CurrentDomainOnProcessExit;
        }

        private void CurrentDomainOnProcessExit(object? sender, EventArgs e)
        {
            _processCloseCancellationSource.Cancel();
            _processExit?.SetResult(null);
        }

        private void LogMemoryConfiguration()
        {
            if (_logger?.IsDebug ?? false) _logger!.Debug($"Server GC           : {System.Runtime.GCSettings.IsServerGC}");
            if (_logger?.IsDebug ?? false) _logger!.Debug($"GC latency mode     : {System.Runtime.GCSettings.LatencyMode}");
            if (_logger?.IsDebug ?? false) _logger!.Debug($"LOH compaction mode : {System.Runtime.GCSettings.LargeObjectHeapCompactionMode}");
        }

        public Task Run(string[] args)
        {
            (CommandLineApplication app, var buildConfigProvider, var getDbBasePath) = BuildCommandLineApp();
            ManualResetEventSlim appClosed = new ManualResetEventSlim(true);
            app.OnExecute(async () =>
            {
                appClosed.Reset();
                IConfigProvider configProvider = buildConfigProvider();
                IInitConfig initConfig = configProvider.GetConfig<IInitConfig>();
                _logger = new NLogLogger(initConfig.LogFileName, initConfig.LogDirectory);
                if (_logger.IsDebug) _logger.Debug($"Nethermind version: {ClientVersion.Description}");
                LogMemoryConfiguration();

                string? pathDbPath = getDbBasePath();
                if (!string.IsNullOrWhiteSpace(pathDbPath))
                {
                    string newDbPath = Path.Combine(pathDbPath, initConfig.BaseDbPath);
                    if (_logger.IsDebug) _logger.Debug($"Adding prefix to baseDbPath, new value: {newDbPath}, old value: {initConfig.BaseDbPath}");
                    initConfig.BaseDbPath = newDbPath ?? Path.Combine(AppDomain.CurrentDomain.BaseDirectory ?? "", "db");
                }

                Console.Title = initConfig.LogFileName;
                Console.CancelKeyPress += ConsoleOnCancelKeyPress;

                EthereumJsonSerializer serializer = new EthereumJsonSerializer();
                if (_logger.IsDebug) _logger.Debug($"Nethermind config:\n{serializer.Serialize(initConfig, true)}\n");

                _processExit = new TaskCompletionSource<object?>();
                _cancelKeySource = new TaskCompletionSource<object?>();

                await StartRunners(_processCloseCancellationSource.Token, configProvider);
                await Task.WhenAny(_cancelKeySource.Task, _processExit.Task);

                Console.WriteLine("Closing, please wait until all functions are stopped properly...");
                StopAsync().Wait();
                Console.WriteLine("All done, goodbye!");
                appClosed.Set();

                return 0;
            });

            app.Execute(args);
            appClosed.Wait();
            return Task.CompletedTask;
        }

        private void ConsoleOnCancelKeyPress(object sender, ConsoleCancelEventArgs e)
        {
            _cancelKeySource?.TrySetResult(null);
            e.Cancel = false;
        }

        [Todo(Improve.Refactor, "network config can be handled internally in EthereumRunner")]
        protected async Task StartRunners(CancellationToken cancellationToken, IConfigProvider configProvider)
        {
            IInitConfig initConfig = configProvider.GetConfig<IInitConfig>();
            IJsonRpcConfig jsonRpcConfig = configProvider.GetConfig<IJsonRpcConfig>();
            IMetricsConfig metricsConfig = configProvider.GetConfig<IMetricsConfig>();
            NLogManager logManager = new NLogManager(initConfig.LogFileName, initConfig.LogDirectory);
            IRpcModuleProvider rpcModuleProvider = jsonRpcConfig.Enabled
                ? new RpcModuleProvider(configProvider.GetConfig<IJsonRpcConfig>(), logManager)
                : (IRpcModuleProvider) NullModuleProvider.Instance;
            EthereumJsonSerializer jsonSerializer = new EthereumJsonSerializer();
            WebSocketsManager webSocketsManager = new WebSocketsManager();

            if (!string.IsNullOrEmpty(metricsConfig.NodeName))
            {
                logManager.SetGlobalVariable("nodeName", metricsConfig.NodeName);
            }
            
            if (metricsConfig.Enabled)
            {
                Metrics.Version = VersionToMetrics.ConvertToNumber(ClientVersion.Version);
                MetricsUpdater metricsUpdater = new MetricsUpdater(metricsConfig);
                _monitoringService = new MonitoringService(metricsUpdater, metricsConfig, logManager);
                _monitoringService.RegisterMetrics(typeof(Nethermind.Blockchain.Metrics));
                _monitoringService.RegisterMetrics(typeof(Nethermind.Db.Metrics));
                _monitoringService.RegisterMetrics(typeof(Nethermind.Evm.Metrics));
                _monitoringService.RegisterMetrics(typeof(Nethermind.JsonRpc.Metrics));
                _monitoringService.RegisterMetrics(typeof(Nethermind.Trie.Metrics));
                _monitoringService.RegisterMetrics(typeof(Nethermind.Network.Metrics));
                _monitoringService.RegisterMetrics(typeof(Nethermind.Synchronization.Metrics));
                _monitoringService.RegisterMetrics(typeof(Nethermind.TxPool.Metrics));
                _monitoringService.RegisterMetrics(typeof(Metrics));

                await _monitoringService.StartAsync().ContinueWith(x =>
                {
                    if (x.IsFaulted && (_logger?.IsError ?? false)) _logger!.Error("Error during starting a monitoring.", x.Exception);
                });
            }
            else
            {
                if (_logger?.IsInfo ?? false) _logger!.Info("Grafana / Prometheus metrics are disabled in configuration");
            }

            IGrpcConfig grpcConfig = configProvider.GetConfig<IGrpcConfig>();
            GrpcServer? grpcServer = null;
            if (grpcConfig.Enabled)
            {
                grpcServer = new GrpcServer(jsonSerializer, logManager);
                _grpcRunner = new GrpcRunner(grpcServer, grpcConfig, logManager);
                await _grpcRunner.Start(cancellationToken).ContinueWith(x =>
                {
                    if (x.IsFaulted && (_logger?.IsError ?? false)) _logger!.Error("Error during GRPC runner start", x.Exception);
                });
            }

            INdmDataPublisher? ndmDataPublisher = null;
            INdmConsumerChannelManager? ndmConsumerChannelManager = null;
            INdmInitializer? ndmInitializer = null;
            INdmConfig ndmConfig = configProvider.GetConfig<INdmConfig>();
            bool ndmEnabled = ndmConfig.Enabled;
            if (ndmEnabled)
            {
                ndmDataPublisher = new NdmDataPublisher();
                ndmConsumerChannelManager = new NdmConsumerChannelManager();
                string initializerName = ndmConfig.InitializerName;
                if (_logger?.IsInfo ?? false) _logger!.Info($"NDM initializer: {initializerName}");
                Type ndmInitializerType = AppDomain.CurrentDomain.GetAssemblies()
                    .SelectMany(a => a.GetTypes())
                    .FirstOrDefault(t =>
                        t.GetCustomAttribute<NdmInitializerAttribute>()?.Name == initializerName);
                NdmModule ndmModule = new NdmModule();
                NdmConsumersModule ndmConsumersModule = new NdmConsumersModule();
                ndmInitializer = new NdmInitializerFactory(ndmInitializerType, ndmModule, ndmConsumersModule, logManager).CreateOrFail();

                if (grpcServer != null)
                {
                    ndmConsumerChannelManager.Add(new GrpcNdmConsumerChannel(grpcServer));
                }

                webSocketsManager.AddModule(new NdmWebSocketsModule(ndmConsumerChannelManager, ndmDataPublisher, jsonSerializer));
            }

            _ethereumRunner = new EthereumRunner(
                rpcModuleProvider,
                configProvider,
                logManager,
                grpcServer,
                ndmConsumerChannelManager,
                ndmDataPublisher,
                ndmInitializer,
                webSocketsManager,
                jsonSerializer,
                _monitoringService);

<<<<<<< HEAD
            IAnalyticsConfig analyticsConfig = configProvider.GetConfig<IAnalyticsConfig>();
            if (analyticsConfig.PluginsEnabled ||
                analyticsConfig.StreamBlocks ||
                analyticsConfig.StreamTransactions)
            {
                webSocketsManager.AddModule(new AnalyticsWebSocketsModule(jsonSerializer), true);
            }
            
            await _ethereumRunner.Start().ContinueWith(x =>
=======
            await _ethereumRunner.Start(cancellationToken).ContinueWith(x =>
>>>>>>> 7ca53683
            {
                if (x.IsFaulted && (_logger?.IsError ?? false)) _logger!.Error("Error during ethereum runner start", x.Exception);
            });

            if (jsonRpcConfig.Enabled)
            {
                rpcModuleProvider.Register(new SingletonModulePool<IWeb3Module>(new Web3Module(logManager), true));
                JsonRpcService jsonRpcService = new JsonRpcService(rpcModuleProvider, logManager);
                JsonRpcProcessor jsonRpcProcessor = new JsonRpcProcessor(jsonRpcService, jsonSerializer, jsonRpcConfig, new FileSystem(), logManager);
                if (initConfig.WebSocketsEnabled)
                {
                    webSocketsManager.AddModule(new JsonRpcWebSocketsModule(jsonRpcProcessor, jsonSerializer), true);
                }

                Bootstrap.Instance.JsonRpcService = jsonRpcService;
                Bootstrap.Instance.LogManager = logManager;
                Bootstrap.Instance.JsonSerializer = jsonSerializer;
                _jsonRpcRunner = new JsonRpcRunner(configProvider, rpcModuleProvider, logManager, jsonRpcProcessor, webSocketsManager);
                await _jsonRpcRunner.Start(cancellationToken).ContinueWith(x =>
                {
                    if (x.IsFaulted && (_logger?.IsError ?? false)) _logger!.Error("Error during jsonRpc runner start", x.Exception);
                });
            }
            else
            {
                if (_logger?.IsInfo ?? false) _logger!.Info("Json RPC is disabled");
            }
        }

        protected abstract (CommandLineApplication, Func<IConfigProvider>, Func<string?>) BuildCommandLineApp();

        protected async Task StopAsync()
        {
            _grpcRunner?.StopAsync();
            _monitoringService?.StopAsync();
            _jsonRpcRunner?.StopAsync(); // do not await
            Task ethereumTask = _ethereumRunner?.StopAsync() ?? Task.CompletedTask;
            await ethereumTask;
        }
    }
}<|MERGE_RESOLUTION|>--- conflicted
+++ resolved
@@ -227,8 +227,7 @@
                 webSocketsManager,
                 jsonSerializer,
                 _monitoringService);
-
-<<<<<<< HEAD
+            
             IAnalyticsConfig analyticsConfig = configProvider.GetConfig<IAnalyticsConfig>();
             if (analyticsConfig.PluginsEnabled ||
                 analyticsConfig.StreamBlocks ||
@@ -237,10 +236,7 @@
                 webSocketsManager.AddModule(new AnalyticsWebSocketsModule(jsonSerializer), true);
             }
             
-            await _ethereumRunner.Start().ContinueWith(x =>
-=======
             await _ethereumRunner.Start(cancellationToken).ContinueWith(x =>
->>>>>>> 7ca53683
             {
                 if (x.IsFaulted && (_logger?.IsError ?? false)) _logger!.Error("Error during ethereum runner start", x.Exception);
             });
