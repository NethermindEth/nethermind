--- conflicted
+++ resolved
@@ -80,12 +80,8 @@
                 new BlockProcessor.BlockProductionTransactionsExecutor(producerEnv.TransactionProcessor, getFromApi!.SpecProvider, getFromApi.LogManager),
                 producerEnv.WorldStateProvider,
                 NullReceiptStorage.Instance,
-<<<<<<< HEAD
                 new BlockhashStore(getFromApi.SpecProvider),
-=======
-                new BlockhashStore(getFromApi.SpecProvider, scope.WorldState),
                 new BeaconBlockRootHandler(scope.TransactionProcessor),
->>>>>>> dfaed09f
                 getFromApi.LogManager);
 
             IBlockchainProcessor producerChainProcessor = new BlockchainProcessor(
