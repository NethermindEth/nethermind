--- conflicted
+++ resolved
@@ -9,10 +9,6 @@
 using Nethermind.Api.Extensions;
 using Nethermind.Config;
 using Nethermind.Consensus.Producers;
-<<<<<<< HEAD
-using Nethermind.Consensus.Transactions;
-=======
->>>>>>> eee5ac23
 using Nethermind.Core;
 using Nethermind.Logging;
 using Nethermind.Specs.ChainSpecStyle;
@@ -45,11 +41,7 @@
             ILogger logger = getFromApi.LogManager.GetClassLogger();
             if (logger.IsInfo) logger.Info("Starting Neth Dev block producer & sealer");
 
-<<<<<<< HEAD
-            BlockProducerEnv env = getFromApi.BlockProducerEnvFactory.Create();
-=======
             IBlockProducerEnv env = getFromApi.BlockProducerEnvFactory.Create();
->>>>>>> eee5ac23
             IBlockProducer blockProducer = new DevBlockProducer(
                 env.TxSource,
                 env.ChainProcessor,
