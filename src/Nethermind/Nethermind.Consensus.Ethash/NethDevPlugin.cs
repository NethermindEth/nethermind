//  Copyright (c) 2018 Demerzel Solutions Limited
//  This file is part of the Nethermind library.
// 
//  The Nethermind library is free software: you can redistribute it and/or modify
//  it under the terms of the GNU Lesser General Public License as published by
//  the Free Software Foundation, either version 3 of the License, or
//  (at your option) any later version.
// 
//  The Nethermind library is distributed in the hope that it will be useful,
//  but WITHOUT ANY WARRANTY; without even the implied warranty of
//  MERCHANTABILITY or FITNESS FOR A PARTICULAR PURPOSE. See the
//  GNU Lesser General Public License for more details.
// 
//  You should have received a copy of the GNU Lesser General Public License
//  along with the Nethermind. If not, see <http://www.gnu.org/licenses/>.
// 

using System.Threading.Tasks;
using Nethermind.Api;
using Nethermind.Api.Extensions;
using Nethermind.Blockchain;
using Nethermind.Blockchain.Processing;
using Nethermind.Blockchain.Producers;
using Nethermind.Blockchain.Receipts;
using Nethermind.Blockchain.Rewards;
using Nethermind.Consensus.Transactions;
using Nethermind.Core;
using Nethermind.Db;
using Nethermind.Logging;
using Nethermind.TxPool;

namespace Nethermind.Consensus.Ethash
{
    public class NethDevPlugin : IConsensusPlugin
    {
        private INethermindApi _nethermindApi;
        public void Dispose() { }

        public string Name => "NethDev";

        public string Description => "NethDev (Spaceneth)";

        public string Author => "Nethermind";
        
        public Task Init(INethermindApi nethermindApi)
        {
            _nethermindApi = nethermindApi;
            return Task.CompletedTask;
        }

        public Task InitBlockProducer()
        {
            if (_nethermindApi!.SealEngineType != SealEngineType.NethDev)
            {
                return Task.CompletedTask;
            }
            
            var (getFromApi, setInApi) = _nethermindApi!.ForProducer;
            ITxFilter txFilter = new NullTxFilter();
            ITxSource txSource = new TxPoolTxSource(
                getFromApi.TxPool, getFromApi.StateReader, getFromApi.LogManager, txFilter);
            
            ILogger logger = getFromApi.LogManager.GetClassLogger();
            if (logger.IsWarn) logger.Warn("Starting Neth Dev block producer & sealer");
            
            ReadOnlyDbProvider readOnlyDbProvider = new ReadOnlyDbProvider(getFromApi.DbProvider, false);
            ReadOnlyBlockTree readOnlyBlockTree = new ReadOnlyBlockTree(getFromApi.BlockTree);

            ReadOnlyTxProcessingEnv producerEnv = new ReadOnlyTxProcessingEnv(
                readOnlyDbProvider,
                getFromApi.ReadOnlyTrieStore,
                readOnlyBlockTree,
                getFromApi.SpecProvider,
                getFromApi.LogManager);

            BlockProcessor producerProcessor = new BlockProcessor(
                getFromApi!.SpecProvider,
                getFromApi!.BlockValidator,
                NoBlockRewards.Instance,
                producerEnv.TransactionProcessor,
                producerEnv.StateProvider,
                producerEnv.StorageProvider,
                NullTxPool.Instance,
                NullReceiptStorage.Instance,
                getFromApi.LogManager);

            IBlockchainProcessor producerChainProcessor = new BlockchainProcessor(
                readOnlyBlockTree,
                producerProcessor,
                getFromApi.BlockPreprocessor,
                getFromApi.LogManager,
                BlockchainProcessor.Options.NoReceipts);
            
            setInApi.BlockProducer = new DevBlockProducer(
                txSource,
                producerChainProcessor,
                producerEnv.StateProvider,
                getFromApi.BlockTree,
                getFromApi.BlockProcessingQueue,
                getFromApi.TxPool,
                getFromApi.Timestamper,
<<<<<<< HEAD
                getFromApi.SpecProvider,
=======
                getFromApi.Config<IMiningConfig>(),
>>>>>>> 90102330
                getFromApi.LogManager);
                
            return Task.CompletedTask;
        }

        public SealEngineType SealEngineType => SealEngineType.NethDev;

        public Task InitNetworkProtocol()
        {
            return Task.CompletedTask;
        }

        public Task InitRpcModules()
        {
            return Task.CompletedTask;
        }
    }
}<|MERGE_RESOLUTION|>--- conflicted
+++ resolved
@@ -99,11 +99,8 @@
                 getFromApi.BlockProcessingQueue,
                 getFromApi.TxPool,
                 getFromApi.Timestamper,
-<<<<<<< HEAD
                 getFromApi.SpecProvider,
-=======
                 getFromApi.Config<IMiningConfig>(),
->>>>>>> 90102330
                 getFromApi.LogManager);
                 
             return Task.CompletedTask;
