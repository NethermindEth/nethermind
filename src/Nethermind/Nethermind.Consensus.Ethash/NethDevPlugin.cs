--- conflicted
+++ resolved
@@ -82,15 +82,10 @@
                 new BlockProcessor.BlockProductionTransactionsExecutor(scope, getFromApi!.SpecProvider, getFromApi.LogManager),
                 scope.WorldState,
                 NullReceiptStorage.Instance,
-<<<<<<< HEAD
                 new BlockhashStore(getFromApi!.SpecProvider, getFromApi!.WorldState),
+                getFromApi.TransactionProcessor,
                 getFromApi.LogManager,
                 new BeaconBlockRootHandler(getFromApi.TransactionProcessor, getFromApi.LogManager));
-=======
-                new BlockhashStore(getFromApi.SpecProvider, scope.WorldState),
-                getFromApi.TransactionProcessor,
-                getFromApi.LogManager);
->>>>>>> 0c3333ab
 
             IBlockchainProcessor producerChainProcessor = new BlockchainProcessor(
                 readOnlyBlockTree,
