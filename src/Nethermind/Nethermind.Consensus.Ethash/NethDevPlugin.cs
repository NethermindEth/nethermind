--- conflicted
+++ resolved
@@ -82,13 +82,9 @@
                 new BlockProcessor.BlockProductionTransactionsExecutor(scope, getFromApi!.SpecProvider, getFromApi.LogManager),
                 scope.WorldState,
                 NullReceiptStorage.Instance,
-<<<<<<< HEAD
-                new BlockhashStore(getFromApi.BlockTree, getFromApi.SpecProvider, scope.WorldState),
-                getFromApi.TransactionProcessor,
-=======
+                scope.TransactionProcessor,
+                new BeaconBlockRootHandler(scope.TransactionProcessor),
                 new BlockhashStore(getFromApi.SpecProvider, scope.WorldState),
-                new BeaconBlockRootHandler(scope.TransactionProcessor),
->>>>>>> 73b10fbd
                 getFromApi.LogManager);
 
             IBlockchainProcessor producerChainProcessor = new BlockchainProcessor(
