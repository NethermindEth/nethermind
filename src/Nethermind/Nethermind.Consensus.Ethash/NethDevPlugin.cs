--- conflicted
+++ resolved
@@ -81,12 +81,8 @@
                 new BlockProcessor.BlockProductionTransactionsExecutor(scope, getFromApi!.SpecProvider, getFromApi.LogManager),
                 scope.WorldState,
                 NullReceiptStorage.Instance,
-<<<<<<< HEAD
-                new BlockhashStore(getFromApi.BlockTree, getFromApi.SpecProvider, scope.WorldState),
+                new BlockhashStore(getFromApi.SpecProvider, scope.WorldState),
                 getFromApi.TransactionProcessor,
-=======
-                new BlockhashStore(getFromApi.SpecProvider, scope.WorldState),
->>>>>>> 229bd6b5
                 getFromApi.LogManager);
 
             IBlockchainProcessor producerChainProcessor = new BlockchainProcessor(
