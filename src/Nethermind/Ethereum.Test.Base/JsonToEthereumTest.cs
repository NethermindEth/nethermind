// SPDX-FileCopyrightText: 2022 Demerzel Solutions Limited
// SPDX-License-Identifier: LGPL-3.0-only

using System;
using System.Collections.Generic;
using System.IO;
using System.Linq;
using System.Text.Json;
using Nethermind.Config;
using Nethermind.Core;
using Nethermind.Core.Crypto;
using Nethermind.Core.Eip2930;
using Nethermind.Core.Extensions;
using Nethermind.Core.Specs;
using Nethermind.Crypto;
using Nethermind.Evm.EvmObjectFormat;
using Nethermind.Int256;
using Nethermind.Merge.Plugin.Data;
using Nethermind.Serialization.Json;
using Nethermind.Serialization.Rlp;
using Nethermind.Specs;

namespace Ethereum.Test.Base
{
    public static class JsonToEthereumTest
    {
        private static ForkActivation TransitionForkActivation(string transitionInfo)
        {
            const string timestampPrefix = "Time";
            const char kSuffix = 'k';
            if (!transitionInfo.StartsWith(timestampPrefix))
            {
                return new ForkActivation(int.Parse(transitionInfo));
            }

            transitionInfo = transitionInfo.Remove(0, timestampPrefix.Length);
            if (!transitionInfo.EndsWith(kSuffix))
            {
                return ForkActivation.TimestampOnly(ulong.Parse(transitionInfo));
            }

            transitionInfo = transitionInfo.RemoveEnd(kSuffix);
            return ForkActivation.TimestampOnly(ulong.Parse(transitionInfo) * 1000);
        }

        public static BlockHeader Convert(TestBlockHeaderJson? headerJson)
        {
            if (headerJson is null)
            {
                throw new InvalidDataException("Header JSON was null when constructing test.");
            }

            BlockHeader header = new(
                new Hash256(headerJson.ParentHash),
                new Hash256(headerJson.UncleHash),
                new Address(headerJson.Coinbase),
                Bytes.FromHexString(headerJson.Difficulty).ToUInt256(),
                (long)Bytes.FromHexString(headerJson.Number).ToUInt256(),
                (long)Bytes.FromHexString(headerJson.GasLimit).ToUnsignedBigInteger(),
                (ulong)Bytes.FromHexString(headerJson.Timestamp).ToUnsignedBigInteger(),
                Bytes.FromHexString(headerJson.ExtraData),
                headerJson.BlobGasUsed is null ? null : (ulong)Bytes.FromHexString(headerJson.BlobGasUsed).ToUnsignedBigInteger(),
                headerJson.ExcessBlobGas is null ? null : (ulong)Bytes.FromHexString(headerJson.ExcessBlobGas).ToUnsignedBigInteger(),
                headerJson.ParentBeaconBlockRoot is null ? null : new Hash256(headerJson.ParentBeaconBlockRoot),
                headerJson.RequestsHash is null ? null : new Hash256(headerJson.RequestsHash)
            )
            {
                Bloom = new Bloom(Bytes.FromHexString(headerJson.Bloom)),
                GasUsed = (long)Bytes.FromHexString(headerJson.GasUsed).ToUnsignedBigInteger(),
                Hash = new Hash256(headerJson.Hash),
                MixHash = new Hash256(headerJson.MixHash),
                Nonce = (ulong)Bytes.FromHexString(headerJson.Nonce).ToUnsignedBigInteger(),
                ReceiptsRoot = new Hash256(headerJson.ReceiptTrie),
                StateRoot = new Hash256(headerJson.StateRoot),
                TxRoot = new Hash256(headerJson.TransactionsTrie),
                WithdrawalsRoot = headerJson.WithdrawalsRoot is null ? null : new Hash256(headerJson.WithdrawalsRoot),
<<<<<<< HEAD
                BlockAccessListHash = headerJson.BlockAccessListHash is null ? null : new Hash256(headerJson.BlockAccessListHash),
                BaseFeePerGas = (ulong)Bytes.FromHexString(headerJson.BaseFeePerGas).ToUnsignedBigInteger()
            };
            return header;
        }

        public static IEnumerable<(ExecutionPayload, string[]?, string[]?, string?)> Convert(TestEngineNewPayloadsJson[]? executionPayloadsJson)
=======
                // BlockAccessListHash = headerJson.BlockAccessListHash is null ? null : new Hash256(headerJson.BlockAccessListHash),
            };

            if (headerJson.BaseFeePerGas is not null)
            {
                header.BaseFeePerGas = (ulong)Bytes.FromHexString(headerJson.BaseFeePerGas).ToUnsignedBigInteger();
            }

            return header;
        }

        public static IEnumerable<(ExecutionPayloadV3, string[]?, string[]?, int, int)> Convert(TestEngineNewPayloadsJson[]? executionPayloadsJson)
>>>>>>> 53f15605
        {
            if (executionPayloadsJson is null)
            {
                throw new InvalidDataException("Execution payloads JSON was null when constructing test.");
            }

            foreach (TestEngineNewPayloadsJson engineNewPayload in executionPayloadsJson)
            {
                TestEngineNewPayloadsJson.ParamsExecutionPayload executionPayload = engineNewPayload.Params[0].Deserialize<TestEngineNewPayloadsJson.ParamsExecutionPayload>(EthereumJsonSerializer.JsonOptions);
                string[]? blobVersionedHashes = engineNewPayload.Params.Length > 1 ? engineNewPayload.Params[1].Deserialize<string[]?>(EthereumJsonSerializer.JsonOptions) : null;
                string? parentBeaconBlockRoot = engineNewPayload.Params.Length > 2 ? engineNewPayload.Params[2].Deserialize<string?>(EthereumJsonSerializer.JsonOptions) : null;
                string[]? validationError = engineNewPayload.Params.Length > 3 ? engineNewPayload.Params[3].Deserialize<string[]?>(EthereumJsonSerializer.JsonOptions) : null;
                yield return (new ExecutionPayloadV3()
                {
                    BaseFeePerGas = (ulong)Bytes.FromHexString(executionPayload.BaseFeePerGas).ToUnsignedBigInteger(),
                    BlockHash = new(executionPayload.BlockHash),
                    BlockNumber = (long)Bytes.FromHexString(executionPayload.BlockNumber).ToUnsignedBigInteger(),
                    ExtraData = Bytes.FromHexString(executionPayload.ExtraData),
                    FeeRecipient = new(executionPayload.FeeRecipient),
                    GasLimit = (long)Bytes.FromHexString(executionPayload.GasLimit).ToUnsignedBigInteger(),
                    GasUsed = (long)Bytes.FromHexString(executionPayload.GasUsed).ToUnsignedBigInteger(),
                    LogsBloom = new(Bytes.FromHexString(executionPayload.LogsBloom)),
                    ParentHash = new(executionPayload.ParentHash),
                    PrevRandao = new(executionPayload.PrevRandao),
                    ReceiptsRoot = new(executionPayload.ReceiptsRoot),
                    StateRoot = new(executionPayload.StateRoot),
                    Timestamp = (ulong)Bytes.FromHexString(executionPayload.Timestamp).ToUnsignedBigInteger(),
<<<<<<< HEAD
                    BlockAccessList = executionPayload.BlockAccessList is null ? null : Bytes.FromHexString(executionPayload.BlockAccessList),
=======
                    // BlockAccessList = executionPayload.BlockAccessList is null ? null : Bytes.FromHexString(executionPayload.BlockAccessList),
>>>>>>> 53f15605
                    BlobGasUsed = executionPayload.BlobGasUsed is null ? null : (ulong)Bytes.FromHexString(executionPayload.BlobGasUsed).ToUnsignedBigInteger(),
                    ExcessBlobGas = executionPayload.ExcessBlobGas is null ? null : (ulong)Bytes.FromHexString(executionPayload.ExcessBlobGas).ToUnsignedBigInteger(),
                    ParentBeaconBlockRoot = parentBeaconBlockRoot is null ? null : new(parentBeaconBlockRoot),
                    Withdrawals = executionPayload.Withdrawals is null ? null : [.. executionPayload.Withdrawals.Select(x => Rlp.Decode<Withdrawal>(Bytes.FromHexString(x)))],
                    Transactions = [.. executionPayload.Transactions.Select(x => Bytes.FromHexString(x))],
                    ExecutionRequests = []
<<<<<<< HEAD
                }, blobVersionedHashes, validationError, engineNewPayload.NewPayloadVersion);
=======
                }, blobVersionedHashes, validationError, int.Parse(engineNewPayload.NewPayloadVersion ?? "4"), int.Parse(engineNewPayload.ForkChoiceUpdatedVersion ?? "3"));
>>>>>>> 53f15605
            }
        }

        public static Transaction Convert(PostStateJson postStateJson, TransactionJson transactionJson)
        {
            Transaction transaction = new()
            {
                Type = transactionJson.Type,
                Value = transactionJson.Value[postStateJson.Indexes.Value],
                GasLimit = transactionJson.GasLimit[postStateJson.Indexes.Gas],
                GasPrice = transactionJson.GasPrice ?? transactionJson.MaxPriorityFeePerGas ?? 0,
                DecodedMaxFeePerGas = transactionJson.MaxFeePerGas ?? 0,
                Nonce = transactionJson.Nonce,
                To = transactionJson.To,
                Data = transactionJson.Data[postStateJson.Indexes.Data],
                SenderAddress = new PrivateKey(transactionJson.SecretKey).Address,
                Signature = new Signature(1, 1, 27),
                BlobVersionedHashes = transactionJson.BlobVersionedHashes,
                MaxFeePerBlobGas = transactionJson.MaxFeePerBlobGas
            };
            transaction.Hash = transaction.CalculateHash();

            AccessList.Builder builder = new();
            ProcessAccessList(transactionJson.AccessLists is not null
                ? transactionJson.AccessLists[postStateJson.Indexes.Data]
                : transactionJson.AccessList, builder);
            transaction.AccessList = builder.Build();

            if (transaction.AccessList.AsEnumerable().Count() != 0)
                transaction.Type = TxType.AccessList;
            else
                transaction.AccessList = null;

            if (transactionJson.MaxFeePerGas is not null)
                transaction.Type = TxType.EIP1559;

            if (transaction.BlobVersionedHashes?.Length > 0)
                transaction.Type = TxType.Blob;

            if (transactionJson.AuthorizationList is not null)
            {
                transaction.AuthorizationList =
                    [.. transactionJson.AuthorizationList
                    .Select(i =>
                    {
                        if (i.Nonce > ulong.MaxValue)
                        {
                            i.Nonce = 0;
                            transaction.SenderAddress = Address.Zero;
                        }
                        UInt256 s = UInt256.Zero;
                        if (i.S.Length > 66)
                        {
                            i.S = "0x0";
                            transaction.SenderAddress = Address.Zero;
                        }
                        else
                        {
                            s = UInt256.Parse(i.S);
                        }
                        UInt256 r = UInt256.Zero;
                        if (i.R.Length > 66)
                        {
                            i.R = "0x0";
                            transaction.SenderAddress = Address.Zero;
                        }
                        else
                        {
                            r = UInt256.Parse(i.R);
                        }
                        if (i.V > byte.MaxValue)
                        {
                            i.V = 0;
                            transaction.SenderAddress = Address.Zero;
                        }
                        return new AuthorizationTuple(
                            i.ChainId,
                            i.Address,
                            i.Nonce.u0,
                            (byte)i.V,
                            r,
                            s);
                    })];
                if (transaction.AuthorizationList.Any())
                {
                    transaction.Type = TxType.SetCode;
                }
            }

            return transaction;
        }

        public static void ProcessAccessList(AccessListItemJson[]? accessList, AccessList.Builder builder)
        {
            foreach (AccessListItemJson accessListItemJson in accessList ?? Array.Empty<AccessListItemJson>())
            {
                builder.AddAddress(accessListItemJson.Address);
                foreach (byte[] storageKey in accessListItemJson.StorageKeys)
                {
                    builder.AddStorage(new UInt256(storageKey, true));
                }
            }
        }

        public static Transaction Convert(LegacyTransactionJson transactionJson)
        {
            Transaction transaction = new()
            {
                Value = transactionJson.Value,
                GasLimit = transactionJson.GasLimit,
                GasPrice = transactionJson.GasPrice,
                Nonce = transactionJson.Nonce,
                To = transactionJson.To,
                Data = transactionJson.Data,
                Signature = new Signature(transactionJson.R, transactionJson.S, transactionJson.V)
            };
            transaction.Hash = transaction.CalculateHash();
            return transaction;
        }

        public static IEnumerable<GeneralStateTest> Convert(string name, string category, GeneralStateTestJson testJson)
        {
            if (testJson.LoadFailure is not null)
            {
                return Enumerable.Repeat(new GeneralStateTest { Name = name, Category = category, LoadFailure = testJson.LoadFailure }, 1);
            }

            List<GeneralStateTest> blockchainTests = [];
            foreach (KeyValuePair<string, PostStateJson[]> postStateBySpec in testJson.Post)
            {
                int iterationNumber = 0;
                foreach (PostStateJson stateJson in postStateBySpec.Value)
                {
                    GeneralStateTest test = new()
                    {
                        Name = Path.GetFileName(name) +
                                    $"_d{stateJson.Indexes.Data}g{stateJson.Indexes.Gas}v{stateJson.Indexes.Value}_",
                        Category = category,
                        ForkName = postStateBySpec.Key,
                        Fork = SpecNameParser.Parse(postStateBySpec.Key),
                        PreviousHash = testJson.Env.PreviousHash,
                        CurrentCoinbase = testJson.Env.CurrentCoinbase,
                        CurrentDifficulty = testJson.Env.CurrentDifficulty,
                        CurrentGasLimit = testJson.Env.CurrentGasLimit,
                        CurrentNumber = testJson.Env.CurrentNumber,
                        CurrentTimestamp = testJson.Env.CurrentTimestamp,
                        CurrentBaseFee = testJson.Env.CurrentBaseFee,
                        CurrentRandom = testJson.Env.CurrentRandom,
                        CurrentBeaconRoot = testJson.Env.CurrentBeaconRoot,
                        CurrentWithdrawalsRoot = testJson.Env.CurrentWithdrawalsRoot,
                        CurrentExcessBlobGas = testJson.Env.CurrentExcessBlobGas,
                        ParentBlobGasUsed = testJson.Env.ParentBlobGasUsed,
                        ParentExcessBlobGas = testJson.Env.ParentExcessBlobGas,
                        PostReceiptsRoot = stateJson.Logs,
                        PostHash = stateJson.Hash,
                        Pre = testJson.Pre.ToDictionary(p => p.Key, p => p.Value),
                        Transaction = Convert(stateJson, testJson.Transaction)
                    };

                    if (testJson.Info?.Labels?.ContainsKey(iterationNumber.ToString()) ?? false)
                    {
                        test.Name += testJson.Info?.Labels?[iterationNumber.ToString()]?.Replace(":label ", string.Empty);
                    }
                    blockchainTests.Add(test);
                    ++iterationNumber;
                }
            }

            return blockchainTests;
        }

        public static BlockchainTest Convert(string name, string category, BlockchainTestJson testJson)
        {
            if (testJson.LoadFailure is not null)
            {
                return new BlockchainTest { Name = name, Category = category, LoadFailure = testJson.LoadFailure };
            }

            BlockchainTest test = new()
            {
                Name = name,
                Category = category,
                Network = testJson.EthereumNetwork,
                NetworkAfterTransition = testJson.EthereumNetworkAfterTransition,
                TransitionForkActivation = testJson.TransitionForkActivation,
                LastBlockHash = new Hash256(testJson.LastBlockHash),
                GenesisRlp = testJson.GenesisRlp is null ? null : new Rlp(Bytes.FromHexString(testJson.GenesisRlp)),
                GenesisBlockHeader = testJson.GenesisBlockHeader,
                Blocks = testJson.Blocks,
                EngineNewPayloads = testJson.EngineNewPayloads,
<<<<<<< HEAD
                // nullable for engine?
                // Pre = testJson.Pre.ToDictionary(p => p.Key, p => p.Value)
                Pre = testJson.Pre
=======
                Pre = testJson.Pre.ToDictionary(p => p.Key, p => p.Value)
>>>>>>> 53f15605
            };

            HalfBlockchainTestJson half = testJson as HalfBlockchainTestJson;
            if (half is not null)
            {
                test.PostStateRoot = half.PostState;
            }
            else
            {
                test.PostState = testJson.PostState?.ToDictionary(p => p.Key, p => p.Value);
                test.PostStateRoot = testJson.PostStateHash;
            }

            return test;
        }

        private static readonly EthereumJsonSerializer _serializer = new();

        public static IEnumerable<EofTest> ConvertToEofTests(string json)
        {
            Dictionary<string, EofTestJson> testsInFile = _serializer.Deserialize<Dictionary<string, EofTestJson>>(json);
            List<EofTest> tests = [];
            foreach (KeyValuePair<string, EofTestJson> namedTest in testsInFile)
            {
                (string name, string category) = GetNameAndCategory(namedTest.Key);
                GetTestMetaData(namedTest, out string? description, out string? url, out string? spec);

                foreach (KeyValuePair<string, VectorTestJson> pair in namedTest.Value.Vectors)
                {
                    VectorTestJson vectorJson = pair.Value;
                    VectorTest vector = new()
                    {
                        Code = Bytes.FromHexString(vectorJson.Code),
                        ContainerKind = ParseContainerKind(vectorJson.ContainerKind)
                    };

                    foreach (KeyValuePair<string, TestResultJson> result in vectorJson.Results)
                    {
                        EofTest test = new()
                        {
                            Name = $"{name}",
                            Category = $"{category} [{result.Key}]",
                            Url = url,
                            Description = description,
                            Spec = spec,
                            Vector = vector,
                            Result = result.ToTestResult()
                        };
                        tests.Add(test);
                    }
                }
            }

            return tests;

            static ValidationStrategy ParseContainerKind(string containerKind)
                => "INITCODE".Equals(containerKind) ? ValidationStrategy.ValidateInitCodeMode : ValidationStrategy.ValidateRuntimeMode;

            static void GetTestMetaData(KeyValuePair<string, EofTestJson> namedTest, out string? description, out string? url, out string? spec)
            {
                description = null;
                url = null;
                spec = null;
                GeneralStateTestInfoJson info = namedTest.Value?.Info;
                if (info is not null)
                {
                    description = info.Description;
                    url = info.Url;
                    spec = info.Spec;
                }
            }
        }

        private static Result ToTestResult(this KeyValuePair<string, TestResultJson> result)
            => result.Value.Result ?
                new Result { Fork = result.Key, Success = true } :
                new Result { Fork = result.Key, Success = false, Error = result.Value.Exception };

        public static IEnumerable<GeneralStateTest> ConvertStateTest(string json)
        {
            Dictionary<string, GeneralStateTestJson> testsInFile =
                _serializer.Deserialize<Dictionary<string, GeneralStateTestJson>>(json);

            List<GeneralStateTest> tests = [];
            foreach (KeyValuePair<string, GeneralStateTestJson> namedTest in testsInFile)
            {
                (string name, string category) = GetNameAndCategory(namedTest.Key);
                tests.AddRange(Convert(name, category, namedTest.Value));
            }

            return tests;
        }

        public static IEnumerable<BlockchainTest> ConvertToBlockchainTests(string json)
        {
            Dictionary<string, BlockchainTestJson> testsInFile;
            try
            {
                testsInFile = _serializer.Deserialize<Dictionary<string, BlockchainTestJson>>(json);
            }
            catch (Exception e)
            {
<<<<<<< HEAD
                Console.WriteLine(e);
=======
>>>>>>> 53f15605
                Dictionary<string, HalfBlockchainTestJson> half =
                    _serializer.Deserialize<Dictionary<string, HalfBlockchainTestJson>>(json);
                testsInFile = [];
                foreach (KeyValuePair<string, HalfBlockchainTestJson> pair in half)
                {
                    testsInFile[pair.Key] = pair.Value;
                }
            }

            List<BlockchainTest> testsByName = [];
            foreach ((string testName, BlockchainTestJson testSpec) in testsInFile)
            {
                string[] transitionInfo = testSpec.Network.Split("At");
                string[] networks = transitionInfo[0].Split("To");

                testSpec.EthereumNetwork = SpecNameParser.Parse(networks[0]);
                if (transitionInfo.Length > 1)
                {
                    testSpec.TransitionForkActivation = TransitionForkActivation(transitionInfo[1]);
                    testSpec.EthereumNetworkAfterTransition = SpecNameParser.Parse(networks[1]);
                }

                (string name, string category) = GetNameAndCategory(testName);
                testsByName.Add(Convert(name, category, testSpec));
            }

            return testsByName;
        }

        private static (string name, string category) GetNameAndCategory(string key)
        {
            key = key.Replace('\\', '/');
            var index = key.IndexOf(".py::");
            if (index < 0)
            {
                return (key, "");
            }
            var name = key.Substring(index + 5);
            string category = key.Substring(0, index);
            int startIndex = 0;
            for (var i = 0; i < 3; i++)
            {
                int newIndex = category.IndexOf("/", startIndex);
                if (newIndex < 0)
                {
                    break;
                }
                if (index + 1 < category.Length)
                {
                    startIndex = newIndex + 1;
                }
                else
                {
                    break;
                }
            }
            category = category.Substring(startIndex);
            return (name, category);
        }
    }
}<|MERGE_RESOLUTION|>--- conflicted
+++ resolved
@@ -74,28 +74,18 @@
                 StateRoot = new Hash256(headerJson.StateRoot),
                 TxRoot = new Hash256(headerJson.TransactionsTrie),
                 WithdrawalsRoot = headerJson.WithdrawalsRoot is null ? null : new Hash256(headerJson.WithdrawalsRoot),
-<<<<<<< HEAD
                 BlockAccessListHash = headerJson.BlockAccessListHash is null ? null : new Hash256(headerJson.BlockAccessListHash),
-                BaseFeePerGas = (ulong)Bytes.FromHexString(headerJson.BaseFeePerGas).ToUnsignedBigInteger()
             };
+
+            if (headerJson.BaseFeePerGas is not null)
+            {
+                header.BaseFeePerGas = (ulong)Bytes.FromHexString(headerJson.BaseFeePerGas).ToUnsignedBigInteger();
+            }
+
             return header;
         }
 
-        public static IEnumerable<(ExecutionPayload, string[]?, string[]?, string?)> Convert(TestEngineNewPayloadsJson[]? executionPayloadsJson)
-=======
-                // BlockAccessListHash = headerJson.BlockAccessListHash is null ? null : new Hash256(headerJson.BlockAccessListHash),
-            };
-
-            if (headerJson.BaseFeePerGas is not null)
-            {
-                header.BaseFeePerGas = (ulong)Bytes.FromHexString(headerJson.BaseFeePerGas).ToUnsignedBigInteger();
-            }
-
-            return header;
-        }
-
         public static IEnumerable<(ExecutionPayloadV3, string[]?, string[]?, int, int)> Convert(TestEngineNewPayloadsJson[]? executionPayloadsJson)
->>>>>>> 53f15605
         {
             if (executionPayloadsJson is null)
             {
@@ -123,22 +113,14 @@
                     ReceiptsRoot = new(executionPayload.ReceiptsRoot),
                     StateRoot = new(executionPayload.StateRoot),
                     Timestamp = (ulong)Bytes.FromHexString(executionPayload.Timestamp).ToUnsignedBigInteger(),
-<<<<<<< HEAD
                     BlockAccessList = executionPayload.BlockAccessList is null ? null : Bytes.FromHexString(executionPayload.BlockAccessList),
-=======
-                    // BlockAccessList = executionPayload.BlockAccessList is null ? null : Bytes.FromHexString(executionPayload.BlockAccessList),
->>>>>>> 53f15605
                     BlobGasUsed = executionPayload.BlobGasUsed is null ? null : (ulong)Bytes.FromHexString(executionPayload.BlobGasUsed).ToUnsignedBigInteger(),
                     ExcessBlobGas = executionPayload.ExcessBlobGas is null ? null : (ulong)Bytes.FromHexString(executionPayload.ExcessBlobGas).ToUnsignedBigInteger(),
                     ParentBeaconBlockRoot = parentBeaconBlockRoot is null ? null : new(parentBeaconBlockRoot),
                     Withdrawals = executionPayload.Withdrawals is null ? null : [.. executionPayload.Withdrawals.Select(x => Rlp.Decode<Withdrawal>(Bytes.FromHexString(x)))],
                     Transactions = [.. executionPayload.Transactions.Select(x => Bytes.FromHexString(x))],
                     ExecutionRequests = []
-<<<<<<< HEAD
-                }, blobVersionedHashes, validationError, engineNewPayload.NewPayloadVersion);
-=======
                 }, blobVersionedHashes, validationError, int.Parse(engineNewPayload.NewPayloadVersion ?? "4"), int.Parse(engineNewPayload.ForkChoiceUpdatedVersion ?? "3"));
->>>>>>> 53f15605
             }
         }
 
@@ -329,13 +311,7 @@
                 GenesisBlockHeader = testJson.GenesisBlockHeader,
                 Blocks = testJson.Blocks,
                 EngineNewPayloads = testJson.EngineNewPayloads,
-<<<<<<< HEAD
-                // nullable for engine?
-                // Pre = testJson.Pre.ToDictionary(p => p.Key, p => p.Value)
-                Pre = testJson.Pre
-=======
                 Pre = testJson.Pre.ToDictionary(p => p.Key, p => p.Value)
->>>>>>> 53f15605
             };
 
             HalfBlockchainTestJson half = testJson as HalfBlockchainTestJson;
@@ -438,10 +414,7 @@
             }
             catch (Exception e)
             {
-<<<<<<< HEAD
-                Console.WriteLine(e);
-=======
->>>>>>> 53f15605
+                // Console.WriteLine(e);
                 Dictionary<string, HalfBlockchainTestJson> half =
                     _serializer.Deserialize<Dictionary<string, HalfBlockchainTestJson>>(json);
                 testsInFile = [];
