// SPDX-FileCopyrightText: 2022 Demerzel Solutions Limited
// SPDX-License-Identifier: LGPL-3.0-only

using System;
using System.Collections.Generic;
using System.IO;
using System.Linq;
using Nethermind.Config;
using Nethermind.Core;
using Nethermind.Core.Crypto;
using Nethermind.Core.Eip2930;
using Nethermind.Core.Extensions;
using Nethermind.Core.Specs;
using Nethermind.Crypto;
using Nethermind.Evm.EvmObjectFormat;
using Nethermind.Int256;
using Nethermind.Serialization.Json;
using Nethermind.Serialization.Rlp;
using Nethermind.Specs;

namespace Ethereum.Test.Base
{
    public static class JsonToEthereumTest
    {
<<<<<<< HEAD
=======
        public static IReleaseSpec ParseSpec(string network)
        {
            network = network.Replace("EIP150", "TangerineWhistle");
            network = network.Replace("EIP158", "SpuriousDragon");
            network = network.Replace("DAO", "Dao");
            network = network.Replace("Merged", "Paris");
            network = network.Replace("Merge", "Paris");
            network = network.Replace("London+3540+3670", "Shanghai");
            network = network.Replace("GrayGlacier+3540+3670", "Shanghai");
            network = network.Replace("GrayGlacier+3860", "Shanghai");
            network = network.Replace("GrayGlacier+3855", "Shanghai");
            network = network.Replace("Merge+3540+3670", "Shanghai");
            network = network.Replace("Shanghai+3855", "Shanghai");
            network = network.Replace("Shanghai+3860", "Shanghai");
            network = network.Replace("GrayGlacier+1153", "Cancun");
            network = network.Replace("Merge+1153", "Cancun");
            network = network.Replace("Shanghai+6780", "Cancun");
            network = network.Replace("GrayGlacier+1153", "Cancun");
            network = network.Replace("Merge+1153", "Cancun");
            return network switch
            {
                "Frontier" => Frontier.Instance,
                "Homestead" => Homestead.Instance,
                "TangerineWhistle" => TangerineWhistle.Instance,
                "SpuriousDragon" => SpuriousDragon.Instance,
                "EIP150" => TangerineWhistle.Instance,
                "EIP158" => SpuriousDragon.Instance,
                "Dao" => Dao.Instance,
                "Constantinople" => Constantinople.Instance,
                "ConstantinopleFix" => ConstantinopleFix.Instance,
                "Byzantium" => Byzantium.Instance,
                "Istanbul" => Istanbul.Instance,
                "Berlin" => Berlin.Instance,
                "London" => London.Instance,
                "ArrowGlacier" => ArrowGlacier.Instance,
                "GrayGlacier" => GrayGlacier.Instance,
                "Shanghai" => Shanghai.Instance,
                "Cancun" => Cancun.Instance,
                "Paris" => Paris.Instance,
                "Prague" => Prague.Instance,
                "Osaka" => Osaka.Instance,
                _ => throw new NotSupportedException()
            };
        }

>>>>>>> 635f66c9
        private static ForkActivation TransitionForkActivation(string transitionInfo)
        {
            const string timestampPrefix = "Time";
            const char kSuffix = 'k';
            if (!transitionInfo.StartsWith(timestampPrefix))
            {
                return new ForkActivation(int.Parse(transitionInfo));
            }

            transitionInfo = transitionInfo.Remove(0, timestampPrefix.Length);
            if (!transitionInfo.EndsWith(kSuffix))
            {
                return ForkActivation.TimestampOnly(ulong.Parse(transitionInfo));
            }

            transitionInfo = transitionInfo.RemoveEnd(kSuffix);
            return ForkActivation.TimestampOnly(ulong.Parse(transitionInfo) * 1000);
        }

        public static BlockHeader Convert(TestBlockHeaderJson? headerJson)
        {
            if (headerJson is null)
            {
                throw new InvalidDataException("Header JSON was null when constructing test.");
            }

            BlockHeader header = new(
                new Hash256(headerJson.ParentHash),
                new Hash256(headerJson.UncleHash),
                new Address(headerJson.Coinbase),
                Bytes.FromHexString(headerJson.Difficulty).ToUInt256(),
                (long)Bytes.FromHexString(headerJson.Number).ToUInt256(),
                (long)Bytes.FromHexString(headerJson.GasLimit).ToUnsignedBigInteger(),
                (ulong)Bytes.FromHexString(headerJson.Timestamp).ToUnsignedBigInteger(),
                Bytes.FromHexString(headerJson.ExtraData)
            );

            header.Bloom = new Bloom(Bytes.FromHexString(headerJson.Bloom));
            header.GasUsed = (long)Bytes.FromHexString(headerJson.GasUsed).ToUnsignedBigInteger();
            header.Hash = new Hash256(headerJson.Hash);
            header.MixHash = new Hash256(headerJson.MixHash);
            header.Nonce = (ulong)Bytes.FromHexString(headerJson.Nonce).ToUnsignedBigInteger();
            header.ReceiptsRoot = new Hash256(headerJson.ReceiptTrie);
            header.StateRoot = new Hash256(headerJson.StateRoot);
            header.TxRoot = new Hash256(headerJson.TransactionsTrie);
            return header;
        }

        public static Transaction Convert(PostStateJson postStateJson, TransactionJson transactionJson)
        {
            Transaction transaction = new();

            transaction.Type = transactionJson.Type;
            transaction.Value = transactionJson.Value[postStateJson.Indexes.Value];
            transaction.GasLimit = transactionJson.GasLimit[postStateJson.Indexes.Gas];
            transaction.GasPrice = transactionJson.GasPrice ?? transactionJson.MaxPriorityFeePerGas ?? 0;
            transaction.DecodedMaxFeePerGas = transactionJson.MaxFeePerGas ?? 0;
            transaction.Nonce = transactionJson.Nonce;
            transaction.To = transactionJson.To;
            transaction.Data = transactionJson.Data[postStateJson.Indexes.Data];
            transaction.SenderAddress = new PrivateKey(transactionJson.SecretKey).Address;
            transaction.Signature = new Signature(1, 1, 27);
            transaction.BlobVersionedHashes = transactionJson.BlobVersionedHashes;
            transaction.MaxFeePerBlobGas = transactionJson.MaxFeePerBlobGas;
            transaction.Hash = transaction.CalculateHash();

            AccessList.Builder builder = new();
            ProcessAccessList(transactionJson.AccessLists is not null
                ? transactionJson.AccessLists[postStateJson.Indexes.Data]
                : transactionJson.AccessList, builder);
            transaction.AccessList = builder.Build();

            if (transaction.AccessList.AsEnumerable().Count() != 0)
                transaction.Type = TxType.AccessList;
            else
                transaction.AccessList = null;

            if (transactionJson.MaxFeePerGas is not null)
                transaction.Type = TxType.EIP1559;

            if (transaction.BlobVersionedHashes?.Length > 0)
                transaction.Type = TxType.Blob;

            if (transactionJson.AuthorizationList is not null)
            {
                transaction.AuthorizationList =
                    transactionJson.AuthorizationList
                    .Select(i =>
                    {
                        if (i.Nonce > ulong.MaxValue)
                        {
                            i.Nonce = 0;
                            transaction.SenderAddress = Address.Zero;
                        }
                        UInt256 s = UInt256.Zero;
                        if (i.S.Length > 66)
                        {
                            i.S = "0x0";
                            transaction.SenderAddress = Address.Zero;
                        }
                        else
                        {
                            s = UInt256.Parse(i.S);
                        }
                        UInt256 r = UInt256.Zero;
                        if (i.R.Length > 66)
                        {
                            i.R = "0x0";
                            transaction.SenderAddress = Address.Zero;
                        }
                        else
                        {
                            r = UInt256.Parse(i.R);
                        }
                        if (i.V > byte.MaxValue)
                        {
                            i.V = 0;
                            transaction.SenderAddress = Address.Zero;
                        }
                        return new AuthorizationTuple(
                            i.ChainId,
                            i.Address,
                            i.Nonce.u0,
                            (byte)i.V,
                            r,
                            s);
                    }).ToArray();
                if (transaction.AuthorizationList.Any())
                {
                    transaction.Type = TxType.SetCode;
                }
            }

            return transaction;
        }

        public static void ProcessAccessList(AccessListItemJson[]? accessList, AccessList.Builder builder)
        {
            foreach (AccessListItemJson accessListItemJson in accessList ?? Array.Empty<AccessListItemJson>())
            {
                builder.AddAddress(accessListItemJson.Address);
                foreach (byte[] storageKey in accessListItemJson.StorageKeys)
                {
                    builder.AddStorage(new UInt256(storageKey, true));
                }
            }
        }

        public static Transaction Convert(LegacyTransactionJson transactionJson)
        {
            Transaction transaction = new();
            transaction.Value = transactionJson.Value;
            transaction.GasLimit = transactionJson.GasLimit;
            transaction.GasPrice = transactionJson.GasPrice;
            transaction.Nonce = transactionJson.Nonce;
            transaction.To = transactionJson.To;
            transaction.Data = transactionJson.Data;
            transaction.Signature = new Signature(transactionJson.R, transactionJson.S, transactionJson.V);
            transaction.Hash = transaction.CalculateHash();
            return transaction;
        }

        public static IEnumerable<GeneralStateTest> Convert(string name, string category, GeneralStateTestJson testJson)
        {
            if (testJson.LoadFailure is not null)
            {
                return Enumerable.Repeat(new GeneralStateTest { Name = name, Category = category, LoadFailure = testJson.LoadFailure }, 1);
            }

            List<GeneralStateTest> blockchainTests = new();
            foreach (KeyValuePair<string, PostStateJson[]> postStateBySpec in testJson.Post)
            {
                int iterationNumber = 0;
                foreach (PostStateJson stateJson in postStateBySpec.Value)
                {
                    GeneralStateTest test = new();
                    test.Name = Path.GetFileName(name) +
                                $"_d{stateJson.Indexes.Data}g{stateJson.Indexes.Gas}v{stateJson.Indexes.Value}_";
                    if (testJson.Info?.Labels?.ContainsKey(iterationNumber.ToString()) ?? false)
                    {
                        test.Name += testJson.Info?.Labels?[iterationNumber.ToString()]?.Replace(":label ", string.Empty);
                    }
                    test.Category = category;

                    test.ForkName = postStateBySpec.Key;
                    test.Fork = SpecNameParser.Parse(postStateBySpec.Key);
                    test.PreviousHash = testJson.Env.PreviousHash;
                    test.CurrentCoinbase = testJson.Env.CurrentCoinbase;
                    test.CurrentDifficulty = testJson.Env.CurrentDifficulty;
                    test.CurrentGasLimit = testJson.Env.CurrentGasLimit;
                    test.CurrentNumber = testJson.Env.CurrentNumber;
                    test.CurrentTimestamp = testJson.Env.CurrentTimestamp;
                    test.CurrentBaseFee = testJson.Env.CurrentBaseFee;
                    test.CurrentRandom = testJson.Env.CurrentRandom;
                    test.CurrentBeaconRoot = testJson.Env.CurrentBeaconRoot;
                    test.CurrentWithdrawalsRoot = testJson.Env.CurrentWithdrawalsRoot;
                    test.CurrentExcessBlobGas = testJson.Env.CurrentExcessBlobGas;
                    test.ParentBlobGasUsed = testJson.Env.ParentBlobGasUsed;
                    test.ParentExcessBlobGas = testJson.Env.ParentExcessBlobGas;
                    test.PostReceiptsRoot = stateJson.Logs;
                    test.PostHash = stateJson.Hash;
                    test.Pre = testJson.Pre.ToDictionary(p => p.Key, p => p.Value);
                    test.Transaction = Convert(stateJson, testJson.Transaction);

                    blockchainTests.Add(test);
                    ++iterationNumber;
                }
            }

            return blockchainTests;
        }

        public static BlockchainTest Convert(string name, string category, BlockchainTestJson testJson)
        {
            if (testJson.LoadFailure is not null)
            {
                return new BlockchainTest { Name = name, Category = category, LoadFailure = testJson.LoadFailure };
            }

            BlockchainTest test = new();
            test.Name = name;
            test.Category = category;
            test.Network = testJson.EthereumNetwork;
            test.NetworkAfterTransition = testJson.EthereumNetworkAfterTransition;
            test.TransitionForkActivation = testJson.TransitionForkActivation;
            test.LastBlockHash = new Hash256(testJson.LastBlockHash);
            test.GenesisRlp = testJson.GenesisRlp is null ? null : new Rlp(Bytes.FromHexString(testJson.GenesisRlp));
            test.GenesisBlockHeader = testJson.GenesisBlockHeader;
            test.Blocks = testJson.Blocks;
            test.Pre = testJson.Pre.ToDictionary(p => p.Key, p => p.Value);

            HalfBlockchainTestJson half = testJson as HalfBlockchainTestJson;
            if (half is not null)
            {
                test.PostStateRoot = half.PostState;
            }
            else
            {
                test.PostState = testJson.PostState?.ToDictionary(p => p.Key, p => p.Value);
                test.PostStateRoot = testJson.PostStateHash;
            }

            return test;
        }

        private static readonly EthereumJsonSerializer _serializer = new();

        public static IEnumerable<EofTest> ConvertToEofTests(string json)
        {
            Dictionary<string, EofTestJson> testsInFile = _serializer.Deserialize<Dictionary<string, EofTestJson>>(json);
            List<EofTest> tests = new();
            foreach (KeyValuePair<string, EofTestJson> namedTest in testsInFile)
            {
                (string name, string category) = GetNameAndCategory(namedTest.Key);
                GetTestMetaData(namedTest, out string? description, out string? url, out string? spec);

                foreach (KeyValuePair<string, VectorTestJson> pair in namedTest.Value.Vectors)
                {
                    VectorTestJson vectorJson = pair.Value;
                    VectorTest vector = new();
                    vector.Code = Bytes.FromHexString(vectorJson.Code);
                    vector.ContainerKind = ParseContainerKind(vectorJson.ContainerKind);

                    foreach (var result in vectorJson.Results)
                    {
                        EofTest test = new()
                        {
                            Name = $"{name}",
                            Category = $"{category} [{result.Key}]",
                            Url = url,
                            Description = description,
                            Spec = spec
                        };
                        test.Vector = vector;
                        test.Result = result.ToTestResult();
                        tests.Add(test);
                    }
                }
            }

            return tests;

            static ValidationStrategy ParseContainerKind(string containerKind)
                => ("INITCODE".Equals(containerKind) ? ValidationStrategy.ValidateInitCodeMode : ValidationStrategy.ValidateRuntimeMode);

            static void GetTestMetaData(KeyValuePair<string, EofTestJson> namedTest, out string? description, out string? url, out string? spec)
            {
                description = null;
                url = null;
                spec = null;
                GeneralStateTestInfoJson info = namedTest.Value?.Info;
                if (info is not null)
                {
                    description = info.Description;
                    url = info.Url;
                    spec = info.Spec;
                }
            }
        }

        private static Result ToTestResult(this KeyValuePair<string, TestResultJson> result)
            => result.Value.Result ?
                new Result { Fork = result.Key, Success = true } :
                new Result { Fork = result.Key, Success = false, Error = result.Value.Exception };

        public static IEnumerable<GeneralStateTest> ConvertStateTest(string json)
        {
            Dictionary<string, GeneralStateTestJson> testsInFile =
                _serializer.Deserialize<Dictionary<string, GeneralStateTestJson>>(json);

            List<GeneralStateTest> tests = new();
            foreach (KeyValuePair<string, GeneralStateTestJson> namedTest in testsInFile)
            {
                (string name, string category) = GetNameAndCategory(namedTest.Key);
                tests.AddRange(Convert(name, category, namedTest.Value));
            }

            return tests;
        }

        public static IEnumerable<BlockchainTest> ConvertToBlockchainTests(string json)
        {
            Dictionary<string, BlockchainTestJson> testsInFile;
            try
            {
                testsInFile = _serializer.Deserialize<Dictionary<string, BlockchainTestJson>>(json);
            }
            catch (Exception)
            {
                var half = _serializer.Deserialize<Dictionary<string, HalfBlockchainTestJson>>(json);
                testsInFile = new Dictionary<string, BlockchainTestJson>();
                foreach (KeyValuePair<string, HalfBlockchainTestJson> pair in half)
                {
                    testsInFile[pair.Key] = pair.Value;
                }
            }

            List<BlockchainTest> testsByName = new();
            foreach ((string testName, BlockchainTestJson testSpec) in testsInFile)
            {
                string[] transitionInfo = testSpec.Network.Split("At");
                string[] networks = transitionInfo[0].Split("To");

                testSpec.EthereumNetwork = SpecNameParser.Parse(networks[0]);
                if (transitionInfo.Length > 1)
                {
                    testSpec.TransitionForkActivation = TransitionForkActivation(transitionInfo[1]);
                    testSpec.EthereumNetworkAfterTransition = SpecNameParser.Parse(networks[1]);
                }

                (string name, string category) = GetNameAndCategory(testName);
                testsByName.Add(Convert(name, category, testSpec));
            }

            return testsByName;
        }

        private static (string name, string category) GetNameAndCategory(string key)
        {
            key = key.Replace('\\', '/');
            var index = key.IndexOf(".py::");
            if (index < 0)
            {
                return (key, "");
            }
            var name = key.Substring(index + 5);
            string category = key.Substring(0, index);
            int startIndex = 0;
            for (var i = 0; i < 3; i++)
            {
                int newIndex = category.IndexOf("/", startIndex);
                if (newIndex < 0)
                {
                    break;
                }
                if (index + 1 < category.Length)
                {
                    startIndex = newIndex + 1;
                }
                else
                {
                    break;
                }
            }
            category = category.Substring(startIndex);
            return (name, category);
        }
    }
}<|MERGE_RESOLUTION|>--- conflicted
+++ resolved
@@ -22,54 +22,6 @@
 {
     public static class JsonToEthereumTest
     {
-<<<<<<< HEAD
-=======
-        public static IReleaseSpec ParseSpec(string network)
-        {
-            network = network.Replace("EIP150", "TangerineWhistle");
-            network = network.Replace("EIP158", "SpuriousDragon");
-            network = network.Replace("DAO", "Dao");
-            network = network.Replace("Merged", "Paris");
-            network = network.Replace("Merge", "Paris");
-            network = network.Replace("London+3540+3670", "Shanghai");
-            network = network.Replace("GrayGlacier+3540+3670", "Shanghai");
-            network = network.Replace("GrayGlacier+3860", "Shanghai");
-            network = network.Replace("GrayGlacier+3855", "Shanghai");
-            network = network.Replace("Merge+3540+3670", "Shanghai");
-            network = network.Replace("Shanghai+3855", "Shanghai");
-            network = network.Replace("Shanghai+3860", "Shanghai");
-            network = network.Replace("GrayGlacier+1153", "Cancun");
-            network = network.Replace("Merge+1153", "Cancun");
-            network = network.Replace("Shanghai+6780", "Cancun");
-            network = network.Replace("GrayGlacier+1153", "Cancun");
-            network = network.Replace("Merge+1153", "Cancun");
-            return network switch
-            {
-                "Frontier" => Frontier.Instance,
-                "Homestead" => Homestead.Instance,
-                "TangerineWhistle" => TangerineWhistle.Instance,
-                "SpuriousDragon" => SpuriousDragon.Instance,
-                "EIP150" => TangerineWhistle.Instance,
-                "EIP158" => SpuriousDragon.Instance,
-                "Dao" => Dao.Instance,
-                "Constantinople" => Constantinople.Instance,
-                "ConstantinopleFix" => ConstantinopleFix.Instance,
-                "Byzantium" => Byzantium.Instance,
-                "Istanbul" => Istanbul.Instance,
-                "Berlin" => Berlin.Instance,
-                "London" => London.Instance,
-                "ArrowGlacier" => ArrowGlacier.Instance,
-                "GrayGlacier" => GrayGlacier.Instance,
-                "Shanghai" => Shanghai.Instance,
-                "Cancun" => Cancun.Instance,
-                "Paris" => Paris.Instance,
-                "Prague" => Prague.Instance,
-                "Osaka" => Osaka.Instance,
-                _ => throw new NotSupportedException()
-            };
-        }
-
->>>>>>> 635f66c9
         private static ForkActivation TransitionForkActivation(string transitionInfo)
         {
             const string timestampPrefix = "Time";
