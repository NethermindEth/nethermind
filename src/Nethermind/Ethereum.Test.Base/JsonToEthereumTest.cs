--- conflicted
+++ resolved
@@ -35,14 +35,11 @@
             network = network.Replace("Merge+3540+3670", "Shanghai");
             network = network.Replace("Shanghai+3855", "Shanghai");
             network = network.Replace("Shanghai+3860", "Shanghai");
-<<<<<<< HEAD
-=======
             network = network.Replace("GrayGlacier+1153", "Cancun");
             network = network.Replace("Merge+1153", "Cancun");
             network = network.Replace("Shanghai+6780", "Cancun");
             network = network.Replace("GrayGlacier+1153", "Cancun");
             network = network.Replace("Merge+1153", "Cancun");
->>>>>>> 6472650d
             return network switch
             {
                 "Frontier" => Frontier.Instance,
