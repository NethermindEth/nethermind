--- conflicted
+++ resolved
@@ -111,7 +111,6 @@
                 codeInfoRepository,
                 _logManager);
 
-<<<<<<< HEAD
             InitializeTestPreState(test.Pre, stateProvider, specProvider);
 
             var ecdsa = new EthereumEcdsa(specProvider.ChainId);
@@ -120,29 +119,6 @@
                 transaction.ChainId ??= test.StateChainId;
                 transaction.SenderAddress ??= ecdsa.RecoverAddress(transaction);
             }
-=======
-            InitializeTestState(test, stateProvider, specProvider);
-
-            BlockHeader header = new(
-                test.PreviousHash,
-                Keccak.OfAnEmptySequenceRlp,
-                test.CurrentCoinbase,
-                test.CurrentDifficulty,
-                test.CurrentNumber,
-                test.CurrentGasLimit,
-                test.CurrentTimestamp,
-                []);
-            header.BaseFeePerGas = test.Fork.IsEip1559Enabled ? test.CurrentBaseFee ?? _defaultBaseFeeForStateTest : UInt256.Zero;
-            header.StateRoot = test.PostHash;
-            header.Hash = header.CalculateHash();
-            header.IsPostMerge = test.CurrentRandom is not null;
-            header.MixHash = test.CurrentRandom;
-            header.WithdrawalsRoot = test.CurrentWithdrawalsRoot;
-            header.ParentBeaconBlockRoot = test.CurrentBeaconRoot;
-            header.ExcessBlobGas = test.CurrentExcessBlobGas ?? (test.Fork is Cancun ? 0ul : null);
-            header.BlobGasUsed = BlobGasCalculator.CalculateBlobGas(test.Transaction);
-            header.RequestsRoot = test.RequestsRoot;
->>>>>>> 5ce06bde
 
             Stopwatch stopwatch = Stopwatch.StartNew();
 
@@ -188,16 +164,10 @@
                 _beaconBlockRootHandler.ApplyContractStateChanges(block, spec, stateProvider, storageTxTracer);
             }
 
-<<<<<<< HEAD
             int txIndex = 0;
             TransactionExecutionReport transactionExecutionReport = new();
 
             foreach (var tx in test.Transactions)
-=======
-            ValidationResult txIsValid = _txValidator.IsWellFormed(test.Transaction, spec);
-
-            if (txIsValid)
->>>>>>> 5ce06bde
             {
                 bool isValid = _txValidator.IsWellFormed(tx, spec, out string error) && IsValidBlock(block, specProvider);
                 if (isValid)
@@ -229,14 +199,7 @@
                     transactionExecutionReport.RejectedTransactionReceipts.Add(new RejectedTx(txIndex, GethErrorMappings.GetErrorMapping(error)));
                 }
             }
-<<<<<<< HEAD
             blockReceiptsTracer.EndBlockTrace();
-=======
-            else
-            {
-                _logger.Info($"Skipping invalid tx with error: {txIsValid.Error}");
-            }
->>>>>>> 5ce06bde
 
             stopwatch.Stop();
 
