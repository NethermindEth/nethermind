--- conflicted
+++ resolved
@@ -2,11 +2,6 @@
 // SPDX-License-Identifier: LGPL-3.0-only
 
 using Autofac;
-<<<<<<< HEAD
-using NUnit.Framework;
-=======
-using Nethermind.Api;
->>>>>>> da7d1b6a
 using Nethermind.Config;
 using Nethermind.Consensus.Processing;
 using Nethermind.Consensus.Validators;
@@ -26,13 +21,10 @@
 using Nethermind.Specs;
 using Nethermind.Specs.Forks;
 using Nethermind.Specs.Test;
-<<<<<<< HEAD
-=======
 using NUnit.Framework;
 using System;
 using System.Collections.Generic;
 using System.Diagnostics;
->>>>>>> da7d1b6a
 
 namespace Ethereum.Test.Base
 {
@@ -181,10 +173,6 @@
                 _logger.Info($"\nDifferences from expected\n{string.Join("\n", differences)}");
             }
 
-<<<<<<< HEAD
-            Assert.That(differences, Is.Empty, "differences");
-=======
->>>>>>> da7d1b6a
             return testResult;
         }
 
