--- conflicted
+++ resolved
@@ -200,68 +200,6 @@
 
             if (test.Blocks is not null)
             {
-<<<<<<< HEAD
-                // Mimic the actual behaviour where block goes through validating sync manager
-                correctRlp[i].Block.Header.IsPostMerge = correctRlp[i].Block.Difficulty == 0;
-
-                // For tests with reorgs, find the actual parent header from block tree
-                parentHeader = blockTree.FindHeader(correctRlp[i].Block.ParentHash) ?? parentHeader;
-
-                Assert.That(correctRlp[i].Block.Hash is not null, $"null hash in {test.Name} block {i}");
-
-                bool expectsException = correctRlp[i].ExpectedException is not null;
-                // Validate block structure first (mimics SyncServer validation)
-                if (blockValidator.ValidateSuggestedBlock(correctRlp[i].Block, parentHeader, out string? validationError))
-                {
-                    Assert.That(!expectsException, $"Expected block {correctRlp[i].Block.Hash} to fail with '{correctRlp[i].ExpectedException}', but it passed validation");
-                    try
-                    {
-                        // All validations passed, suggest the block
-                        blockTree.SuggestBlock(correctRlp[i].Block);
-
-                    }
-                    catch (InvalidBlockException e)
-                    {
-                        // Exception thrown during block processing
-                        Assert.That(expectsException, $"Unexpected invalid block {correctRlp[i].Block.Hash}: {validationError}, Exception: {e}");
-                        // else: Expected to fail and did fail via exception → this is correct behavior
-                    }
-                    catch (Exception e)
-                    {
-                        Assert.Fail($"Unexpected exception during processing: {e}");
-                    }
-                    finally
-                    {
-                        // Dispose AccountChanges to prevent memory leaks in tests
-                        correctRlp[i].Block.DisposeAccountChanges();
-                    }
-                }
-
-                try
-                {
-                    // Validate block structure first (mimics SyncServer validation)
-                    if (blockValidator.ValidateSuggestedBlock(correctRlp[i].Block, parentHeader, out var validationError))
-                    {
-                        // All validations passed, suggest the block
-                        blockTree.SuggestBlock(correctRlp[i].Block);
-                    }
-                    else
-                    {
-                        if (correctRlp[i].ExpectedException is not null)
-                        {
-                            Assert.Fail($"Unexpected invalid block {correctRlp[i].Block.Hash}: {validationError}");
-                        }
-                    }
-                }
-                catch (InvalidBlockException e)
-                {
-                    // Validation FAILED
-                    Assert.That(expectsException, $"Unexpected invalid block {correctRlp[i].Block.Hash}: {validationError}");
-                    // else: Expected to fail and did fail → this is correct behavior
-                }
-
-                parentHeader = correctRlp[i].Block.Header;
-=======
                 // blockchain test
                 parentHeader = SuggestBlocks(test, failOnInvalidRlp, blockValidator, blockTree, parentHeader);
             }
@@ -274,7 +212,6 @@
             else
             {
                 Assert.Fail("Invalid blockchain test, did not contain blocks or new payloads.");
->>>>>>> a5683964
             }
 
             // NOTE: Tracer removal must happen AFTER StopAsync to ensure all blocks are traced
