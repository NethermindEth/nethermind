﻿/*
 * Copyright (c) 2018 Demerzel Solutions Limited
 * This file is part of the Nethermind library.
 *
 * The Nethermind library is free software: you can redistribute it and/or modify
 * it under the terms of the GNU Lesser General Public License as published by
 * the Free Software Foundation, either version 3 of the License, or
 * (at your option) any later version.
 *
 * The Nethermind library is distributed in the hope that it will be useful,
 * but WITHOUT ANY WARRANTY; without even the implied warranty of
 * MERCHANTABILITY or FITNESS FOR A PARTICULAR PURPOSE. See the
 * GNU Lesser General Public License for more details.
 *
 * You should have received a copy of the GNU Lesser General Public License
 * along with the Nethermind. If not, see <http://www.gnu.org/licenses/>.
 */

using System;
using System.Collections.Generic;
using System.Diagnostics;
using Nethermind.Core;
using Nethermind.Core.Crypto;
using Nethermind.Core.Specs;
using Nethermind.Core.Specs.Forks;
using Nethermind.Dirichlet.Numerics;
using Nethermind.Evm;
using Nethermind.Evm.Tracing;
using Nethermind.Logging;
using Nethermind.Store;
<<<<<<< HEAD
using Nethermind.Store.Repositories;
using Newtonsoft.Json;
=======
>>>>>>> 40ab0ad0
using NUnit.Framework;

namespace Ethereum.Test.Base
{
    public abstract class BlockchainTestBase
    {
        private static ILogger _logger = new SimpleConsoleLogger();
        private static ILogManager _logManager = NullLogManager.Instance;

        [SetUp]
        public void Setup()
        {
        }

        protected void Setup(ILogManager logManager)
        {
            _logManager = logManager ?? NullLogManager.Instance;
            _logger = _logManager.GetClassLogger();
        }
        
        protected EthereumTestResult RunTest(BlockchainTest test)
        {
            return RunTest(test, NullTxTracer.Instance);
        }
        
        protected EthereumTestResult RunTest(BlockchainTest test, ITxTracer txTracer)
        {
            TestContext.Write($"Running {test.Name} at {DateTime.UtcNow:HH:mm:ss.ffffff}");
            Stopwatch stopwatch = Stopwatch.StartNew();
            Assert.IsNull(test.LoadFailure, "test data loading failure");

            ISnapshotableDb stateDb = new StateDb();
            ISnapshotableDb codeDb = new StateDb();

            ISpecProvider specProvider = new CustomSpecProvider(
                (0, Frontier.Instance), // TODO: this thing took a lot of time to find after it was removed!, genesis block is always initialized with Frontier
                (1, test.Fork));

            if (specProvider.GenesisSpec != Frontier.Instance)
            {
                Assert.Fail("Expected genesis spec to be Frontier for blockchain tests");
            }

            IStateProvider stateProvider = new StateProvider(stateDb, codeDb, _logManager);
<<<<<<< HEAD
            ITxPool transactionPool = new TxPool(NullTxStorage.Instance, new Timestamper(), ecdsa, specProvider, new TxPoolConfig(), stateProvider, _logManager);
            IReceiptStorage receiptStorage = NullReceiptStorage.Instance;
            var blockInfoDb = new MemDb();
            IBlockTree blockTree = new BlockTree(new MemDb(), new MemDb(), blockInfoDb, new ChainLevelInfoRepository(blockInfoDb),  specProvider, transactionPool, _logManager);
            IBlockhashProvider blockhashProvider = new BlockhashProvider(blockTree, _logManager);
            ITxValidator txValidator = new TxValidator(ChainId.MainNet);
            IHeaderValidator headerValidator = new HeaderValidator(blockTree, Sealer, specProvider, _logManager);
            IOmmersValidator ommersValidator = new OmmersValidator(blockTree, headerValidator, _logManager);
            IBlockValidator blockValidator = new BlockValidator(txValidator, headerValidator, ommersValidator, specProvider, _logManager);
=======
            IBlockhashProvider blockhashProvider = new TestBlockhashProvider();
>>>>>>> 40ab0ad0
            IStorageProvider storageProvider = new StorageProvider(stateDb, stateProvider, _logManager);
            IVirtualMachine virtualMachine = new VirtualMachine(
                stateProvider,
                storageProvider,
                blockhashProvider,
                specProvider,
                _logManager);

            TransactionProcessor transactionProcessor = new TransactionProcessor(
                specProvider,
                stateProvider,
                storageProvider,
                virtualMachine,
                _logManager);

            InitializeTestState(test, stateProvider, storageProvider, specProvider);

            BlockHeader header = new BlockHeader(test.PreviousHash, Keccak.OfAnEmptySequenceRlp, test.CurrentCoinbase, test.CurrentDifficulty, test.CurrentNumber, test.CurrentGasLimit, test.CurrentTimestamp, new byte[0]);
            header.StateRoot = test.PostHash;
            header.Hash = Keccak.Compute("1");
            
            transactionProcessor.Execute(test.Transaction, header, txTracer);

            // '@winsvega added a 0-wei reward to the miner , so we had to add that into the state test execution phase. He needed it for retesteth.'
            if (!stateProvider.AccountExists(test.CurrentCoinbase))
            {
                stateProvider.CreateAccount(test.CurrentCoinbase, 0);
            }

            List<string> differences = RunAssertions(test, stateProvider);
            EthereumTestResult testResult = new EthereumTestResult();
            testResult.Pass = differences.Count == 0;
            testResult.Fork = test.ForkName;
            testResult.Name = test.Name;
            testResult.TimeInMs = (int)stopwatch.Elapsed.TotalMilliseconds;
            testResult.StateRoot = stateProvider.StateRoot;
            
//            Assert.Zero(differences.Count, "differences");
            return testResult;
        }

        private void InitializeTestState(BlockchainTest test, IStateProvider stateProvider, IStorageProvider storageProvider, ISpecProvider specProvider)
        {
            foreach (KeyValuePair<Address, AccountState> accountState in test.Pre)
            {
                foreach (KeyValuePair<UInt256, byte[]> storageItem in accountState.Value.Storage)
                {
                    storageProvider.Set(new StorageAddress(accountState.Key, storageItem.Key), storageItem.Value);
                }

                stateProvider.CreateAccount(accountState.Key, accountState.Value.Balance);
                Keccak codeHash = stateProvider.UpdateCode(accountState.Value.Code);
                stateProvider.UpdateCodeHash(accountState.Key, codeHash, specProvider.GenesisSpec);
                for (int i = 0; i < accountState.Value.Nonce; i++)
                {
                    stateProvider.IncrementNonce(accountState.Key);
                }
            }

            storageProvider.Commit();
            stateProvider.Commit(specProvider.GenesisSpec);

            storageProvider.CommitTrees();
            stateProvider.CommitTree();

            storageProvider.Reset();
            stateProvider.Reset();
        }

        private List<string> RunAssertions(BlockchainTest test, IStateProvider stateProvider)
        {
            List<string> differences = new List<string>();
            if (test.PostHash != stateProvider.StateRoot)
            {
                differences.Add($"STATE ROOT exp: {test.PostHash}, actual: {stateProvider.StateRoot}");
            }

            foreach (string difference in differences)
            {
                _logger.Info(difference);
            }

            return differences;
        }
    }
}<|MERGE_RESOLUTION|>--- conflicted
+++ resolved
@@ -28,11 +28,6 @@
 using Nethermind.Evm.Tracing;
 using Nethermind.Logging;
 using Nethermind.Store;
-<<<<<<< HEAD
-using Nethermind.Store.Repositories;
-using Newtonsoft.Json;
-=======
->>>>>>> 40ab0ad0
 using NUnit.Framework;
 
 namespace Ethereum.Test.Base
@@ -77,19 +72,7 @@
             }
 
             IStateProvider stateProvider = new StateProvider(stateDb, codeDb, _logManager);
-<<<<<<< HEAD
-            ITxPool transactionPool = new TxPool(NullTxStorage.Instance, new Timestamper(), ecdsa, specProvider, new TxPoolConfig(), stateProvider, _logManager);
-            IReceiptStorage receiptStorage = NullReceiptStorage.Instance;
-            var blockInfoDb = new MemDb();
-            IBlockTree blockTree = new BlockTree(new MemDb(), new MemDb(), blockInfoDb, new ChainLevelInfoRepository(blockInfoDb),  specProvider, transactionPool, _logManager);
-            IBlockhashProvider blockhashProvider = new BlockhashProvider(blockTree, _logManager);
-            ITxValidator txValidator = new TxValidator(ChainId.MainNet);
-            IHeaderValidator headerValidator = new HeaderValidator(blockTree, Sealer, specProvider, _logManager);
-            IOmmersValidator ommersValidator = new OmmersValidator(blockTree, headerValidator, _logManager);
-            IBlockValidator blockValidator = new BlockValidator(txValidator, headerValidator, ommersValidator, specProvider, _logManager);
-=======
             IBlockhashProvider blockhashProvider = new TestBlockhashProvider();
->>>>>>> 40ab0ad0
             IStorageProvider storageProvider = new StorageProvider(stateDb, stateProvider, _logManager);
             IVirtualMachine virtualMachine = new VirtualMachine(
                 stateProvider,
