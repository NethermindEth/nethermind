--- conflicted
+++ resolved
@@ -168,11 +168,8 @@
                 stateProvider,
                 receiptStorage,
                 NullWitnessCollector.Instance,
-<<<<<<< HEAD
+                new BlockhashStore(blockTree, specProvider, stateProvider),
                 txProcessor,
-=======
-                new BlockhashStore(blockTree, specProvider, stateProvider),
->>>>>>> fc273d60
                 _logManager);
 
             IBlockchainProcessor blockchainProcessor = new BlockchainProcessor(
