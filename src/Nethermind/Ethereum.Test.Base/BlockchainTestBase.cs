--- conflicted
+++ resolved
@@ -165,17 +165,7 @@
                 specProvider,
                 blockValidator,
                 rewardCalculator,
-<<<<<<< HEAD
                 new BlockProcessor.BlockValidationTransactionsExecutor(txProcessor,
-=======
-                new BlockProcessor.BlockValidationTransactionsExecutor(
-                    new TransactionProcessor(
-                        specProvider,
-                        stateProvider,
-                        virtualMachine,
-                        codeInfoRepository,
-                        _logManager),
->>>>>>> 4fee4bfe
                     stateProvider),
                 stateProvider,
                 receiptStorage,
