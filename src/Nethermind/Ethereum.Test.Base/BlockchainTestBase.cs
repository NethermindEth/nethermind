--- conflicted
+++ resolved
@@ -170,12 +170,8 @@
                     stateProvider),
                 stateProvider,
                 receiptStorage,
-<<<<<<< HEAD
-                new BlockhashStore(blockTree, specProvider, stateProvider),
+                new BlockhashStore(specProvider, stateProvider),
                 txProcessor,
-=======
-                new BlockhashStore(specProvider, stateProvider),
->>>>>>> 229bd6b5
                 _logManager);
 
             IBlockchainProcessor blockchainProcessor = new BlockchainProcessor(
