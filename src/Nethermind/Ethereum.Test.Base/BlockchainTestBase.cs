--- conflicted
+++ resolved
@@ -115,14 +115,11 @@
             IRewardCalculator rewardCalculator = new RewardCalculator(specProvider);
 
             IEthereumEcdsa ecdsa = new EthereumEcdsa(specProvider.ChainId, _logManager);
-<<<<<<< HEAD
+
             TrieStore trieStore = new TrieStore(stateDb, _logManager);
             IStateProvider stateProvider = new StateProvider(trieStore, codeDb, _logManager);
-            ITxPool transactionPool = new TxPool(NullTxStorage.Instance, new Timestamper(), ecdsa, specProvider, new TxPoolConfig(), stateProvider, _logManager);
-=======
-            IStateProvider stateProvider = new StateProvider(stateDb, codeDb, _logManager);
             ITxPool transactionPool = new TxPool(NullTxStorage.Instance, ecdsa, specProvider, new TxPoolConfig(), stateProvider, _logManager);
->>>>>>> 3ee11510
+
             IReceiptStorage receiptStorage = NullReceiptStorage.Instance;
             var blockInfoDb = new MemDb();
             IBlockTree blockTree = new BlockTree(new MemDb(), new MemDb(), blockInfoDb, new ChainLevelInfoRepository(blockInfoDb), specProvider, transactionPool, NullBloomStorage.Instance,  _logManager);
