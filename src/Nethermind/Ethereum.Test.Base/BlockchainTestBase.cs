--- conflicted
+++ resolved
@@ -51,17 +51,9 @@
 
     static BlockchainTestBase()
     {
-<<<<<<< HEAD
-        private static InterfaceLogger _logger = new NUnitLogger(LogLevel.Trace);
-        // private static ILogManager _logManager = new OneLoggerLogManager(_logger);
-        private static ILogManager _logManager = new TestLogManager(LogLevel.Warn);
-        private static ISealValidator Sealer { get; }
-        private static DifficultyCalculatorWrapper DifficultyCalculator { get; }
-=======
         DifficultyCalculator = new DifficultyCalculatorWrapper();
         Sealer = new EthashSealValidator(_logManager, DifficultyCalculator, new CryptoRandom(), new Ethash(_logManager), Timestamper.Default); // temporarily keep reusing the same one as otherwise it would recreate cache for each test
     }
->>>>>>> 0944765b
 
     [SetUp]
     public void Setup()
