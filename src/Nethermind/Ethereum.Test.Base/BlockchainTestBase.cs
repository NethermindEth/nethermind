--- conflicted
+++ resolved
@@ -122,58 +122,6 @@
             specProvider.UpdateMergeTransitionInfo(0, 0);
         }
 
-<<<<<<< HEAD
-        IEthereumEcdsa ecdsa = new EthereumEcdsa(specProvider.ChainId);
-
-        TrieStore trieStore = new(stateDb, _logManager);
-        IWorldState stateProvider = new WorldState(trieStore, codeDb, _logManager);
-        IBlockTree blockTree = Build.A.BlockTree()
-            .WithSpecProvider(specProvider)
-            .WithoutSettingHead
-            .TestObject;
-        ITransactionComparerProvider transactionComparerProvider = new TransactionComparerProvider(specProvider, blockTree);
-        IStateReader stateReader = new StateReader(trieStore, codeDb, _logManager);
-
-        IReceiptStorage receiptStorage = NullReceiptStorage.Instance;
-        IBlockhashProvider blockhashProvider = new BlockhashProvider(blockTree, specProvider, stateProvider, _logManager);
-        ITxValidator txValidator = new TxValidator(TestBlockchainIds.ChainId);
-        IHeaderValidator headerValidator = new HeaderValidator(blockTree, Sealer, specProvider, _logManager);
-        IUnclesValidator unclesValidator = new UnclesValidator(blockTree, headerValidator, _logManager);
-        IBlockValidator blockValidator = new BlockValidator(txValidator, headerValidator, unclesValidator, specProvider, _logManager);
-        CodeInfoRepository codeInfoRepository = new();
-        IVirtualMachine virtualMachine = new VirtualMachine(
-            blockhashProvider,
-            specProvider,
-            codeInfoRepository,
-            _logManager);
-
-        TransactionProcessor transactionProcessor = new(
-            specProvider,
-            stateProvider,
-            virtualMachine,
-            codeInfoRepository,
-            _logManager);
-
-        IBlockProcessor blockProcessor = new BlockProcessor(
-            specProvider,
-            blockValidator,
-            rewardCalculator,
-            new BlockProcessor.BlockValidationTransactionsExecutor(transactionProcessor, stateProvider, specProvider),
-            stateProvider,
-            receiptStorage,
-            transactionProcessor,
-            new BeaconBlockRootHandler(transactionProcessor, stateProvider),
-            new BlockhashStore(specProvider, stateProvider),
-            _logManager);
-
-        IBlockchainProcessor blockchainProcessor = new BlockchainProcessor(
-            blockTree,
-            blockProcessor,
-            new RecoverSignatures(ecdsa, NullTxPool.Instance, specProvider, _logManager),
-            stateReader,
-            _logManager,
-            BlockchainProcessor.Options.NoReceipts);
-=======
         IConfigProvider configProvider = new ConfigProvider();
         // configProvider.GetConfig<IBlocksConfig>().PreWarmStateOnBlockProcessing = false;
         await using IContainer container = new ContainerBuilder()
@@ -190,7 +138,6 @@
         IBlockchainProcessor blockchainProcessor = mainBlockProcessingContext.BlockchainProcessor;
         IBlockTree blockTree = container.Resolve<IBlockTree>();
         IBlockValidator blockValidator = container.Resolve<IBlockValidator>();
->>>>>>> 65189ede
 
         InitializeTestState(test, stateProvider, specProvider);
 
