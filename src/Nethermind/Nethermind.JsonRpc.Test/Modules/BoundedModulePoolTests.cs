--- conflicted
+++ resolved
@@ -79,21 +79,10 @@
         [Test]
         public async Task Ensure_returning_shared_does_not_change_concurrency()
         {
-<<<<<<< HEAD
             IEthRpcModule shared = await _modulePool.GetModule(true);
             _modulePool.ReturnModule(shared);
             await _modulePool.GetModule(false);
             Assert.ThrowsAsync<ModuleRentalTimeoutException>(() => _modulePool.GetModule(false));
-=======
-            for (int i = 0; i < iterations; i++)
-            {
-                // TestContext.Out.WriteLine($"Rent shared {i}");
-                IEthRpcModule ethRpcModule = await _modulePool.GetModule(true);
-                Assert.That(ethRpcModule, Is.SameAs(sharedRpcModule));
-                _modulePool.ReturnModule(ethRpcModule);
-                // TestContext.Out.WriteLine($"Return shared {i}");
-            }
->>>>>>> 6472650d
         }
 
         [Test]
@@ -101,15 +90,11 @@
         {
             for (int i = 0; i < 1000; i++)
             {
-<<<<<<< HEAD
-                await _modulePool.GetModule(true);
-=======
-                // TestContext.Out.WriteLine($"Rent exclusive {i}");
-                IEthRpcModule ethRpcModule = await _modulePool.GetModule(false);
-                Assert.That(ethRpcModule, Is.Not.SameAs(sharedRpcModule));
+                // TestContext.Out.WriteLine($"Rent shared {i}");
+                IEthRpcModule ethRpcModule = await _modulePool.GetModule(true);
+                Assert.That(ethRpcModule, Is.SameAs(sharedRpcModule));
                 _modulePool.ReturnModule(ethRpcModule);
-                // TestContext.Out.WriteLine($"Return exclusive {i}");
->>>>>>> 6472650d
+                // TestContext.Out.WriteLine($"Return shared {i}");
             }
         }
 
@@ -122,34 +107,12 @@
             const int iterations = 1000;
             Func<Task> rentReturnShared = async () =>
             {
-                for (int i = 0; i < iterations; i++)
-                {
-                    TestContext.Out.WriteLine($"Rent shared {i}");
-                    IEthRpcModule ethRpcModule = await _modulePool.GetModule(true);
-                    Assert.That(ethRpcModule, Is.SameAs(sharedRpcModule));
-                    _modulePool.ReturnModule(ethRpcModule);
-                    TestContext.Out.WriteLine($"Return shared {i}");
-                }
-            };
-
-            Func<Task> rentReturnExclusive = async () =>
-            {
-                for (int i = 0; i < iterations; i++)
-                {
-                    TestContext.Out.WriteLine($"Rent exclusive {i}");
-                    IEthRpcModule ethRpcModule = await _modulePool.GetModule(false);
-                    Assert.That(ethRpcModule, Is.Not.SameAs(sharedRpcModule));
-                    _modulePool.ReturnModule(ethRpcModule);
-                    TestContext.Out.WriteLine($"Return exclusive {i}");
-                }
-            };
-
-            Task a = Task.Run(rentReturnExclusive);
-            Task b = Task.Run(rentReturnExclusive);
-            Task c = Task.Run(rentReturnShared);
-            Task d = Task.Run(rentReturnShared);
-
-            await Task.WhenAll(a, b, c, d);
+                // TestContext.Out.WriteLine($"Rent exclusive {i}");
+                IEthRpcModule ethRpcModule = await _modulePool.GetModule(false);
+                Assert.That(ethRpcModule, Is.Not.SameAs(sharedRpcModule));
+                _modulePool.ReturnModule(ethRpcModule);
+                // TestContext.Out.WriteLine($"Return exclusive {i}");
+            }
         }
 
         [TestCase(true)]
