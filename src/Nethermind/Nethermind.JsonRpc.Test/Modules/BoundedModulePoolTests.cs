﻿//  Copyright (c) 2021 Demerzel Solutions Limited
//  This file is part of the Nethermind library.
// 
//  The Nethermind library is free software: you can redistribute it and/or modify
//  it under the terms of the GNU Lesser General Public License as published by
//  the Free Software Foundation, either version 3 of the License, or
//  (at your option) any later version.
// 
//  The Nethermind library is distributed in the hope that it will be useful,
//  but WITHOUT ANY WARRANTY; without even the implied warranty of
//  MERCHANTABILITY or FITNESS FOR A PARTICULAR PURPOSE. See the
//  GNU Lesser General Public License for more details.
// 
//  You should have received a copy of the GNU Lesser General Public License
//  along with the Nethermind. If not, see <http://www.gnu.org/licenses/>.

using System;
using System.Threading.Tasks;
using Nethermind.Blockchain.Receipts;
using Nethermind.Blockchain.Synchronization;
using Nethermind.Core.Specs;
using Nethermind.Db;
using Nethermind.Specs;
using Nethermind.JsonRpc.Modules;
using Nethermind.JsonRpc.Modules.Eth;
using Nethermind.Logging;
using Nethermind.State.Repositories;
using Nethermind.Db.Blooms;
using Nethermind.Trie.Pruning;
using Nethermind.Facade;
<<<<<<< HEAD
using Nethermind.JsonRpc.Modules.Eth.FeeHistory;
=======
using Nethermind.JsonRpc.Modules.Eth.GasPrice;
>>>>>>> 11f503b2
using Nethermind.State;
using Nethermind.TxPool;
using Nethermind.Wallet;
using NSubstitute;
using NUnit.Framework;
using BlockTree = Nethermind.Blockchain.BlockTree;

namespace Nethermind.JsonRpc.Test.Modules
{
    [Parallelizable(ParallelScope.Self)]
    [TestFixture]
    public class BoundedModulePoolTests
    {
        private BoundedModulePool<IEthRpcModule> _modulePool;

        [SetUp]
        public async Task Initialize()
        {
            ISpecProvider specProvider = MainnetSpecProvider.Instance;
            ITxPool txPool = NullTxPool.Instance;
            IDbProvider dbProvider = await TestMemDbProvider.InitAsync();

            BlockTree blockTree = new BlockTree(
                dbProvider.BlocksDb,
                dbProvider.HeadersDb,
                dbProvider.BlockInfosDb,
                new ChainLevelInfoRepository(dbProvider.BlockInfosDb),
                specProvider,
                new BloomStorage(new BloomConfig(), dbProvider.HeadersDb, new InMemoryDictionaryFileStoreFactory()),
                new SyncConfig(),
                LimboLogs.Instance);
            
            _modulePool = new BoundedModulePool<IEthRpcModule>(new EthModuleFactory(
                txPool,
                Substitute.For<ITxSender>(),
                NullWallet.Instance,
                blockTree,
                new JsonRpcConfig(),
                LimboLogs.Instance,
                Substitute.For<IStateReader>(),
                Substitute.For<IBlockchainBridgeFactory>(),
                Substitute.For<ISpecProvider>(),
<<<<<<< HEAD
                Substitute.For<IReceiptStorage>()),
=======
                Substitute.For<IGasPriceOracle>()),
>>>>>>> 11f503b2
                 1, 1000);
        }

        [Test]
        public async Task Ensure_concurrency()
        {
            await _modulePool.GetModule(false);
        }

        [Test]
        public async Task Ensure_limited_exclusive()
        {
            await _modulePool.GetModule(false);
            Assert.ThrowsAsync<ModuleRentalTimeoutException>(() => _modulePool.GetModule(false));
        }
        
        [Test]
        public async Task Ensure_returning_shared_does_not_change_concurrency()
        {
            IEthRpcModule shared = await _modulePool.GetModule(true);
            _modulePool.ReturnModule(shared);
            await _modulePool.GetModule(false);
            Assert.ThrowsAsync<ModuleRentalTimeoutException>(() => _modulePool.GetModule(false));
        }

        [Test]
        public async Task Ensure_unlimited_shared()
        {
            for (int i = 0; i < 1000; i++)
            {
                await _modulePool.GetModule(true);
            }
        }

        [Test]
        public async Task Ensure_that_shared_is_never_returned_as_exclusive()
        {
            IEthRpcModule sharedRpcModule = await _modulePool.GetModule(true);
            _modulePool.ReturnModule(sharedRpcModule);

            const int iterations = 1000;
            Func<Task> rentReturnShared = async () =>
            {
                for (int i = 0; i < iterations; i++)
                {
                    TestContext.Out.WriteLine($"Rent shared {i}");
                    IEthRpcModule ethRpcModule = await _modulePool.GetModule(true);
                    Assert.AreSame(sharedRpcModule, ethRpcModule);
                    _modulePool.ReturnModule(ethRpcModule);
                    TestContext.Out.WriteLine($"Return shared {i}");
                }
            };

            Func<Task> rentReturnExclusive = async () =>
            {
                for (int i = 0; i < iterations; i++)
                {
                    TestContext.Out.WriteLine($"Rent exclusive {i}");
                    IEthRpcModule ethRpcModule = await _modulePool.GetModule(false);
                    Assert.AreNotSame(sharedRpcModule, ethRpcModule);
                    _modulePool.ReturnModule(ethRpcModule);
                    TestContext.Out.WriteLine($"Return exclusive {i}");
                }
            };

            Task a = Task.Run(rentReturnExclusive);
            Task b = Task.Run(rentReturnExclusive);
            Task c = Task.Run(rentReturnShared);
            Task d = Task.Run(rentReturnShared);

            await Task.WhenAll(a, b, c, d);
        }

        [TestCase(true)]
        [TestCase(false)]
        public async Task Can_rent_and_return(bool canBeShared)
        {
            IEthRpcModule ethRpcModule = await _modulePool.GetModule(canBeShared);
            _modulePool.ReturnModule(ethRpcModule);
        }

        [TestCase(true)]
        [TestCase(false)]
        public async Task Can_rent_and_return_in_a_loop(bool canBeShared)
        {
            for (int i = 0; i < 1000; i++)
            {
                IEthRpcModule ethRpcModule = await _modulePool.GetModule(canBeShared);
                _modulePool.ReturnModule(ethRpcModule);
            }
        }
    }
}<|MERGE_RESOLUTION|>--- conflicted
+++ resolved
@@ -28,11 +28,8 @@
 using Nethermind.Db.Blooms;
 using Nethermind.Trie.Pruning;
 using Nethermind.Facade;
-<<<<<<< HEAD
 using Nethermind.JsonRpc.Modules.Eth.FeeHistory;
-=======
 using Nethermind.JsonRpc.Modules.Eth.GasPrice;
->>>>>>> 11f503b2
 using Nethermind.State;
 using Nethermind.TxPool;
 using Nethermind.Wallet;
@@ -75,11 +72,8 @@
                 Substitute.For<IStateReader>(),
                 Substitute.For<IBlockchainBridgeFactory>(),
                 Substitute.For<ISpecProvider>(),
-<<<<<<< HEAD
-                Substitute.For<IReceiptStorage>()),
-=======
-                Substitute.For<IGasPriceOracle>()),
->>>>>>> 11f503b2
+                Substitute.For<IReceiptStorage>(),
+                Substitute.For<IGasPriceOracle>()),				
                  1, 1000);
         }
 
