--- conflicted
+++ resolved
@@ -55,12 +55,8 @@
             Substitute.For<IEthSyncingInfo>(),
             Substitute.For<IFeeHistoryOracle>(),
             Substitute.For<IProtocolsManager>(),
-<<<<<<< HEAD
-            new BlocksConfig().SecondsPerSlot),
-=======
             new BlocksConfig(),
             Substitute.For<IForkInfo>()),
->>>>>>> eee5ac23
              1, 1000);
 
         return Task.CompletedTask;
