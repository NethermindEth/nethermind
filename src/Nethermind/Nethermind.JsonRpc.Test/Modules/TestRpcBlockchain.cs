//  Copyright (c) 2021 Demerzel Solutions Limited
//  This file is part of the Nethermind library.
// 
//  The Nethermind library is free software: you can redistribute it and/or modify
//  it under the terms of the GNU Lesser General Public License as published by
//  the Free Software Foundation, either version 3 of the License, or
//  (at your option) any later version.
// 
//  The Nethermind library is distributed in the hope that it will be useful,
//  but WITHOUT ANY WARRANTY; without even the implied warranty of
//  MERCHANTABILITY or FITNESS FOR A PARTICULAR PURPOSE. See the
//  GNU Lesser General Public License for more details.
// 
//  You should have received a copy of the GNU Lesser General Public License
//  along with the Nethermind. If not, see <http://www.gnu.org/licenses/>.

using System.Threading.Tasks;
using Nethermind.Blockchain;
using Nethermind.Blockchain.Filters;
using Nethermind.Blockchain.Find;
using Nethermind.Blockchain.Processing;
using Nethermind.Blockchain.Receipts;
using Nethermind.Core;
using Nethermind.Core.Specs;
using Nethermind.Core.Test.Blockchain;
using Nethermind.Core.Test.Builders;
using Nethermind.Crypto;
using Nethermind.Db;
using Nethermind.Facade;
using Nethermind.JsonRpc.Modules;
using Nethermind.JsonRpc.Modules.Eth;
using Nethermind.Logging;
using Nethermind.Db.Blooms;
using Nethermind.Int256;
<<<<<<< HEAD
using Nethermind.JsonRpc.Modules.Eth.FeeHistory;
=======
using Nethermind.JsonRpc.Modules.Eth.GasPrice;
>>>>>>> f317d61a
using Nethermind.KeyStore;
using Nethermind.Specs;
using Nethermind.Specs.Forks;
using Nethermind.Trie.Pruning;
using Nethermind.TxPool;
using Nethermind.Wallet;
using Newtonsoft.Json;
<<<<<<< HEAD
using static Nethermind.JsonRpc.Modules.Eth.EthRpcModule;
=======
using NSubstitute;
>>>>>>> f317d61a

namespace Nethermind.JsonRpc.Test.Modules
{
    public class TestRpcBlockchain : TestBlockchain
    {
        public IEthRpcModule EthRpcModule { get; private set; }
        public IBlockchainBridge Bridge { get; private set; }
        public ITxSender TxSender { get; private set; }
        public ILogFinder LogFinder { get; private set; }
        
        public IGasPriceOracle GasPriceOracle { get; private set; }
        
        public IKeyStore KeyStore { get; } = new MemKeyStore(TestItem.PrivateKeys);
        public IWallet TestWallet { get; } = new DevKeyStoreWallet(new MemKeyStore(TestItem.PrivateKeys), LimboLogs.Instance);
<<<<<<< HEAD
        public IFeeHistoryOracle FeeHistoryOracle { get; private set; }
=======
>>>>>>> f317d61a
        public static Builder<TestRpcBlockchain> ForTest(string sealEngineType) => ForTest<TestRpcBlockchain>(sealEngineType);

        public static Builder<T> ForTest<T>(string sealEngineType) where T : TestRpcBlockchain, new() => 
            new(new T {SealEngineType = sealEngineType});
        
        public static Builder<T> ForTest<T>(T blockchain) where T : TestRpcBlockchain=> 
            new(blockchain);

        public class Builder<T>  where T : TestRpcBlockchain
        {
            private readonly TestRpcBlockchain _blockchain;
            
            public Builder(T blockchain)
            {
                _blockchain = blockchain;
            }
            
            public Builder<T> WithBlockchainBridge(IBlockchainBridge blockchainBridge)
            {
                _blockchain.Bridge = blockchainBridge;
                return this;
            }
            
            public Builder<T> WithBlockFinder(IBlockFinder blockFinder)
            {
                _blockchain.BlockFinder = blockFinder;
                return this;
            }
            
            public Builder<T> WithTxSender(ITxSender txSender)
            {
                _blockchain.TxSender = txSender;
                return this;
            }

            public Builder<T> WithGenesisBlockBuilder(BlockBuilder blockBuilder)
            {
                _blockchain.GenesisBlockBuilder = blockBuilder;
                return this;
            }
        
            public Builder<T> WithFeeHistoryManager(IFeeHistoryOracle feeHistoryOracle)
            {
                _blockchain.FeeHistoryOracle = feeHistoryOracle;
                return this;
            }
            
            public Builder<T> WithGasPriceOracle(IGasPriceOracle gasPriceOracle)
            {
                _blockchain.GasPriceOracle = gasPriceOracle;
                return this;
            }
            
            public async Task<T> Build(ISpecProvider specProvider = null, UInt256? initialValues = null)
            {
                return (T)(await _blockchain.Build(specProvider, initialValues));
            }
        }

        protected override async Task<TestBlockchain> Build(ISpecProvider specProvider = null, UInt256? initialValues = null)
        {
            BloomStorage bloomStorage = new(new BloomConfig(), new MemDb(), new InMemoryDictionaryFileStoreFactory());
            specProvider ??= new TestSpecProvider(Berlin.Instance) {ChainId = ChainId.Mainnet};
            await base.Build(specProvider, initialValues);
            IFilterStore filterStore = new FilterStore();
            IFilterManager filterManager = new FilterManager(filterStore, BlockProcessor, TxPool, LimboLogs.Instance);

            ReceiptsRecovery receiptsRecovery = new ReceiptsRecovery(new EthereumEcdsa(specProvider.ChainId, LimboLogs.Instance), specProvider);
            LogFinder = new LogFinder(BlockTree, ReceiptStorage, bloomStorage, LimboLogs.Instance, receiptsRecovery);
            
            ReadOnlyTxProcessingEnv processingEnv = new ReadOnlyTxProcessingEnv(
                new ReadOnlyDbProvider(DbProvider, false),
                new TrieStore(DbProvider.StateDb, LimboLogs.Instance).AsReadOnly(),
                new ReadOnlyBlockTree(BlockTree),
                SpecProvider,
                LimboLogs.Instance);
            
            Bridge ??= new BlockchainBridge(processingEnv, TxPool, ReceiptStorage, filterStore, filterManager, EthereumEcdsa, Timestamper, LogFinder, SpecProvider, false, false);
            BlockFinder ??= BlockTree;
            
            ITxSigner txSigner = new WalletTxSigner(TestWallet, specProvider?.ChainId ?? 0);
            ITxSealer txSealer0 = new TxSealer(txSigner, Timestamper);
            ITxSealer txSealer1 = new NonceReservingTxSealer(txSigner, Timestamper, TxPool);
            TxSender ??= new TxPoolSender(TxPool, txSealer0, txSealer1);
            EthRpcModule = new EthRpcModule(
                new JsonRpcConfig(),
                Bridge,
                BlockFinder,
                StateReader,
                TxPool,
                TxSender,
                TestWallet,
                LimboLogs.Instance,
                SpecProvider,
<<<<<<< HEAD
                FeeHistoryOracle);
=======
                GasPriceOracle ?? new GasPriceOracle(BlockFinder, SpecProvider));
>>>>>>> f317d61a
            
            return this;
        }

        public string TestEthRpc(string method, params string[] parameters)
        {
            return RpcTest.TestSerializedRequest(EthModuleFactory.Converters, EthRpcModule, method, parameters);
        }

        public string TestSerializedRequest<T>(T module, string method, params string[] parameters) where T : class, IRpcModule
        {
            return RpcTest.TestSerializedRequest(new JsonConverter[0], module, method, parameters);
        }
    }
}<|MERGE_RESOLUTION|>--- conflicted
+++ resolved
@@ -32,11 +32,8 @@
 using Nethermind.Logging;
 using Nethermind.Db.Blooms;
 using Nethermind.Int256;
-<<<<<<< HEAD
+using Nethermind.JsonRpc.Modules.Eth.GasPrice;
 using Nethermind.JsonRpc.Modules.Eth.FeeHistory;
-=======
-using Nethermind.JsonRpc.Modules.Eth.GasPrice;
->>>>>>> f317d61a
 using Nethermind.KeyStore;
 using Nethermind.Specs;
 using Nethermind.Specs.Forks;
@@ -44,11 +41,8 @@
 using Nethermind.TxPool;
 using Nethermind.Wallet;
 using Newtonsoft.Json;
-<<<<<<< HEAD
+using NSubstitute;
 using static Nethermind.JsonRpc.Modules.Eth.EthRpcModule;
-=======
-using NSubstitute;
->>>>>>> f317d61a
 
 namespace Nethermind.JsonRpc.Test.Modules
 {
@@ -63,10 +57,7 @@
         
         public IKeyStore KeyStore { get; } = new MemKeyStore(TestItem.PrivateKeys);
         public IWallet TestWallet { get; } = new DevKeyStoreWallet(new MemKeyStore(TestItem.PrivateKeys), LimboLogs.Instance);
-<<<<<<< HEAD
         public IFeeHistoryOracle FeeHistoryOracle { get; private set; }
-=======
->>>>>>> f317d61a
         public static Builder<TestRpcBlockchain> ForTest(string sealEngineType) => ForTest<TestRpcBlockchain>(sealEngineType);
 
         public static Builder<T> ForTest<T>(string sealEngineType) where T : TestRpcBlockchain, new() => 
@@ -107,16 +98,16 @@
                 _blockchain.GenesisBlockBuilder = blockBuilder;
                 return this;
             }
+            
+            public Builder<T> WithGasPriceOracle(IGasPriceOracle gasPriceOracle)
+            {
+                _blockchain.GasPriceOracle = gasPriceOracle;
+                return this;
+            }
         
             public Builder<T> WithFeeHistoryManager(IFeeHistoryOracle feeHistoryOracle)
             {
                 _blockchain.FeeHistoryOracle = feeHistoryOracle;
-                return this;
-            }
-            
-            public Builder<T> WithGasPriceOracle(IGasPriceOracle gasPriceOracle)
-            {
-                _blockchain.GasPriceOracle = gasPriceOracle;
                 return this;
             }
             
@@ -161,11 +152,8 @@
                 TestWallet,
                 LimboLogs.Instance,
                 SpecProvider,
-<<<<<<< HEAD
-                FeeHistoryOracle);
-=======
-                GasPriceOracle ?? new GasPriceOracle(BlockFinder, SpecProvider));
->>>>>>> f317d61a
+                GasPriceOracle ?? new GasPriceOracle(BlockFinder, SpecProvider)),
+            FeeHistoryOracle);
             
             return this;
         }
