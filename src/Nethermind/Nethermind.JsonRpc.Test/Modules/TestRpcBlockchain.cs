--- conflicted
+++ resolved
@@ -153,18 +153,12 @@
                 TxPool,
                 TxSender,
                 TestWallet,
-<<<<<<< HEAD
                 ReceiptFinder, 
                 LimboLogs.Instance, 
                 SpecProvider, 
-                GasPriceOracle);
-=======
-                LimboLogs.Instance,
-                SpecProvider,
                 GasPriceOracle,
                 new EthSyncingInfo(BlockFinder),
                 FeeHistoryOracle);
->>>>>>> 9b6bc925
             
             return this;
         }
