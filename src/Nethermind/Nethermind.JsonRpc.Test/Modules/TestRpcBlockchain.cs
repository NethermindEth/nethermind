--- conflicted
+++ resolved
@@ -147,13 +147,9 @@
                 TestWallet,
                 LimboLogs.Instance,
                 SpecProvider,
-<<<<<<< HEAD
-                GasPriceOracle ?? new GasPriceOracle(BlockFinder, SpecProvider),
-                new EthSyncingInfo(BlockFinder));
-=======
                 GasPriceOracle,
+                new EthSyncingInfo(BlockFinder),
                 FeeHistoryOracle);
->>>>>>> b525c8ed
             
             return this;
         }
