// SPDX-FileCopyrightText: 2022 Demerzel Solutions Limited
// SPDX-License-Identifier: LGPL-3.0-only

using System;
using System.IO;
using System.Threading.Tasks;
using Nethermind.Blockchain;
using Nethermind.Blockchain.Filters;
using Nethermind.Blockchain.Find;
using Nethermind.Blockchain.Receipts;
using Nethermind.Blockchain.Synchronization;
using Nethermind.Consensus.Processing;
using Nethermind.Core.Specs;
using Nethermind.Core.Test.Blockchain;
using Nethermind.Core.Test.Builders;
using Nethermind.Crypto;
using Nethermind.Db;
using Nethermind.Facade;
using Nethermind.JsonRpc.Modules;
using Nethermind.JsonRpc.Modules.Eth;
using Nethermind.Logging;
using Nethermind.Facade.Eth;
using Nethermind.Int256;
using Nethermind.JsonRpc.Modules.Eth.GasPrice;
using Nethermind.JsonRpc.Modules.Eth.FeeHistory;
using Nethermind.KeyStore;
using Nethermind.Specs;
using Nethermind.Specs.Forks;
using Nethermind.Trie.Pruning;
using Nethermind.TxPool;
using Nethermind.Wallet;

using Nethermind.Config;
using Nethermind.Facade.Multicall;
using Nethermind.Synchronization.ParallelSync;

namespace Nethermind.JsonRpc.Test.Modules
{
    public class TestRpcBlockchain : TestBlockchain
    {
        public IJsonRpcConfig RpcConfig { get; private set; } = new JsonRpcConfig();
        public IEthRpcModule EthRpcModule { get; private set; } = null!;
        public IBlockchainBridge Bridge { get; private set; } = null!;
        public ITxSealer TxSealer { get; private set; } = null!;
        public ITxSender TxSender { get; private set; } = null!;
        public IReceiptFinder ReceiptFinder { get; private set; } = null!;
        public IGasPriceOracle GasPriceOracle { get; private set; } = null!;

        public IKeyStore KeyStore { get; } = new MemKeyStore(TestItem.PrivateKeys, Path.Combine("testKeyStoreDir", Path.GetRandomFileName()));
        public IWallet TestWallet { get; } =
            new DevKeyStoreWallet(new MemKeyStore(TestItem.PrivateKeys, Path.Combine("testKeyStoreDir", Path.GetRandomFileName())),
                LimboLogs.Instance);

        public IFeeHistoryOracle? FeeHistoryOracle { get; private set; }
        public static Builder<TestRpcBlockchain> ForTest(string sealEngineType) => ForTest<TestRpcBlockchain>(sealEngineType);

        public static Builder<T> ForTest<T>(string sealEngineType) where T : TestRpcBlockchain, new() =>
            new(new T { SealEngineType = sealEngineType });

        public static Builder<T> ForTest<T>(T blockchain) where T : TestRpcBlockchain =>
            new(blockchain);

        public class Builder<T> where T : TestRpcBlockchain
        {
            private readonly TestRpcBlockchain _blockchain;

            public Builder(T blockchain)
            {
                _blockchain = blockchain;
            }

            public Builder<T> WithBlockchainBridge(IBlockchainBridge blockchainBridge)
            {
                _blockchain.Bridge = blockchainBridge;
                return this;
            }

            public Builder<T> WithBlockFinder(IBlockFinder blockFinder)
            {
                _blockchain.BlockFinder = blockFinder;
                return this;
            }

            public Builder<T> WithReceiptFinder(IReceiptFinder receiptFinder)
            {
                _blockchain.ReceiptFinder = receiptFinder;
                return this;
            }
            public Builder<T> WithTxSender(ITxSender txSender)
            {
                _blockchain.TxSender = txSender;
                return this;
            }

            public Builder<T> WithGenesisBlockBuilder(BlockBuilder blockBuilder)
            {
                _blockchain.GenesisBlockBuilder = blockBuilder;
                return this;
            }

            public Builder<T> WithGasPriceOracle(IGasPriceOracle gasPriceOracle)
            {
                _blockchain.GasPriceOracle = gasPriceOracle;
                return this;
            }

            public Builder<T> WithConfig(IJsonRpcConfig config)
            {
                _blockchain.RpcConfig = config;
                return this;
            }

            public async Task<T> Build(ISpecProvider? specProvider = null, UInt256? initialValues = null)
            {
                return (T)(await _blockchain.Build(specProvider, initialValues));
            }
        }

        protected override async Task<TestBlockchain> Build(ISpecProvider? specProvider = null, UInt256? initialValues = null, bool addBlockOnStart = true)
        {
            specProvider ??= new TestSpecProvider(Berlin.Instance);
            await base.Build(specProvider, initialValues);
            IFilterStore filterStore = new FilterStore();
            IFilterManager filterManager = new FilterManager(filterStore, BlockProcessor, TxPool, LimboLogs.Instance);
            var dbProvider = new ReadOnlyDbProvider(DbProvider, false);

            ReadOnlyTxProcessingEnv processingEnv = new(
<<<<<<< HEAD
                dbProvider,
                new TrieStore(DbProvider.StateDb, LimboLogs.Instance).AsReadOnly(),
=======
                WorldStateManager,
>>>>>>> 4460f7a7
                new ReadOnlyBlockTree(BlockTree),
                SpecProvider,
                LimboLogs.Instance);

            MultiCallReadOnlyBlocksProcessingEnv multiCallProcessingEnv = MultiCallReadOnlyBlocksProcessingEnv.Create(
                false,
                new ReadOnlyDbProvider(dbProvider, true),
                SpecProvider,
                LimboLogs.Instance);

            ReceiptFinder ??= ReceiptStorage;
            Bridge ??= new BlockchainBridge(processingEnv, multiCallProcessingEnv, TxPool, ReceiptFinder, filterStore, filterManager, EthereumEcdsa, Timestamper, LogFinder, SpecProvider, new BlocksConfig(), false);
            BlockFinder ??= BlockTree;
            GasPriceOracle ??= new GasPriceOracle(BlockFinder, SpecProvider, LogManager);


            ITxSigner txSigner = new WalletTxSigner(TestWallet, specProvider.ChainId);
            TxSealer = new TxSealer(txSigner, Timestamper);
            TxSender ??= new TxPoolSender(TxPool, TxSealer, NonceManager, EthereumEcdsa ?? new EthereumEcdsa(specProvider.ChainId, LogManager));
            GasPriceOracle ??= new GasPriceOracle(BlockFinder, SpecProvider, LogManager);
            FeeHistoryOracle ??= new FeeHistoryOracle(BlockFinder, ReceiptStorage, SpecProvider);
            ISyncConfig syncConfig = new SyncConfig();
            EthRpcModule = new EthRpcModule(
                RpcConfig,
                Bridge,
                BlockFinder,
                ReceiptFinder,
                StateReader,
                TxPool,
                TxSender,
                TestWallet,
                LimboLogs.Instance,
                SpecProvider,
                GasPriceOracle,
                new EthSyncingInfo(BlockTree, ReceiptStorage, syncConfig, new StaticSelector(SyncMode.All), LogManager),
                FeeHistoryOracle);

            return this;
        }

        public Task<string> TestEthRpc(string method, params string[] parameters) =>
            RpcTest.TestSerializedRequest(EthRpcModule, method, parameters);

        public Task<string> TestSerializedRequest<T>(T module, string method, params string[] parameters) where T : class, IRpcModule =>
            RpcTest.TestSerializedRequest(module, method, parameters);
    }
}<|MERGE_RESOLUTION|>--- conflicted
+++ resolved
@@ -125,18 +125,14 @@
             var dbProvider = new ReadOnlyDbProvider(DbProvider, false);
 
             ReadOnlyTxProcessingEnv processingEnv = new(
-<<<<<<< HEAD
-                dbProvider,
-                new TrieStore(DbProvider.StateDb, LimboLogs.Instance).AsReadOnly(),
-=======
                 WorldStateManager,
->>>>>>> 4460f7a7
                 new ReadOnlyBlockTree(BlockTree),
                 SpecProvider,
                 LimboLogs.Instance);
 
             MultiCallReadOnlyBlocksProcessingEnv multiCallProcessingEnv = MultiCallReadOnlyBlocksProcessingEnv.Create(
                 false,
+                WorldStateManager,
                 new ReadOnlyDbProvider(dbProvider, true),
                 SpecProvider,
                 LimboLogs.Instance);
