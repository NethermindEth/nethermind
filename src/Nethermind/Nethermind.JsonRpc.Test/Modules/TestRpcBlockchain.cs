//  Copyright (c) 2018 Demerzel Solutions Limited
//  This file is part of the Nethermind library.
// 
//  The Nethermind library is free software: you can redistribute it and/or modify
//  it under the terms of the GNU Lesser General Public License as published by
//  the Free Software Foundation, either version 3 of the License, or
//  (at your option) any later version.
// 
//  The Nethermind library is distributed in the hope that it will be useful,
//  but WITHOUT ANY WARRANTY; without even the implied warranty of
//  MERCHANTABILITY or FITNESS FOR A PARTICULAR PURPOSE. See the
//  GNU Lesser General Public License for more details.
// 
//  You should have received a copy of the GNU Lesser General Public License
//  along with the Nethermind. If not, see <http://www.gnu.org/licenses/>.

using System.Threading.Tasks;
using Nethermind.Blockchain.Filters;
using Nethermind.Blockchain.Find;
using Nethermind.Blockchain.Receipts;
using Nethermind.Core;
using Nethermind.Core.Specs;
using Nethermind.Core.Test.Blockchain;
using Nethermind.Core.Test.Builders;
using Nethermind.Db;
using Nethermind.Facade;
using Nethermind.JsonRpc.Modules;
using Nethermind.JsonRpc.Modules.Eth;
using Nethermind.Logging;
using Nethermind.Db.Blooms;
using Nethermind.KeyStore;
using Nethermind.Specs;
using Nethermind.Wallet;
using Newtonsoft.Json;

namespace Nethermind.JsonRpc.Test.Modules
{
    public class TestRpcBlockchain : TestBlockchain
    {
        public IEthModule EthModule { get; private set; }
        public IBlockchainBridge Bridge { get; private set; }
        public ITxPoolBridge TxPoolBridge { get; private set; }
        public ILogFinder LogFinder { get; private set; }
        public IKeyStore KeyStore { get; } = new MemKeyStore(TestItem.PrivateKeys);
        public IWallet TestWallet { get; } = new DevKeyStoreWallet(new MemKeyStore(TestItem.PrivateKeys), LimboLogs.Instance);

        protected TestRpcBlockchain(SealEngineType sealEngineType)
            : base(sealEngineType)
        {
        }

        public static Builder ForTest(SealEngineType sealEngineType)
        {
            return new Builder(sealEngineType);
        }

        public class Builder
        {
            public Builder(SealEngineType sealEngineType)
            {
                _blockchain = new TestRpcBlockchain(sealEngineType);
            }
            
            private TestRpcBlockchain _blockchain;
            
            public Builder WithBlockchainBridge(IBlockchainBridge blockchainBridge)
            {
                _blockchain.Bridge = blockchainBridge;
                return this;
            }
            
            public Builder WithTxPoolBridge(ITxPoolBridge txPoolBridge)
            {
                _blockchain.TxPoolBridge = txPoolBridge;
                return this;
            }
            
            public async Task<TestRpcBlockchain> Build(ISpecProvider specProvider = null)
            {
                return (TestRpcBlockchain)(await _blockchain.Build(specProvider));
            }
        }

        protected override async Task<TestBlockchain> Build(ISpecProvider specProvider = null)
        {
            BloomStorage bloomStorage = new BloomStorage(new BloomConfig(), new MemDb(), new InMemoryDictionaryFileStoreFactory());
            specProvider ??= MainnetSpecProvider.Instance;
            await base.Build(specProvider);
            IFilterStore filterStore = new FilterStore();
            IFilterManager filterManager = new FilterManager(filterStore, BlockProcessor, TxPool, LimboLogs.Instance);
<<<<<<< HEAD
            Bridge ??= new BlockchainBridge(StateReader, State, Storage, BlockTree, TxPool, ReceiptStorage, filterStore, filterManager, TestWallet, TxProcessor, EthereumEcdsa, NullBloomStorage.Instance, LimboLogs.Instance, false);
            TxPoolBridge ??= new TxPoolBridge(TxPool, TestWallet, Timestamper, specProvider?.ChainId ?? 0);
            LogFinder = new LogFinder(BlockTree, ReceiptStorage, bloomStorage, LimboLogs.Instance, new ReceiptsRecovery());
=======
            Bridge ??= new BlockchainBridge(StateReader, State, Storage, BlockTree, TxPool, ReceiptStorage, filterStore, filterManager, NullWallet.Instance, TxProcessor, EthereumEcdsa, NullBloomStorage.Instance, Timestamper, LimboLogs.Instance, false);
            TxPoolBridge ??= new TxPoolBridge(TxPool, NullWallet.Instance, Timestamper, specProvider?.ChainId ?? 0);
>>>>>>> e1efc43d
            
            EthModule = new EthModule(new JsonRpcConfig(), Bridge, TxPoolBridge, LimboLogs.Instance);
            return this;
        }

        public string TestEthRpc(string method, params string[] parameters)
        {
            return RpcTest.TestSerializedRequest(EthModuleFactory.Converters, EthModule, method, parameters);
        }

        public string TestSerializedRequest<T>(T module, string method, params string[] parameters) where T : class, IModule
        {
            return RpcTest.TestSerializedRequest(new JsonConverter[0], module, method, parameters);
        }
    }
}<|MERGE_RESOLUTION|>--- conflicted
+++ resolved
@@ -88,15 +88,11 @@
             await base.Build(specProvider);
             IFilterStore filterStore = new FilterStore();
             IFilterManager filterManager = new FilterManager(filterStore, BlockProcessor, TxPool, LimboLogs.Instance);
-<<<<<<< HEAD
-            Bridge ??= new BlockchainBridge(StateReader, State, Storage, BlockTree, TxPool, ReceiptStorage, filterStore, filterManager, TestWallet, TxProcessor, EthereumEcdsa, NullBloomStorage.Instance, LimboLogs.Instance, false);
+            
+            LogFinder = new LogFinder(BlockTree, ReceiptStorage, bloomStorage, LimboLogs.Instance, new ReceiptsRecovery());
+            Bridge ??= new BlockchainBridge(StateReader, State, Storage, BlockTree, TxPool, ReceiptStorage, filterStore, filterManager, TestWallet, TxProcessor, EthereumEcdsa, NullBloomStorage.Instance, Timestamper, LimboLogs.Instance, false);
             TxPoolBridge ??= new TxPoolBridge(TxPool, TestWallet, Timestamper, specProvider?.ChainId ?? 0);
-            LogFinder = new LogFinder(BlockTree, ReceiptStorage, bloomStorage, LimboLogs.Instance, new ReceiptsRecovery());
-=======
-            Bridge ??= new BlockchainBridge(StateReader, State, Storage, BlockTree, TxPool, ReceiptStorage, filterStore, filterManager, NullWallet.Instance, TxProcessor, EthereumEcdsa, NullBloomStorage.Instance, Timestamper, LimboLogs.Instance, false);
-            TxPoolBridge ??= new TxPoolBridge(TxPool, NullWallet.Instance, Timestamper, specProvider?.ChainId ?? 0);
->>>>>>> e1efc43d
-            
+
             EthModule = new EthModule(new JsonRpcConfig(), Bridge, TxPoolBridge, LimboLogs.Instance);
             return this;
         }
