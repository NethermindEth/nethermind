--- conflicted
+++ resolved
@@ -39,13 +39,7 @@
         {
             TestRpcBlockchain blockchain = await TestRpcBlockchain.ForTest(isAura ? SealEngineType.AuRa : SealEngineType.NethDev).Build();
 
-<<<<<<< HEAD
-            var factory = blockchain.Container.Resolve<IRpcModuleFactory<IDebugRpcModule>>();
-
-            IDebugRpcModule debugRpcModule = factory.Create();
-=======
             IDebugRpcModule debugRpcModule = blockchain.DebugRpcModule;
->>>>>>> 68c6c363
 
             return new(blockchain, debugRpcModule);
         }
