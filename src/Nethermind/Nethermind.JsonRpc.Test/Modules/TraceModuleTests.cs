﻿//  Copyright (c) 2018 Demerzel Solutions Limited
//  This file is part of the Nethermind library.
// 
//  The Nethermind library is free software: you can redistribute it and/or modify
//  it under the terms of the GNU Lesser General Public License as published by
//  the Free Software Foundation, either version 3 of the License, or
//  (at your option) any later version.
// 
//  The Nethermind library is distributed in the hope that it will be useful,
//  but WITHOUT ANY WARRANTY; without even the implied warranty of
//  MERCHANTABILITY or FITNESS FOR A PARTICULAR PURPOSE. See the
//  GNU Lesser General Public License for more details.
// 
//  You should have received a copy of the GNU Lesser General Public License
//  along with the Nethermind. If not, see <http://www.gnu.org/licenses/>.

using System;
using System.Collections.Generic;
using System.Linq;
using System.Threading;
using Nethermind.Blockchain;
using Nethermind.Blockchain.Filters;
using Nethermind.Blockchain.Processing;
using Nethermind.Blockchain.Receipts;
using Nethermind.Blockchain.Rewards;
using Nethermind.Blockchain.Tracing;
using Nethermind.Blockchain.Validators;
using Nethermind.Core;
using Nethermind.Core.Crypto;
using Nethermind.Core.Extensions;
using Nethermind.Core.Specs;
using Nethermind.Specs;
using Nethermind.Core.Test.Builders;
using Nethermind.Crypto;
using Nethermind.Db;
using Nethermind.Db.Blooms;
using Nethermind.Dirichlet.Numerics;
using Nethermind.Evm;
using Nethermind.Facade;
using Nethermind.JsonRpc.Modules.Eth;
using Nethermind.JsonRpc.Modules.Trace;
using Nethermind.Logging;
using Nethermind.State;
using Nethermind.State.Repositories;
using Nethermind.TxPool;
using Nethermind.TxPool.Storages;
using Nethermind.Wallet;
using NUnit.Framework;
using BlockTree = Nethermind.Blockchain.BlockTree;

namespace Nethermind.JsonRpc.Test.Modules
{
    [Parallelizable(ParallelScope.Self)]
    [TestFixture]
    public class TraceModuleTests
    {
        [SetUp]
        public void SetUp()
        {
            Initialize();
        }

        private void Initialize(bool auRa = false)
        {
            ISpecProvider specProvider = MainnetSpecProvider.Instance;
            IEthereumEcdsa ethereumEcdsa = new EthereumEcdsa(specProvider.ChainId, LimboLogs.Instance);
            ITxStorage txStorage = new InMemoryTxStorage();
            _stateDb = new StateDb();
            ISnapshotableDb codeDb = new StateDb();
            IStateReader stateReader = new StateReader(_stateDb, codeDb, LimboLogs.Instance);
            _stateProvider = new StateProvider(_stateDb, codeDb, LimboLogs.Instance);
            _stateProvider.CreateAccount(TestItem.AddressA, 1000.Ether());
            _stateProvider.CreateAccount(TestItem.AddressB, 1000.Ether());
            _stateProvider.CreateAccount(TestItem.AddressC, 1000.Ether());
            byte[] code = Bytes.FromHexString("0xabcd");
            Keccak codeHash = Keccak.Compute(code);
            _stateProvider.UpdateCode(code);
            _stateProvider.UpdateCodeHash(TestItem.AddressA, codeHash, specProvider.GenesisSpec);

            IStorageProvider storageProvider = new StorageProvider(_stateDb, _stateProvider, LimboLogs.Instance);
            storageProvider.Set(new StorageCell(TestItem.AddressA, UInt256.One), Bytes.FromHexString("0xabcdef"));
            storageProvider.Commit();

            _stateProvider.Commit(specProvider.GenesisSpec);
            _stateProvider.CommitTree();

            ITxPool txPool = new TxPool.TxPool(txStorage, Timestamper.Default, ethereumEcdsa, specProvider, new TxPoolConfig(), _stateProvider, LimboLogs.Instance);

            IDb blockDb = new MemDb();
            IDb headerDb = new MemDb();
            IDb blockInfoDb = new MemDb();
            IBlockTree blockTree = new BlockTree(blockDb, headerDb, blockInfoDb, new ChainLevelInfoRepository(blockDb), specProvider, txPool, NullBloomStorage.Instance, LimboLogs.Instance);

            IReceiptStorage receiptStorage = new InMemoryReceiptStorage();
            VirtualMachine virtualMachine = new VirtualMachine(_stateProvider, storageProvider, new BlockhashProvider(blockTree, LimboLogs.Instance), specProvider, LimboLogs.Instance);
            TransactionProcessor txProcessor = new TransactionProcessor(specProvider, _stateProvider, storageProvider, virtualMachine, LimboLogs.Instance);
            IBlockProcessor blockProcessor = new BlockProcessor(specProvider, Always.Valid, new RewardCalculator(specProvider), txProcessor, _stateDb, codeDb, _stateProvider, storageProvider, txPool, receiptStorage, LimboLogs.Instance);

            IFilterStore filterStore = new FilterStore();
            IFilterManager filterManager = new FilterManager(filterStore, blockProcessor, txPool, LimboLogs.Instance);
            _blockchainBridge = new BlockchainBridge(stateReader, _stateProvider, storageProvider, blockTree, txPool, receiptStorage, filterStore, filterManager, NullWallet.Instance, txProcessor, ethereumEcdsa, NullBloomStorage.Instance, LimboLogs.Instance, false);

<<<<<<< HEAD
            BlockchainProcessor blockchainProcessor = new BlockchainProcessor(blockTree, blockProcessor, new TxSignaturesRecoveryStep(specProvider, ethereumEcdsa, txPool, LimboLogs.Instance), LimboLogs.Instance, BlockchainProcessor.Options.Default);
=======
            BlockchainProcessor blockchainProcessor = new BlockchainProcessor(blockTree, blockProcessor, new TxSignaturesRecoveryStep(ethereumEcdsa, txPool, LimboLogs.Instance), LimboLogs.Instance, true);
>>>>>>> 91063afd
            blockchainProcessor.Start();

            ManualResetEventSlim resetEvent = new ManualResetEventSlim(false);
            blockTree.NewHeadBlock += (s, e) =>
            {
                Console.WriteLine(e.Block.Header.Hash);
                if (e.Block.Number == 9)
                {
                    resetEvent.Set();
                }
            };

            var genesisBlockBuilder = Build.A.Block.Genesis.WithStateRoot(new Keccak("0x1ef7300d8961797263939a3d29bbba4ccf1702fabf02d8ad7a20b454edb6fd2f"));
            if (auRa)
            {
                genesisBlockBuilder.WithAura(0, new byte[65]);
            }

            Block genesis = genesisBlockBuilder.TestObject;
            blockTree.SuggestBlock(genesis);

            Block previousBlock = genesis;
            for (int i = 1; i < 10; i++)
            {
                List<Transaction> transactions = new List<Transaction>();
                for (int j = 0; j < i; j++)
                {
                    transactions.Add(Build.A.Transaction.WithNonce((UInt256)j).SignedAndResolved().TestObject);
                }
                
                BlockBuilder builder = Build.A.Block.WithNumber(i).WithParent(previousBlock).WithTransactions(transactions.ToArray()).WithStateRoot(new Keccak("0x1ef7300d8961797263939a3d29bbba4ccf1702fabf02d8ad7a20b454edb6fd2f"));
                if (auRa)
                {
                    builder.WithAura(i, i.ToByteArray());
                }

                Block block = builder.TestObject;
                blockTree.SuggestBlock(block);
                previousBlock = block;
            }

            IReceiptsRecovery receiptsRecovery = new ReceiptsRecovery();
            IReceiptFinder receiptFinder = new FullInfoReceiptFinder(receiptStorage, receiptsRecovery, blockTree);

            resetEvent.Wait(2000);
            _traceModule = new TraceModule(receiptFinder, new Tracer(_stateProvider, blockchainProcessor), _blockchainBridge);
        }

        private IBlockchainBridge _blockchainBridge;
        private ITraceModule _traceModule;
        private IStateProvider _stateProvider;
        private ISnapshotableDb _stateDb;

        [Test]
        public void Tx_positions_are_fine()
        {
            string serialized = RpcTest.TestSerializedRequest(EthModuleFactory.Converters.Union(TraceModuleFactory.Converters).ToList(), _traceModule, "trace_block","latest");
            Assert.AreEqual("{\"jsonrpc\":\"2.0\",\"result\":[{\"action\":{\"callType\":\"call\",\"from\":\"0x723847c97bc651c7e8c013dbbe65a70712f02ad3\",\"gas\":\"0x5208\",\"input\":\"0x\",\"to\":\"0x0000000000000000000000000000000000000000\",\"value\":\"0x1\"},\"blockHash\":\"0x7a4597196e0e3c1e6c843bcdad49a0946b2096b1817f49eca911627748950d8b\",\"blockNumber\":9,\"result\":{\"gasUsed\":\"0x0\",\"output\":null},\"subtraces\":0,\"transactionHash\":\"0x1fb701b713c746b25ac9b0b82345aef86c7541b001ee4c7be4922c71e66e073a\",\"transactionPosition\":0,\"type\":null},{\"action\":{\"callType\":\"call\",\"from\":\"0xd1f6f7a9c6abafb69ee7964a8e2c57f305a85d50\",\"gas\":\"0x5208\",\"input\":\"0x\",\"to\":\"0x0000000000000000000000000000000000000000\",\"value\":\"0x1\"},\"blockHash\":\"0x7a4597196e0e3c1e6c843bcdad49a0946b2096b1817f49eca911627748950d8b\",\"blockNumber\":9,\"result\":{\"gasUsed\":\"0x0\",\"output\":null},\"subtraces\":0,\"transactionHash\":\"0xd8b53c2348158e637009af277981ab3169ef8a8bff2a67fe52c2aaebe752ff58\",\"transactionPosition\":1,\"type\":null},{\"action\":{\"callType\":\"call\",\"from\":\"0x58e52229bbd8470b4323248eaa3e8d6dbedc1c4b\",\"gas\":\"0x5208\",\"input\":\"0x\",\"to\":\"0x0000000000000000000000000000000000000000\",\"value\":\"0x1\"},\"blockHash\":\"0x7a4597196e0e3c1e6c843bcdad49a0946b2096b1817f49eca911627748950d8b\",\"blockNumber\":9,\"result\":{\"gasUsed\":\"0x0\",\"output\":null},\"subtraces\":0,\"transactionHash\":\"0x4afaa014dcb4fd2fc7bd3af982277ab2f413d8ae7d907ad76afb59f3079fea43\",\"transactionPosition\":2,\"type\":null},{\"action\":{\"callType\":\"call\",\"from\":\"0x32e3aa7a76512638020fbd76682770444783150b\",\"gas\":\"0x5208\",\"input\":\"0x\",\"to\":\"0x0000000000000000000000000000000000000000\",\"value\":\"0x1\"},\"blockHash\":\"0x7a4597196e0e3c1e6c843bcdad49a0946b2096b1817f49eca911627748950d8b\",\"blockNumber\":9,\"result\":{\"gasUsed\":\"0x0\",\"output\":null},\"subtraces\":0,\"transactionHash\":\"0xeb27dfdd845ebbaa62d47b0950d6a38c43873539b71556e9381aeae4ba269f85\",\"transactionPosition\":3,\"type\":null},{\"action\":{\"callType\":\"call\",\"from\":\"0xbadf2a39f1373c41d0acd2b72e109de7154137f8\",\"gas\":\"0x5208\",\"input\":\"0x\",\"to\":\"0x0000000000000000000000000000000000000000\",\"value\":\"0x1\"},\"blockHash\":\"0x7a4597196e0e3c1e6c843bcdad49a0946b2096b1817f49eca911627748950d8b\",\"blockNumber\":9,\"result\":{\"gasUsed\":\"0x0\",\"output\":null},\"subtraces\":0,\"transactionHash\":\"0xe4e9d78d3cf7eebb776da25f4fad66eb04a025801291dfffdf06ddd547d09498\",\"transactionPosition\":4,\"type\":null},{\"action\":{\"callType\":\"call\",\"from\":\"0x90b071326047073a0ec2677fd189e67d6a0ce533\",\"gas\":\"0x5208\",\"input\":\"0x\",\"to\":\"0x0000000000000000000000000000000000000000\",\"value\":\"0x1\"},\"blockHash\":\"0x7a4597196e0e3c1e6c843bcdad49a0946b2096b1817f49eca911627748950d8b\",\"blockNumber\":9,\"result\":{\"gasUsed\":\"0x0\",\"output\":null},\"subtraces\":0,\"transactionHash\":\"0x7256da5a198bc98aff7e4213e9e2a645e78bcde658dab20a9ab5d4a606c135cf\",\"transactionPosition\":5,\"type\":null},{\"action\":{\"callType\":\"call\",\"from\":\"0xc7199565e1b3939b3668c304e0ee251c8aa29415\",\"gas\":\"0x5208\",\"input\":\"0x\",\"to\":\"0x0000000000000000000000000000000000000000\",\"value\":\"0x1\"},\"blockHash\":\"0x7a4597196e0e3c1e6c843bcdad49a0946b2096b1817f49eca911627748950d8b\",\"blockNumber\":9,\"result\":{\"gasUsed\":\"0x0\",\"output\":null},\"subtraces\":0,\"transactionHash\":\"0x89163ade4d1f29be8edc38a83403a7a889ebdf3cc9bd4bfe5254e7eabff57e4c\",\"transactionPosition\":6,\"type\":null},{\"action\":{\"callType\":\"call\",\"from\":\"0xd1acdb7a39fdb41e5b674b8e483663a69d5e9d92\",\"gas\":\"0x5208\",\"input\":\"0x\",\"to\":\"0x0000000000000000000000000000000000000000\",\"value\":\"0x1\"},\"blockHash\":\"0x7a4597196e0e3c1e6c843bcdad49a0946b2096b1817f49eca911627748950d8b\",\"blockNumber\":9,\"result\":{\"gasUsed\":\"0x0\",\"output\":null},\"subtraces\":0,\"transactionHash\":\"0xffc2757cbc0e467c287e757c6afcf33802ac4fc1bae7e322cd63dbdb04da3a57\",\"transactionPosition\":7,\"type\":null},{\"action\":{\"callType\":\"call\",\"from\":\"0x86ef57e31aa45d3dcb35d044297b5e22f1ae62e7\",\"gas\":\"0x5208\",\"input\":\"0x\",\"to\":\"0x0000000000000000000000000000000000000000\",\"value\":\"0x1\"},\"blockHash\":\"0x7a4597196e0e3c1e6c843bcdad49a0946b2096b1817f49eca911627748950d8b\",\"blockNumber\":9,\"result\":{\"gasUsed\":\"0x0\",\"output\":null},\"subtraces\":0,\"transactionHash\":\"0xbe9381d3d6f137e202ec390a2a024223e62e1abf2875b7227ca146a74df2e19c\",\"transactionPosition\":8,\"type\":null},{\"action\":{\"author\":\"0x0000000000000000000000000000000000000000\",\"rewardType\":\"block\",\"value\":\"0x4563918244f40000\"},\"blockHash\":\"0x7a4597196e0e3c1e6c843bcdad49a0946b2096b1817f49eca911627748950d8b\",\"blockNumber\":9,\"subtraces\":0,\"traceAddress\":[],\"type\":\"reward\"}],\"id\":67}", serialized, serialized.Replace("\"", "\\\""));
        }
    }
}<|MERGE_RESOLUTION|>--- conflicted
+++ resolved
@@ -99,12 +99,8 @@
             IFilterStore filterStore = new FilterStore();
             IFilterManager filterManager = new FilterManager(filterStore, blockProcessor, txPool, LimboLogs.Instance);
             _blockchainBridge = new BlockchainBridge(stateReader, _stateProvider, storageProvider, blockTree, txPool, receiptStorage, filterStore, filterManager, NullWallet.Instance, txProcessor, ethereumEcdsa, NullBloomStorage.Instance, LimboLogs.Instance, false);
-
-<<<<<<< HEAD
-            BlockchainProcessor blockchainProcessor = new BlockchainProcessor(blockTree, blockProcessor, new TxSignaturesRecoveryStep(specProvider, ethereumEcdsa, txPool, LimboLogs.Instance), LimboLogs.Instance, BlockchainProcessor.Options.Default);
-=======
-            BlockchainProcessor blockchainProcessor = new BlockchainProcessor(blockTree, blockProcessor, new TxSignaturesRecoveryStep(ethereumEcdsa, txPool, LimboLogs.Instance), LimboLogs.Instance, true);
->>>>>>> 91063afd
+            var signatureRecovery = new TxSignaturesRecoveryStep(ethereumEcdsa, txPool, LimboLogs.Instance);
+            BlockchainProcessor blockchainProcessor = new BlockchainProcessor(blockTree, blockProcessor, signatureRecovery, LimboLogs.Instance, BlockchainProcessor.Options.Default);
             blockchainProcessor.Start();
 
             ManualResetEventSlim resetEvent = new ManualResetEventSlim(false);
