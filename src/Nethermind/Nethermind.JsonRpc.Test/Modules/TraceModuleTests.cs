//  Copyright (c) 2021 Demerzel Solutions Limited
//  This file is part of the Nethermind library.
// 
//  The Nethermind library is free software: you can redistribute it and/or modify
//  it under the terms of the GNU Lesser General Public License as published by
//  the Free Software Foundation, either version 3 of the License, or
//  (at your option) any later version.
// 
//  The Nethermind library is distributed in the hope that it will be useful,
//  but WITHOUT ANY WARRANTY; without even the implied warranty of
//  MERCHANTABILITY or FITNESS FOR A PARTICULAR PURPOSE. See the
//  GNU Lesser General Public License for more details.
// 
//  You should have received a copy of the GNU Lesser General Public License
//  along with the Nethermind. If not, see <http://www.gnu.org/licenses/>.

using System;
using System.Collections.Generic;
using System.Linq;
using System.Threading;
using System.Threading.Tasks;
using Nethermind.Blockchain;
using Nethermind.Blockchain.Processing;
using Nethermind.Blockchain.Receipts;
using Nethermind.Blockchain.Rewards;
using Nethermind.Blockchain.Tracing;
using Nethermind.Blockchain.Validators;
using Nethermind.Core;
using Nethermind.Core.Crypto;
using Nethermind.Core.Extensions;
using Nethermind.Core.Specs;
using Nethermind.Specs;
using Nethermind.Core.Test.Builders;
using Nethermind.Crypto;
using Nethermind.Db;
using Nethermind.Db.Blooms;
using Nethermind.Int256;
using Nethermind.Evm;
using Nethermind.JsonRpc.Modules.Eth;
using Nethermind.JsonRpc.Modules.Trace;
using Nethermind.Logging;
using Nethermind.State;
using Nethermind.State.Repositories;
using Nethermind.TxPool;
using Nethermind.TxPool.Storages;
using NUnit.Framework;
using BlockTree = Nethermind.Blockchain.BlockTree;
using Nethermind.Blockchain.Find;
using Nethermind.Specs.Forks;
using Nethermind.Trie.Pruning;

namespace Nethermind.JsonRpc.Test.Modules
{
    [Parallelizable(ParallelScope.Self)]
    [TestFixture]
    public class TraceModuleTests
    {
        private IJsonRpcConfig _jsonRpcConfig;

        [SetUp]
        public async Task SetUp()
        {
            await Initialize();
        }

        private async Task Initialize(bool auRa = false)
        {
            IDbProvider dbProvider = await TestMemDbProvider.InitAsync();
            ISpecProvider specProvider = MainnetSpecProvider.Instance;
            _jsonRpcConfig = new JsonRpcConfig();
            IEthereumEcdsa ethereumEcdsa = new EthereumEcdsa(specProvider.ChainId, LimboLogs.Instance);
            ITxStorage txStorage = new InMemoryTxStorage();
<<<<<<< HEAD
            _stateDb = new MemDb();
            ITrieStore trieStore = new ReadOnlyTrieStore(new TrieStore(_stateDb, LimboLogs.Instance));
            _stateProvider = new StateProvider(trieStore, new MemDb(), LimboLogs.Instance);
=======
            _stateDb = new StateDb();
            ITrieStore trieStore = new TrieStore(_stateDb, LimboLogs.Instance);
            _stateProvider = new StateProvider(trieStore, new StateDb(), LimboLogs.Instance);
>>>>>>> 3b6989a3
            _stateProvider.CreateAccount(TestItem.AddressA, 1000.Ether());
            _stateProvider.CreateAccount(TestItem.AddressB, 1000.Ether());
            _stateProvider.CreateAccount(TestItem.AddressC, 1000.Ether());
            byte[] code = Bytes.FromHexString("0xabcd");
            Keccak codeHash = Keccak.Compute(code);
            _stateProvider.UpdateCode(code);
            _stateProvider.UpdateCodeHash(TestItem.AddressA, codeHash, specProvider.GenesisSpec);

            IStorageProvider storageProvider = new StorageProvider(trieStore, _stateProvider, LimboLogs.Instance);
            storageProvider.Set(new StorageCell(TestItem.AddressA, UInt256.One), Bytes.FromHexString("0xabcdef"));
            storageProvider.Commit();

            _stateProvider.Commit(specProvider.GenesisSpec);
            _stateProvider.CommitTree(0);

            ITxPool txPool = new TxPool.TxPool(txStorage, ethereumEcdsa, specProvider, new TxPoolConfig(), _stateProvider, LimboLogs.Instance);
            IChainLevelInfoRepository chainLevels = new ChainLevelInfoRepository(dbProvider);
            IBlockTree blockTree = new BlockTree(dbProvider, chainLevels, specProvider, NullBloomStorage.Instance, LimboLogs.Instance);

            IReceiptStorage receiptStorage = new InMemoryReceiptStorage();
            VirtualMachine virtualMachine = new VirtualMachine(_stateProvider, storageProvider, new BlockhashProvider(blockTree, LimboLogs.Instance), specProvider, LimboLogs.Instance);
            TransactionProcessor txProcessor = new TransactionProcessor(specProvider, _stateProvider, storageProvider, virtualMachine, LimboLogs.Instance);
            IBlockProcessor blockProcessor = new BlockProcessor(
                specProvider,
                Always.Valid,
                new RewardCalculator(specProvider),
                txProcessor,
                _stateProvider,
                storageProvider,
                txPool,
                receiptStorage,
                NullWitnessCollector.Instance, 
                LimboLogs.Instance);

            RecoverSignatures signatureRecovery = new RecoverSignatures(ethereumEcdsa, txPool, specProvider, LimboLogs.Instance);
            BlockchainProcessor blockchainProcessor = new BlockchainProcessor(blockTree, blockProcessor, signatureRecovery, LimboLogs.Instance, BlockchainProcessor.Options.Default);
            
            blockchainProcessor.Start();

            ManualResetEventSlim resetEvent = new ManualResetEventSlim(false);
            blockTree.NewHeadBlock += (s, e) =>
            {
                Console.WriteLine(e.Block.Header.Hash);
                if (e.Block.Number == 9)
                {
                    resetEvent.Set();
                }
            };

            var genesisBlockBuilder = Build.A.Block.Genesis.WithStateRoot(new Keccak("0x1ef7300d8961797263939a3d29bbba4ccf1702fabf02d8ad7a20b454edb6fd2f"));
            if (auRa)
            {
                genesisBlockBuilder.WithAura(0, new byte[65]);
            }

            Block genesis = genesisBlockBuilder.TestObject;
            blockTree.SuggestBlock(genesis);

            Block previousBlock = genesis;
            for (int i = 1; i < 10; i++)
            {
                List<Transaction> transactions = new List<Transaction>();
                for (int j = 0; j < i; j++)
                {
                    transactions.Add(Build.A.Transaction.WithNonce((UInt256)j).SignedAndResolved().TestObject);
                }
                
                BlockBuilder builder = Build.A.Block.WithNumber(i).WithParent(previousBlock).WithTransactions(MuirGlacier.Instance, transactions.ToArray()).WithStateRoot(new Keccak("0x1ef7300d8961797263939a3d29bbba4ccf1702fabf02d8ad7a20b454edb6fd2f"));
                if (auRa)
                {
                    builder.WithAura(i, i.ToByteArray());
                }

                Block block = builder.TestObject;
                blockTree.SuggestBlock(block);
                previousBlock = block;
            }

            ReceiptsRecovery receiptsRecovery = new ReceiptsRecovery(new EthereumEcdsa(specProvider.ChainId, LimboLogs.Instance), specProvider);
            IReceiptFinder receiptFinder = new FullInfoReceiptFinder(receiptStorage, receiptsRecovery, blockTree);

            resetEvent.Wait(2000);
            
            _traceModule = new TraceModule(receiptFinder, new Tracer(_stateProvider, blockchainProcessor), blockTree, _jsonRpcConfig);
        }

        private ITraceModule _traceModule;
        private IStateProvider _stateProvider;
        private MemDb _stateDb;

        [Test]
        public void Tx_positions_are_fine()
        {
            string serialized = RpcTest.TestSerializedRequest(EthModuleFactory.Converters.Union(TraceModuleFactory.Converters).ToList(), _traceModule, "trace_block","latest");
            Assert.AreEqual("{\"jsonrpc\":\"2.0\",\"result\":[{\"action\":{\"callType\":\"call\",\"from\":\"0x723847c97bc651c7e8c013dbbe65a70712f02ad3\",\"gas\":\"0x5208\",\"input\":\"0x\",\"to\":\"0x0000000000000000000000000000000000000000\",\"value\":\"0x1\"},\"blockHash\":\"0x7a4597196e0e3c1e6c843bcdad49a0946b2096b1817f49eca911627748950d8b\",\"blockNumber\":9,\"result\":{\"gasUsed\":\"0x0\",\"output\":null},\"subtraces\":0,\"transactionHash\":\"0x1fb701b713c746b25ac9b0b82345aef86c7541b001ee4c7be4922c71e66e073a\",\"transactionPosition\":0,\"type\":null},{\"action\":{\"callType\":\"call\",\"from\":\"0xd1f6f7a9c6abafb69ee7964a8e2c57f305a85d50\",\"gas\":\"0x5208\",\"input\":\"0x\",\"to\":\"0x0000000000000000000000000000000000000000\",\"value\":\"0x1\"},\"blockHash\":\"0x7a4597196e0e3c1e6c843bcdad49a0946b2096b1817f49eca911627748950d8b\",\"blockNumber\":9,\"result\":{\"gasUsed\":\"0x0\",\"output\":null},\"subtraces\":0,\"transactionHash\":\"0xd8b53c2348158e637009af277981ab3169ef8a8bff2a67fe52c2aaebe752ff58\",\"transactionPosition\":1,\"type\":null},{\"action\":{\"callType\":\"call\",\"from\":\"0x58e52229bbd8470b4323248eaa3e8d6dbedc1c4b\",\"gas\":\"0x5208\",\"input\":\"0x\",\"to\":\"0x0000000000000000000000000000000000000000\",\"value\":\"0x1\"},\"blockHash\":\"0x7a4597196e0e3c1e6c843bcdad49a0946b2096b1817f49eca911627748950d8b\",\"blockNumber\":9,\"result\":{\"gasUsed\":\"0x0\",\"output\":null},\"subtraces\":0,\"transactionHash\":\"0x4afaa014dcb4fd2fc7bd3af982277ab2f413d8ae7d907ad76afb59f3079fea43\",\"transactionPosition\":2,\"type\":null},{\"action\":{\"callType\":\"call\",\"from\":\"0x32e3aa7a76512638020fbd76682770444783150b\",\"gas\":\"0x5208\",\"input\":\"0x\",\"to\":\"0x0000000000000000000000000000000000000000\",\"value\":\"0x1\"},\"blockHash\":\"0x7a4597196e0e3c1e6c843bcdad49a0946b2096b1817f49eca911627748950d8b\",\"blockNumber\":9,\"result\":{\"gasUsed\":\"0x0\",\"output\":null},\"subtraces\":0,\"transactionHash\":\"0xeb27dfdd845ebbaa62d47b0950d6a38c43873539b71556e9381aeae4ba269f85\",\"transactionPosition\":3,\"type\":null},{\"action\":{\"callType\":\"call\",\"from\":\"0xbadf2a39f1373c41d0acd2b72e109de7154137f8\",\"gas\":\"0x5208\",\"input\":\"0x\",\"to\":\"0x0000000000000000000000000000000000000000\",\"value\":\"0x1\"},\"blockHash\":\"0x7a4597196e0e3c1e6c843bcdad49a0946b2096b1817f49eca911627748950d8b\",\"blockNumber\":9,\"result\":{\"gasUsed\":\"0x0\",\"output\":null},\"subtraces\":0,\"transactionHash\":\"0xe4e9d78d3cf7eebb776da25f4fad66eb04a025801291dfffdf06ddd547d09498\",\"transactionPosition\":4,\"type\":null},{\"action\":{\"callType\":\"call\",\"from\":\"0x90b071326047073a0ec2677fd189e67d6a0ce533\",\"gas\":\"0x5208\",\"input\":\"0x\",\"to\":\"0x0000000000000000000000000000000000000000\",\"value\":\"0x1\"},\"blockHash\":\"0x7a4597196e0e3c1e6c843bcdad49a0946b2096b1817f49eca911627748950d8b\",\"blockNumber\":9,\"result\":{\"gasUsed\":\"0x0\",\"output\":null},\"subtraces\":0,\"transactionHash\":\"0x7256da5a198bc98aff7e4213e9e2a645e78bcde658dab20a9ab5d4a606c135cf\",\"transactionPosition\":5,\"type\":null},{\"action\":{\"callType\":\"call\",\"from\":\"0xc7199565e1b3939b3668c304e0ee251c8aa29415\",\"gas\":\"0x5208\",\"input\":\"0x\",\"to\":\"0x0000000000000000000000000000000000000000\",\"value\":\"0x1\"},\"blockHash\":\"0x7a4597196e0e3c1e6c843bcdad49a0946b2096b1817f49eca911627748950d8b\",\"blockNumber\":9,\"result\":{\"gasUsed\":\"0x0\",\"output\":null},\"subtraces\":0,\"transactionHash\":\"0x89163ade4d1f29be8edc38a83403a7a889ebdf3cc9bd4bfe5254e7eabff57e4c\",\"transactionPosition\":6,\"type\":null},{\"action\":{\"callType\":\"call\",\"from\":\"0xd1acdb7a39fdb41e5b674b8e483663a69d5e9d92\",\"gas\":\"0x5208\",\"input\":\"0x\",\"to\":\"0x0000000000000000000000000000000000000000\",\"value\":\"0x1\"},\"blockHash\":\"0x7a4597196e0e3c1e6c843bcdad49a0946b2096b1817f49eca911627748950d8b\",\"blockNumber\":9,\"result\":{\"gasUsed\":\"0x0\",\"output\":null},\"subtraces\":0,\"transactionHash\":\"0xffc2757cbc0e467c287e757c6afcf33802ac4fc1bae7e322cd63dbdb04da3a57\",\"transactionPosition\":7,\"type\":null},{\"action\":{\"callType\":\"call\",\"from\":\"0x86ef57e31aa45d3dcb35d044297b5e22f1ae62e7\",\"gas\":\"0x5208\",\"input\":\"0x\",\"to\":\"0x0000000000000000000000000000000000000000\",\"value\":\"0x1\"},\"blockHash\":\"0x7a4597196e0e3c1e6c843bcdad49a0946b2096b1817f49eca911627748950d8b\",\"blockNumber\":9,\"result\":{\"gasUsed\":\"0x0\",\"output\":null},\"subtraces\":0,\"transactionHash\":\"0xbe9381d3d6f137e202ec390a2a024223e62e1abf2875b7227ca146a74df2e19c\",\"transactionPosition\":8,\"type\":null},{\"action\":{\"author\":\"0x0000000000000000000000000000000000000000\",\"rewardType\":\"block\",\"value\":\"0x4563918244f40000\"},\"blockHash\":\"0x7a4597196e0e3c1e6c843bcdad49a0946b2096b1817f49eca911627748950d8b\",\"blockNumber\":9,\"subtraces\":0,\"traceAddress\":[],\"type\":\"reward\"}],\"id\":67}", serialized, serialized.Replace("\"", "\\\""));
        }

        [Test]
        public async Task trace_timeout_is_separate_for_rpc_calls()
        {
            _jsonRpcConfig.Timeout = 25;
            
            var searchParameter = new BlockParameter(number: 0); 
            Assert.DoesNotThrow(() => _traceModule.trace_block(searchParameter));

            await Task.Delay(_jsonRpcConfig.Timeout + 25); //additional second just to show that in this time span timeout should occur if given one for whole class

            Assert.DoesNotThrow(() => _traceModule.trace_block(searchParameter));
        }
    }
}<|MERGE_RESOLUTION|>--- conflicted
+++ resolved
@@ -70,15 +70,11 @@
             _jsonRpcConfig = new JsonRpcConfig();
             IEthereumEcdsa ethereumEcdsa = new EthereumEcdsa(specProvider.ChainId, LimboLogs.Instance);
             ITxStorage txStorage = new InMemoryTxStorage();
-<<<<<<< HEAD
+
             _stateDb = new MemDb();
-            ITrieStore trieStore = new ReadOnlyTrieStore(new TrieStore(_stateDb, LimboLogs.Instance));
+            ITrieStore trieStore = new TrieStore(_stateDb, LimboLogs.Instance);
             _stateProvider = new StateProvider(trieStore, new MemDb(), LimboLogs.Instance);
-=======
-            _stateDb = new StateDb();
-            ITrieStore trieStore = new TrieStore(_stateDb, LimboLogs.Instance);
-            _stateProvider = new StateProvider(trieStore, new StateDb(), LimboLogs.Instance);
->>>>>>> 3b6989a3
+
             _stateProvider.CreateAccount(TestItem.AddressA, 1000.Ether());
             _stateProvider.CreateAccount(TestItem.AddressB, 1000.Ether());
             _stateProvider.CreateAccount(TestItem.AddressC, 1000.Ether());
