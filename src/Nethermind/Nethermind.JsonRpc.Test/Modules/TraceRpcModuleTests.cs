--- conflicted
+++ resolved
@@ -63,20 +63,10 @@
                 stateRoot = Blockchain.BlockTree.Head!.StateRoot!;
             }
 
-<<<<<<< HEAD
-            Factory = Blockchain.Container.Resolve<IRpcModuleFactory<ITraceRpcModule>>();
-
-            TraceRpcModule = Factory.Create();
-        }
-
-        public ITraceRpcModule TraceRpcModule { get; private set; } = null!;
-        private IRpcModuleFactory<ITraceRpcModule> Factory { get; set; } = null!;
-=======
             TraceRpcModule = Blockchain.TraceRpcModule;
         }
 
         public ITraceRpcModule TraceRpcModule { get; private set; } = null!;
->>>>>>> 68c6c363
         public IJsonRpcConfig JsonRpcConfig { get; private set; } = null!;
         public TestRpcBlockchain Blockchain { get; set; } = null!;
 
