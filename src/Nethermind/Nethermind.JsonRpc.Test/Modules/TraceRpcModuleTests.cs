--- conflicted
+++ resolved
@@ -45,42 +45,6 @@
             await Blockchain.AddFunds(TestItem.AddressA, 1000.Ether());
             await Blockchain.AddFunds(TestItem.AddressB, 1000.Ether());
             await Blockchain.AddFunds(TestItem.AddressC, 1000.Ether());
-<<<<<<< HEAD
-            ReceiptsRecovery receiptsRecovery =
-                new(Blockchain.EthereumEcdsa, Blockchain.SpecProvider);
-            IReceiptFinder receiptFinder = new FullInfoReceiptFinder(Blockchain.ReceiptStorage, receiptsRecovery, Blockchain.BlockFinder);
-            ReadOnlyTxProcessingEnv txProcessingEnv =
-                new(Blockchain.WorldStateManager, Blockchain.BlockTree.AsReadOnly(), Blockchain.SpecProvider, Blockchain.LogManager);
-            IReadOnlyTxProcessingScope scope = txProcessingEnv.Build(Keccak.EmptyTreeHash);
-
-            RewardCalculator rewardCalculatorSource = new(Blockchain.SpecProvider);
-
-            IRewardCalculator rewardCalculator = rewardCalculatorSource.Get(scope.TransactionProcessor);
-
-            RpcBlockTransactionsExecutor rpcBlockTransactionsExecutor = new(scope.TransactionProcessor, scope.WorldState, Blockchain.SpecProvider);
-            BlockProcessor.BlockValidationTransactionsExecutor executeBlockTransactionsExecutor = new(scope.TransactionProcessor,
-                scope.WorldState,
-                Blockchain.SpecProvider);
-
-            ReadOnlyChainProcessingEnv CreateChainProcessingEnv(IBlockProcessor.IBlockTransactionsExecutor transactionsExecutor) => new(
-                scope,
-                Always.Valid,
-                Blockchain.BlockPreprocessorStep,
-                rewardCalculator,
-                Blockchain.ReceiptStorage,
-                Blockchain.SpecProvider,
-                Blockchain.BlockTree,
-                Blockchain.StateReader,
-                Blockchain.LogManager,
-                transactionsExecutor);
-
-            ReadOnlyChainProcessingEnv traceProcessingEnv = CreateChainProcessingEnv(rpcBlockTransactionsExecutor);
-            ReadOnlyChainProcessingEnv executeProcessingEnv = CreateChainProcessingEnv(executeBlockTransactionsExecutor);
-
-            Tracer tracer = new(scope.WorldState, traceProcessingEnv.ChainProcessor, executeProcessingEnv.ChainProcessor);
-            TraceRpcModule = new TraceRpcModule(receiptFinder, tracer, Blockchain.BlockFinder, JsonRpcConfig, txProcessingEnv.StateReader);
-=======
->>>>>>> cfb53c23
 
             Hash256 stateRoot = Blockchain.BlockTree.Head!.StateRoot!;
             for (int i = 1; i < 10; i++)
