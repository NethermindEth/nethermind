// SPDX-FileCopyrightText: 2022 Demerzel Solutions Limited
// SPDX-License-Identifier: LGPL-3.0-only

using System.Collections.Generic;
using System.Linq;
using System.Text.Json;
using System.Threading.Tasks;
using FluentAssertions;
using FluentAssertions.Execution;
using FluentAssertions.Json;
using Nethermind.Core;
using Nethermind.Core.Extensions;
using Nethermind.Core.Specs;
using Nethermind.Specs;
using Nethermind.Core.Test.Builders;
using Nethermind.Int256;
using Nethermind.JsonRpc.Modules.Trace;
using NUnit.Framework;
using Nethermind.Blockchain.Find;
using Nethermind.Consensus.Rewards;
using Nethermind.Core.Crypto;
using Nethermind.Crypto;
using Nethermind.Evm;
using Nethermind.Evm.Tracing.ParityStyle;
using Nethermind.Facade.Eth.RpcTransaction;
using Nethermind.Serialization.Json;
using Nethermind.Specs.Forks;
using Nethermind.Specs.Test;
using Nethermind.JsonRpc.Data;
using Nethermind.Serialization.Rlp;
using Nethermind.State;
using Newtonsoft.Json.Linq;
using NSubstitute;
using Nethermind.Facade;
using Nethermind.Config;

namespace Nethermind.JsonRpc.Test.Modules;

public class TraceRpcModuleTests
{
    private class Context
    {
        public async Task Build(ISpecProvider? specProvider = null, bool isAura = false)
        {
            JsonRpcConfig = new JsonRpcConfig();
            Blockchain = await TestRpcBlockchain.ForTest(isAura ? SealEngineType.AuRa : SealEngineType.NethDev).Build(specProvider);

            await Blockchain.AddFunds(TestItem.AddressA, 1000.Ether());
            await Blockchain.AddFunds(TestItem.AddressB, 1000.Ether());
            await Blockchain.AddFunds(TestItem.AddressC, 1000.Ether());

            Hash256 stateRoot = Blockchain.BlockTree.Head!.StateRoot!;
            for (int i = 1; i < 10; i++)
            {
                List<Transaction> transactions = new();
                for (int j = 0; j < i; j++)
                {
                    transactions.Add(Core.Test.Builders.Build.A.Transaction
                        .WithTo(Address.Zero)
                        .WithNonce(Blockchain.StateReader.GetNonce(stateRoot, TestItem.AddressB) + (UInt256)j)
                        .SignedAndResolved(Blockchain.EthereumEcdsa, TestItem.PrivateKeyB).TestObject);
                }
                await Blockchain.AddBlock(transactions.ToArray());

                stateRoot = Blockchain.BlockTree.Head!.StateRoot!;
            }

            Factory = new(
                Blockchain.WorldStateManager,
                Blockchain.BlockTree,
                JsonRpcConfig,
<<<<<<< HEAD
                Substitute.For<IBlockchainBridgeFactory>(),
=======
                Substitute.For<IBlockchainBridge>(),
>>>>>>> b0a269da
                new BlocksConfig().SecondsPerSlot,
                Blockchain.BlockPreprocessorStep,
                new RewardCalculator(Blockchain.SpecProvider),
                Blockchain.ReceiptStorage,
                Blockchain.SpecProvider,
                Blockchain.PoSSwitcher,
                Blockchain.LogManager
            );

            TraceRpcModule = Factory.Create();
        }

        public ITraceRpcModule TraceRpcModule { get; private set; } = null!;
        public TraceModuleFactory Factory { get; private set; } = null!;
        public IJsonRpcConfig JsonRpcConfig { get; private set; } = null!;
        public TestRpcBlockchain Blockchain { get; set; } = null!;

    }

    [Test]
    public async Task Tx_positions_are_fine()
    {
        Context context = new();
        await context.Build();
        string serialized = await RpcTest.TestSerializedRequest(
            context.TraceRpcModule,
            "trace_block", "latest");
        Assert.That(serialized, Is.EqualTo("{\"jsonrpc\":\"2.0\",\"result\":[{\"action\":{\"callType\":\"call\",\"from\":\"0x942921b14f1b1c385cd7e0cc2ef7abe5598c8358\",\"gas\":\"0x0\",\"input\":\"0x\",\"to\":\"0x0000000000000000000000000000000000000000\",\"value\":\"0x1\"},\"blockHash\":\"0xcd3d2c10309822aec4cbbfa80ba905ba1de62834a3b40f8012520734db2763ca\",\"blockNumber\":15,\"result\":{\"gasUsed\":\"0x0\",\"output\":\"0x\"},\"subtraces\":0,\"traceAddress\":[],\"transactionHash\":\"0xa1e0e640b433d5a8931881b8eee7b1a125474b04e430c0bf8afff52584c53273\",\"transactionPosition\":0,\"type\":\"call\"},{\"action\":{\"callType\":\"call\",\"from\":\"0x942921b14f1b1c385cd7e0cc2ef7abe5598c8358\",\"gas\":\"0x0\",\"input\":\"0x\",\"to\":\"0x0000000000000000000000000000000000000000\",\"value\":\"0x1\"},\"blockHash\":\"0xcd3d2c10309822aec4cbbfa80ba905ba1de62834a3b40f8012520734db2763ca\",\"blockNumber\":15,\"result\":{\"gasUsed\":\"0x0\",\"output\":\"0x\"},\"subtraces\":0,\"traceAddress\":[],\"transactionHash\":\"0x5cf5d4a0a93000beb1cfb373508ce4c0153ab491be99b3c927f482346c86a0e1\",\"transactionPosition\":1,\"type\":\"call\"},{\"action\":{\"callType\":\"call\",\"from\":\"0x942921b14f1b1c385cd7e0cc2ef7abe5598c8358\",\"gas\":\"0x0\",\"input\":\"0x\",\"to\":\"0x0000000000000000000000000000000000000000\",\"value\":\"0x1\"},\"blockHash\":\"0xcd3d2c10309822aec4cbbfa80ba905ba1de62834a3b40f8012520734db2763ca\",\"blockNumber\":15,\"result\":{\"gasUsed\":\"0x0\",\"output\":\"0x\"},\"subtraces\":0,\"traceAddress\":[],\"transactionHash\":\"0x02d2cde9120e37722f607771ebaa0d4e98c5d99a8a9e7df6872e8c8c9f5c0bc5\",\"transactionPosition\":2,\"type\":\"call\"},{\"action\":{\"callType\":\"call\",\"from\":\"0x942921b14f1b1c385cd7e0cc2ef7abe5598c8358\",\"gas\":\"0x0\",\"input\":\"0x\",\"to\":\"0x0000000000000000000000000000000000000000\",\"value\":\"0x1\"},\"blockHash\":\"0xcd3d2c10309822aec4cbbfa80ba905ba1de62834a3b40f8012520734db2763ca\",\"blockNumber\":15,\"result\":{\"gasUsed\":\"0x0\",\"output\":\"0x\"},\"subtraces\":0,\"traceAddress\":[],\"transactionHash\":\"0xe50a2a2d170011b1f9ee080c3810bed0c63dbb1b2b2c541c78ada5b222cc3fd2\",\"transactionPosition\":3,\"type\":\"call\"},{\"action\":{\"callType\":\"call\",\"from\":\"0x942921b14f1b1c385cd7e0cc2ef7abe5598c8358\",\"gas\":\"0x0\",\"input\":\"0x\",\"to\":\"0x0000000000000000000000000000000000000000\",\"value\":\"0x1\"},\"blockHash\":\"0xcd3d2c10309822aec4cbbfa80ba905ba1de62834a3b40f8012520734db2763ca\",\"blockNumber\":15,\"result\":{\"gasUsed\":\"0x0\",\"output\":\"0x\"},\"subtraces\":0,\"traceAddress\":[],\"transactionHash\":\"0xff0d4524d379fc15c41a9b0444b943e1a530779b7d09c8863858267c5ef92b24\",\"transactionPosition\":4,\"type\":\"call\"},{\"action\":{\"callType\":\"call\",\"from\":\"0x942921b14f1b1c385cd7e0cc2ef7abe5598c8358\",\"gas\":\"0x0\",\"input\":\"0x\",\"to\":\"0x0000000000000000000000000000000000000000\",\"value\":\"0x1\"},\"blockHash\":\"0xcd3d2c10309822aec4cbbfa80ba905ba1de62834a3b40f8012520734db2763ca\",\"blockNumber\":15,\"result\":{\"gasUsed\":\"0x0\",\"output\":\"0x\"},\"subtraces\":0,\"traceAddress\":[],\"transactionHash\":\"0xf9b69366c82084e3799dc4a7ad87dc173ef4923d853bc250de86b81786f2972a\",\"transactionPosition\":5,\"type\":\"call\"},{\"action\":{\"callType\":\"call\",\"from\":\"0x942921b14f1b1c385cd7e0cc2ef7abe5598c8358\",\"gas\":\"0x0\",\"input\":\"0x\",\"to\":\"0x0000000000000000000000000000000000000000\",\"value\":\"0x1\"},\"blockHash\":\"0xcd3d2c10309822aec4cbbfa80ba905ba1de62834a3b40f8012520734db2763ca\",\"blockNumber\":15,\"result\":{\"gasUsed\":\"0x0\",\"output\":\"0x\"},\"subtraces\":0,\"traceAddress\":[],\"transactionHash\":\"0x28171c29b23cd96f032fe43f444402af4555ee5f074d5d0d0a1089d940f136e7\",\"transactionPosition\":6,\"type\":\"call\"},{\"action\":{\"callType\":\"call\",\"from\":\"0x942921b14f1b1c385cd7e0cc2ef7abe5598c8358\",\"gas\":\"0x0\",\"input\":\"0x\",\"to\":\"0x0000000000000000000000000000000000000000\",\"value\":\"0x1\"},\"blockHash\":\"0xcd3d2c10309822aec4cbbfa80ba905ba1de62834a3b40f8012520734db2763ca\",\"blockNumber\":15,\"result\":{\"gasUsed\":\"0x0\",\"output\":\"0x\"},\"subtraces\":0,\"traceAddress\":[],\"transactionHash\":\"0x09b01caf4b7ecfe9d02251b2e478f2da0fdf08412e3fa1ff963fa80635dab031\",\"transactionPosition\":7,\"type\":\"call\"},{\"action\":{\"callType\":\"call\",\"from\":\"0x942921b14f1b1c385cd7e0cc2ef7abe5598c8358\",\"gas\":\"0x0\",\"input\":\"0x\",\"to\":\"0x0000000000000000000000000000000000000000\",\"value\":\"0x1\"},\"blockHash\":\"0xcd3d2c10309822aec4cbbfa80ba905ba1de62834a3b40f8012520734db2763ca\",\"blockNumber\":15,\"result\":{\"gasUsed\":\"0x0\",\"output\":\"0x\"},\"subtraces\":0,\"traceAddress\":[],\"transactionHash\":\"0xd82382905afbe4ca4c2b8e54cea43818c91e0014c3827e3020fbd82b732b8239\",\"transactionPosition\":8,\"type\":\"call\"},{\"action\":{\"author\":\"0x475674cb523a0a2736b7f7534390288fce16982c\",\"rewardType\":\"block\",\"value\":\"0x1bc16d674ec80000\"},\"blockHash\":\"0xcd3d2c10309822aec4cbbfa80ba905ba1de62834a3b40f8012520734db2763ca\",\"blockNumber\":15,\"subtraces\":0,\"traceAddress\":[],\"type\":\"reward\"}],\"id\":67}"));
    }

    [Test]
    public async Task Trace_filter_return_fail_with_not_existing_block()
    {
        Context context = new();
        await context.Build();
        string request = "{\"fromBlock\":\"0x154\",\"after\":0}";
        string serialized = await RpcTest.TestSerializedRequest(
            context.TraceRpcModule,
            "trace_filter", request);
        Assert.That(
            serialized, Is.EqualTo("{\"jsonrpc\":\"2.0\",\"error\":{\"code\":-32001,\"message\":\"Block 340 could not be found\"},\"id\":67}"), serialized.Replace("\"", "\\\""));
    }

    [Test]
    public async Task Trace_filter_return_fail_from_block_higher_than_to_block()
    {
        Context context = new();
        await context.Build();
        string request = "{\"fromBlock\":\"0x8\",\"toBlock\":\"0x6\"}";
        string serialized = await RpcTest.TestSerializedRequest(
            context.TraceRpcModule,
            "trace_filter", request);
        Assert.That(
            serialized, Is.EqualTo("{\"jsonrpc\":\"2.0\",\"error\":{\"code\":-32000,\"message\":\"From block number: 8 is greater than to block number 6\"},\"id\":67}"), serialized.Replace("\"", "\\\""));
    }

    [Test]
    public async Task Trace_filter_return_empty_result_with_count_0()
    {
        Context context = new();
        await context.Build();
        string request = "{\"count\":\"0x0\", \"fromBlock\":\"0x3\",\"toBlock\":\"0x3\"}";
        string serialized = await RpcTest.TestSerializedRequest(
            context.TraceRpcModule,
            "trace_filter", request);
        Assert.That(
            serialized, Is.EqualTo("{\"jsonrpc\":\"2.0\",\"result\":[],\"id\":67}"), serialized.Replace("\"", "\\\""));
    }

    [Test]
    public async Task Trace_filter_return_expected_json()
    {
        Context context = new();
        await context.Build();
        TraceFilterForRpc traceFilterRequest = new();
        string serialized = await RpcTest.TestSerializedRequest(
            context.TraceRpcModule,
            "trace_filter", new EthereumJsonSerializer().Serialize(traceFilterRequest));

        Assert.That(serialized, Is.EqualTo("{\"jsonrpc\":\"2.0\",\"result\":[{\"action\":{\"callType\":\"call\",\"from\":\"0x942921b14f1b1c385cd7e0cc2ef7abe5598c8358\",\"gas\":\"0x0\",\"input\":\"0x\",\"to\":\"0x0000000000000000000000000000000000000000\",\"value\":\"0x1\"},\"blockHash\":\"0xcd3d2c10309822aec4cbbfa80ba905ba1de62834a3b40f8012520734db2763ca\",\"blockNumber\":15,\"result\":{\"gasUsed\":\"0x0\",\"output\":\"0x\"},\"subtraces\":0,\"traceAddress\":[],\"transactionHash\":\"0xa1e0e640b433d5a8931881b8eee7b1a125474b04e430c0bf8afff52584c53273\",\"transactionPosition\":0,\"type\":\"call\"},{\"action\":{\"callType\":\"call\",\"from\":\"0x942921b14f1b1c385cd7e0cc2ef7abe5598c8358\",\"gas\":\"0x0\",\"input\":\"0x\",\"to\":\"0x0000000000000000000000000000000000000000\",\"value\":\"0x1\"},\"blockHash\":\"0xcd3d2c10309822aec4cbbfa80ba905ba1de62834a3b40f8012520734db2763ca\",\"blockNumber\":15,\"result\":{\"gasUsed\":\"0x0\",\"output\":\"0x\"},\"subtraces\":0,\"traceAddress\":[],\"transactionHash\":\"0x5cf5d4a0a93000beb1cfb373508ce4c0153ab491be99b3c927f482346c86a0e1\",\"transactionPosition\":1,\"type\":\"call\"},{\"action\":{\"callType\":\"call\",\"from\":\"0x942921b14f1b1c385cd7e0cc2ef7abe5598c8358\",\"gas\":\"0x0\",\"input\":\"0x\",\"to\":\"0x0000000000000000000000000000000000000000\",\"value\":\"0x1\"},\"blockHash\":\"0xcd3d2c10309822aec4cbbfa80ba905ba1de62834a3b40f8012520734db2763ca\",\"blockNumber\":15,\"result\":{\"gasUsed\":\"0x0\",\"output\":\"0x\"},\"subtraces\":0,\"traceAddress\":[],\"transactionHash\":\"0x02d2cde9120e37722f607771ebaa0d4e98c5d99a8a9e7df6872e8c8c9f5c0bc5\",\"transactionPosition\":2,\"type\":\"call\"},{\"action\":{\"callType\":\"call\",\"from\":\"0x942921b14f1b1c385cd7e0cc2ef7abe5598c8358\",\"gas\":\"0x0\",\"input\":\"0x\",\"to\":\"0x0000000000000000000000000000000000000000\",\"value\":\"0x1\"},\"blockHash\":\"0xcd3d2c10309822aec4cbbfa80ba905ba1de62834a3b40f8012520734db2763ca\",\"blockNumber\":15,\"result\":{\"gasUsed\":\"0x0\",\"output\":\"0x\"},\"subtraces\":0,\"traceAddress\":[],\"transactionHash\":\"0xe50a2a2d170011b1f9ee080c3810bed0c63dbb1b2b2c541c78ada5b222cc3fd2\",\"transactionPosition\":3,\"type\":\"call\"},{\"action\":{\"callType\":\"call\",\"from\":\"0x942921b14f1b1c385cd7e0cc2ef7abe5598c8358\",\"gas\":\"0x0\",\"input\":\"0x\",\"to\":\"0x0000000000000000000000000000000000000000\",\"value\":\"0x1\"},\"blockHash\":\"0xcd3d2c10309822aec4cbbfa80ba905ba1de62834a3b40f8012520734db2763ca\",\"blockNumber\":15,\"result\":{\"gasUsed\":\"0x0\",\"output\":\"0x\"},\"subtraces\":0,\"traceAddress\":[],\"transactionHash\":\"0xff0d4524d379fc15c41a9b0444b943e1a530779b7d09c8863858267c5ef92b24\",\"transactionPosition\":4,\"type\":\"call\"},{\"action\":{\"callType\":\"call\",\"from\":\"0x942921b14f1b1c385cd7e0cc2ef7abe5598c8358\",\"gas\":\"0x0\",\"input\":\"0x\",\"to\":\"0x0000000000000000000000000000000000000000\",\"value\":\"0x1\"},\"blockHash\":\"0xcd3d2c10309822aec4cbbfa80ba905ba1de62834a3b40f8012520734db2763ca\",\"blockNumber\":15,\"result\":{\"gasUsed\":\"0x0\",\"output\":\"0x\"},\"subtraces\":0,\"traceAddress\":[],\"transactionHash\":\"0xf9b69366c82084e3799dc4a7ad87dc173ef4923d853bc250de86b81786f2972a\",\"transactionPosition\":5,\"type\":\"call\"},{\"action\":{\"callType\":\"call\",\"from\":\"0x942921b14f1b1c385cd7e0cc2ef7abe5598c8358\",\"gas\":\"0x0\",\"input\":\"0x\",\"to\":\"0x0000000000000000000000000000000000000000\",\"value\":\"0x1\"},\"blockHash\":\"0xcd3d2c10309822aec4cbbfa80ba905ba1de62834a3b40f8012520734db2763ca\",\"blockNumber\":15,\"result\":{\"gasUsed\":\"0x0\",\"output\":\"0x\"},\"subtraces\":0,\"traceAddress\":[],\"transactionHash\":\"0x28171c29b23cd96f032fe43f444402af4555ee5f074d5d0d0a1089d940f136e7\",\"transactionPosition\":6,\"type\":\"call\"},{\"action\":{\"callType\":\"call\",\"from\":\"0x942921b14f1b1c385cd7e0cc2ef7abe5598c8358\",\"gas\":\"0x0\",\"input\":\"0x\",\"to\":\"0x0000000000000000000000000000000000000000\",\"value\":\"0x1\"},\"blockHash\":\"0xcd3d2c10309822aec4cbbfa80ba905ba1de62834a3b40f8012520734db2763ca\",\"blockNumber\":15,\"result\":{\"gasUsed\":\"0x0\",\"output\":\"0x\"},\"subtraces\":0,\"traceAddress\":[],\"transactionHash\":\"0x09b01caf4b7ecfe9d02251b2e478f2da0fdf08412e3fa1ff963fa80635dab031\",\"transactionPosition\":7,\"type\":\"call\"},{\"action\":{\"callType\":\"call\",\"from\":\"0x942921b14f1b1c385cd7e0cc2ef7abe5598c8358\",\"gas\":\"0x0\",\"input\":\"0x\",\"to\":\"0x0000000000000000000000000000000000000000\",\"value\":\"0x1\"},\"blockHash\":\"0xcd3d2c10309822aec4cbbfa80ba905ba1de62834a3b40f8012520734db2763ca\",\"blockNumber\":15,\"result\":{\"gasUsed\":\"0x0\",\"output\":\"0x\"},\"subtraces\":0,\"traceAddress\":[],\"transactionHash\":\"0xd82382905afbe4ca4c2b8e54cea43818c91e0014c3827e3020fbd82b732b8239\",\"transactionPosition\":8,\"type\":\"call\"},{\"action\":{\"author\":\"0x475674cb523a0a2736b7f7534390288fce16982c\",\"rewardType\":\"block\",\"value\":\"0x1bc16d674ec80000\"},\"blockHash\":\"0xcd3d2c10309822aec4cbbfa80ba905ba1de62834a3b40f8012520734db2763ca\",\"blockNumber\":15,\"subtraces\":0,\"traceAddress\":[],\"type\":\"reward\"}],\"id\":67}"), serialized.Replace("\"", "\\\""));
    }

    [Test]
    public async Task Trace_filter_skip_expected_number_of_traces()
    {
        Context context = new();
        await context.Build();
        TraceFilterForRpc traceRequest = new();
        traceRequest.After = 3;
        ResultWrapper<IEnumerable<ParityTxTraceFromStore>> secondTraces = context.TraceRpcModule.trace_filter(traceRequest);
        Assert.That(secondTraces.Data.Count(), Is.EqualTo(7));
    }
    [Test]
    public async Task Trace_filter_get_given_amount_of_traces()
    {
        Context context = new();
        await context.Build();
        TraceFilterForRpc traceFilterRequest = new();
        traceFilterRequest.Count = 3;
        ResultWrapper<IEnumerable<ParityTxTraceFromStore>> traces = context.TraceRpcModule.trace_filter(traceFilterRequest);
        Assert.That(traces.Data.Count(), Is.EqualTo(3));
    }
    [Test]
    public async Task Trace_filter_skip_and_get_the_rest_of_traces()
    {
        Context context = new();
        await context.Build();
        TraceFilterForRpc traceFilterRequest = new();
        traceFilterRequest.Count = 3;
        traceFilterRequest.After = 7;
        ResultWrapper<IEnumerable<ParityTxTraceFromStore>> traces = context.TraceRpcModule.trace_filter(traceFilterRequest);
        // Total 9 transactions in block + 1 reward trace - after skipping 7 - it should be 3
        Assert.That(traces.Data.Count(), Is.EqualTo(3));
    }
    [Test]
    public async Task Trace_filter_with_filtering_by_receiver_address()
    {
        Context context = new();
        await context.Build();
        TestRpcBlockchain blockchain = context.Blockchain;
        UInt256 currentNonceAddressA = blockchain.ReadOnlyState.GetNonce(TestItem.AddressA);
        Transaction transaction = Build.A.Transaction.WithNonce(currentNonceAddressA)
            .WithTo(TestItem.AddressA)
            .SignedAndResolved(blockchain.EthereumEcdsa, TestItem.PrivateKeyA).TestObject;
        await context.Blockchain.AddBlock(transaction);

        TraceFilterForRpc traceFilterRequest = new();
        long lastBLockNumber = blockchain.BlockTree.Head!.Number;
        traceFilterRequest.FromBlock = new BlockParameter(lastBLockNumber);
        traceFilterRequest.ToBlock = new BlockParameter(lastBLockNumber);
        traceFilterRequest.ToAddress = new[] { TestItem.AddressA };
        ResultWrapper<IEnumerable<ParityTxTraceFromStore>> traces = context.TraceRpcModule.trace_filter(traceFilterRequest);
        Assert.That(traces.Data.Count(), Is.EqualTo(1));
    }
    [Test]
    public async Task Trace_filter_with_filtering_by_sender()
    {
        Context context = new();
        await context.Build();
        TestRpcBlockchain blockchain = context.Blockchain;
        UInt256 currentNonceAddressA = blockchain.ReadOnlyState.GetNonce(TestItem.AddressA);
        Transaction transaction = Build.A.Transaction.WithNonce(currentNonceAddressA)
            .WithTo(TestItem.AddressA)
            .SignedAndResolved(blockchain.EthereumEcdsa, TestItem.PrivateKeyA).TestObject;
        await context.Blockchain.AddBlock(transaction);
        await context.Blockchain.AddBlock();
        long lastBLockNumber = blockchain.BlockTree.Head!.Number;
        TraceFilterForRpc traceFilterRequest = new();
        traceFilterRequest.FromBlock = new BlockParameter(lastBLockNumber - 1);
        traceFilterRequest.ToBlock = BlockParameter.Latest;
        traceFilterRequest.FromAddress = new[] { TestItem.PrivateKeyA.Address };
        ResultWrapper<IEnumerable<ParityTxTraceFromStore>> traces = context.TraceRpcModule.trace_filter(traceFilterRequest);
        Assert.That(traces.Data.Count(), Is.EqualTo(1));
    }

    [Test]
    public async Task Trace_filter_with_filtering_by_internal_transaction_receiver()
    {

        Context context = new();
        await context.Build();
        TestRpcBlockchain blockchain = context.Blockchain;
        UInt256 currentNonceAddressA = blockchain.ReadOnlyState.GetNonce(TestItem.AddressA);
        UInt256 currentNonceAddressB = blockchain.ReadOnlyState.GetNonce(TestItem.AddressB);
        await blockchain.AddFunds(TestItem.AddressA, 10000.Ether());
        byte[] deployedCode = new byte[3];
        byte[] initCode = Prepare.EvmCode
            .ForInitOf(deployedCode)
            .Done;
        byte[] createCode = Prepare.EvmCode
            .Create(initCode, 0)
            .Op(Instruction.STOP)
            .Done;

        Transaction transaction1 = Build.A.Transaction.WithNonce(currentNonceAddressA++)
            .WithData(createCode)
            .WithTo(null)
            .WithGasLimit(93548).SignedAndResolved(TestItem.PrivateKeyA).TestObject;
        await blockchain.AddBlock(transaction1);
        Address? contractAddress = ContractAddress.From(TestItem.AddressA, currentNonceAddressA);
        byte[] code = Prepare.EvmCode
            .Call(contractAddress, 50000)
            .Call(contractAddress, 50000)
            .Op(Instruction.STOP)
            .Done;

        Transaction transaction2 = Build.A.Transaction.WithNonce(currentNonceAddressB++)
            .WithData(code).SignedAndResolved(TestItem.PrivateKeyB)
            .WithTo(null)
            .WithGasLimit(93548).TestObject;
        await blockchain.AddBlock(transaction2);
        await blockchain.AddBlock();
        long lastBLockNumber = blockchain.BlockTree.Head!.Number;

        TraceFilterForRpc traceFilterRequest = new();
        traceFilterRequest.FromBlock = new BlockParameter(lastBLockNumber - 1);
        traceFilterRequest.ToBlock = BlockParameter.Latest;
        traceFilterRequest.ToAddress = new[] { contractAddress };
        ResultWrapper<IEnumerable<ParityTxTraceFromStore>> traces = context.TraceRpcModule.trace_filter(traceFilterRequest);
        Assert.That(traces.Data.Count(), Is.EqualTo(2));

    }
    [Test]
    public async Task Trace_filter_with_filtering_by_sender_and_receiver()
    {
        Context context = new();
        await context.Build();
        TestRpcBlockchain blockchain = context.Blockchain;
        UInt256 currentNonceAddressA = blockchain.ReadOnlyState.GetNonce(TestItem.AddressA);
        await context.Blockchain.AddBlock(
            new[]
            {
                Build.A.Transaction.WithNonce(currentNonceAddressA + 1).WithTo(TestItem.AddressD)
                    .SignedAndResolved(TestItem.PrivateKeyA).TestObject,
                Build.A.Transaction.WithNonce(blockchain.ReadOnlyState.GetNonce(TestItem.AddressB) + 1).WithTo(TestItem.AddressC)
                    .SignedAndResolved(TestItem.PrivateKeyB).TestObject,
                Build.A.Transaction.WithNonce(currentNonceAddressA).WithTo(TestItem.AddressC)
                    .SignedAndResolved(TestItem.PrivateKeyA).TestObject
            }
        );
        await context.Blockchain.AddBlock();
        TraceFilterForRpc traceFilterRequest = new();
        long lastBLockNumber = blockchain.BlockTree.Head!.Number;
        traceFilterRequest.FromBlock = new BlockParameter(lastBLockNumber - 1);
        traceFilterRequest.ToBlock = BlockParameter.Latest;
        traceFilterRequest.FromAddress = new[] { TestItem.PrivateKeyA.Address };
        traceFilterRequest.ToAddress = new[] { TestItem.AddressC };
        ResultWrapper<IEnumerable<ParityTxTraceFromStore>> traces = context.TraceRpcModule.trace_filter(traceFilterRequest);
        Assert.That(traces.Data.Count(), Is.EqualTo(1));
    }
    [Test]
    public async Task Trace_filter_complex_scenario()
    {
        Context context = new();
        await context.Build();
        TraceFilterForRpc traceFilterRequest = new();
        TestRpcBlockchain blockchain = context.Blockchain;
        long lastBLockNumber = blockchain.BlockTree.Head!.Number;
        traceFilterRequest.After = 3;
        traceFilterRequest.Count = 4;
        traceFilterRequest.FromBlock = new BlockParameter(lastBLockNumber + 1);
        traceFilterRequest.ToBlock = BlockParameter.Latest;
        traceFilterRequest.FromAddress = new[] { TestItem.PrivateKeyA.Address, TestItem.PrivateKeyD.Address };
        traceFilterRequest.ToAddress = new[] { TestItem.AddressC, TestItem.AddressA, TestItem.AddressB };
        UInt256 currentNonceAddressA = blockchain.ReadOnlyState.GetNonce(TestItem.AddressA);
        UInt256 currentNonceAddressC = blockchain.ReadOnlyState.GetNonce(TestItem.AddressC);
        UInt256 currentNonceAddressD = blockchain.ReadOnlyState.GetNonce(TestItem.AddressD);
        // first block skipped: After 3 -> 1
        await blockchain.AddBlock(
            new[]
            {
                Build.A.Transaction.WithNonce(currentNonceAddressA++).WithTo(TestItem.AddressD)
                    .SignedAndResolved(TestItem.PrivateKeyA).TestObject, // skipped
                Build.A.Transaction.WithNonce(currentNonceAddressA++).WithTo(TestItem.AddressC)
                    .SignedAndResolved(TestItem.PrivateKeyA).TestObject, // --After
                Build.A.Transaction.WithNonce(currentNonceAddressA++).WithTo(TestItem.AddressB) // --After
                    .SignedAndResolved(TestItem.PrivateKeyA).TestObject
            }
        );
        // second block: After 1 -> 0, Count 4 -> 3
        await blockchain.AddBlock(
            new[]
            {
                Build.A.Transaction.WithNonce(currentNonceAddressC++).WithTo(TestItem.AddressA)
                    .SignedAndResolved(TestItem.PrivateKeyC).TestObject, // skipped
                Build.A.Transaction.WithNonce(currentNonceAddressD++).WithTo(TestItem.AddressC)
                    .SignedAndResolved(TestItem.PrivateKeyD).TestObject, // --After
                Build.A.Transaction.WithNonce(currentNonceAddressD++).WithTo(TestItem.AddressB)
                    .SignedAndResolved(TestItem.PrivateKeyD).TestObject, // --Count
                Build.A.Transaction.WithNonce(currentNonceAddressD++)
                    .SignedAndResolved(TestItem.PrivateKeyD).TestObject // skipped
            }
        );
        // third block: Count 3 -> 1
        await blockchain.AddBlock(
            new[]
            {
                Build.A.Transaction.WithNonce(currentNonceAddressA++).WithTo(TestItem.AddressB)
                    .SignedAndResolved(TestItem.PrivateKeyA).TestObject, // --Count
                Build.A.Transaction.WithNonce(currentNonceAddressD++).WithTo(TestItem.AddressD)
                    .SignedAndResolved(TestItem.PrivateKeyD).TestObject, // skipped
                Build.A.Transaction.WithNonce(currentNonceAddressD++).WithTo(TestItem.AddressC)
                    .SignedAndResolved(TestItem.PrivateKeyD).TestObject // skipped
            }
        );
        // fourth block: Count 1 -> 0
        await blockchain.AddBlock(
            new[]
            {
                Build.A.Transaction.WithNonce(currentNonceAddressA++).WithTo(TestItem.AddressD)
                    .SignedAndResolved(TestItem.PrivateKeyA).TestObject, // skipped
                Build.A.Transaction.WithNonce(currentNonceAddressA++).WithTo(TestItem.AddressC)
                    .SignedAndResolved(TestItem.PrivateKeyA).TestObject, // --Count
                Build.A.Transaction.WithNonce(currentNonceAddressA++).WithTo(TestItem.AddressC)
                    .SignedAndResolved(TestItem.PrivateKeyA).TestObject // skipped (Count == 0)
            }
        );
        // the last block: skipped
        await blockchain.AddBlock(
            new[]
            {
                Build.A.Transaction.WithNonce(currentNonceAddressA++).WithTo(TestItem.AddressC)
                    .SignedAndResolved(TestItem.PrivateKeyA).TestObject,
                Build.A.Transaction.WithNonce(currentNonceAddressA++).WithTo(TestItem.AddressB)
                    .SignedAndResolved(TestItem.PrivateKeyA).TestObject
            }
        );
        await blockchain.AddBlock();
        ResultWrapper<IEnumerable<ParityTxTraceFromStore>> traces = context.TraceRpcModule.trace_filter(traceFilterRequest);
        Assert.That(traces.Data.Count(), Is.EqualTo(traceFilterRequest.Count));
    }

    [Test]
    public async Task Trace_filter_complex_scenario_openethereum()
    {
        Context context = new();
        await context.Build();
        TraceFilterForRpc traceFilterRequest = new();
        TestRpcBlockchain blockchain = context.Blockchain;
        long lastBLockNumber = blockchain.BlockTree.Head!.Number;
        // traceFilterRequest.After = 3;
        // traceFilterRequest.Count = 4;
        traceFilterRequest.FromBlock = new BlockParameter(lastBLockNumber + 1);
        traceFilterRequest.ToBlock = BlockParameter.Latest;
        // traceFilterRequest.FromAddress = new[] {TestItem.PrivateKeyA.Address, TestItem.PrivateKeyD.Address};
        // traceFilterRequest.ToAddress = new[] {TestItem.AddressC, TestItem.AddressA, TestItem.AddressB};
        UInt256 currentNonceAddressC = blockchain.ReadOnlyState.GetNonce(TestItem.AddressC);
        await blockchain.AddBlock();
        await blockchain.AddBlock();
        await blockchain.AddBlock(
            new[]
            {
                Build.A.Transaction.WithNonce(currentNonceAddressC++).WithTo(TestItem.AddressA)
                    .SignedAndResolved(TestItem.PrivateKeyC).TestObject,
            }
        );
        ResultWrapper<IEnumerable<ParityTxTraceFromStore>> traces = context.TraceRpcModule.trace_filter(traceFilterRequest);
        Assert.That(traces.Data.Count(), Is.EqualTo(4));
    }

    [Test]
    public async Task trace_transaction_and_get_simple_tx()
    {
        Context context = new();
        await context.Build();
        TestRpcBlockchain blockchain = context.Blockchain;
        UInt256 currentNonceAddressA = blockchain.ReadOnlyState.GetNonce(TestItem.AddressA);
        Transaction transaction = Build.A.Transaction.WithNonce(currentNonceAddressA++).WithTo(TestItem.AddressC)
            .SignedAndResolved(TestItem.PrivateKeyA).TestObject;
        await blockchain.AddBlock(transaction);
        ResultWrapper<IEnumerable<ParityTxTraceFromStore>> traces = context.TraceRpcModule.trace_transaction(transaction.Hash!);
        traces.Data.Should().BeEquivalentTo(new[] { new { TransactionHash = transaction.Hash } }, static o => o.Including(static o => o.TransactionHash));

        long[] positions = { 0 };
        ResultWrapper<IEnumerable<ParityTxTraceFromStore>> traceGet = context.TraceRpcModule.trace_get(transaction.Hash!, positions);
        traceGet.Data.Should().BeEmpty();
    }

    [Test]
    public async Task Trace_get_can_trace_simple_tx()
    {
        Context context = new();
        await context.Build();
        TestRpcBlockchain blockchain = context.Blockchain;
        UInt256 currentNonceAddressA = blockchain.ReadOnlyState.GetNonce(TestItem.AddressA);

        Transaction transaction = Build.A.Transaction.WithNonce(currentNonceAddressA++).WithTo(TestItem.AddressC)
            .SignedAndResolved(TestItem.PrivateKeyA).TestObject;
        await blockchain.AddBlock(transaction);

        long[] positions = { 0 };
        ResultWrapper<IEnumerable<ParityTxTraceFromStore>> traces = context.TraceRpcModule.trace_get(transaction.Hash!, positions);
        traces.Data.Should().BeEmpty();
    }

    [Test]
    public async Task trace_transaction_and_get_internal_tx()
    {
        Context context = new();
        await context.Build();
        TestRpcBlockchain blockchain = context.Blockchain;
        UInt256 currentNonceAddressA = blockchain.ReadOnlyState.GetNonce(TestItem.AddressA);
        UInt256 currentNonceAddressB = blockchain.ReadOnlyState.GetNonce(TestItem.AddressB);
        await blockchain.AddFunds(TestItem.AddressA, 10000.Ether());
        byte[] deployedCode = new byte[3];
        byte[] initCode = Prepare.EvmCode
            .ForInitOf(deployedCode)
            .Done;
        byte[] createCode = Prepare.EvmCode
            .Create(initCode, 0)
            .Op(Instruction.STOP)
            .Done;

        Transaction transaction1 = Build.A.Transaction.WithNonce(currentNonceAddressA++)
            .WithData(createCode)
            .WithTo(null)
            .WithGasLimit(93548).SignedAndResolved(TestItem.PrivateKeyA).TestObject;
        await blockchain.AddBlock(transaction1);
        Address? contractAddress = ContractAddress.From(TestItem.AddressA, currentNonceAddressA);
        byte[] code = Prepare.EvmCode
            .Call(contractAddress, 50000)
            .Call(contractAddress, 50000)
            .Op(Instruction.STOP)
            .Done;

        Transaction transaction2 = Build.A.Transaction.WithNonce(currentNonceAddressB++)
            .WithData(code).SignedAndResolved(TestItem.PrivateKeyB)
            .WithTo(null)
            .WithGasLimit(93548).TestObject;
        await blockchain.AddBlock(transaction2);

        ResultWrapper<IEnumerable<ParityTxTraceFromStore>> traces = context.TraceRpcModule.trace_transaction(transaction2.Hash!);
        traces.Data.Should().HaveCount(3);
        traces.Data.ElementAt(0).TransactionHash.Should().Be(transaction2.Hash!);

        long[] positions = { 0 };
        ResultWrapper<IEnumerable<ParityTxTraceFromStore>> tracesGet = context.TraceRpcModule.trace_get(transaction2.Hash!, positions);
        traces.Data.ElementAt(0).TransactionHash.Should().BeEquivalentTo(transaction2.Hash);
        traces.Data.ElementAt(1).Should().BeEquivalentTo(tracesGet.Data.ElementAt(0));
    }

    [Test]
    public async Task Trace_transaction_with_error_reverted()
    {
        Context context = new();
        await context.Build();
        TestRpcBlockchain blockchain = context.Blockchain;
        UInt256 currentNonceAddressA = blockchain.ReadOnlyState.GetNonce(TestItem.AddressA);
        UInt256 currentNonceAddressB = blockchain.ReadOnlyState.GetNonce(TestItem.AddressB);
        await blockchain.AddFunds(TestItem.AddressA, 10000.Ether());
        byte[] deployedCode = new byte[3];
        byte[] initCode = Prepare.EvmCode
            .ForInitOf(deployedCode)
            .Done;
        byte[] createCode = Prepare.EvmCode
            .Create(initCode, 0)
            .Op(Instruction.STOP)
            .Done;

        Transaction transaction1 = Build.A.Transaction.WithNonce(currentNonceAddressA++)
            .WithData(createCode)
            .WithTo(null)
            .WithGasLimit(93548).SignedAndResolved(TestItem.PrivateKeyA).TestObject;
        await blockchain.AddBlock(transaction1);
        Address? contractAddress = ContractAddress.From(TestItem.AddressA, currentNonceAddressA);
        byte[] code = Prepare.EvmCode
            .Call(contractAddress, 50000)
            .Call(contractAddress, 50000)
            .Op(Instruction.REVERT)
            .Done;

        Transaction transaction2 = Build.A.Transaction.WithNonce(currentNonceAddressB++)
            .WithData(code).SignedAndResolved(TestItem.PrivateKeyB)
            .WithTo(null)
            .WithGasLimit(93548).TestObject;
        await blockchain.AddBlock(transaction2);
        ResultWrapper<IEnumerable<ParityTxTraceFromStore>> traces = context.TraceRpcModule.trace_transaction(transaction2.Hash!);
        traces.Data.Should().HaveCount(3);
        traces.Data.ElementAt(0).TransactionHash.Should().Be(transaction2.Hash!);
        string serialized = new EthereumJsonSerializer().Serialize(traces.Data);

        Assert.That(serialized, Is.EqualTo("[{\"action\":{\"creationMethod\":\"create\",\"from\":\"0x942921b14f1b1c385cd7e0cc2ef7abe5598c8358\",\"gas\":\"0x9a6c\",\"init\":\"0x60006000600060006000736b5887043de753ecfa6269f947129068263ffbe261c350f160006000600060006000736b5887043de753ecfa6269f947129068263ffbe261c350f1fd\",\"value\":\"0x1\"},\"blockHash\":\"0xeb0d05efb43e565c4a677e64dde4cd1339459310afe8f578acab57ad45dd8f44\",\"blockNumber\":18,\"subtraces\":2,\"traceAddress\":[],\"transactionHash\":\"0x787616b8756424622f162fc3817331517ef941366f28db452defc0214bc36b22\",\"transactionPosition\":0,\"type\":\"create\",\"error\":\"Reverted\"},{\"action\":{\"callType\":\"call\",\"from\":\"0xd6a48bcd4c5ad5adacfab677519c25ce7b2805a5\",\"gas\":\"0x8def\",\"input\":\"0x\",\"to\":\"0x6b5887043de753ecfa6269f947129068263ffbe2\",\"value\":\"0x0\"},\"blockHash\":\"0xeb0d05efb43e565c4a677e64dde4cd1339459310afe8f578acab57ad45dd8f44\",\"blockNumber\":18,\"result\":{\"gasUsed\":\"0x0\",\"output\":\"0x\"},\"subtraces\":0,\"traceAddress\":[0],\"transactionHash\":\"0x787616b8756424622f162fc3817331517ef941366f28db452defc0214bc36b22\",\"transactionPosition\":0,\"type\":\"call\"},{\"action\":{\"callType\":\"call\",\"from\":\"0xd6a48bcd4c5ad5adacfab677519c25ce7b2805a5\",\"gas\":\"0x8d78\",\"input\":\"0x\",\"to\":\"0x6b5887043de753ecfa6269f947129068263ffbe2\",\"value\":\"0x0\"},\"blockHash\":\"0xeb0d05efb43e565c4a677e64dde4cd1339459310afe8f578acab57ad45dd8f44\",\"blockNumber\":18,\"result\":{\"gasUsed\":\"0x0\",\"output\":\"0x\"},\"subtraces\":0,\"traceAddress\":[1],\"transactionHash\":\"0x787616b8756424622f162fc3817331517ef941366f28db452defc0214bc36b22\",\"transactionPosition\":0,\"type\":\"call\"}]"), serialized.Replace("\"", "\\\""));
    }
    [Test]
    public async Task trace_timeout_is_separate_for_rpc_calls()
    {
        Context context = new();
        await context.Build();
        IJsonRpcConfig jsonRpcConfig = context.JsonRpcConfig;
        jsonRpcConfig.Timeout = 25;
        ITraceRpcModule traceRpcModule = context.TraceRpcModule;
        BlockParameter searchParameter = new(number: 0);
        Assert.DoesNotThrow(() => traceRpcModule.trace_block(searchParameter));
        await Task.Delay(jsonRpcConfig.Timeout +
                         25); //additional second just to show that in this time span timeout should occur if given one for whole class
        Assert.DoesNotThrow(() => traceRpcModule.trace_block(searchParameter));
    }
    [Test]
    public async Task Trace_replayTransaction_test()
    {
        Context context = new();
        await context.Build();
        TestRpcBlockchain blockchain = context.Blockchain;
        UInt256 currentNonceAddressA = blockchain.ReadOnlyState.GetNonce(TestItem.AddressA);
        UInt256 currentNonceAddressB = blockchain.ReadOnlyState.GetNonce(TestItem.AddressB);
        await blockchain.AddFunds(TestItem.AddressA, 10000.Ether());
        byte[] deployedCode = new byte[3];
        _ = Prepare.EvmCode
            .ForInitOf(deployedCode)
            .Done;

        Address? contractAddress = ContractAddress.From(TestItem.AddressA, currentNonceAddressA);
        byte[] code = Prepare.EvmCode
            .Call(contractAddress, 50000)
            .Call(contractAddress, 50000)
            .Op(Instruction.STOP)
            .Done;

        Transaction transaction = Build.A.Transaction.WithNonce(currentNonceAddressB++)
            .WithData(code).SignedAndResolved(TestItem.PrivateKeyB)
            .WithTo(TestItem.AddressC)
            .WithGasLimit(93548).TestObject;
        await blockchain.AddBlock(transaction);
        string[] traceTypes = { "trace" };
        ResultWrapper<ParityTxTraceFromReplay> traces = context.TraceRpcModule.trace_replayTransaction(transaction.Hash!, traceTypes);
        Assert.That(traces.Data.Action!.From, Is.EqualTo(TestItem.AddressB));
        Assert.That(traces.Data.Action.To, Is.EqualTo(TestItem.AddressC));
        Assert.That(traces.Data.Action.CallType, Is.EqualTo("call"));
        Assert.That(traces.Result.ResultType == ResultType.Success, Is.True);
    }

    [Test]
    public async Task Trace_replayTransaction_reward_test()
    {
        Context context = new();
        await context.Build();
        TestRpcBlockchain blockchain = context.Blockchain;
        UInt256 currentNonceAddressA = blockchain.ReadOnlyState.GetNonce(TestItem.AddressA);
        UInt256 currentNonceAddressB = blockchain.ReadOnlyState.GetNonce(TestItem.AddressB);
        await blockchain.AddFunds(TestItem.AddressA, 10000.Ether());
        Address? contractAddress = ContractAddress.From(TestItem.AddressA, currentNonceAddressA);
        byte[] code = Prepare.EvmCode
            .Call(contractAddress, 50000)
            .Call(contractAddress, 50000)
            .Op(Instruction.STOP)
            .Done;

        Transaction transaction = Build.A.Transaction.WithNonce(currentNonceAddressB++)
            .WithData(code).SignedAndResolved(TestItem.PrivateKeyB)
            .WithTo(TestItem.AddressC)
            .WithGasLimit(93548).TestObject;
        await blockchain.AddBlock(transaction);
        string[] traceTypes = { "rewards" };
        ResultWrapper<ParityTxTraceFromReplay> traces = context.TraceRpcModule.trace_replayTransaction(transaction.Hash!, traceTypes);
        Assert.That(traces.Data.Action!.CallType, Is.EqualTo("reward"));
        Assert.That(traces.Data.Action.Value, Is.EqualTo(UInt256.Parse("2000000000000000000")));
        Assert.That(traces.Result.ResultType == ResultType.Success, Is.True);
    }

    [Test]
    public async Task trace_replayBlockTransactions_zeroGasUsed_test()
    {
        Context context = new();
        OverridableReleaseSpec releaseSpec = new(London.Instance);
        releaseSpec.Eip1559TransitionBlock = 1;
        TestSpecProvider specProvider = new(releaseSpec);
        await context.Build(specProvider, isAura: true);
        TestRpcBlockchain blockchain = context.Blockchain;
        UInt256 currentNonceAddressC = blockchain.ReadOnlyState.GetNonce(TestItem.AddressC);

        Transaction serviceTransaction = Build.A.Transaction.WithNonce(currentNonceAddressC++)
            .WithTo(TestItem.AddressE)
            .SignedAndResolved(TestItem.PrivateKeyC)
            .WithIsServiceTransaction(true).TestObject;
        await blockchain.AddBlock(serviceTransaction);
        BlockParameter blockParameter = new BlockParameter(BlockParameterType.Latest);
        string[] traceTypes = { "trace" };
        ResultWrapper<IEnumerable<ParityTxTraceFromReplay>> traces = context.TraceRpcModule.trace_replayBlockTransactions(blockParameter, traceTypes);
        traces.Data.First().Action!.Result!.GasUsed.Should().Be(0);
    }

    [Test]
    public async Task Trace_call_without_blockParameter_provided_test()
    {
        Context context = new();
        await context.Build();
        TestRpcBlockchain blockchain = context.Blockchain;
        UInt256 currentNonceAddressA = blockchain.ReadOnlyState.GetNonce(TestItem.AddressA);
        UInt256 currentNonceAddressB = blockchain.ReadOnlyState.GetNonce(TestItem.AddressB);
        await blockchain.AddFunds(TestItem.AddressA, 10000.Ether());

        Address? contractAddress = ContractAddress.From(TestItem.AddressA, currentNonceAddressA);
        byte[] code = Prepare.EvmCode
            .Call(contractAddress, 50000)
            .Call(contractAddress, 50000)
            .Op(Instruction.STOP)
            .Done;

        Transaction transaction = Build.A.Transaction.WithNonce(currentNonceAddressB++)
            .WithData(code).SignedAndResolved(TestItem.PrivateKeyB)
            .WithTo(TestItem.AddressC)
            .WithGasLimit(93548).TestObject;
        await blockchain.AddBlock(transaction);


        Transaction transaction2 = Build.A.Transaction.WithNonce(currentNonceAddressB++)
            .WithData(code).SignedAndResolved(TestItem.PrivateKeyB)
            .WithTo(TestItem.AddressC)
            .WithGasLimit(93548).TestObject;
        await blockchain.AddBlock(transaction2);

        TransactionForRpc transactionRpc = TransactionForRpc.FromTransaction(transaction2);

        string[] traceTypes = { "trace" };

        ResultWrapper<ParityTxTraceFromReplay> traces = context.TraceRpcModule.trace_call(transactionRpc, traceTypes);
        Assert.That(traces.Data.Action!.CallType, Is.EqualTo("call"));
        Assert.That(traces.Data.Action.From, Is.EqualTo(TestItem.AddressB));
        Assert.That(traces.Data.Action.To, Is.EqualTo(TestItem.AddressC));
    }

    [Test]
    public async Task Trace_call_runs_on_top_of_specified_block()
    {
        Context context = new();
        await context.Build();
        TestRpcBlockchain blockchain = context.Blockchain;

        PrivateKey addressKey = Build.A.PrivateKey.TestObject;
        Address address = addressKey.Address;
        UInt256 balance = 100.Ether(), send = balance / 2;

        await blockchain.AddFunds(address, balance);
        Hash256 lastBlockHash = blockchain.BlockTree.Head!.Hash!;

        string[] traceTypes = ["stateDiff"];
        Transaction transaction = Build.A.Transaction
            .SignedAndResolved(addressKey)
            .WithTo(TestItem.AddressC)
            .WithValue(send)
            .TestObject;

        ResultWrapper<ParityTxTraceFromReplay> traces = context.TraceRpcModule.trace_call(
            TransactionForRpc.FromTransaction(transaction), traceTypes, new(lastBlockHash)
        );

        ParityAccountStateChange? stateChanges = traces.Data.StateChanges?.GetValueOrDefault(address);
        stateChanges?.Balance?.Should().BeEquivalentTo(new ParityStateChange<UInt256>(balance, balance - send));
    }

    [Test]
    public async Task Trace_callMany_runs_on_top_of_specified_block()
    {
        Context context = new();
        await context.Build();
        TestRpcBlockchain blockchain = context.Blockchain;

        PrivateKey addressKey = Build.A.PrivateKey.TestObject;
        Address address = addressKey.Address;
        UInt256 balance = 100.Ether(), send = balance / 2;

        await blockchain.AddFunds(address, balance);
        Hash256 lastBlockHash = blockchain.BlockTree.Head!.Hash!;

        string[] traceTypes = ["stateDiff"];
        Transaction transaction = Build.A.Transaction
            .SignedAndResolved(addressKey)
            .WithTo(TestItem.AddressC)
            .WithValue(send)
            .TestObject;

        ResultWrapper<IEnumerable<ParityTxTraceFromReplay>> traces = context.TraceRpcModule.trace_callMany(
            [new() { Transaction = TransactionForRpc.FromTransaction(transaction), TraceTypes = traceTypes }],
            new(lastBlockHash)
        );

        ParityAccountStateChange? stateChanges = traces.Data.Single().StateChanges?.GetValueOrDefault(address);
        stateChanges?.Balance?.Should().BeEquivalentTo(new ParityStateChange<UInt256>(balance, balance - send));
    }

    [Test]
    public async Task Trace_rawTransaction_runs_on_top_of_specified_block()
    {
        Context context = new();
        await context.Build();
        TestRpcBlockchain blockchain = context.Blockchain;

        PrivateKey addressKey = Build.A.PrivateKey.TestObject;
        Address address = addressKey.Address;
        UInt256 balance = 100.Ether(), send = balance / 2;

        await blockchain.AddFunds(address, balance);

        string[] traceTypes = ["stateDiff"];
        Transaction transaction = Build.A.Transaction
            .WithTo(TestItem.AddressC)
            .WithValue(send)
            .SignedAndResolved(addressKey)
            .TestObject;

        ResultWrapper<ParityTxTraceFromReplay> traces = context.TraceRpcModule.trace_rawTransaction(
            TxDecoder.Instance.Encode(transaction).Bytes, traceTypes
        );

        ParityAccountStateChange? stateChanges = traces.Data.StateChanges?.GetValueOrDefault(address);
        stateChanges?.Balance?.Should().BeEquivalentTo(new ParityStateChange<UInt256>(balance, balance - send));
    }

    [Test]
    public async Task Trace_call_simple_tx_test()
    {
        Context context = new();
        await context.Build();
        object transaction = new { from = "0xaaaaaaaa8583de65cc752fe3fad5098643244d22", to = "0xd6a8d04cb9846759416457e2c593c99390092df6" };
        string[] traceTypes = { "trace" };
        string blockParameter = "latest";
        string expectedResult = "{\"jsonrpc\":\"2.0\",\"result\":{\"output\":\"0x\",\"stateDiff\":null,\"trace\":[{\"action\":{\"callType\":\"call\",\"from\":\"0xaaaaaaaa8583de65cc752fe3fad5098643244d22\",\"gas\":\"0x5f58ef8\",\"input\":\"0x\",\"to\":\"0xd6a8d04cb9846759416457e2c593c99390092df6\",\"value\":\"0x0\"},\"result\":{\"gasUsed\":\"0x0\",\"output\":\"0x\"},\"subtraces\":0,\"traceAddress\":[],\"type\":\"call\"}],\"vmTrace\":null},\"id\":67}";

        string serialized = await RpcTest.TestSerializedRequest(
            context.TraceRpcModule,
            "trace_call", transaction, traceTypes, blockParameter);

        Assert.That(serialized, Is.EqualTo(expectedResult), serialized.Replace("\"", "\\\""));
    }

    private static readonly IEnumerable<(object, string[], string)> Trace_call_without_blockParameter_test_cases = [
        (new { from = "0x7f554713be84160fdf0178cc8df86f5aabd33397", to = "0xbe5c953dd0ddb0ce033a98f36c981f1b74d3b33f", value = "0x0", gasPrice = "0x119e04a40a" }, ["trace"], "{\"jsonrpc\":\"2.0\",\"result\":{\"output\":\"0x\",\"stateDiff\":null,\"trace\":[{\"action\":{\"callType\":\"call\",\"from\":\"0x7f554713be84160fdf0178cc8df86f5aabd33397\",\"gas\":\"0x5f58ef8\",\"input\":\"0x\",\"to\":\"0xbe5c953dd0ddb0ce033a98f36c981f1b74d3b33f\",\"value\":\"0x0\"},\"result\":{\"gasUsed\":\"0x0\",\"output\":\"0x\"},\"subtraces\":0,\"traceAddress\":[],\"type\":\"call\"}],\"vmTrace\":null},\"id\":67}"),
        (new { from = "0xc71acc7863f3bc7347b24c3b835643bd89d4d161", to = "0xa760e26aa76747020171fcf8bda108dfde8eb930", value = "0x0", gasPrice = "0x2108eea5bc" }, ["trace"], "{\"jsonrpc\":\"2.0\",\"result\":{\"output\":\"0x\",\"stateDiff\":null,\"trace\":[{\"action\":{\"callType\":\"call\",\"from\":\"0xc71acc7863f3bc7347b24c3b835643bd89d4d161\",\"gas\":\"0x5f58ef8\",\"input\":\"0x\",\"to\":\"0xa760e26aa76747020171fcf8bda108dfde8eb930\",\"value\":\"0x0\"},\"result\":{\"gasUsed\":\"0x0\",\"output\":\"0x\"},\"subtraces\":0,\"traceAddress\":[],\"type\":\"call\"}],\"vmTrace\":null},\"id\":67}")
    ];
    [TestCaseSource(nameof(Trace_call_without_blockParameter_test_cases))]
    public async Task Trace_call_without_blockParameter_test((object transaction, string[] traceTypes, string expectedResult) testCase)
    {
        Context context = new();
        await context.Build();
        string serialized = await RpcTest.TestSerializedRequest(
            context.TraceRpcModule,
            "trace_call", testCase.transaction, testCase.traceTypes);

        Assert.That(serialized, Is.EqualTo(testCase.expectedResult), serialized.Replace("\"", "\\\""));
    }

    [Test]
    public async Task Trace_callMany_internal_transactions_test()
    {
        Context context = new();
        await context.Build();

        TestRpcBlockchain blockchain = context.Blockchain;
        UInt256 currentNonceAddressA = blockchain.ReadOnlyState.GetNonce(TestItem.AddressA);

        Transaction transaction1 = Build.A.Transaction.WithNonce(currentNonceAddressA++).WithTo(TestItem.AddressC)
            .SignedAndResolved(TestItem.PrivateKeyA).TestObject;
        TransactionForRpc txForRpc1 = TransactionForRpc.FromTransaction(transaction1);
        string[] traceTypes1 = { "Trace" };

        Transaction transaction2 = Build.A.Transaction.WithNonce(currentNonceAddressA++).WithTo(TestItem.AddressD)
            .SignedAndResolved(TestItem.PrivateKeyA).TestObject;
        await blockchain.AddBlock(transaction1, transaction2);

        TransactionForRpc txForRpc2 = TransactionForRpc.FromTransaction(transaction2);
        string[] traceTypes2 = { "Trace" };

        BlockParameter numberOrTag = new(16);
        TransactionForRpcWithTraceTypes tr1 = new();
        TransactionForRpcWithTraceTypes tr2 = new();
        tr1.Transaction = txForRpc1;
        tr1.TraceTypes = traceTypes1;
        tr2.Transaction = txForRpc2;
        tr2.TraceTypes = traceTypes2;

        TransactionForRpcWithTraceTypes[] a = { tr1, tr2 };

        ResultWrapper<IEnumerable<ParityTxTraceFromReplay>> tr = context.TraceRpcModule.trace_callMany(a, numberOrTag);
        tr.Data.Should().HaveCount(2);
    }

    [Test]
    public async Task Trace_callMany_is_blockParameter_optional_test()
    {
        Context context = new();
        await context.Build();
        string calls = "[[{\"from\":\"0xfe35e70599578efef562e1f1cdc9ef693b865e9d\",\"to\":\"0x8cf85548ae57a91f8132d0831634c0fcef06e505\"},[\"trace\"]],[{\"from\":\"0x2a6ae6f33729384a00b4ffbd25e3f1bf1b9f5b8d\",\"to\":\"0xab736519b5433974059da38da74b8db5376942cd\",\"gasPrice\":\"0xb2b29a6dc\"},[\"trace\"]]]";

        string serialized = await RpcTest.TestSerializedRequest(
            context.TraceRpcModule,
            "trace_callMany", calls, "latest");

        string serialized_without_blockParameter_param = await RpcTest.TestSerializedRequest(
            context.TraceRpcModule,
            "trace_callMany", calls);

        Assert.That(serialized, Is.EqualTo("{\"jsonrpc\":\"2.0\",\"result\":[{\"output\":\"0x\",\"stateDiff\":null,\"trace\":[{\"action\":{\"callType\":\"call\",\"from\":\"0xfe35e70599578efef562e1f1cdc9ef693b865e9d\",\"gas\":\"0x5f58ef8\",\"input\":\"0x\",\"to\":\"0x8cf85548ae57a91f8132d0831634c0fcef06e505\",\"value\":\"0x0\"},\"result\":{\"gasUsed\":\"0x0\",\"output\":\"0x\"},\"subtraces\":0,\"traceAddress\":[],\"type\":\"call\"}],\"vmTrace\":null},{\"output\":\"0x\",\"stateDiff\":null,\"trace\":[{\"action\":{\"callType\":\"call\",\"from\":\"0x2a6ae6f33729384a00b4ffbd25e3f1bf1b9f5b8d\",\"gas\":\"0x5f58ef8\",\"input\":\"0x\",\"to\":\"0xab736519b5433974059da38da74b8db5376942cd\",\"value\":\"0x0\"},\"result\":{\"gasUsed\":\"0x0\",\"output\":\"0x\"},\"subtraces\":0,\"traceAddress\":[],\"type\":\"call\"}],\"vmTrace\":null}],\"id\":67}"), serialized.Replace("\"", "\\\""));
        Assert.That(serialized_without_blockParameter_param, Is.EqualTo("{\"jsonrpc\":\"2.0\",\"result\":[{\"output\":\"0x\",\"stateDiff\":null,\"trace\":[{\"action\":{\"callType\":\"call\",\"from\":\"0xfe35e70599578efef562e1f1cdc9ef693b865e9d\",\"gas\":\"0x5f58ef8\",\"input\":\"0x\",\"to\":\"0x8cf85548ae57a91f8132d0831634c0fcef06e505\",\"value\":\"0x0\"},\"result\":{\"gasUsed\":\"0x0\",\"output\":\"0x\"},\"subtraces\":0,\"traceAddress\":[],\"type\":\"call\"}],\"vmTrace\":null},{\"output\":\"0x\",\"stateDiff\":null,\"trace\":[{\"action\":{\"callType\":\"call\",\"from\":\"0x2a6ae6f33729384a00b4ffbd25e3f1bf1b9f5b8d\",\"gas\":\"0x5f58ef8\",\"input\":\"0x\",\"to\":\"0xab736519b5433974059da38da74b8db5376942cd\",\"value\":\"0x0\"},\"result\":{\"gasUsed\":\"0x0\",\"output\":\"0x\"},\"subtraces\":0,\"traceAddress\":[],\"type\":\"call\"}],\"vmTrace\":null}],\"id\":67}"), serialized_without_blockParameter_param.Replace("\"", "\\\""));
    }

    [Test]
    public async Task Trace_callMany_accumulates_state_changes()
    {
        Context context = new();
        await context.Build();

        string calls = $"[[{{\"from\":\"{TestItem.AddressA}\",\"to\":\"0x0000000000000000000000000000000000000000\",\"value\":\"1\"}},[\"statediff\"]],[{{\"from\":\"{TestItem.AddressA}\",\"to\":\"0x0000000000000000000000000000000000000000\",\"value\":\"1\"}},[\"statediff\"]]]";

        string serialized = await RpcTest.TestSerializedRequest(
            context.TraceRpcModule,
            "trace_callMany", calls);

        Assert.That(serialized, Is.EqualTo("{\"jsonrpc\":\"2.0\",\"result\":[{\"output\":null,\"stateDiff\":{\"0x0000000000000000000000000000000000000000\":{\"balance\":{\"*\":{\"from\":\"0x2d\",\"to\":\"0x2e\"}},\"code\":\"=\",\"nonce\":\"=\",\"storage\":{}},\"0xb7705ae4c6f81b66cdb323c65f4e8133690fc099\":{\"balance\":{\"*\":{\"from\":\"0x3635c9adc5de9f09e5\",\"to\":\"0x3635c9adc5de9f09e4\"}},\"code\":\"=\",\"nonce\":{\"*\":{\"from\":\"0x3\",\"to\":\"0x4\"}},\"storage\":{}}},\"trace\":[],\"vmTrace\":null},{\"output\":null,\"stateDiff\":{\"0x0000000000000000000000000000000000000000\":{\"balance\":{\"*\":{\"from\":\"0x2e\",\"to\":\"0x2f\"}},\"code\":\"=\",\"nonce\":\"=\",\"storage\":{}},\"0xb7705ae4c6f81b66cdb323c65f4e8133690fc099\":{\"balance\":{\"*\":{\"from\":\"0x3635c9adc5de9f09e4\",\"to\":\"0x3635c9adc5de9f09e3\"}},\"code\":\"=\",\"nonce\":{\"*\":{\"from\":\"0x4\",\"to\":\"0x5\"}},\"storage\":{}}},\"trace\":[],\"vmTrace\":null}],\"id\":67}"), serialized.Replace("\"", "\\\""));
    }

    [Test]
    public async Task Trace_replayBlockTransactions_transactions_deploying_contract()
    {
        Context context = new();
        await context.Build();
        TestRpcBlockchain blockchain = context.Blockchain;
        UInt256 currentNonceAddressA = blockchain.ReadOnlyState.GetNonce(TestItem.AddressA);
        await blockchain.AddFunds(TestItem.AddressA, 10000.Ether());
        Address? contractAddress = ContractAddress.From(TestItem.AddressA, currentNonceAddressA);

        byte[] code = Prepare.EvmCode
            .Call(contractAddress, 50000)
            .Done;

        Transaction transaction1 = Build.A.Transaction.WithNonce(currentNonceAddressA++)
            .WithSenderAddress(TestItem.AddressA)
            .WithData(code)
            .WithTo(null)
            .WithGasLimit(93548).SignedAndResolved(TestItem.PrivateKeyA).TestObject;

        Transaction transaction2 = Build.A.Transaction.WithNonce(currentNonceAddressA++)
            .WithSenderAddress(TestItem.AddressA)
            .WithData(code).SignedAndResolved(TestItem.PrivateKeyA)
            .WithTo(null)
            .WithGasLimit(93548).TestObject;

        string[] traceTypes = { "trace" };

        await blockchain.AddBlock(transaction1, transaction2);

        ResultWrapper<IEnumerable<ParityTxTraceFromReplay>> traces = context.TraceRpcModule.trace_replayBlockTransactions(new BlockParameter(blockchain.BlockFinder.FindLatestBlock()!.Number), traceTypes);
        traces.Data.Should().HaveCount(2);
        traces.Data.ElementAt(0).Action!.From.Should().BeEquivalentTo(traces.Data.ElementAt(1).Action!.From);
        string serialized = new EthereumJsonSerializer().Serialize(traces.Data);
        Assert.That(serialized, Is.EqualTo("[{\"output\":\"0x\",\"stateDiff\":null,\"trace\":[{\"action\":{\"creationMethod\":\"create\",\"from\":\"0xb7705ae4c6f81b66cdb323c65f4e8133690fc099\",\"gas\":\"0x9c70\",\"init\":\"0x60006000600060006000730ffd3e46594919c04bcfd4e146203c825567082861c350f1\",\"value\":\"0x1\"},\"result\":{\"address\":\"0x0ffd3e46594919c04bcfd4e146203c8255670828\",\"code\":\"0x\",\"gasUsed\":\"0x79\"},\"subtraces\":1,\"traceAddress\":[],\"type\":\"create\"},{\"action\":{\"callType\":\"call\",\"from\":\"0x0ffd3e46594919c04bcfd4e146203c8255670828\",\"gas\":\"0x9988\",\"input\":\"0x\",\"to\":\"0x0ffd3e46594919c04bcfd4e146203c8255670828\",\"value\":\"0x0\"},\"result\":{\"gasUsed\":\"0x0\",\"output\":\"0x\"},\"subtraces\":0,\"traceAddress\":[0],\"type\":\"call\"}],\"transactionHash\":\"0x8513c9083ec27fa8e3ca7e3ffa732d61562e2d17e2e1af6e773bc810dc4c3452\",\"vmTrace\":null},{\"output\":\"0x\",\"stateDiff\":null,\"trace\":[{\"action\":{\"creationMethod\":\"create\",\"from\":\"0xb7705ae4c6f81b66cdb323c65f4e8133690fc099\",\"gas\":\"0x9c70\",\"init\":\"0x60006000600060006000730ffd3e46594919c04bcfd4e146203c825567082861c350f1\",\"value\":\"0x1\"},\"result\":{\"address\":\"0x6b5887043de753ecfa6269f947129068263ffbe2\",\"code\":\"0x\",\"gasUsed\":\"0xa3d\"},\"subtraces\":1,\"traceAddress\":[],\"type\":\"create\"},{\"action\":{\"callType\":\"call\",\"from\":\"0x6b5887043de753ecfa6269f947129068263ffbe2\",\"gas\":\"0x8feb\",\"input\":\"0x\",\"to\":\"0x0ffd3e46594919c04bcfd4e146203c8255670828\",\"value\":\"0x0\"},\"result\":{\"gasUsed\":\"0x0\",\"output\":\"0x\"},\"subtraces\":0,\"traceAddress\":[0],\"type\":\"call\"}],\"transactionHash\":\"0xa6a56c7927deae778a749bcdab7bbf409c0d8a5d2420021a3ba328240ae832d8\",\"vmTrace\":null}]"));
    }

    [Test]
    public async Task Trace_replayBlockTransactions_stateDiff()
    {
        Context context = new();
        await context.Build();
        TestRpcBlockchain blockchain = context.Blockchain;
        UInt256 currentNonceAddressA = blockchain.ReadOnlyState.GetNonce(TestItem.AddressA);
        await blockchain.AddFunds(TestItem.AddressA, 10000.Ether());

        Transaction tx = Build.A.Transaction.WithNonce(currentNonceAddressA++)
            .WithValue(10)
            .WithTo(TestItem.AddressF)
            .WithGasLimit(50000)
            .WithGasPrice(10).SignedAndResolved(TestItem.PrivateKeyA).TestObject;

        blockchain.ReadOnlyState.TryGetAccount(TestItem.AddressA, out AccountStruct accountA);
        blockchain.ReadOnlyState.TryGetAccount(TestItem.AddressD, out AccountStruct accountD);
        blockchain.ReadOnlyState.TryGetAccount(TestItem.AddressF, out AccountStruct accountF);

        string[] traceTypes = ["stateDiff"];

        await blockchain.AddBlock(tx);

        ResultWrapper<IEnumerable<ParityTxTraceFromReplay>> traces = context.TraceRpcModule.trace_replayBlockTransactions(new BlockParameter(blockchain.BlockFinder.FindLatestBlock()!.Number), traceTypes);
        traces.Data.Should().HaveCount(1);
        var state = traces.Data.ElementAt(0).StateChanges!;

        state.Count.Should().Be(3);
        state[TestItem.AddressA].Nonce!.Before.Should().Be(accountA.Nonce);
        state[TestItem.AddressD].Balance!.Before.Should().Be(accountD.Balance);
        state[TestItem.AddressA].Balance!.Before.Should().Be(accountA.Balance);
        state[TestItem.AddressF].Balance!.Before.Should().Be(null);

        state[TestItem.AddressA].Nonce!.After.Should().Be(accountA.Nonce + 1);
        state[TestItem.AddressD].Balance!.After.Should().Be(accountD.Balance + 21000 * tx.GasPrice);
        state[TestItem.AddressA].Balance!.After.Should().Be(accountA.Balance - 21000 * tx.GasPrice - tx.Value);
        state[TestItem.AddressF].Balance!.After.Should().Be(accountF.Balance + tx.Value);
    }

    [TestCase(
        "Nonce increments from state override",
        """{"from":"0x7f554713be84160fdf0178cc8df86f5aabd33397","to":"0xc200000000000000000000000000000000000000"}""",
        "stateDiff",
        """{"0x7f554713be84160fdf0178cc8df86f5aabd33397":{"nonce":"0x123"}}""",
        """{"jsonrpc":"2.0","result":{"output":null,"stateDiff":{"0x7f554713be84160fdf0178cc8df86f5aabd33397":{"balance":"=","code":"=","nonce":{"*":{"from":"0x123","to":"0x124"}},"storage":{}}},"trace":[],"vmTrace":null},"id":67}"""
    )]
    [TestCase(
        "Uses account balance from state override",
        """{"from":"0x7f554713be84160fdf0178cc8df86f5aabd33397","to":"0xbe5c953dd0ddb0ce033a98f36c981f1b74d3b33f","value":"0x100"}""",
        "stateDiff",
        """{"0x7f554713be84160fdf0178cc8df86f5aabd33397":{"balance":"0x100"}}""",
        """{"jsonrpc":"2.0","result":{"output":null,"stateDiff":{"0x7f554713be84160fdf0178cc8df86f5aabd33397":{"balance":{"*":{"from":"0x100","to":"0x0"}},"code":"=","nonce":{"*":{"from":"0x0","to":"0x1"}},"storage":{}},"0xbe5c953dd0ddb0ce033a98f36c981f1b74d3b33f":{"balance":{"\u002B":"0x100"},"code":"=","nonce":{"\u002B":"0x0"},"storage":{}}},"trace":[],"vmTrace":null},"id":67}"""
    )]
    [TestCase(
        "Executes code from state override",
        """{"from":"0x7f554713be84160fdf0178cc8df86f5aabd33397","to":"0xc200000000000000000000000000000000000000","input":"0x60fe47b1112233445566778899001122334455667788990011223344556677889900112233445566778899001122"}""",
        "stateDiff",
        """{"0xc200000000000000000000000000000000000000":{"code":"0x6080604052348015600e575f80fd5b50600436106030575f3560e01c80632a1afcd914603457806360fe47b114604d575b5f80fd5b603b5f5481565b60405190815260200160405180910390f35b605c6058366004605e565b5f55565b005b5f60208284031215606d575f80fd5b503591905056fea2646970667358221220fd4e5f3894be8e57fc7460afebb5c90d96c3486d79bf47b00c2ed666ab2f82b364736f6c634300081a0033"}}""",
        """{"jsonrpc":"2.0","result":{"output":null,"stateDiff":{"0x7f554713be84160fdf0178cc8df86f5aabd33397":{"balance":{"\u002B":"0x0"},"code":"=","nonce":{"\u002B":"0x1"},"storage":{}},"0xc200000000000000000000000000000000000000":{"balance":"=","code":"=","nonce":"=","storage":{"0x0000000000000000000000000000000000000000000000000000000000000000":{"*":{"from":"0x0000000000000000000000000000000000000000000000000000000000000000","to":"0x1122334455667788990011223344556677889900112233445566778899001122"}}}}},"trace":[],"vmTrace":null},"id":67}"""
    )]
    [TestCase(
        "Uses storage from state override",
        """{"from":"0x7f554713be84160fdf0178cc8df86f5aabd33397","to":"0xc200000000000000000000000000000000000000","input":"0x60fe47b1112233445566778899001122334455667788990011223344556677889900112233445566778899001122"}""",
        "stateDiff",
        """{"0xc200000000000000000000000000000000000000":{"state": {"0x0000000000000000000000000000000000000000000000000000000000000000": "0x0000000000000000000000000000000000000000000000000000000000123456"}, "code":"0x6080604052348015600e575f80fd5b50600436106030575f3560e01c80632a1afcd914603457806360fe47b114604d575b5f80fd5b603b5f5481565b60405190815260200160405180910390f35b605c6058366004605e565b5f55565b005b5f60208284031215606d575f80fd5b503591905056fea2646970667358221220fd4e5f3894be8e57fc7460afebb5c90d96c3486d79bf47b00c2ed666ab2f82b364736f6c634300081a0033"}}""",
        """{"jsonrpc":"2.0","result":{"output":null,"stateDiff":{"0x7f554713be84160fdf0178cc8df86f5aabd33397":{"balance":{"\u002B":"0x0"},"code":"=","nonce":{"\u002B":"0x1"},"storage":{}},"0xc200000000000000000000000000000000000000":{"balance":"=","code":"=","nonce":"=","storage":{"0x0000000000000000000000000000000000000000000000000000000000000000":{"*":{"from":"0x0000000000000000000000000000000000000000000000000000000000123456","to":"0x1122334455667788990011223344556677889900112233445566778899001122"}}}}},"trace":[],"vmTrace":null},"id":67}"""
    )]
    [TestCase(
        "Executes precompile using overriden address",
        """{"from":"0x7f554713be84160fdf0178cc8df86f5aabd33397","to":"0x0000000000000000000000000000000000123456","input":"0xB6E16D27AC5AB427A7F68900AC5559CE272DC6C37C82B3E052246C82244C50E4000000000000000000000000000000000000000000000000000000000000001C7B8B1991EB44757BC688016D27940DF8FB971D7C87F77A6BC4E938E3202C44037E9267B0AEAA82FA765361918F2D8ABD9CDD86E64AA6F2B81D3C4E0B69A7B055"}""",
        "trace",
        """{"0x0000000000000000000000000000000000000001":{"movePrecompileToAddress":"0x0000000000000000000000000000000000123456", "code": "0x"}}""",
        """{"jsonrpc":"2.0","result":{"output":"0x000000000000000000000000b7705ae4c6f81b66cdb323c65f4e8133690fc099","stateDiff":null,"trace":[{"action":{"callType":"call","from":"0x7f554713be84160fdf0178cc8df86f5aabd33397","gas":"0x5f58878","input":"0xb6e16d27ac5ab427a7f68900ac5559ce272dc6c37c82b3e052246c82244c50e4000000000000000000000000000000000000000000000000000000000000001c7b8b1991eb44757bc688016d27940df8fb971d7c87f77a6bc4e938e3202c44037e9267b0aeaa82fa765361918f2d8abd9cdd86e64aa6f2b81d3c4e0b69a7b055","to":"0x0000000000000000000000000000000000123456","value":"0x0"},"result":{"gasUsed":"0xbb8","output":"0x000000000000000000000000b7705ae4c6f81b66cdb323c65f4e8133690fc099"},"subtraces":0,"traceAddress":[],"type":"call"}],"vmTrace":null},"id":67}"""
    )]
    public async Task Trace_call_with_state_override(string name, string transactionJson, string traceType, string stateOverrideJson, string expectedResult)
    {
        var transaction = JsonSerializer.Deserialize<object>(transactionJson);
        var stateOverride = JsonSerializer.Deserialize<object>(stateOverrideJson);

        Context context = new();
        await context.Build(new TestSpecProvider(Prague.Instance));
        string serialized = await RpcTest.TestSerializedRequest(
            context.TraceRpcModule,
            "trace_call", transaction, new[] { traceType }, "latest", stateOverride);

        JToken.Parse(serialized).Should().BeEquivalentTo(expectedResult);
    }

    [TestCase(
        """{"from":"0xb7705ae4c6f81b66cdb323c65f4e8133690fc099","to":"0xc200000000000000000000000000000000000000"}""",
        "stateDiff",
        """{"0xb7705ae4c6f81b66cdb323c65f4e8133690fc099":{"balance":"0x123", "nonce": "0x123"}}"""
    )]
    [TestCase(
        """{"from":"0xb7705ae4c6f81b66cdb323c65f4e8133690fc099","to":"0xc200000000000000000000000000000000000000","input":"0xf8b2cb4f000000000000000000000000b7705ae4c6f81b66cdb323c65f4e8133690fc099"}""",
        "trace",
        """{"0xc200000000000000000000000000000000000000":{"code":"0x608060405234801561001057600080fd5b506004361061002b5760003560e01c8063f8b2cb4f14610030575b600080fd5b61004a600480360381019061004591906100e4565b610060565b604051610057919061012a565b60405180910390f35b60008173ffffffffffffffffffffffffffffffffffffffff16319050919050565b600080fd5b600073ffffffffffffffffffffffffffffffffffffffff82169050919050565b60006100b182610086565b9050919050565b6100c1816100a6565b81146100cc57600080fd5b50565b6000813590506100de816100b8565b92915050565b6000602082840312156100fa576100f9610081565b5b6000610108848285016100cf565b91505092915050565b6000819050919050565b61012481610111565b82525050565b600060208201905061013f600083018461011b565b9291505056fea2646970667358221220172c443a163d8a43e018c339d1b749c312c94b6de22835953d960985daf228c764736f6c63430008120033"}}"""
    )]
    public async Task Trace_call_with_state_override_does_not_affect_other_calls(string transactionJson, string traceType, string stateOverrideJson)
    {
        var transaction = JsonSerializer.Deserialize<object>(transactionJson);
        var stateOverride = JsonSerializer.Deserialize<object>(stateOverrideJson);

        Context context = new();
        await context.Build();

        var traceTypes = new[] { traceType };

        var resultOverrideBefore = await RpcTest.TestSerializedRequest(context.TraceRpcModule, "trace_call",
            transaction, traceTypes, null, stateOverride);

        var resultNoOverride = await RpcTest.TestSerializedRequest(context.TraceRpcModule, "trace_call",
            transaction, traceTypes, null);

        var resultOverrideAfter = await RpcTest.TestSerializedRequest(context.TraceRpcModule, "trace_call",
            transaction, traceTypes, null, stateOverride);

        using (new AssertionScope())
        {
            JToken.Parse(resultOverrideBefore).Should().BeEquivalentTo(resultOverrideAfter);
            JToken.Parse(resultNoOverride).Should().NotBeEquivalentTo(resultOverrideAfter);
        }
    }
}<|MERGE_RESOLUTION|>--- conflicted
+++ resolved
@@ -69,11 +69,7 @@
                 Blockchain.WorldStateManager,
                 Blockchain.BlockTree,
                 JsonRpcConfig,
-<<<<<<< HEAD
-                Substitute.For<IBlockchainBridgeFactory>(),
-=======
                 Substitute.For<IBlockchainBridge>(),
->>>>>>> b0a269da
                 new BlocksConfig().SecondsPerSlot,
                 Blockchain.BlockPreprocessorStep,
                 new RewardCalculator(Blockchain.SpecProvider),
