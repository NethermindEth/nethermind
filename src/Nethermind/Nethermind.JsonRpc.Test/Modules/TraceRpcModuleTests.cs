--- conflicted
+++ resolved
@@ -614,17 +614,11 @@
         public async Task trace_replayBlockTransactions_zeroGasUsed_test()
         {
             Context context = new();
-<<<<<<< HEAD
             OverridableReleaseSpec releaseSpec = new(London.Instance)
             {
                 Eip1559TransitionBlock = 1
             };
-            TestSpecProvider specProvider = new(releaseSpec) { ChainId = ChainId.Mainnet };
-=======
-            OverridableReleaseSpec releaseSpec = new(London.Instance);
-            releaseSpec.Eip1559TransitionBlock = 1;
             TestSpecProvider specProvider = new(releaseSpec);
->>>>>>> 4407c979
             await context.Build(specProvider, isAura: true);
             TestRpcBlockchain blockchain = context.Blockchain;
             UInt256 currentNonceAddressC = blockchain.State.GetAccount(TestItem.AddressC).Nonce;
