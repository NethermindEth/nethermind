--- conflicted
+++ resolved
@@ -59,19 +59,15 @@
             
             IStaticNodesManager staticNodesManager = Substitute.For<IStaticNodesManager>();
             Enode enode = new(_enodeString);
-<<<<<<< HEAD
             _adminRpcModule = new AdminRpcModule(
                 _blockTree, 
                 _networkConfig, 
-                peerManager, 
+                peerPool, 
                 staticNodesManager,
                 enode, 
                 _exampleDataDir,
                 new ManualPruningTrigger());
             
-=======
-            _adminRpcModule = new AdminRpcModule(_blockTree, _networkConfig, peerPool, staticNodesManager, enode, _exampleDataDir);
->>>>>>> 46f40d0c
             _serializer = new EthereumJsonSerializer();
         }
         
