--- conflicted
+++ resolved
@@ -88,14 +88,8 @@
         _processor.Process(genesis, ProcessingOptions.None, NullBlockTracer.Instance);
 
         IOverridableTxProcessorSource txProcessingSource = Substitute.For<IOverridableTxProcessorSource>();
-<<<<<<< HEAD
-        _tracer = new Tracer(stateProvider, _processor, _processor);
-        IBlockchainBridge blockchainBridge = Substitute.For<IBlockchainBridge>();
-        _traceRpcModule = new(NullReceiptStorage.Instance, _tracer, _blockTree, _jsonRpcConfig, _stateReader, txProcessingSource, blockchainBridge, new BlocksConfig().SecondsPerSlot);
-=======
         _tracer = new Tracer(new ReadOnlyTxProcessingScope(transactionProcessor, stateProvider, stateProvider.StateRoot), _processor, _processor);
-        _traceRpcModule = new(NullReceiptStorage.Instance, _tracer, _blockTree, _jsonRpcConfig, _stateReader, txProcessingSource);
->>>>>>> 753d01f5
+        _traceRpcModule = new(NullReceiptStorage.Instance, _tracer, _blockTree, _jsonRpcConfig, _stateReader, txProcessingSource, Substitute.For<IBlockchainBridge>(), new BlocksConfig().SecondsPerSlot);
     }
 
     [TearDown]
