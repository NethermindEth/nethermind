// SPDX-FileCopyrightText: 2022 Demerzel Solutions Limited
// SPDX-License-Identifier: LGPL-3.0-only

using System.Linq;
using FluentAssertions;
using Nethermind.Blockchain;
using Nethermind.Blockchain.Blocks;
using Nethermind.Blockchain.Find;
using Nethermind.Blockchain.Receipts;
using Nethermind.Blockchain.Synchronization;
using Nethermind.Consensus;
using Nethermind.Consensus.Processing;
using Nethermind.Consensus.Rewards;
using Nethermind.Consensus.Tracing;
using Nethermind.Consensus.Validators;
using Nethermind.Core;
using Nethermind.Core.Extensions;
using Nethermind.Core.Specs;
using Nethermind.Core.Test.Builders;
using Nethermind.Crypto;
using Nethermind.Db;
using Nethermind.Evm;
using Nethermind.Evm.Tracing;
using Nethermind.JsonRpc.Modules.Trace;
using Nethermind.Logging;
using Nethermind.Specs;
using Nethermind.State;
using Nethermind.State.Repositories;
using Nethermind.Db.Blooms;
using Nethermind.TxPool;
using NUnit.Framework;
using Nethermind.Evm.TransactionProcessing;
using Nethermind.Trie.Pruning;
using NSubstitute;

namespace Nethermind.JsonRpc.Test.Modules.Trace
{
    [Parallelizable(ParallelScope.Self)]
    [TestFixture]
    public class ParityStyleTracerTests
    {
        private BlockchainProcessor? _processor;
        private BlockTree? _blockTree;
        private Tracer? _tracer;
        private IPoSSwitcher? _poSSwitcher;
        private IStateReader _stateReader;
        private readonly IJsonRpcConfig _jsonRpcConfig = new JsonRpcConfig();

        [SetUp]
        public void Setup()
        {
            ISpecProvider specProvider = MainnetSpecProvider.Instance;

            _blockTree = Build.A.BlockTree()
                .WithoutSettingHead
                .WithSpecProvider(specProvider)
                .TestObject;

            MemDb stateDb = new();
            MemDb codeDb = new();
            ITrieStore trieStore = new TrieStore(stateDb, LimboLogs.Instance).AsReadOnly();
            WorldState stateProvider = new(trieStore, codeDb, LimboLogs.Instance);
            _stateReader = new StateReader(trieStore, codeDb, LimboLogs.Instance);

<<<<<<< HEAD
            BlockhashProvider blockhashProvider = new(_blockTree, LimboLogs.Instance);
            CodeInfoRepository codeInfoRepository = new();
            VirtualMachine virtualMachine = new(blockhashProvider, specProvider, codeInfoRepository, LimboLogs.Instance);
            TransactionProcessor transactionProcessor = new(specProvider, stateProvider, virtualMachine, codeInfoRepository, LimboLogs.Instance);
=======
            BlockhashProvider blockhashProvider = new(_blockTree, specProvider, stateProvider, LimboLogs.Instance);
            VirtualMachine virtualMachine = new(blockhashProvider, specProvider, LimboLogs.Instance);
            TransactionProcessor transactionProcessor = new(specProvider, stateProvider, virtualMachine, LimboLogs.Instance);
>>>>>>> 7b161e63

            _poSSwitcher = Substitute.For<IPoSSwitcher>();
            BlockProcessor blockProcessor = new(
                specProvider,
                Always.Valid,
                new MergeRpcRewardCalculator(NoBlockRewards.Instance, _poSSwitcher),
                new BlockProcessor.BlockValidationTransactionsExecutor(transactionProcessor, stateProvider),
                stateProvider,
                NullReceiptStorage.Instance,
                NullWitnessCollector.Instance,
                new BlockhashStore(_blockTree, specProvider, stateProvider),
                LimboLogs.Instance);

            RecoverSignatures txRecovery = new(new EthereumEcdsa(TestBlockchainIds.ChainId, LimboLogs.Instance), NullTxPool.Instance, specProvider, LimboLogs.Instance);
            _processor = new BlockchainProcessor(_blockTree, blockProcessor, txRecovery, _stateReader, LimboLogs.Instance, BlockchainProcessor.Options.NoReceipts);

            Block genesis = Build.A.Block.Genesis.TestObject;
            _blockTree.SuggestBlock(genesis);
            _processor.Process(genesis, ProcessingOptions.None, NullBlockTracer.Instance);

            _tracer = new Tracer(stateProvider, _processor, _processor);
        }

        [TearDown]
        public void TearDown() => _processor?.Dispose();

        [Test]
        public void Can_trace_raw_parity_style()
        {
            TraceRpcModule traceRpcModule = new(NullReceiptStorage.Instance, _tracer, _blockTree, _jsonRpcConfig, MainnetSpecProvider.Instance, LimboLogs.Instance, _stateReader);
            ResultWrapper<ParityTxTraceFromReplay> result = traceRpcModule.trace_rawTransaction(Bytes.FromHexString("f889808609184e72a00082271094000000000000000000000000000000000000000080a47f74657374320000000000000000000000000000000000000000000000000000006000571ca08a8bbf888cfa37bbf0bb965423625641fc956967b81d12e23709cead01446075a01ce999b56a8a88504be365442ea61239198e23d1fce7d00fcfc5cd3b44b7215f"), new[] { "trace" });
            Assert.NotNull(result.Data);
        }

        [Test]
        public void Can_trace_raw_parity_style_berlin_tx()
        {
            TraceRpcModule traceRpcModule = new(NullReceiptStorage.Instance, _tracer, _blockTree, _jsonRpcConfig, MainnetSpecProvider.Instance, LimboLogs.Instance, _stateReader);
            ResultWrapper<ParityTxTraceFromReplay> result = traceRpcModule.trace_rawTransaction(Bytes.FromHexString("01f85b821e8e8204d7847735940083030d408080853a60005500c080a0f43e70c79190701347517e283ef63753f6143a5225cbb500b14d98eadfb7616ba070893923d8a1fc97499f426524f9e82f8e0322dfac7c3d7e8a9eee515f0bcdc4"), new[] { "trace" });
            Assert.NotNull(result.Data);
        }

        [TestCase(true)]
        [TestCase(false)]
        public void Should_return_correct_block_reward(bool isPostMerge)
        {
            Block block = Build.A.Block.WithParent(Build.A.Block.Genesis.TestObject).TestObject;
            _blockTree!.SuggestBlock(block).Should().Be(AddBlockResult.Added);
            _poSSwitcher!.IsPostMerge(Arg.Any<BlockHeader>()).Returns(isPostMerge);

            TraceRpcModule traceRpcModule = new(NullReceiptStorage.Instance, _tracer, _blockTree, _jsonRpcConfig, MainnetSpecProvider.Instance, LimboLogs.Instance, _stateReader);
            ParityTxTraceFromStore[] result = traceRpcModule.trace_block(new BlockParameter(block.Number)).Data.ToArray();
            if (isPostMerge)
            {
                result.Length.Should().Be(1);
                result[0].Action.Author.Should().Be(block.Beneficiary!);
                result[0].Action.Value.Should().Be(0);
            }
            else
            {
                result.Length.Should().Be(0);
            }
        }
    }
}<|MERGE_RESOLUTION|>--- conflicted
+++ resolved
@@ -62,16 +62,10 @@
             WorldState stateProvider = new(trieStore, codeDb, LimboLogs.Instance);
             _stateReader = new StateReader(trieStore, codeDb, LimboLogs.Instance);
 
-<<<<<<< HEAD
-            BlockhashProvider blockhashProvider = new(_blockTree, LimboLogs.Instance);
+            BlockhashProvider blockhashProvider = new(_blockTree, specProvider, stateProvider, LimboLogs.Instance);
             CodeInfoRepository codeInfoRepository = new();
             VirtualMachine virtualMachine = new(blockhashProvider, specProvider, codeInfoRepository, LimboLogs.Instance);
             TransactionProcessor transactionProcessor = new(specProvider, stateProvider, virtualMachine, codeInfoRepository, LimboLogs.Instance);
-=======
-            BlockhashProvider blockhashProvider = new(_blockTree, specProvider, stateProvider, LimboLogs.Instance);
-            VirtualMachine virtualMachine = new(blockhashProvider, specProvider, LimboLogs.Instance);
-            TransactionProcessor transactionProcessor = new(specProvider, stateProvider, virtualMachine, LimboLogs.Instance);
->>>>>>> 7b161e63
 
             _poSSwitcher = Substitute.For<IPoSSwitcher>();
             BlockProcessor blockProcessor = new(
