// SPDX-FileCopyrightText: 2022 Demerzel Solutions Limited
// SPDX-License-Identifier: LGPL-3.0-only

using System.Linq;
using FluentAssertions;
using Nethermind.Blockchain;
using Nethermind.Blockchain.Find;
using Nethermind.Blockchain.Receipts;
using Nethermind.Blockchain.Synchronization;
using Nethermind.Consensus;
using Nethermind.Consensus.Processing;
using Nethermind.Consensus.Rewards;
using Nethermind.Consensus.Tracing;
using Nethermind.Consensus.Validators;
using Nethermind.Core;
using Nethermind.Core.Extensions;
using Nethermind.Core.Specs;
using Nethermind.Core.Test.Builders;
using Nethermind.Crypto;
using Nethermind.Db;
using Nethermind.Evm;
using Nethermind.Evm.Tracing;
using Nethermind.JsonRpc.Modules.Trace;
using Nethermind.Logging;
using Nethermind.Specs;
using Nethermind.State;
using Nethermind.State.Repositories;
using Nethermind.Db.Blooms;
using Nethermind.TxPool;
using NUnit.Framework;
using Nethermind.Evm.TransactionProcessing;
using Nethermind.Paprika;
using Nethermind.Trie.Pruning;
using NSubstitute;
using Nethermind.Paprika;

namespace Nethermind.JsonRpc.Test.Modules.Trace
{
    [Parallelizable(ParallelScope.Self)]
    [TestFixture]
    public class ParityStyleTracerTests
    {
        private BlockchainProcessor? _processor;
        private BlockTree? _blockTree;
        private Tracer? _tracer;
        private IPoSSwitcher? _poSSwitcher;
        private IStateReader _stateReader;
        private readonly IJsonRpcConfig _jsonRpcConfig = new JsonRpcConfig();
        private PaprikaStateFactory _stateDb = new();

        [SetUp]
        public void Setup()
        {
            ISpecProvider specProvider = MainnetSpecProvider.Instance;

            _blockTree = Build.A.BlockTree()
                .WithoutSettingHead
                .WithSpecProvider(specProvider)
                .TestObject;

            MemDb codeDb = new();
<<<<<<< HEAD
            WorldState stateProvider = new(_stateDb, codeDb, LimboLogs.Instance);
            _stateReader = new StateReader(_stateDb, codeDb, LimboLogs.Instance);
=======

            IStateFactory stateFactory = new PaprikaStateFactory();

            ITrieStore trieStore = new TrieStore(stateDb, LimboLogs.Instance).AsReadOnly();
            WorldState stateProvider = new(stateFactory, codeDb, LimboLogs.Instance);
            _stateReader = new StateReader(stateFactory, codeDb, LimboLogs.Instance);
>>>>>>> 36ead39b

            BlockhashProvider blockhashProvider = new(_blockTree, LimboLogs.Instance);
            VirtualMachine virtualMachine = new(blockhashProvider, specProvider, LimboLogs.Instance);
            TransactionProcessor transactionProcessor = new(specProvider, stateProvider, virtualMachine, LimboLogs.Instance);

            _poSSwitcher = Substitute.For<IPoSSwitcher>();
            BlockProcessor blockProcessor = new(
                specProvider,
                Always.Valid,
                new MergeRpcRewardCalculator(NoBlockRewards.Instance, _poSSwitcher),
                new BlockProcessor.BlockValidationTransactionsExecutor(transactionProcessor, stateProvider),
                stateProvider,
                NullReceiptStorage.Instance,
                NullWitnessCollector.Instance,
                LimboLogs.Instance);

            RecoverSignatures txRecovery = new(new EthereumEcdsa(TestBlockchainIds.ChainId, LimboLogs.Instance), NullTxPool.Instance, specProvider, LimboLogs.Instance);
            _processor = new BlockchainProcessor(_blockTree, blockProcessor, txRecovery, _stateReader, LimboLogs.Instance, BlockchainProcessor.Options.NoReceipts);

            Block genesis = Build.A.Block.Genesis.TestObject;
            _blockTree.SuggestBlock(genesis);
            _processor.Process(genesis, ProcessingOptions.None, NullBlockTracer.Instance);

            _tracer = new Tracer(stateProvider, _processor, _processor);
        }

        [TearDown]
        public void TearDown()
        {
            _stateDb.DisposeAsync().GetAwaiter().GetResult();
            _processor?.Dispose();
        }

        [Test]
        public void Can_trace_raw_parity_style()
        {
            TraceRpcModule traceRpcModule = new(NullReceiptStorage.Instance, _tracer, _blockTree, _jsonRpcConfig, MainnetSpecProvider.Instance, LimboLogs.Instance, _stateReader);
            ResultWrapper<ParityTxTraceFromReplay> result = traceRpcModule.trace_rawTransaction(Bytes.FromHexString("f889808609184e72a00082271094000000000000000000000000000000000000000080a47f74657374320000000000000000000000000000000000000000000000000000006000571ca08a8bbf888cfa37bbf0bb965423625641fc956967b81d12e23709cead01446075a01ce999b56a8a88504be365442ea61239198e23d1fce7d00fcfc5cd3b44b7215f"), new[] { "trace" });
            Assert.NotNull(result.Data);
        }

        [Test]
        public void Can_trace_raw_parity_style_berlin_tx()
        {
            TraceRpcModule traceRpcModule = new(NullReceiptStorage.Instance, _tracer, _blockTree, _jsonRpcConfig, MainnetSpecProvider.Instance, LimboLogs.Instance, _stateReader);
            ResultWrapper<ParityTxTraceFromReplay> result = traceRpcModule.trace_rawTransaction(Bytes.FromHexString("01f85b821e8e8204d7847735940083030d408080853a60005500c080a0f43e70c79190701347517e283ef63753f6143a5225cbb500b14d98eadfb7616ba070893923d8a1fc97499f426524f9e82f8e0322dfac7c3d7e8a9eee515f0bcdc4"), new[] { "trace" });
            Assert.NotNull(result.Data);
        }

        [TestCase(true)]
        [TestCase(false)]
        public void Should_return_correct_block_reward(bool isPostMerge)
        {
            Block block = Build.A.Block.WithParent(Build.A.Block.Genesis.TestObject).TestObject;
            _blockTree!.SuggestBlock(block).Should().Be(AddBlockResult.Added);
            _poSSwitcher!.IsPostMerge(Arg.Any<BlockHeader>()).Returns(isPostMerge);

            TraceRpcModule traceRpcModule = new(NullReceiptStorage.Instance, _tracer, _blockTree, _jsonRpcConfig, MainnetSpecProvider.Instance, LimboLogs.Instance, _stateReader);
            ParityTxTraceFromStore[] result = traceRpcModule.trace_block(new BlockParameter(block.Number)).Data.ToArray();
            if (isPostMerge)
            {
                result.Length.Should().Be(1);
                result[0].Action.Author.Should().Be(block.Beneficiary!);
                result[0].Action.Value.Should().Be(0);
            }
            else
            {
                result.Length.Should().Be(0);
            }
        }
    }
}<|MERGE_RESOLUTION|>--- conflicted
+++ resolved
@@ -59,17 +59,12 @@
                 .TestObject;
 
             MemDb codeDb = new();
-<<<<<<< HEAD
-            WorldState stateProvider = new(_stateDb, codeDb, LimboLogs.Instance);
-            _stateReader = new StateReader(_stateDb, codeDb, LimboLogs.Instance);
-=======
 
             IStateFactory stateFactory = new PaprikaStateFactory();
 
             ITrieStore trieStore = new TrieStore(stateDb, LimboLogs.Instance).AsReadOnly();
             WorldState stateProvider = new(stateFactory, codeDb, LimboLogs.Instance);
             _stateReader = new StateReader(stateFactory, codeDb, LimboLogs.Instance);
->>>>>>> 36ead39b
 
             BlockhashProvider blockhashProvider = new(_blockTree, LimboLogs.Instance);
             VirtualMachine virtualMachine = new(blockhashProvider, specProvider, LimboLogs.Instance);
