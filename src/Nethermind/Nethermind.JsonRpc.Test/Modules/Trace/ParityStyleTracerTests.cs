--- conflicted
+++ resolved
@@ -66,12 +66,7 @@
 
             MemDb stateDb = new MemDb();
             MemDb codeDb = new MemDb();
-
-<<<<<<< HEAD
-            ITrieStore trieStore = new TrieStore(stateDb, LimboLogs.Instance).AsReadOnly(stateDb);
-=======
             ITrieStore trieStore = new TrieStore(stateDb, LimboLogs.Instance).AsReadOnly();
->>>>>>> 33f3c9d6
             StateProvider stateProvider = new StateProvider(trieStore, codeDb, LimboLogs.Instance);
             StorageProvider storageProvider = new StorageProvider(trieStore, stateProvider, LimboLogs.Instance);
 
