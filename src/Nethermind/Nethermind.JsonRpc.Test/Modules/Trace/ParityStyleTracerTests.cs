// SPDX-FileCopyrightText: 2022 Demerzel Solutions Limited
// SPDX-License-Identifier: LGPL-3.0-only

using System.Linq;
using FluentAssertions;
using Nethermind.Blockchain;
using Nethermind.Blockchain.BeaconBlockRoot;
using Nethermind.Blockchain.Blocks;
using Nethermind.Blockchain.Find;
using Nethermind.Blockchain.Receipts;
using Nethermind.Blockchain.Synchronization;
using Nethermind.Consensus;
using Nethermind.Consensus.Processing;
using Nethermind.Consensus.Rewards;
using Nethermind.Consensus.Tracing;
using Nethermind.Consensus.Validators;
using Nethermind.Core;
using Nethermind.Core.Extensions;
using Nethermind.Core.Specs;
using Nethermind.Core.Test.Builders;
using Nethermind.Crypto;
using Nethermind.Db;
using Nethermind.Evm;
using Nethermind.Evm.Tracing;
using Nethermind.JsonRpc.Modules.Trace;
using Nethermind.Logging;
using Nethermind.Specs;
using Nethermind.State;
using Nethermind.State.Repositories;
using Nethermind.Db.Blooms;
using Nethermind.TxPool;
using NUnit.Framework;
using Nethermind.Evm.TransactionProcessing;
using Nethermind.Trie.Pruning;
using NSubstitute;

namespace Nethermind.JsonRpc.Test.Modules.Trace
{
    [Parallelizable(ParallelScope.Self)]
    [TestFixture]
    public class ParityStyleTracerTests
    {
        private BlockchainProcessor? _processor;
        private BlockTree? _blockTree;
        private Tracer? _tracer;
        private IPoSSwitcher? _poSSwitcher;
        private IStateReader _stateReader;
        private readonly IJsonRpcConfig _jsonRpcConfig = new JsonRpcConfig();

        [SetUp]
        public void Setup()
        {
            ISpecProvider specProvider = MainnetSpecProvider.Instance;

            _blockTree = Build.A.BlockTree()
                .WithoutSettingHead
                .WithSpecProvider(specProvider)
                .TestObject;

            MemDb stateDb = new();
            MemDb codeDb = new();
            ITrieStore trieStore = new TrieStore(stateDb, LimboLogs.Instance).AsReadOnly();
            WorldState stateProvider = new(trieStore, codeDb, LimboLogs.Instance);
            _stateReader = new StateReader(trieStore, codeDb, LimboLogs.Instance);

            BlockhashProvider blockhashProvider = new(_blockTree, specProvider, stateProvider, LimboLogs.Instance);
            CodeInfoRepository codeInfoRepository = new();
            VirtualMachine virtualMachine = new(blockhashProvider, specProvider, codeInfoRepository, LimboLogs.Instance);
            TransactionProcessor transactionProcessor = new(specProvider, stateProvider, virtualMachine, codeInfoRepository, LimboLogs.Instance);

            _poSSwitcher = Substitute.For<IPoSSwitcher>();
            BlockProcessor blockProcessor = new(
                specProvider,
                Always.Valid,
                new MergeRpcRewardCalculator(NoBlockRewards.Instance, _poSSwitcher),
                new BlockProcessor.BlockValidationTransactionsExecutor(transactionProcessor, stateProvider),
                stateProvider,
                NullReceiptStorage.Instance,
<<<<<<< HEAD
                new BlockhashStore(_blockTree, specProvider, stateProvider),
                transactionProcessor,
=======
                new BlockhashStore(specProvider, stateProvider),
                new BeaconBlockRootHandler(transactionProcessor),
>>>>>>> 73b10fbd
                LimboLogs.Instance);

            RecoverSignatures txRecovery = new(new EthereumEcdsa(TestBlockchainIds.ChainId), NullTxPool.Instance, specProvider, LimboLogs.Instance);
            _processor = new BlockchainProcessor(_blockTree, blockProcessor, txRecovery, _stateReader, LimboLogs.Instance, BlockchainProcessor.Options.NoReceipts);

            Block genesis = Build.A.Block.Genesis.TestObject;
            _blockTree.SuggestBlock(genesis);
            _processor.Process(genesis, ProcessingOptions.None, NullBlockTracer.Instance);

            _tracer = new Tracer(stateProvider, _processor, _processor);
        }

        [TearDown]
        public void TearDown() => _processor?.Dispose();

        [Test]
        public void Can_trace_raw_parity_style()
        {
            TraceRpcModule traceRpcModule = new(NullReceiptStorage.Instance, _tracer, _blockTree, _jsonRpcConfig, _stateReader);
            ResultWrapper<ParityTxTraceFromReplay> result = traceRpcModule.trace_rawTransaction(Bytes.FromHexString("f889808609184e72a00082271094000000000000000000000000000000000000000080a47f74657374320000000000000000000000000000000000000000000000000000006000571ca08a8bbf888cfa37bbf0bb965423625641fc956967b81d12e23709cead01446075a01ce999b56a8a88504be365442ea61239198e23d1fce7d00fcfc5cd3b44b7215f"), new[] { "trace" });
            Assert.NotNull(result.Data);
        }

        [Test]
        public void Can_trace_raw_parity_style_berlin_tx()
        {
            TraceRpcModule traceRpcModule = new(NullReceiptStorage.Instance, _tracer, _blockTree, _jsonRpcConfig, _stateReader);
            ResultWrapper<ParityTxTraceFromReplay> result = traceRpcModule.trace_rawTransaction(Bytes.FromHexString("01f85b821e8e8204d7847735940083030d408080853a60005500c080a0f43e70c79190701347517e283ef63753f6143a5225cbb500b14d98eadfb7616ba070893923d8a1fc97499f426524f9e82f8e0322dfac7c3d7e8a9eee515f0bcdc4"), new[] { "trace" });
            Assert.NotNull(result.Data);
        }

        [TestCase(true)]
        [TestCase(false)]
        public void Should_return_correct_block_reward(bool isPostMerge)
        {
            Block block = Build.A.Block.WithParent(Build.A.Block.Genesis.TestObject).TestObject;
            _blockTree!.SuggestBlock(block).Should().Be(AddBlockResult.Added);
            _poSSwitcher!.IsPostMerge(Arg.Any<BlockHeader>()).Returns(isPostMerge);

            TraceRpcModule traceRpcModule = new(NullReceiptStorage.Instance, _tracer, _blockTree, _jsonRpcConfig, _stateReader);
            ParityTxTraceFromStore[] result = traceRpcModule.trace_block(new BlockParameter(block.Number)).Data.ToArray();
            if (isPostMerge)
            {
                result.Length.Should().Be(1);
                result[0].Action.Author.Should().Be(block.Beneficiary!);
                result[0].Action.Value.Should().Be(0);
            }
            else
            {
                result.Length.Should().Be(0);
            }
        }
    }
}<|MERGE_RESOLUTION|>--- conflicted
+++ resolved
@@ -76,13 +76,9 @@
                 new BlockProcessor.BlockValidationTransactionsExecutor(transactionProcessor, stateProvider),
                 stateProvider,
                 NullReceiptStorage.Instance,
-<<<<<<< HEAD
-                new BlockhashStore(_blockTree, specProvider, stateProvider),
                 transactionProcessor,
-=======
+                new BeaconBlockRootHandler(transactionProcessor),
                 new BlockhashStore(specProvider, stateProvider),
-                new BeaconBlockRootHandler(transactionProcessor),
->>>>>>> 73b10fbd
                 LimboLogs.Instance);
 
             RecoverSignatures txRecovery = new(new EthereumEcdsa(TestBlockchainIds.ChainId), NullTxPool.Instance, specProvider, LimboLogs.Instance);
