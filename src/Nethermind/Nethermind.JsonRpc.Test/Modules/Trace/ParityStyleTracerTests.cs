--- conflicted
+++ resolved
@@ -68,14 +68,10 @@
             TransactionProcessor transactionProcessor = new TransactionProcessor(specProvider, stateProvider, storageProvider, virtualMachine, LimboLogs.Instance);
             
             BlockProcessor blockProcessor = new BlockProcessor(specProvider, Always.Valid, NoBlockRewards.Instance, transactionProcessor, stateDb, codeDb, stateProvider, storageProvider, NullTxPool.Instance, NullReceiptStorage.Instance, LimboLogs.Instance);
-
-<<<<<<< HEAD
+            
             var txRecovery = new TxSignaturesRecoveryStep(new EthereumEcdsa(ChainId.Mainnet, LimboLogs.Instance), NullTxPool.Instance, LimboLogs.Instance);
             _processor = new BlockchainProcessor(_blockTree, blockProcessor, txRecovery, LimboLogs.Instance, BlockchainProcessor.Options.NoReceipts);
 
-=======
-            _processor = new BlockchainProcessor(_blockTree, blockProcessor, new CompositeDataRecoveryStep(new TxSignaturesRecoveryStep(new EthereumEcdsa(ChainId.Mainnet, LimboLogs.Instance), NullTxPool.Instance, LimboLogs.Instance)), LimboLogs.Instance, BlockchainProcessor.Options.NoReceipts);
->>>>>>> 0b61d328
             Block genesis = Build.A.Block.Genesis.TestObject;
             _blockTree.SuggestBlock(genesis);
             _processor.Process(genesis, ProcessingOptions.None, NullBlockTracer.Instance);
