// SPDX-FileCopyrightText: 2022 Demerzel Solutions Limited
// SPDX-License-Identifier: LGPL-3.0-only

using System.Collections.Generic;
using System.Linq;
using System.Threading.Tasks;
using Autofac;
using FluentAssertions;
using Nethermind.Blockchain;
using Nethermind.Blockchain.Find;
using Nethermind.Consensus;
using Nethermind.Core;
using Nethermind.Core.Extensions;
using Nethermind.Core.Specs;
using Nethermind.Core.Test.Builders;
using Nethermind.JsonRpc.Modules.Trace;
using Nethermind.Specs;
using NUnit.Framework;
using NSubstitute;
<<<<<<< HEAD
using Nethermind.Facade;
using Nethermind.Config;
using Nethermind.Consensus.ExecutionRequests;
using Nethermind.Consensus.Withdrawals;
using Nethermind.Core.Test;
=======
using Nethermind.Core.Test.Modules;
using Nethermind.JsonRpc.Modules;
using Nethermind.Specs.ChainSpecStyle;
>>>>>>> 2e346112

namespace Nethermind.JsonRpc.Test.Modules.Trace;

[Parallelizable(ParallelScope.Self)]
public class ParityStyleTracerTests
{
    private BlockTree? _blockTree;
    private IPoSSwitcher? _poSSwitcher;
    private ITraceRpcModule _traceRpcModule;
    private IContainer _container;

    [SetUp]
    public async Task Setup()
    {
        ISpecProvider specProvider = MainnetSpecProvider.Instance;

        _blockTree = Build.A.BlockTree()
            .WithoutSettingHead
            .WithSpecProvider(specProvider)
            .TestObject;

<<<<<<< HEAD
        IDbProvider dbProvider = TestMemDbProvider.Init();
        WorldStateManager worldStateManager = TestWorldStateFactory.CreateForTest(dbProvider, LimboLogs.Instance);
        IWorldState stateProvider = worldStateManager.GlobalWorldState;
        _stateReader = worldStateManager.GlobalStateReader;

        BlockhashProvider blockhashProvider = new(_blockTree, specProvider, stateProvider, LimboLogs.Instance);
        CodeInfoRepository codeInfoRepository = new();
        VirtualMachine virtualMachine = new(blockhashProvider, specProvider, LimboLogs.Instance);
        TransactionProcessor transactionProcessor = new(specProvider, stateProvider, virtualMachine, codeInfoRepository, LimboLogs.Instance);

        _poSSwitcher = Substitute.For<IPoSSwitcher>();
        BlockProcessor blockProcessor = new BlockProcessor(
            specProvider,
            Always.Valid,
            new MergeRpcRewardCalculator(NoBlockRewards.Instance, _poSSwitcher),
            new BlockProcessor.BlockValidationTransactionsExecutor(transactionProcessor, stateProvider),
            stateProvider,
            NullReceiptStorage.Instance,
            new BeaconBlockRootHandler(transactionProcessor, stateProvider),
            new BlockhashStore(specProvider, stateProvider),
            LimboLogs.Instance,
            new WithdrawalProcessor(stateProvider, LimboLogs.Instance),
            new ExecutionRequestsProcessor(transactionProcessor));

        RecoverSignatures txRecovery = new(new EthereumEcdsa(TestBlockchainIds.ChainId), specProvider, LimboLogs.Instance);
        _processor = new BlockchainProcessor(_blockTree, blockProcessor, txRecovery, _stateReader, LimboLogs.Instance, BlockchainProcessor.Options.NoReceipts);

        Block genesis = Build.A.Block.Genesis.TestObject;
        _blockTree.SuggestBlock(genesis);
        _processor.Process(genesis, ProcessingOptions.None, NullBlockTracer.Instance);

        IOverridableTxProcessorSource txProcessingSource = Substitute.For<IOverridableTxProcessorSource>();
        _tracer = new Tracer(new ReadOnlyTxProcessingScope(transactionProcessor, stateProvider, stateProvider.StateRoot), _processor, _processor);
        _traceRpcModule = new(NullReceiptStorage.Instance, _tracer, _blockTree, _jsonRpcConfig, _stateReader, txProcessingSource, Substitute.For<IBlockchainBridge>(), new BlocksConfig().SecondsPerSlot);
=======
        ChainSpec cp = Build.A.ChainSpec
            .WithAllocation(new Address("0xdea60e4f8ea50d5ed92b0a5b15ae9d24aeba0bee"), 1.Ether())
            .TestObject;

        _poSSwitcher = Substitute.For<IPoSSwitcher>();
        _container = new ContainerBuilder()
            .AddModule(new TestNethermindModule(cp))
            .AddSingleton<ISpecProvider>(specProvider)
            .AddSingleton<IPoSSwitcher>(_poSSwitcher)
            .AddSingleton<IBlockTree>(_blockTree)
            .Build();

        await _container.Resolve<PseudoNethermindRunner>().StartBlockProcessing(default);
        _traceRpcModule = _container.Resolve<IRpcModuleFactory<ITraceRpcModule>>().Create();
>>>>>>> 2e346112
    }

    [TearDown]
    public async Task TearDownAsync()
    {
        await _container.DisposeAsync();
    }

    [Test]
    public void Can_trace_raw_parity_style()
    {
        ResultWrapper<ParityTxTraceFromReplay> result = _traceRpcModule.trace_rawTransaction(Bytes.FromHexString("f889808609184e72a00082271094000000000000000000000000000000000000000080a47f74657374320000000000000000000000000000000000000000000000000000006000571ca08a8bbf888cfa37bbf0bb965423625641fc956967b81d12e23709cead01446075a01ce999b56a8a88504be365442ea61239198e23d1fce7d00fcfc5cd3b44b7215f"), new[] { "trace" });
        Assert.That(result.Data, Is.Not.Null);
    }

    [Test]
    public void Can_trace_raw_parity_style_berlin_tx()
    {
        ResultWrapper<ParityTxTraceFromReplay> result = _traceRpcModule.trace_rawTransaction(Bytes.FromHexString("01f85b821e8e8204d7847735940083030d408080853a60005500c080a0f43e70c79190701347517e283ef63753f6143a5225cbb500b14d98eadfb7616ba070893923d8a1fc97499f426524f9e82f8e0322dfac7c3d7e8a9eee515f0bcdc4"), new[] { "trace" });
        Assert.That(result.Data, Is.Not.Null);
    }

    [TestCase(true)]
    [TestCase(false)]
    public void Should_return_correct_block_reward(bool isPostMerge)
    {
        Block block = Build.A.Block.WithParent(_blockTree!.Head!).TestObject;
        _blockTree!.SuggestBlock(block).Should().Be(AddBlockResult.Added);
        _poSSwitcher!.IsPostMerge(Arg.Any<BlockHeader>()).Returns(isPostMerge);

        ResultWrapper<IEnumerable<ParityTxTraceFromStore>> rpcResult = _traceRpcModule.trace_block(new BlockParameter(block.Number));
        rpcResult.Result.Should().Be(Result.Success);
        ParityTxTraceFromStore[] result = rpcResult.Data.ToArray();
        if (isPostMerge)
        {
            result.Length.Should().Be(1);
            result[0].Action.Author.Should().Be(block.Beneficiary!);
            result[0].Action.Value.Should().Be(0);
        }
        else
        {
            result.Length.Should().Be(0);
        }
    }
}<|MERGE_RESOLUTION|>--- conflicted
+++ resolved
@@ -17,17 +17,9 @@
 using Nethermind.Specs;
 using NUnit.Framework;
 using NSubstitute;
-<<<<<<< HEAD
-using Nethermind.Facade;
-using Nethermind.Config;
-using Nethermind.Consensus.ExecutionRequests;
-using Nethermind.Consensus.Withdrawals;
-using Nethermind.Core.Test;
-=======
 using Nethermind.Core.Test.Modules;
 using Nethermind.JsonRpc.Modules;
 using Nethermind.Specs.ChainSpecStyle;
->>>>>>> 2e346112
 
 namespace Nethermind.JsonRpc.Test.Modules.Trace;
 
@@ -49,42 +41,6 @@
             .WithSpecProvider(specProvider)
             .TestObject;
 
-<<<<<<< HEAD
-        IDbProvider dbProvider = TestMemDbProvider.Init();
-        WorldStateManager worldStateManager = TestWorldStateFactory.CreateForTest(dbProvider, LimboLogs.Instance);
-        IWorldState stateProvider = worldStateManager.GlobalWorldState;
-        _stateReader = worldStateManager.GlobalStateReader;
-
-        BlockhashProvider blockhashProvider = new(_blockTree, specProvider, stateProvider, LimboLogs.Instance);
-        CodeInfoRepository codeInfoRepository = new();
-        VirtualMachine virtualMachine = new(blockhashProvider, specProvider, LimboLogs.Instance);
-        TransactionProcessor transactionProcessor = new(specProvider, stateProvider, virtualMachine, codeInfoRepository, LimboLogs.Instance);
-
-        _poSSwitcher = Substitute.For<IPoSSwitcher>();
-        BlockProcessor blockProcessor = new BlockProcessor(
-            specProvider,
-            Always.Valid,
-            new MergeRpcRewardCalculator(NoBlockRewards.Instance, _poSSwitcher),
-            new BlockProcessor.BlockValidationTransactionsExecutor(transactionProcessor, stateProvider),
-            stateProvider,
-            NullReceiptStorage.Instance,
-            new BeaconBlockRootHandler(transactionProcessor, stateProvider),
-            new BlockhashStore(specProvider, stateProvider),
-            LimboLogs.Instance,
-            new WithdrawalProcessor(stateProvider, LimboLogs.Instance),
-            new ExecutionRequestsProcessor(transactionProcessor));
-
-        RecoverSignatures txRecovery = new(new EthereumEcdsa(TestBlockchainIds.ChainId), specProvider, LimboLogs.Instance);
-        _processor = new BlockchainProcessor(_blockTree, blockProcessor, txRecovery, _stateReader, LimboLogs.Instance, BlockchainProcessor.Options.NoReceipts);
-
-        Block genesis = Build.A.Block.Genesis.TestObject;
-        _blockTree.SuggestBlock(genesis);
-        _processor.Process(genesis, ProcessingOptions.None, NullBlockTracer.Instance);
-
-        IOverridableTxProcessorSource txProcessingSource = Substitute.For<IOverridableTxProcessorSource>();
-        _tracer = new Tracer(new ReadOnlyTxProcessingScope(transactionProcessor, stateProvider, stateProvider.StateRoot), _processor, _processor);
-        _traceRpcModule = new(NullReceiptStorage.Instance, _tracer, _blockTree, _jsonRpcConfig, _stateReader, txProcessingSource, Substitute.For<IBlockchainBridge>(), new BlocksConfig().SecondsPerSlot);
-=======
         ChainSpec cp = Build.A.ChainSpec
             .WithAllocation(new Address("0xdea60e4f8ea50d5ed92b0a5b15ae9d24aeba0bee"), 1.Ether())
             .TestObject;
@@ -99,7 +55,6 @@
 
         await _container.Resolve<PseudoNethermindRunner>().StartBlockProcessing(default);
         _traceRpcModule = _container.Resolve<IRpcModuleFactory<ITraceRpcModule>>().Create();
->>>>>>> 2e346112
     }
 
     [TearDown]
