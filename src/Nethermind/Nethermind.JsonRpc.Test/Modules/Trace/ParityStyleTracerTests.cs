--- conflicted
+++ resolved
@@ -64,17 +64,12 @@
             StorageProvider storageProvider = new StorageProvider(stateDb, stateProvider, LimboLogs.Instance);
 
             BlockhashProvider blockhashProvider = new BlockhashProvider(_blockTree, LimboLogs.Instance);
-
             VirtualMachine virtualMachine = new VirtualMachine(stateProvider, storageProvider, blockhashProvider, specProvider, LimboLogs.Instance);
-
             TransactionProcessor transactionProcessor = new TransactionProcessor(specProvider, stateProvider, storageProvider, virtualMachine, LimboLogs.Instance);
+            
             BlockProcessor blockProcessor = new BlockProcessor(specProvider, Always.Valid, NoBlockRewards.Instance, transactionProcessor, stateDb, codeDb, stateProvider, storageProvider, NullTxPool.Instance, NullReceiptStorage.Instance, LimboLogs.Instance);
-
-<<<<<<< HEAD
-            _processor = new BlockchainProcessor(_blockTree, blockProcessor, new CompositeDataRecoveryStep(new TxSignaturesRecoveryStep(specProvider, new EthereumEcdsa(ChainId.Mainnet, LimboLogs.Instance), NullTxPool.Instance, LimboLogs.Instance)), LimboLogs.Instance, BlockchainProcessor.Options.NoReceipts);
-=======
-            _processor = new BlockchainProcessor(_blockTree, blockProcessor, new CompositeDataRecoveryStep(new TxSignaturesRecoveryStep(new EthereumEcdsa(ChainId.Mainnet, LimboLogs.Instance), NullTxPool.Instance, LimboLogs.Instance)), LimboLogs.Instance, false);
->>>>>>> 91063afd
+            var txRecovery = new TxSignaturesRecoveryStep(new EthereumEcdsa(ChainId.Mainnet, LimboLogs.Instance), NullTxPool.Instance, LimboLogs.Instance);
+            _processor = new BlockchainProcessor(_blockTree, blockProcessor, txRecovery, LimboLogs.Instance, BlockchainProcessor.Options.NoReceipts);
             Block genesis = Build.A.Block.Genesis.TestObject;
             _blockTree.SuggestBlock(genesis);
             _processor.Process(genesis, ProcessingOptions.None, NullBlockTracer.Instance);
