--- conflicted
+++ resolved
@@ -56,63 +56,9 @@
         [TestCase("0x0", "0x3635c9adc5dea00000")]
         public void Eth_get_balance(string blockParameter, string expectedResult)
         {
-<<<<<<< HEAD
-            _ethSerializer = new EthereumJsonSerializer();
-            ISpecProvider specProvider = MainNetSpecProvider.Instance;
-            IEthereumEcdsa ethereumEcdsa = new EthereumEcdsa(specProvider, LimboLogs.Instance);
-            ITxStorage txStorage = new InMemoryTxStorage();
-            _stateDb = new StateDb();
-            ISnapshotableDb codeDb = new StateDb();
-            IStateReader stateReader = new StateReader(_stateDb, codeDb, LimboLogs.Instance);
-            _stateProvider = new StateProvider(_stateDb, codeDb, LimboLogs.Instance);
-            _stateProvider.CreateAccount(TestItem.AddressA, 1000.Ether());
-            _stateProvider.CreateAccount(TestItem.AddressB, 1000.Ether());
-            _stateProvider.CreateAccount(TestItem.AddressC, 1000.Ether());
-            byte[] code = Bytes.FromHexString("0xabcd");
-            Keccak codeHash = Keccak.Compute(code);
-            _stateProvider.UpdateCode(code);
-            _stateProvider.UpdateCodeHash(TestItem.AddressA, codeHash, specProvider.GenesisSpec);
-
-            IStorageProvider storageProvider = new StorageProvider(_stateDb, _stateProvider, LimboLogs.Instance);
-            storageProvider.Set(new StorageCell(TestItem.AddressA, UInt256.One), Bytes.FromHexString("0xabcdef"));
-            storageProvider.Commit();
-
-            _stateProvider.Commit(specProvider.GenesisSpec);
-            _stateProvider.CommitTree();
-
-            ITxPool txPool = new TxPool.TxPool(txStorage, Timestamper.Default, ethereumEcdsa, specProvider, new TxPoolConfig(), _stateProvider, LimboLogs.Instance);
-
-            IDb blockDb = new MemDb();
-            IDb headerDb = new MemDb();
-            IDb blockInfoDb = new MemDb();
-            IBlockTree blockTree = new BlockTree(blockDb, headerDb, blockInfoDb, new ChainLevelInfoRepository(blockDb), specProvider, txPool, NullBloomStorage.Instance, LimboLogs.Instance);
-
-            IReceiptStorage receiptStorage = new InMemoryReceiptStorage();
-            VirtualMachine virtualMachine = new VirtualMachine(_stateProvider, storageProvider, new BlockhashProvider(blockTree, LimboLogs.Instance), specProvider, LimboLogs.Instance);
-            TransactionProcessor txProcessor = new TransactionProcessor(specProvider, _stateProvider, storageProvider, virtualMachine, LimboLogs.Instance);
-            IBlockProcessor blockProcessor = new BlockProcessor(specProvider, Always.Valid, new RewardCalculator(specProvider), txProcessor, _stateDb, codeDb, _stateProvider, storageProvider, txPool, receiptStorage, LimboLogs.Instance);
-
-            IFilterStore filterStore = new FilterStore();
-            IFilterManager filterManager = new FilterManager(filterStore, blockProcessor, txPool, LimboLogs.Instance);
-            _blockchainBridge = new BlockchainBridge(stateReader, _stateProvider, storageProvider, blockTree, txPool, receiptStorage, filterStore, filterManager, NullWallet.Instance, txProcessor, ethereumEcdsa, NullBloomStorage.Instance, LimboLogs.Instance);
-
-            BlockchainProcessor blockchainProcessor = new BlockchainProcessor(blockTree, blockProcessor, new TxSignaturesRecoveryStep(ethereumEcdsa, txPool, LimboLogs.Instance), LimboLogs.Instance, true);
-            blockchainProcessor.Start();
-
-            ManualResetEventSlim resetEvent = new ManualResetEventSlim(false);
-            blockTree.NewHeadBlock += (s, e) =>
-            {
-                Console.WriteLine(e.Block.Header.Hash);
-                if (e.Block.Number == 9)
-                {
-                    resetEvent.Set();
-                }
-            };
-=======
             string serialized = _test.TestEthRpc("eth_getBalance", TestItem.AddressA.Bytes.ToHexString(true), blockParameter);
             serialized.Should().Be($"{{\"jsonrpc\":\"2.0\",\"result\":\"{expectedResult}\",\"id\":67}}");
         }
->>>>>>> 30a536a6
 
         [Test]
         public void Eth_get_balance_default_block()
