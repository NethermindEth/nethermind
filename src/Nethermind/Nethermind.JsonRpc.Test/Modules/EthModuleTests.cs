﻿//  Copyright (c) 2018 Demerzel Solutions Limited
//  This file is part of the Nethermind library.
// 
//  The Nethermind library is free software: you can redistribute it and/or modify
//  it under the terms of the GNU Lesser General Public License as published by
//  the Free Software Foundation, either version 3 of the License, or
//  (at your option) any later version.
// 
//  The Nethermind library is distributed in the hope that it will be useful,
//  but WITHOUT ANY WARRANTY; without even the implied warranty of
//  MERCHANTABILITY or FITNESS FOR A PARTICULAR PURPOSE. See the
//  GNU Lesser General Public License for more details.
// 
//  You should have received a copy of the GNU Lesser General Public License
//  along with the Nethermind. If not, see <http://www.gnu.org/licenses/>.

using System;
using System.Collections.Generic;
using System.Linq;
using System.Threading;
using System.Threading.Tasks;
using FluentAssertions;
using Nethermind.Blockchain;
using Nethermind.Blockchain.Filters;
using Nethermind.Blockchain.Find;
using Nethermind.Core;
using Nethermind.Core.Crypto;
using Nethermind.Core.Extensions;
using Nethermind.Core.Test.Blockchain;
using Nethermind.Core.Test.Builders;
using Nethermind.Crypto;
using Nethermind.Facade;
using Nethermind.JsonRpc.Data;
using Nethermind.Logging;
using Nethermind.Serialization.Json;
using Nethermind.Serialization.Rlp;
using Nethermind.Trie;
using Nethermind.TxPool;
using NSubstitute;
using NUnit.Framework;

namespace Nethermind.JsonRpc.Test.Modules
{
    [Parallelizable(ParallelScope.All)]
    [TestFixture]
    public class EthModuleTests
    {
        [TestCase("earliest", "0x3635c9adc5dea00000")]
        [TestCase("latest", "0x3635c9adc5de9f09e5")]
        [TestCase("pending", "0x3635c9adc5de9f09e5")]
        [TestCase("0x0", "0x3635c9adc5dea00000")]
        public async Task Eth_get_balance(string blockParameter, string expectedResult)
        {
            using Context ctx = await Context.Create();
            string serialized = ctx._test.TestEthRpc("eth_getBalance", TestItem.AddressA.Bytes.ToHexString(true), blockParameter);
            serialized.Should().Be($"{{\"jsonrpc\":\"2.0\",\"result\":\"{expectedResult}\",\"id\":67}}");
        }

        [Test]
        public async Task Eth_get_balance_default_block()
        {
            using Context ctx = await Context.Create();
            string serialized = ctx._test.TestEthRpc("eth_getBalance", TestItem.AddressA.Bytes.ToHexString(true));
            Assert.AreEqual("{\"jsonrpc\":\"2.0\",\"result\":\"0x3635c9adc5de9f09e5\",\"id\":67}", serialized);
        }

        [Test]
        public async Task Eth_get_transaction_by_block_hash_and_index()
        {
            using Context ctx = await Context.Create();
            string serialized = ctx._test.TestEthRpc("eth_getTransactionByBlockHashAndIndex", ctx._test.BlockTree.FindHeadBlock().Hash.ToString(), "1");
            Assert.AreEqual("{\"jsonrpc\":\"2.0\",\"result\":{\"hash\":\"0x7126cf20a0ad8bd51634837d9049615c34c1bff5e1a54e5663f7e23109bff48b\",\"nonce\":\"0x2\",\"blockHash\":\"0x505b2dffef52f175b22b8e4d74a0c70be7c6202bccf707ca40583a8d82d931bb\",\"blockNumber\":\"0x3\",\"transactionIndex\":\"0x1\",\"from\":\"0xb7705ae4c6f81b66cdb323c65f4e8133690fc099\",\"to\":\"0x942921b14f1b1c385cd7e0cc2ef7abe5598c8358\",\"value\":\"0x1\",\"gasPrice\":\"0x1\",\"gas\":\"0x5208\",\"data\":\"0x\",\"input\":\"0x\",\"v\":\"0x25\",\"s\":\"0x575361bb330bf38b9a89dd8279d42a20d34edeaeede9739a7c2bdcbe3242d7bb\",\"r\":\"0xe7c5ff3cba254c4fe8f9f12c3f202150bb9a0aebeee349ff2f4acb23585f56bd\"},\"id\":67}", serialized, serialized.Replace("\"", "\\\""));
        }

        [Test]
        public async Task Eth_get_transaction_by_hash()
        {
            using Context ctx = await Context.Create();
            string serialized = ctx._test.TestEthRpc("eth_getTransactionByHash", ctx._test.BlockTree.FindHeadBlock().Transactions.Last().Hash.ToString());
            Assert.AreEqual("{\"jsonrpc\":\"2.0\",\"result\":{\"hash\":\"0x7126cf20a0ad8bd51634837d9049615c34c1bff5e1a54e5663f7e23109bff48b\",\"nonce\":\"0x2\",\"blockHash\":\"0x505b2dffef52f175b22b8e4d74a0c70be7c6202bccf707ca40583a8d82d931bb\",\"blockNumber\":\"0x3\",\"transactionIndex\":\"0x1\",\"from\":\"0xb7705ae4c6f81b66cdb323c65f4e8133690fc099\",\"to\":\"0x942921b14f1b1c385cd7e0cc2ef7abe5598c8358\",\"value\":\"0x1\",\"gasPrice\":\"0x1\",\"gas\":\"0x5208\",\"data\":\"0x\",\"input\":\"0x\",\"v\":\"0x25\",\"s\":\"0x575361bb330bf38b9a89dd8279d42a20d34edeaeede9739a7c2bdcbe3242d7bb\",\"r\":\"0xe7c5ff3cba254c4fe8f9f12c3f202150bb9a0aebeee349ff2f4acb23585f56bd\"},\"id\":67}", serialized, serialized.Replace("\"", "\\\""));
        }

        [Test]
        public async Task Eth_pending_transactions()
        {
            using Context ctx = await Context.Create();
            ctx._test.AddTransaction(Build.A.Transaction.SignedAndResolved(TestItem.PrivateKeyD).TestObject);
            string serialized = ctx._test.TestEthRpc("eth_pendingTransactions");
            Assert.AreEqual("{\"jsonrpc\":\"2.0\",\"result\":[{\"hash\":\"0x190d9a78dbc61b1856162ab909976a1b28ba4a41ee041341576ea69686cd3b29\",\"nonce\":\"0x0\",\"blockHash\":\"0x0000000000000000000000000000000000000000000000000000000000000000\",\"blockNumber\":null,\"transactionIndex\":null,\"from\":\"0x475674cb523a0a2736b7f7534390288fce16982c\",\"to\":\"0x0000000000000000000000000000000000000000\",\"value\":\"0x1\",\"gasPrice\":\"0x1\",\"gas\":\"0x5208\",\"data\":\"0x\",\"input\":\"0x\",\"v\":\"0x26\",\"s\":\"0x2d04e55699fa32e6b65a22189f7571f5030d636d7d44a8b53fe016a2c3ecde24\",\"r\":\"0xda3978c3a1430bd902cf5bbca73c5a1eca019b3f003c95ee16657fd0bb89534c\"}],\"id\":67}", serialized, serialized.Replace("\"", "\\\""));
        }

        [Test]
        public async Task Eth_get_transaction_by_block_number_and_index()
        {
            using Context ctx = await Context.Create();
            string serialized = ctx._test.TestEthRpc("eth_getTransactionByBlockNumberAndIndex", ctx._test.BlockTree.FindHeadBlock().Number.ToString(), "1");
            Assert.AreEqual("{\"jsonrpc\":\"2.0\",\"result\":{\"hash\":\"0x7126cf20a0ad8bd51634837d9049615c34c1bff5e1a54e5663f7e23109bff48b\",\"nonce\":\"0x2\",\"blockHash\":\"0x505b2dffef52f175b22b8e4d74a0c70be7c6202bccf707ca40583a8d82d931bb\",\"blockNumber\":\"0x3\",\"transactionIndex\":\"0x1\",\"from\":\"0xb7705ae4c6f81b66cdb323c65f4e8133690fc099\",\"to\":\"0x942921b14f1b1c385cd7e0cc2ef7abe5598c8358\",\"value\":\"0x1\",\"gasPrice\":\"0x1\",\"gas\":\"0x5208\",\"data\":\"0x\",\"input\":\"0x\",\"v\":\"0x25\",\"s\":\"0x575361bb330bf38b9a89dd8279d42a20d34edeaeede9739a7c2bdcbe3242d7bb\",\"r\":\"0xe7c5ff3cba254c4fe8f9f12c3f202150bb9a0aebeee349ff2f4acb23585f56bd\"},\"id\":67}", serialized, serialized.Replace("\"", "\\\""));
        }

        [Test]
        public async Task Eth_get_uncle_by_block_number_and_index()
        {
            using Context ctx = await Context.Create();
            Block block = Build.A.Block.WithOmmers(Build.A.BlockHeader.TestObject, Build.A.BlockHeader.TestObject).TestObject;
            IBlockTree blockTree = Substitute.For<IBlockTree>();
            blockTree.FindBlock((BlockParameter) null).ReturnsForAnyArgs(block);
            ctx._test = await TestRpcBlockchain.ForTest(SealEngineType.NethDev).WithBlockFinder(blockTree).Build();
            string serialized = ctx._test.TestEthRpc("eth_getUncleByBlockNumberAndIndex", ctx._test.BlockTree.FindHeadBlock().Number.ToString(), "1");
            Assert.AreEqual("{\"jsonrpc\":\"2.0\",\"result\":{\"author\":\"0x0000000000000000000000000000000000000000\",\"difficulty\":\"0xf4240\",\"extraData\":\"0x010203\",\"gasLimit\":\"0x3d0900\",\"gasUsed\":\"0x0\",\"hash\":\"0xa2a9f03b9493046696099d27b2612b99497aa1f392ec966716ab393c715a5bb6\",\"logsBloom\":\"0x00000000000000000000000000000000000000000000000000000000000000000000000000000000000000000000000000000000000000000000000000000000000000000000000000000000000000000000000000000000000000000000000000000000000000000000000000000000000000000000000000000000000000000000000000000000000000000000000000000000000000000000000000000000000000000000000000000000000000000000000000000000000000000000000000000000000000000000000000000000000000000000000000000000000000000000000000000000000000000000000000000000000000000000000000000000\",\"miner\":\"0x0000000000000000000000000000000000000000\",\"mixHash\":\"0x2ba5557a4c62a513c7e56d1bf13373e0da6bec016755483e91589fe1c6d212e2\",\"nonce\":\"0x00000000000003e8\",\"number\":\"0x0\",\"parentHash\":\"0xff483e972a04a9a62bb4b7d04ae403c615604e4090521ecc5bb7af67f71be09c\",\"receiptsRoot\":\"0x56e81f171bcc55a6ff8345e692c0f86e5b48e01b996cadc001622fb5e363b421\",\"sha3Uncles\":\"0x1dcc4de8dec75d7aab85b567b6ccd41ad312451b948a7413f0a142fd40d49347\",\"size\":\"0x201\",\"stateRoot\":\"0x56e81f171bcc55a6ff8345e692c0f86e5b48e01b996cadc001622fb5e363b421\",\"totalDifficulty\":\"0x0\",\"timestamp\":\"0xf4240\",\"transactions\":[],\"transactionsRoot\":\"0x56e81f171bcc55a6ff8345e692c0f86e5b48e01b996cadc001622fb5e363b421\",\"uncles\":[]},\"id\":67}", serialized, serialized.Replace("\"", "\\\""));
        }

        [Test]
        public async Task Eth_get_uncle_by_block_hash_and_index()
        {
            using Context ctx = await Context.Create();
            Block block = Build.A.Block.WithOmmers(Build.A.BlockHeader.TestObject, Build.A.BlockHeader.TestObject).TestObject;
            IBlockTree blockTree = Substitute.For<IBlockTree>();
            blockTree.FindBlock((BlockParameter) null).ReturnsForAnyArgs(block);
            ctx._test = await TestRpcBlockchain.ForTest(SealEngineType.NethDev).WithBlockFinder(blockTree).Build();
            string serialized = ctx._test.TestEthRpc("eth_getUncleByBlockHashAndIndex", ctx._test.BlockTree.FindHeadBlock().Hash.ToString(), "1");
            Assert.AreEqual("{\"jsonrpc\":\"2.0\",\"result\":{\"author\":\"0x0000000000000000000000000000000000000000\",\"difficulty\":\"0xf4240\",\"extraData\":\"0x010203\",\"gasLimit\":\"0x3d0900\",\"gasUsed\":\"0x0\",\"hash\":\"0xa2a9f03b9493046696099d27b2612b99497aa1f392ec966716ab393c715a5bb6\",\"logsBloom\":\"0x00000000000000000000000000000000000000000000000000000000000000000000000000000000000000000000000000000000000000000000000000000000000000000000000000000000000000000000000000000000000000000000000000000000000000000000000000000000000000000000000000000000000000000000000000000000000000000000000000000000000000000000000000000000000000000000000000000000000000000000000000000000000000000000000000000000000000000000000000000000000000000000000000000000000000000000000000000000000000000000000000000000000000000000000000000000\",\"miner\":\"0x0000000000000000000000000000000000000000\",\"mixHash\":\"0x2ba5557a4c62a513c7e56d1bf13373e0da6bec016755483e91589fe1c6d212e2\",\"nonce\":\"0x00000000000003e8\",\"number\":\"0x0\",\"parentHash\":\"0xff483e972a04a9a62bb4b7d04ae403c615604e4090521ecc5bb7af67f71be09c\",\"receiptsRoot\":\"0x56e81f171bcc55a6ff8345e692c0f86e5b48e01b996cadc001622fb5e363b421\",\"sha3Uncles\":\"0x1dcc4de8dec75d7aab85b567b6ccd41ad312451b948a7413f0a142fd40d49347\",\"size\":\"0x201\",\"stateRoot\":\"0x56e81f171bcc55a6ff8345e692c0f86e5b48e01b996cadc001622fb5e363b421\",\"totalDifficulty\":\"0x0\",\"timestamp\":\"0xf4240\",\"transactions\":[],\"transactionsRoot\":\"0x56e81f171bcc55a6ff8345e692c0f86e5b48e01b996cadc001622fb5e363b421\",\"uncles\":[]},\"id\":67}", serialized, serialized.Replace("\"", "\\\""));
        }

        [Test]
        public async Task Eth_get_uncle_count_by_block_hash()
        {
            using Context ctx = await Context.Create();
            string serialized = ctx._test.TestEthRpc("eth_getUncleCountByBlockHash", ctx._test.BlockTree.FindHeadBlock().Hash.ToString());
            Assert.AreEqual("{\"jsonrpc\":\"2.0\",\"result\":\"0x0\",\"id\":67}", serialized, serialized.Replace("\"", "\\\""));
        }
        
        [Test]
        public async Task Eth_get_uncle_count_by_block_number()
        {
            using Context ctx = await Context.Create();
            string serialized = ctx._test.TestEthRpc("eth_getUncleCountByBlockNumber", ctx._test.BlockTree.FindHeadBlock().Number.ToString());
            Assert.AreEqual("{\"jsonrpc\":\"2.0\",\"result\":\"0x0\",\"id\":67}", serialized, serialized.Replace("\"", "\\\""));
        }

        [TestCase("earliest", "0x0")]
        [TestCase("latest", "0x3")]
        [TestCase("pending", "0x3")]
        [TestCase("0x0", "0x0")]
        public async Task Eth_get_tx_count(string blockParameter, string expectedResult)
        {
            using Context ctx = await Context.Create();
            string serialized = ctx._test.TestEthRpc("eth_getTransactionCount", TestItem.AddressA.Bytes.ToHexString(true), blockParameter);
            Assert.AreEqual($"{{\"jsonrpc\":\"2.0\",\"result\":\"{expectedResult}\",\"id\":67}}", serialized);
        }

        [Test]
        public async Task Eth_get_tx_count_default_block()
        {
            using Context ctx = await Context.Create();
            string serialized = ctx._test.TestEthRpc("eth_getTransactionCount", TestItem.AddressA.Bytes.ToHexString(true));
            Assert.AreEqual("{\"jsonrpc\":\"2.0\",\"result\":\"0x3\",\"id\":67}", serialized);
        }
        
        [Test]
        public async Task Eth_get_filter_changes_empty()
        {
            using Context ctx = await Context.Create();
            _ = ctx._test.TestEthRpc("eth_newBlockFilter");
            string serialized2 = ctx._test.TestEthRpc("eth_getFilterChanges", "0");
            Assert.AreEqual("{\"jsonrpc\":\"2.0\",\"result\":[],\"id\":67}", serialized2);
        }
        
        [Test]
        public async Task Eth_uninstall_filter()
        {
            using Context ctx = await Context.Create();
            _ = ctx._test.TestEthRpc("eth_newBlockFilter");
            string serialized2 = ctx._test.TestEthRpc("eth_uninstallFilter", "0");
            Assert.AreEqual("{\"jsonrpc\":\"2.0\",\"result\":true,\"id\":67}", serialized2);
        }
        
        [Test]
        public async Task Eth_get_filter_changes_with_block()
        {
            using Context ctx = await Context.Create();
            _ = ctx._test.TestEthRpc("eth_newBlockFilter");
            await ctx._test.AddBlock();
            string serialized2 = ctx._test.TestEthRpc("eth_getFilterChanges", "0");

            Assert.AreEqual("{\"jsonrpc\":\"2.0\",\"result\":[\"0xc4728c15ef17306669abacf533ccae65736927fd8d845687a9332e8ff1fa5a68\"],\"id\":67}", serialized2, serialized2.Replace("\"", "\\\""));
        }
        
        [Test]
        public async Task Eth_get_filter_changes_with_tx()
        {
            using Context ctx = await Context.Create();
            _ = ctx._test.TestEthRpc("eth_newPendingTransactionFilter");
            ctx._test.AddTransaction(Build.A.Transaction.SignedAndResolved(TestItem.PrivateKeyD).TestObject);
            string serialized2 = ctx._test.TestEthRpc("eth_getFilterChanges", "0");

            Assert.AreEqual("{\"jsonrpc\":\"2.0\",\"result\":[\"0x190d9a78dbc61b1856162ab909976a1b28ba4a41ee041341576ea69686cd3b29\"],\"id\":67}", serialized2, serialized2.Replace("\"", "\\\""));
        }

        [TestCase("earliest", "0x0000000000000000000000000000000000000000000000000000000000abcdef")]
        [TestCase("latest", "0x0000000000000000000000000000000000000000000000000000000000abcdef")]
        [TestCase("pending", "0x0000000000000000000000000000000000000000000000000000000000abcdef")]
        [TestCase("0x0", "0x0000000000000000000000000000000000000000000000000000000000abcdef")]
        public async Task Eth_get_storage_at(string blockParameter, string expectedResult)
        {
            using Context ctx = await Context.Create();
            string serialized = ctx._test.TestEthRpc("eth_getStorageAt", TestItem.AddressA.Bytes.ToHexString(true), "0x1", blockParameter);
            Assert.AreEqual($"{{\"jsonrpc\":\"2.0\",\"result\":\"{expectedResult}\",\"id\":67}}", serialized);
        }

        [Test]
        public async Task Eth_get_storage_at_default_block()
        {
            using Context ctx = await Context.Create();
            string serialized = ctx._test.TestEthRpc("eth_getStorageAt", TestItem.AddressA.Bytes.ToHexString(true), "0x1");
            Assert.AreEqual("{\"jsonrpc\":\"2.0\",\"result\":\"0x0000000000000000000000000000000000000000000000000000000000abcdef\",\"id\":67}", serialized);
        }

        [Test]
        public async Task Eth_get_block_number()
        {
            using Context ctx = await Context.Create();
            string serialized = ctx._test.TestEthRpc("eth_blockNumber");
            Assert.AreEqual("{\"jsonrpc\":\"2.0\",\"result\":\"0x3\",\"id\":67}", serialized);
        }

        [Test]
        public async Task Eth_get_balance_internal_error()
        {
            using Context ctx = await Context.Create();
            IBlockTree blockTree = Substitute.For<IBlockTree>();
            blockTree.Head.Returns((Block) null);

            ctx._test = await TestRpcBlockchain.ForTest(SealEngineType.NethDev).WithBlockFinder(blockTree).Build();
            string serialized = ctx._test.TestEthRpc("eth_getBalance", TestItem.AddressA.Bytes.ToHexString(true), "0x01");

            Assert.AreEqual("{\"jsonrpc\":\"2.0\",\"error\":{\"code\":-32603,\"message\":\"Incorrect head block\"},\"id\":67}", serialized);
        }

        [Test]
        public async Task Eth_get_balance_incorrect_parameters()
        {
            using Context ctx = await Context.Create();
            string serialized = ctx._test.TestEthRpc("eth_getBalance", TestItem.KeccakA.Bytes.ToHexString(true), "0x01");
            Assert.AreEqual("{\"jsonrpc\":\"2.0\",\"error\":{\"code\":-32602,\"message\":\"Invalid params\"},\"id\":67}", serialized);
        }

        [Test]
        public async Task Eth_syncing_true()
        {
            using Context ctx = await Context.Create();
            IBlockFinder bridge = Substitute.For<IBlockFinder>();
            bridge.Head.Returns(Build.A.Block.WithHeader(Build.A.BlockHeader.WithNumber(900).TestObject).TestObject);
            bridge.FindBestSuggestedHeader().Returns(Build.A.BlockHeader.WithNumber(1000L).TestObject);

            ctx._test = await TestRpcBlockchain.ForTest(SealEngineType.NethDev).WithBlockFinder(bridge).Build();

            string serialized = ctx._test.TestEthRpc("eth_syncing");
            Assert.AreEqual("{\"jsonrpc\":\"2.0\",\"result\":{\"startingBlock\":\"0x0\",\"currentBlock\":\"0x384\",\"highestBlock\":\"0x3e8\"},\"id\":67}", serialized);
        }

        [Test]
        public async Task Eth_syncing_false()
        {
            using Context ctx = await Context.Create();
            IBlockFinder blockFinder = Substitute.For<IBlockFinder>();
            blockFinder.Head.Returns(Build.A.Block.WithHeader(Build.A.BlockHeader.WithNumber(900).TestObject).TestObject);
            blockFinder.FindBestSuggestedHeader().Returns(Build.A.BlockHeader.WithNumber(901).TestObject);

            ctx._test = await TestRpcBlockchain.ForTest(SealEngineType.NethDev).WithBlockFinder(blockFinder).Build();
            string serialized = ctx._test.TestEthRpc("eth_syncing");

            Assert.AreEqual("{\"jsonrpc\":\"2.0\",\"result\":false,\"id\":67}", serialized);
        }

        [Test]
        public async Task Eth_get_filter_logs()
        {
            using Context ctx = await Context.Create();
            IBlockchainBridge bridge = Substitute.For<IBlockchainBridge>();
            bridge.GetFilterLogs(Arg.Any<int>()).Returns(new[] {new FilterLog(1, 0, 1, TestItem.KeccakA, 1, TestItem.KeccakB, TestItem.AddressA, new byte[] {1, 2, 3}, new[] {TestItem.KeccakC, TestItem.KeccakD})});
            bridge.FilterExists(1).Returns(true);

            ctx._test = await TestRpcBlockchain.ForTest(SealEngineType.NethDev).WithBlockchainBridge(bridge).Build();
            string serialized = ctx._test.TestEthRpc("eth_getFilterLogs", "0x01");

            Assert.AreEqual("{\"jsonrpc\":\"2.0\",\"result\":[{\"address\":\"0xb7705ae4c6f81b66cdb323c65f4e8133690fc099\",\"blockHash\":\"0x03783fac2efed8fbc9ad443e592ee30e61d65f471140c10ca155e937b435b760\",\"blockNumber\":\"0x1\",\"data\":\"0x010203\",\"logIndex\":\"0x1\",\"removed\":false,\"topics\":[\"0x017e667f4b8c174291d1543c466717566e206df1bfd6f30271055ddafdb18f72\",\"0x6c3fd336b49dcb1c57dd4fbeaf5f898320b0da06a5ef64e798c6497600bb79f2\"],\"transactionHash\":\"0x1f675bff07515f5df96737194ea945c36c41e7b4fcef307b7cd4d0e602a69111\",\"transactionIndex\":\"0x1\",\"transactionLogIndex\":\"0x0\"}],\"id\":67}", serialized);
        }

        [TestCase("{}")]
        [TestCase("{\"fromBlock\":\"0x100\",\"toBlock\":\"latest\",\"address\":\"0x00000000000000000001\",\"topics\":[\"0x00000000000000000000000000000001\"]}")]
        [TestCase("{\"fromBlock\":\"earliest\",\"toBlock\":\"pending\",\"address\":[\"0x00000000000000000001\", \"0x00000000000000000001\"],\"topics\":[\"0x00000000000000000000000000000001\", \"0x00000000000000000000000000000002\"]}")]
        [TestCase("{\"topics\":[null, [\"0x00000000000000000000000000000001\", \"0x00000000000000000000000000000002\"]]}")]
        public async Task Eth_get_logs(string parameter)
        {
            using Context ctx = await Context.Create();
            IBlockchainBridge bridge = Substitute.For<IBlockchainBridge>();
            bridge.GetLogs(Arg.Any<BlockParameter>(), Arg.Any<BlockParameter>(), Arg.Any<object>(), Arg.Any<IEnumerable<object>>(), Arg.Any<CancellationToken>()).Returns(new[] {new FilterLog(1, 0, 1, TestItem.KeccakA, 1, TestItem.KeccakB, TestItem.AddressA, new byte[] {1, 2, 3}, new[] {TestItem.KeccakC, TestItem.KeccakD})});
            bridge.FilterExists(1).Returns(true);

            ctx._test = await TestRpcBlockchain.ForTest(SealEngineType.NethDev).WithBlockchainBridge(bridge).Build();
            string serialized = ctx._test.TestEthRpc("eth_getLogs", parameter);

            Assert.AreEqual("{\"jsonrpc\":\"2.0\",\"result\":[{\"address\":\"0xb7705ae4c6f81b66cdb323c65f4e8133690fc099\",\"blockHash\":\"0x03783fac2efed8fbc9ad443e592ee30e61d65f471140c10ca155e937b435b760\",\"blockNumber\":\"0x1\",\"data\":\"0x010203\",\"logIndex\":\"0x1\",\"removed\":false,\"topics\":[\"0x017e667f4b8c174291d1543c466717566e206df1bfd6f30271055ddafdb18f72\",\"0x6c3fd336b49dcb1c57dd4fbeaf5f898320b0da06a5ef64e798c6497600bb79f2\"],\"transactionHash\":\"0x1f675bff07515f5df96737194ea945c36c41e7b4fcef307b7cd4d0e602a69111\",\"transactionIndex\":\"0x1\",\"transactionLogIndex\":\"0x0\"}],\"id\":67}", serialized);
        }

        [Test]
        public async Task Eth_tx_count_by_hash()
        {
            using Context ctx = await Context.Create();
            string serialized = ctx._test.TestEthRpc("eth_getBlockTransactionCountByHash", ctx._test.BlockTree.Genesis.Hash.ToString());
            Assert.AreEqual("{\"jsonrpc\":\"2.0\",\"result\":\"0x0\",\"id\":67}", serialized);
        }

        [Test]
        public async Task Eth_uncle_count_by_hash()
        {
            using Context ctx = await Context.Create();
            string serialized = ctx._test.TestEthRpc("eth_getUncleCountByBlockHash", ctx._test.BlockTree.Genesis.Hash.ToString());
            Assert.AreEqual("{\"jsonrpc\":\"2.0\",\"result\":\"0x0\",\"id\":67}", serialized);
        }

        [TestCase("earliest", "\"0x0\"")]
        [TestCase("latest", "\"0x0\"")]
        [TestCase("pending", "\"0x0\"")]
        [TestCase("0x0", "\"0x0\"")]
        public async Task Eth_uncle_count_by_number(string blockParameter, string expectedResult)
        {
            using Context ctx = await Context.Create();
            string serialized = ctx._test.TestEthRpc("eth_getUncleCountByBlockNumber", blockParameter);
            Assert.AreEqual($"{{\"jsonrpc\":\"2.0\",\"result\":{expectedResult},\"id\":67}}", serialized);
        }

        [TestCase("earliest", "\"0x0\"")]
        [TestCase("latest", "\"0x2\"")]
        [TestCase("pending", "\"0x2\"")]
        [TestCase("0x0", "\"0x0\"")]
        public async Task Eth_tx_count_by_number(string blockParameter, string expectedResult)
        {
            using Context ctx = await Context.Create();
            string serialized = ctx._test.TestEthRpc("eth_getBlockTransactionCountByNumber", blockParameter);
            Assert.AreEqual($"{{\"jsonrpc\":\"2.0\",\"result\":{expectedResult},\"id\":67}}", serialized);
        }

        [TestCase(false, "{\"jsonrpc\":\"2.0\",\"result\":{\"author\":\"0x0000000000000000000000000000000000000000\",\"difficulty\":\"0xf4240\",\"extraData\":\"0x010203\",\"gasLimit\":\"0x3d0900\",\"gasUsed\":\"0x0\",\"hash\":\"0x2167088a0f0de66028d2b728235af6d467108c1750c3e11a8f6e6cd60fddb0e4\",\"logsBloom\":\"0x00000000000000000000000000000000000000000000000000000000000000000000000000000000000000000000000000000000000000000000000000000000000000000000000000000000000000000000000000000000000000000000000000000000000000000000000000000000000000000000000000000000000000000000000000000000000000000000000000000000000000000000000000000000000000000000000000000000000000000000000000000000000000000000000000000000000000000000000000000000000000000000000000000000000000000000000000000000000000000000000000000000000000000000000000000000\",\"miner\":\"0x0000000000000000000000000000000000000000\",\"mixHash\":\"0x0000000000000000000000000000000000000000000000000000000000000000\",\"nonce\":\"0x00000000000003e8\",\"number\":\"0x0\",\"parentHash\":\"0x0000000000000000000000000000000000000000000000000000000000000000\",\"receiptsRoot\":\"0x56e81f171bcc55a6ff8345e692c0f86e5b48e01b996cadc001622fb5e363b421\",\"sha3Uncles\":\"0x1dcc4de8dec75d7aab85b567b6ccd41ad312451b948a7413f0a142fd40d49347\",\"size\":\"0x201\",\"stateRoot\":\"0x1ef7300d8961797263939a3d29bbba4ccf1702fabf02d8ad7a20b454edb6fd2f\",\"totalDifficulty\":\"0xf4240\",\"timestamp\":\"0xf4240\",\"transactions\":[],\"transactionsRoot\":\"0x56e81f171bcc55a6ff8345e692c0f86e5b48e01b996cadc001622fb5e363b421\",\"uncles\":[]},\"id\":67}")]
        [TestCase(true, "{\"jsonrpc\":\"2.0\",\"result\":{\"author\":\"0x0000000000000000000000000000000000000000\",\"difficulty\":\"0xf4240\",\"extraData\":\"0x010203\",\"gasLimit\":\"0x3d0900\",\"gasUsed\":\"0x0\",\"hash\":\"0x16af125b31ba6f33725bffd77d8778121c8b24c3c29a9821d2fc15049a5bdcb6\",\"logsBloom\":\"0x00000000000000000000000000000000000000000000000000000000000000000000000000000000000000000000000000000000000000000000000000000000000000000000000000000000000000000000000000000000000000000000000000000000000000000000000000000000000000000000000000000000000000000000000000000000000000000000000000000000000000000000000000000000000000000000000000000000000000000000000000000000000000000000000000000000000000000000000000000000000000000000000000000000000000000000000000000000000000000000000000000000000000000000000000000000\",\"miner\":\"0x0000000000000000000000000000000000000000\",\"number\":\"0x0\",\"parentHash\":\"0x0000000000000000000000000000000000000000000000000000000000000000\",\"receiptsRoot\":\"0x56e81f171bcc55a6ff8345e692c0f86e5b48e01b996cadc001622fb5e363b421\",\"sha3Uncles\":\"0x1dcc4de8dec75d7aab85b567b6ccd41ad312451b948a7413f0a142fd40d49347\",\"signature\":\"0x0000000000000000000000000000000000000000000000000000000000000000000000000000000000000000000000000000000000000000000000000000000000\",\"size\":\"0x21b\",\"stateRoot\":\"0x1ef7300d8961797263939a3d29bbba4ccf1702fabf02d8ad7a20b454edb6fd2f\",\"step\":0,\"totalDifficulty\":\"0xf4240\",\"timestamp\":\"0xf4240\",\"transactions\":[],\"transactionsRoot\":\"0x56e81f171bcc55a6ff8345e692c0f86e5b48e01b996cadc001622fb5e363b421\",\"uncles\":[]},\"id\":67}")]
        public async Task Eth_get_block_by_hash(bool aura, string expected)
        {
            using Context ctx = await Context.Create();
            TestRpcBlockchain testBlockchain = (aura ? ctx._auraTest : ctx._test);
            string serialized = testBlockchain.TestEthRpc("eth_getBlockByHash", testBlockchain.BlockTree.Genesis.Hash.ToString(), "true");
            Assert.AreEqual(expected, serialized);
        }

        [Test]
        public async Task Eth_get_block_by_hash_null()
        {
            using Context ctx = await Context.Create();
            string serialized = ctx._test.TestEthRpc("eth_getBlockByHash", Keccak.Zero.ToString(), "true");
            Assert.AreEqual("{\"jsonrpc\":\"2.0\",\"result\":null,\"id\":67}", serialized);
        }

        [TestCase("0x71eac5e72c3b64431c246173352a8c625c8434d944eb5f3f58204fec3ec36b54", false, "{\"jsonrpc\":\"2.0\",\"result\":{\"author\":\"0x475674cb523a0a2736b7f7534390288fce16982c\",\"difficulty\":\"0x1\",\"extraData\":\"0x4e65746865726d696e64\",\"gasLimit\":\"0x3d0900\",\"gasUsed\":\"0xa410\",\"hash\":\"0x505b2dffef52f175b22b8e4d74a0c70be7c6202bccf707ca40583a8d82d931bb\",\"logsBloom\":\"0x00000000000000000000000000000000000000000000000000000000000000000000000000000000000000000000000000000000000000000000000000000000000000000000000000000000000000000000000000000000000000000000000000000000000000000000000000000000000000000000000000000000000000000000000000000000000000000000000000000000000000000000000000000000000000000000000000000000000000000000000000000000000000000000000000000000000000000000000000000000000000000000000000000000000000000000000000000000000000000000000000000000000000000000000000000000\",\"miner\":\"0x475674cb523a0a2736b7f7534390288fce16982c\",\"mixHash\":\"0x0000000000000000000000000000000000000000000000000000000000000000\",\"nonce\":\"0x0000000000000000\",\"number\":\"0x3\",\"parentHash\":\"0xabb51ebbd1e8d62545deb0e2236b80546c8060c50d9ce8f37467cf195bc1cc4f\",\"receiptsRoot\":\"0x3b289f09d619feda8c5411e05bdf0f7020edf2aea3cc49c2bc22fcc362c4b5d9\",\"sha3Uncles\":\"0x1dcc4de8dec75d7aab85b567b6ccd41ad312451b948a7413f0a142fd40d49347\",\"size\":\"0x2cb\",\"stateRoot\":\"0xf6e098d6260e2c719384af142974978f4ad9ada56558d63c888a6687d38d138b\",\"totalDifficulty\":\"0xf4243\",\"timestamp\":\"0x5e47e919\",\"transactions\":[\"0x681c2b6f99e37fd6fe6046db8b51ec3460d699cacd6a376143fd5842ac50621f\",\"0x7126cf20a0ad8bd51634837d9049615c34c1bff5e1a54e5663f7e23109bff48b\"],\"transactionsRoot\":\"0x2e6e6deb19d24bd48eda6071ab38b1bae64c15ef1998c96f0d153711d3a3efc7\",\"uncles\":[]},\"id\":67}")]
        [TestCase("0x71eac5e72c3b64431c246173352a8c625c8434d944eb5f3f58204fec3ec36b54", true, "{\"jsonrpc\":\"2.0\",\"result\":{\"author\":\"0x475674cb523a0a2736b7f7534390288fce16982c\",\"difficulty\":\"0x1\",\"extraData\":\"0x4e65746865726d696e64\",\"gasLimit\":\"0x3d0900\",\"gasUsed\":\"0xa410\",\"hash\":\"0x505b2dffef52f175b22b8e4d74a0c70be7c6202bccf707ca40583a8d82d931bb\",\"logsBloom\":\"0x00000000000000000000000000000000000000000000000000000000000000000000000000000000000000000000000000000000000000000000000000000000000000000000000000000000000000000000000000000000000000000000000000000000000000000000000000000000000000000000000000000000000000000000000000000000000000000000000000000000000000000000000000000000000000000000000000000000000000000000000000000000000000000000000000000000000000000000000000000000000000000000000000000000000000000000000000000000000000000000000000000000000000000000000000000000\",\"miner\":\"0x475674cb523a0a2736b7f7534390288fce16982c\",\"mixHash\":\"0x0000000000000000000000000000000000000000000000000000000000000000\",\"nonce\":\"0x0000000000000000\",\"number\":\"0x3\",\"parentHash\":\"0xabb51ebbd1e8d62545deb0e2236b80546c8060c50d9ce8f37467cf195bc1cc4f\",\"receiptsRoot\":\"0x3b289f09d619feda8c5411e05bdf0f7020edf2aea3cc49c2bc22fcc362c4b5d9\",\"sha3Uncles\":\"0x1dcc4de8dec75d7aab85b567b6ccd41ad312451b948a7413f0a142fd40d49347\",\"size\":\"0x2cb\",\"stateRoot\":\"0xf6e098d6260e2c719384af142974978f4ad9ada56558d63c888a6687d38d138b\",\"totalDifficulty\":\"0xf4243\",\"timestamp\":\"0x5e47e919\",\"transactions\":[{\"hash\":\"0x681c2b6f99e37fd6fe6046db8b51ec3460d699cacd6a376143fd5842ac50621f\",\"nonce\":\"0x1\",\"blockHash\":\"0x505b2dffef52f175b22b8e4d74a0c70be7c6202bccf707ca40583a8d82d931bb\",\"blockNumber\":\"0x3\",\"transactionIndex\":\"0x0\",\"from\":\"0xb7705ae4c6f81b66cdb323c65f4e8133690fc099\",\"to\":\"0x942921b14f1b1c385cd7e0cc2ef7abe5598c8358\",\"value\":\"0x1\",\"gasPrice\":\"0x1\",\"gas\":\"0x5208\",\"data\":\"0x\",\"input\":\"0x\",\"v\":\"0x25\",\"s\":\"0x575361bb330bf38b9a89dd8279d42a20d34edeaeede9739a7c2bdcbe3242d7bb\",\"r\":\"0xe7c5ff3cba254c4fe8f9f12c3f202150bb9a0aebeee349ff2f4acb23585f56bd\"},{\"hash\":\"0x7126cf20a0ad8bd51634837d9049615c34c1bff5e1a54e5663f7e23109bff48b\",\"nonce\":\"0x2\",\"blockHash\":\"0x505b2dffef52f175b22b8e4d74a0c70be7c6202bccf707ca40583a8d82d931bb\",\"blockNumber\":\"0x3\",\"transactionIndex\":\"0x1\",\"from\":\"0xb7705ae4c6f81b66cdb323c65f4e8133690fc099\",\"to\":\"0x942921b14f1b1c385cd7e0cc2ef7abe5598c8358\",\"value\":\"0x1\",\"gasPrice\":\"0x1\",\"gas\":\"0x5208\",\"data\":\"0x\",\"input\":\"0x\",\"v\":\"0x25\",\"s\":\"0x575361bb330bf38b9a89dd8279d42a20d34edeaeede9739a7c2bdcbe3242d7bb\",\"r\":\"0xe7c5ff3cba254c4fe8f9f12c3f202150bb9a0aebeee349ff2f4acb23585f56bd\"}],\"transactionsRoot\":\"0x2e6e6deb19d24bd48eda6071ab38b1bae64c15ef1998c96f0d153711d3a3efc7\",\"uncles\":[]},\"id\":67}")]
        public async Task Eth_get_block_by_hash_with_tx(string blockParameter, bool withTxData, string expectedResult)
        {
            using Context ctx = await Context.Create();
            string serialized = ctx._test.TestEthRpc("eth_getBlockByHash", ctx._test.BlockTree.Head.Hash.ToString(), withTxData.ToString());
            Assert.AreEqual(expectedResult, serialized, serialized.Replace("\"", "\\\""));
        }

        [TestCase("earliest", "{\"jsonrpc\":\"2.0\",\"result\":{\"author\":\"0x0000000000000000000000000000000000000000\",\"difficulty\":\"0xf4240\",\"extraData\":\"0x010203\",\"gasLimit\":\"0x3d0900\",\"gasUsed\":\"0x0\",\"hash\":\"0x2167088a0f0de66028d2b728235af6d467108c1750c3e11a8f6e6cd60fddb0e4\",\"logsBloom\":\"0x00000000000000000000000000000000000000000000000000000000000000000000000000000000000000000000000000000000000000000000000000000000000000000000000000000000000000000000000000000000000000000000000000000000000000000000000000000000000000000000000000000000000000000000000000000000000000000000000000000000000000000000000000000000000000000000000000000000000000000000000000000000000000000000000000000000000000000000000000000000000000000000000000000000000000000000000000000000000000000000000000000000000000000000000000000000\",\"miner\":\"0x0000000000000000000000000000000000000000\",\"mixHash\":\"0x0000000000000000000000000000000000000000000000000000000000000000\",\"nonce\":\"0x00000000000003e8\",\"number\":\"0x0\",\"parentHash\":\"0x0000000000000000000000000000000000000000000000000000000000000000\",\"receiptsRoot\":\"0x56e81f171bcc55a6ff8345e692c0f86e5b48e01b996cadc001622fb5e363b421\",\"sha3Uncles\":\"0x1dcc4de8dec75d7aab85b567b6ccd41ad312451b948a7413f0a142fd40d49347\",\"size\":\"0x201\",\"stateRoot\":\"0x1ef7300d8961797263939a3d29bbba4ccf1702fabf02d8ad7a20b454edb6fd2f\",\"totalDifficulty\":\"0xf4240\",\"timestamp\":\"0xf4240\",\"transactions\":[],\"transactionsRoot\":\"0x56e81f171bcc55a6ff8345e692c0f86e5b48e01b996cadc001622fb5e363b421\",\"uncles\":[]},\"id\":67}")]
        [TestCase("latest", "{\"jsonrpc\":\"2.0\",\"result\":{\"author\":\"0x475674cb523a0a2736b7f7534390288fce16982c\",\"difficulty\":\"0x1\",\"extraData\":\"0x4e65746865726d696e64\",\"gasLimit\":\"0x3d0900\",\"gasUsed\":\"0xa410\",\"hash\":\"0x505b2dffef52f175b22b8e4d74a0c70be7c6202bccf707ca40583a8d82d931bb\",\"logsBloom\":\"0x00000000000000000000000000000000000000000000000000000000000000000000000000000000000000000000000000000000000000000000000000000000000000000000000000000000000000000000000000000000000000000000000000000000000000000000000000000000000000000000000000000000000000000000000000000000000000000000000000000000000000000000000000000000000000000000000000000000000000000000000000000000000000000000000000000000000000000000000000000000000000000000000000000000000000000000000000000000000000000000000000000000000000000000000000000000\",\"miner\":\"0x475674cb523a0a2736b7f7534390288fce16982c\",\"mixHash\":\"0x0000000000000000000000000000000000000000000000000000000000000000\",\"nonce\":\"0x0000000000000000\",\"number\":\"0x3\",\"parentHash\":\"0xabb51ebbd1e8d62545deb0e2236b80546c8060c50d9ce8f37467cf195bc1cc4f\",\"receiptsRoot\":\"0x3b289f09d619feda8c5411e05bdf0f7020edf2aea3cc49c2bc22fcc362c4b5d9\",\"sha3Uncles\":\"0x1dcc4de8dec75d7aab85b567b6ccd41ad312451b948a7413f0a142fd40d49347\",\"size\":\"0x2cb\",\"stateRoot\":\"0xf6e098d6260e2c719384af142974978f4ad9ada56558d63c888a6687d38d138b\",\"totalDifficulty\":\"0xf4243\",\"timestamp\":\"0x5e47e919\",\"transactions\":[{\"hash\":\"0x681c2b6f99e37fd6fe6046db8b51ec3460d699cacd6a376143fd5842ac50621f\",\"nonce\":\"0x1\",\"blockHash\":\"0x505b2dffef52f175b22b8e4d74a0c70be7c6202bccf707ca40583a8d82d931bb\",\"blockNumber\":\"0x3\",\"transactionIndex\":\"0x0\",\"from\":\"0xb7705ae4c6f81b66cdb323c65f4e8133690fc099\",\"to\":\"0x942921b14f1b1c385cd7e0cc2ef7abe5598c8358\",\"value\":\"0x1\",\"gasPrice\":\"0x1\",\"gas\":\"0x5208\",\"data\":\"0x\",\"input\":\"0x\",\"v\":\"0x25\",\"s\":\"0x575361bb330bf38b9a89dd8279d42a20d34edeaeede9739a7c2bdcbe3242d7bb\",\"r\":\"0xe7c5ff3cba254c4fe8f9f12c3f202150bb9a0aebeee349ff2f4acb23585f56bd\"},{\"hash\":\"0x7126cf20a0ad8bd51634837d9049615c34c1bff5e1a54e5663f7e23109bff48b\",\"nonce\":\"0x2\",\"blockHash\":\"0x505b2dffef52f175b22b8e4d74a0c70be7c6202bccf707ca40583a8d82d931bb\",\"blockNumber\":\"0x3\",\"transactionIndex\":\"0x1\",\"from\":\"0xb7705ae4c6f81b66cdb323c65f4e8133690fc099\",\"to\":\"0x942921b14f1b1c385cd7e0cc2ef7abe5598c8358\",\"value\":\"0x1\",\"gasPrice\":\"0x1\",\"gas\":\"0x5208\",\"data\":\"0x\",\"input\":\"0x\",\"v\":\"0x25\",\"s\":\"0x575361bb330bf38b9a89dd8279d42a20d34edeaeede9739a7c2bdcbe3242d7bb\",\"r\":\"0xe7c5ff3cba254c4fe8f9f12c3f202150bb9a0aebeee349ff2f4acb23585f56bd\"}],\"transactionsRoot\":\"0x2e6e6deb19d24bd48eda6071ab38b1bae64c15ef1998c96f0d153711d3a3efc7\",\"uncles\":[]},\"id\":67}")]
        [TestCase("pending", "{\"jsonrpc\":\"2.0\",\"result\":{\"author\":\"0x475674cb523a0a2736b7f7534390288fce16982c\",\"difficulty\":\"0x1\",\"extraData\":\"0x4e65746865726d696e64\",\"gasLimit\":\"0x3d0900\",\"gasUsed\":\"0xa410\",\"hash\":\"0x505b2dffef52f175b22b8e4d74a0c70be7c6202bccf707ca40583a8d82d931bb\",\"logsBloom\":\"0x00000000000000000000000000000000000000000000000000000000000000000000000000000000000000000000000000000000000000000000000000000000000000000000000000000000000000000000000000000000000000000000000000000000000000000000000000000000000000000000000000000000000000000000000000000000000000000000000000000000000000000000000000000000000000000000000000000000000000000000000000000000000000000000000000000000000000000000000000000000000000000000000000000000000000000000000000000000000000000000000000000000000000000000000000000000\",\"miner\":\"0x475674cb523a0a2736b7f7534390288fce16982c\",\"mixHash\":\"0x0000000000000000000000000000000000000000000000000000000000000000\",\"nonce\":\"0x0000000000000000\",\"number\":\"0x3\",\"parentHash\":\"0xabb51ebbd1e8d62545deb0e2236b80546c8060c50d9ce8f37467cf195bc1cc4f\",\"receiptsRoot\":\"0x3b289f09d619feda8c5411e05bdf0f7020edf2aea3cc49c2bc22fcc362c4b5d9\",\"sha3Uncles\":\"0x1dcc4de8dec75d7aab85b567b6ccd41ad312451b948a7413f0a142fd40d49347\",\"size\":\"0x2cb\",\"stateRoot\":\"0xf6e098d6260e2c719384af142974978f4ad9ada56558d63c888a6687d38d138b\",\"totalDifficulty\":\"0xf4243\",\"timestamp\":\"0x5e47e919\",\"transactions\":[{\"hash\":\"0x681c2b6f99e37fd6fe6046db8b51ec3460d699cacd6a376143fd5842ac50621f\",\"nonce\":\"0x1\",\"blockHash\":\"0x505b2dffef52f175b22b8e4d74a0c70be7c6202bccf707ca40583a8d82d931bb\",\"blockNumber\":\"0x3\",\"transactionIndex\":\"0x0\",\"from\":\"0xb7705ae4c6f81b66cdb323c65f4e8133690fc099\",\"to\":\"0x942921b14f1b1c385cd7e0cc2ef7abe5598c8358\",\"value\":\"0x1\",\"gasPrice\":\"0x1\",\"gas\":\"0x5208\",\"data\":\"0x\",\"input\":\"0x\",\"v\":\"0x25\",\"s\":\"0x575361bb330bf38b9a89dd8279d42a20d34edeaeede9739a7c2bdcbe3242d7bb\",\"r\":\"0xe7c5ff3cba254c4fe8f9f12c3f202150bb9a0aebeee349ff2f4acb23585f56bd\"},{\"hash\":\"0x7126cf20a0ad8bd51634837d9049615c34c1bff5e1a54e5663f7e23109bff48b\",\"nonce\":\"0x2\",\"blockHash\":\"0x505b2dffef52f175b22b8e4d74a0c70be7c6202bccf707ca40583a8d82d931bb\",\"blockNumber\":\"0x3\",\"transactionIndex\":\"0x1\",\"from\":\"0xb7705ae4c6f81b66cdb323c65f4e8133690fc099\",\"to\":\"0x942921b14f1b1c385cd7e0cc2ef7abe5598c8358\",\"value\":\"0x1\",\"gasPrice\":\"0x1\",\"gas\":\"0x5208\",\"data\":\"0x\",\"input\":\"0x\",\"v\":\"0x25\",\"s\":\"0x575361bb330bf38b9a89dd8279d42a20d34edeaeede9739a7c2bdcbe3242d7bb\",\"r\":\"0xe7c5ff3cba254c4fe8f9f12c3f202150bb9a0aebeee349ff2f4acb23585f56bd\"}],\"transactionsRoot\":\"0x2e6e6deb19d24bd48eda6071ab38b1bae64c15ef1998c96f0d153711d3a3efc7\",\"uncles\":[]},\"id\":67}")]
        [TestCase("0x0", "{\"jsonrpc\":\"2.0\",\"result\":{\"author\":\"0x0000000000000000000000000000000000000000\",\"difficulty\":\"0xf4240\",\"extraData\":\"0x010203\",\"gasLimit\":\"0x3d0900\",\"gasUsed\":\"0x0\",\"hash\":\"0x2167088a0f0de66028d2b728235af6d467108c1750c3e11a8f6e6cd60fddb0e4\",\"logsBloom\":\"0x00000000000000000000000000000000000000000000000000000000000000000000000000000000000000000000000000000000000000000000000000000000000000000000000000000000000000000000000000000000000000000000000000000000000000000000000000000000000000000000000000000000000000000000000000000000000000000000000000000000000000000000000000000000000000000000000000000000000000000000000000000000000000000000000000000000000000000000000000000000000000000000000000000000000000000000000000000000000000000000000000000000000000000000000000000000\",\"miner\":\"0x0000000000000000000000000000000000000000\",\"mixHash\":\"0x0000000000000000000000000000000000000000000000000000000000000000\",\"nonce\":\"0x00000000000003e8\",\"number\":\"0x0\",\"parentHash\":\"0x0000000000000000000000000000000000000000000000000000000000000000\",\"receiptsRoot\":\"0x56e81f171bcc55a6ff8345e692c0f86e5b48e01b996cadc001622fb5e363b421\",\"sha3Uncles\":\"0x1dcc4de8dec75d7aab85b567b6ccd41ad312451b948a7413f0a142fd40d49347\",\"size\":\"0x201\",\"stateRoot\":\"0x1ef7300d8961797263939a3d29bbba4ccf1702fabf02d8ad7a20b454edb6fd2f\",\"totalDifficulty\":\"0xf4240\",\"timestamp\":\"0xf4240\",\"transactions\":[],\"transactionsRoot\":\"0x56e81f171bcc55a6ff8345e692c0f86e5b48e01b996cadc001622fb5e363b421\",\"uncles\":[]},\"id\":67}")]
        [TestCase("0x20", "{\"jsonrpc\":\"2.0\",\"result\":null,\"id\":67}")]
        public async Task Eth_get_block_by_number(string blockParameter, string expectedResult)
        {
            using Context ctx = await Context.Create();
            string serialized = ctx._test.TestEthRpc("eth_getBlockByNumber", blockParameter, "true");
            Assert.AreEqual(expectedResult, serialized, serialized.Replace("\"", "\\\""));
        }

        [TestCase("earliest", "{\"jsonrpc\":\"2.0\",\"result\":{\"author\":\"0x0000000000000000000000000000000000000000\",\"difficulty\":\"0xf4240\",\"extraData\":\"0x010203\",\"gasLimit\":\"0x3d0900\",\"gasUsed\":\"0x0\",\"hash\":\"0x2167088a0f0de66028d2b728235af6d467108c1750c3e11a8f6e6cd60fddb0e4\",\"logsBloom\":\"0x00000000000000000000000000000000000000000000000000000000000000000000000000000000000000000000000000000000000000000000000000000000000000000000000000000000000000000000000000000000000000000000000000000000000000000000000000000000000000000000000000000000000000000000000000000000000000000000000000000000000000000000000000000000000000000000000000000000000000000000000000000000000000000000000000000000000000000000000000000000000000000000000000000000000000000000000000000000000000000000000000000000000000000000000000000000\",\"miner\":\"0x0000000000000000000000000000000000000000\",\"mixHash\":\"0x0000000000000000000000000000000000000000000000000000000000000000\",\"nonce\":\"0x00000000000003e8\",\"number\":\"0x0\",\"parentHash\":\"0x0000000000000000000000000000000000000000000000000000000000000000\",\"receiptsRoot\":\"0x56e81f171bcc55a6ff8345e692c0f86e5b48e01b996cadc001622fb5e363b421\",\"sha3Uncles\":\"0x1dcc4de8dec75d7aab85b567b6ccd41ad312451b948a7413f0a142fd40d49347\",\"size\":\"0x201\",\"stateRoot\":\"0x1ef7300d8961797263939a3d29bbba4ccf1702fabf02d8ad7a20b454edb6fd2f\",\"totalDifficulty\":\"0xf4240\",\"timestamp\":\"0xf4240\",\"transactions\":[],\"transactionsRoot\":\"0x56e81f171bcc55a6ff8345e692c0f86e5b48e01b996cadc001622fb5e363b421\",\"uncles\":[]},\"id\":67}")]
        [TestCase("latest", "{\"jsonrpc\":\"2.0\",\"result\":{\"author\":\"0x475674cb523a0a2736b7f7534390288fce16982c\",\"difficulty\":\"0x1\",\"extraData\":\"0x4e65746865726d696e64\",\"gasLimit\":\"0x3d0900\",\"gasUsed\":\"0xa410\",\"hash\":\"0x505b2dffef52f175b22b8e4d74a0c70be7c6202bccf707ca40583a8d82d931bb\",\"logsBloom\":\"0x00000000000000000000000000000000000000000000000000000000000000000000000000000000000000000000000000000000000000000000000000000000000000000000000000000000000000000000000000000000000000000000000000000000000000000000000000000000000000000000000000000000000000000000000000000000000000000000000000000000000000000000000000000000000000000000000000000000000000000000000000000000000000000000000000000000000000000000000000000000000000000000000000000000000000000000000000000000000000000000000000000000000000000000000000000000\",\"miner\":\"0x475674cb523a0a2736b7f7534390288fce16982c\",\"mixHash\":\"0x0000000000000000000000000000000000000000000000000000000000000000\",\"nonce\":\"0x0000000000000000\",\"number\":\"0x3\",\"parentHash\":\"0xabb51ebbd1e8d62545deb0e2236b80546c8060c50d9ce8f37467cf195bc1cc4f\",\"receiptsRoot\":\"0x3b289f09d619feda8c5411e05bdf0f7020edf2aea3cc49c2bc22fcc362c4b5d9\",\"sha3Uncles\":\"0x1dcc4de8dec75d7aab85b567b6ccd41ad312451b948a7413f0a142fd40d49347\",\"size\":\"0x2cb\",\"stateRoot\":\"0xf6e098d6260e2c719384af142974978f4ad9ada56558d63c888a6687d38d138b\",\"totalDifficulty\":\"0xf4243\",\"timestamp\":\"0x5e47e919\",\"transactions\":[\"0x681c2b6f99e37fd6fe6046db8b51ec3460d699cacd6a376143fd5842ac50621f\",\"0x7126cf20a0ad8bd51634837d9049615c34c1bff5e1a54e5663f7e23109bff48b\"],\"transactionsRoot\":\"0x2e6e6deb19d24bd48eda6071ab38b1bae64c15ef1998c96f0d153711d3a3efc7\",\"uncles\":[]},\"id\":67}")]
        [TestCase("pending", "{\"jsonrpc\":\"2.0\",\"result\":{\"author\":\"0x475674cb523a0a2736b7f7534390288fce16982c\",\"difficulty\":\"0x1\",\"extraData\":\"0x4e65746865726d696e64\",\"gasLimit\":\"0x3d0900\",\"gasUsed\":\"0xa410\",\"hash\":\"0x505b2dffef52f175b22b8e4d74a0c70be7c6202bccf707ca40583a8d82d931bb\",\"logsBloom\":\"0x00000000000000000000000000000000000000000000000000000000000000000000000000000000000000000000000000000000000000000000000000000000000000000000000000000000000000000000000000000000000000000000000000000000000000000000000000000000000000000000000000000000000000000000000000000000000000000000000000000000000000000000000000000000000000000000000000000000000000000000000000000000000000000000000000000000000000000000000000000000000000000000000000000000000000000000000000000000000000000000000000000000000000000000000000000000\",\"miner\":\"0x475674cb523a0a2736b7f7534390288fce16982c\",\"mixHash\":\"0x0000000000000000000000000000000000000000000000000000000000000000\",\"nonce\":\"0x0000000000000000\",\"number\":\"0x3\",\"parentHash\":\"0xabb51ebbd1e8d62545deb0e2236b80546c8060c50d9ce8f37467cf195bc1cc4f\",\"receiptsRoot\":\"0x3b289f09d619feda8c5411e05bdf0f7020edf2aea3cc49c2bc22fcc362c4b5d9\",\"sha3Uncles\":\"0x1dcc4de8dec75d7aab85b567b6ccd41ad312451b948a7413f0a142fd40d49347\",\"size\":\"0x2cb\",\"stateRoot\":\"0xf6e098d6260e2c719384af142974978f4ad9ada56558d63c888a6687d38d138b\",\"totalDifficulty\":\"0xf4243\",\"timestamp\":\"0x5e47e919\",\"transactions\":[\"0x681c2b6f99e37fd6fe6046db8b51ec3460d699cacd6a376143fd5842ac50621f\",\"0x7126cf20a0ad8bd51634837d9049615c34c1bff5e1a54e5663f7e23109bff48b\"],\"transactionsRoot\":\"0x2e6e6deb19d24bd48eda6071ab38b1bae64c15ef1998c96f0d153711d3a3efc7\",\"uncles\":[]},\"id\":67}")]
        [TestCase("0x0", "{\"jsonrpc\":\"2.0\",\"result\":{\"author\":\"0x0000000000000000000000000000000000000000\",\"difficulty\":\"0xf4240\",\"extraData\":\"0x010203\",\"gasLimit\":\"0x3d0900\",\"gasUsed\":\"0x0\",\"hash\":\"0x2167088a0f0de66028d2b728235af6d467108c1750c3e11a8f6e6cd60fddb0e4\",\"logsBloom\":\"0x00000000000000000000000000000000000000000000000000000000000000000000000000000000000000000000000000000000000000000000000000000000000000000000000000000000000000000000000000000000000000000000000000000000000000000000000000000000000000000000000000000000000000000000000000000000000000000000000000000000000000000000000000000000000000000000000000000000000000000000000000000000000000000000000000000000000000000000000000000000000000000000000000000000000000000000000000000000000000000000000000000000000000000000000000000000\",\"miner\":\"0x0000000000000000000000000000000000000000\",\"mixHash\":\"0x0000000000000000000000000000000000000000000000000000000000000000\",\"nonce\":\"0x00000000000003e8\",\"number\":\"0x0\",\"parentHash\":\"0x0000000000000000000000000000000000000000000000000000000000000000\",\"receiptsRoot\":\"0x56e81f171bcc55a6ff8345e692c0f86e5b48e01b996cadc001622fb5e363b421\",\"sha3Uncles\":\"0x1dcc4de8dec75d7aab85b567b6ccd41ad312451b948a7413f0a142fd40d49347\",\"size\":\"0x201\",\"stateRoot\":\"0x1ef7300d8961797263939a3d29bbba4ccf1702fabf02d8ad7a20b454edb6fd2f\",\"totalDifficulty\":\"0xf4240\",\"timestamp\":\"0xf4240\",\"transactions\":[],\"transactionsRoot\":\"0x56e81f171bcc55a6ff8345e692c0f86e5b48e01b996cadc001622fb5e363b421\",\"uncles\":[]},\"id\":67}")]
        [TestCase("0x20", "{\"jsonrpc\":\"2.0\",\"result\":null,\"id\":67}")]
        public async Task Eth_get_block_by_number_no_details(string blockParameter, string expectedResult)
        {
            using Context ctx = await Context.Create();
            string serialized = ctx._test.TestEthRpc("eth_getBlockByNumber", blockParameter, "false");
            Assert.AreEqual(expectedResult, serialized, serialized.Replace("\"", "\\\""));

            string serialized2 = ctx._test.TestEthRpc("eth_getBlockByNumber", blockParameter);
            Assert.AreEqual(expectedResult, serialized2, serialized2);
        }

        [Test]
        public async Task Eth_get_block_by_number_null()
        {
            using Context ctx = await Context.Create();
            string serialized = ctx._test.TestEthRpc("eth_getBlockByNumber", "1000000", "false");
            Assert.AreEqual("{\"jsonrpc\":\"2.0\",\"result\":null,\"id\":67}", serialized);
        }

        [Test]
        public async Task Eth_protocol_version()
        {
            using Context ctx = await Context.Create();
            string serialized = ctx._test.TestEthRpc("eth_protocolVersion");
            Assert.AreEqual("{\"jsonrpc\":\"2.0\",\"result\":\"0x41\",\"id\":67}", serialized);
        }

        [Test]
        public async Task Eth_get_code()
        {
            using Context ctx = await Context.Create();
            string serialized = ctx._test.TestEthRpc("eth_getCode", TestItem.AddressA.ToString(), "latest");
            Assert.AreEqual("{\"jsonrpc\":\"2.0\",\"result\":\"0xabcd\",\"id\":67}", serialized);
        }

        [Test]
        public async Task Eth_get_code_default()
        {
            using Context ctx = await Context.Create();
            string serialized = ctx._test.TestEthRpc("eth_getCode", TestItem.AddressA.ToString());
            Assert.AreEqual("{\"jsonrpc\":\"2.0\",\"result\":\"0xabcd\",\"id\":67}", serialized);
        }

        [Test]
        public async Task Eth_call_web3_sample()
        {
            using Context ctx = await Context.Create();
            var transaction = ctx._test.JsonSerializer.Deserialize<TransactionForRpc>("{\"data\": \"0x70a082310000000000000000000000006c1f09f6271fbe133db38db9c9280307f5d22160\", \"to\": \"0x0d8775f648430679a709e98d2b0cb6250d2887ef\"}");
            string serialized = ctx._test.TestEthRpc("eth_call", ctx._test.JsonSerializer.Serialize(transaction), "0x0");
            Assert.AreEqual("{\"jsonrpc\":\"2.0\",\"result\":\"0x\",\"id\":67}", serialized);
        }

        [Test]
        public async Task Eth_mining_true()
        {
            using Context ctx = await Context.Create();
            IBlockchainBridge bridge = Substitute.For<IBlockchainBridge>();
            bridge.IsMining.Returns(true);
            ctx._test = await TestRpcBlockchain.ForTest(SealEngineType.NethDev).WithBlockchainBridge(bridge).Build();

            string serialized = ctx._test.TestEthRpc("eth_mining");
            Assert.AreEqual("{\"jsonrpc\":\"2.0\",\"result\":true,\"id\":67}", serialized);
        }

        [Test]
        public async Task Eth_mining_false()
        {
            using Context ctx = await Context.Create();
            IBlockchainBridge bridge = Substitute.For<IBlockchainBridge>();
            bridge.IsMining.Returns(false);
            ctx._test = await TestRpcBlockchain.ForTest(SealEngineType.NethDev).WithBlockchainBridge(bridge).Build();

            string serialized = ctx._test.TestEthRpc("eth_mining");
            Assert.AreEqual("{\"jsonrpc\":\"2.0\",\"result\":false,\"id\":67}", serialized);
        }

        [Test]
        public async Task Eth_accounts()
        {
            using Context ctx = await Context.Create();
            string serialized = ctx._test.TestEthRpc("eth_accounts");
            Assert.AreEqual("{\"jsonrpc\":\"2.0\",\"result\":[\"0x7e5f4552091a69125d5dfcb7b8c2659029395bdf\",\"0x2b5ad5c4795c026514f8317c7a215e218dccd6cf\",\"0x6813eb9362372eef6200f3b1dbc3f819671cba69\",\"0x1eff47bc3a10a45d4b230b5d10e37751fe6aa718\",\"0xe1ab8145f7e55dc933d51a18c793f901a3a0b276\",\"0xe57bfe9f44b819898f47bf37e5af72a0783e1141\",\"0xd41c057fd1c78805aac12b0a94a405c0461a6fbb\",\"0xf1f6619b38a98d6de0800f1defc0a6399eb6d30c\",\"0xf7edc8fa1ecc32967f827c9043fcae6ba73afa5c\",\"0x4cceba2d7d2b4fdce4304d3e09a1fea9fbeb1528\",\"0x3da8d322cb2435da26e9c9fee670f9fb7fe74e49\",\"0xdbc23ae43a150ff8884b02cea117b22d1c3b9796\",\"0x68e527780872cda0216ba0d8fbd58b67a5d5e351\",\"0x5a83529ff76ac5723a87008c4d9b436ad4ca7d28\",\"0x8735015837bd10e05d9cf5ea43a2486bf4be156f\",\"0xfae394561e33e242c551d15d4625309ea4c0b97f\",\"0x252dae0a4b9d9b80f504f6418acd2d364c0c59cd\",\"0x79196b90d1e952c5a43d4847caa08d50b967c34a\",\"0x4bd1280852cadb002734647305afc1db7ddd6acb\",\"0x811da72aca31e56f770fc33df0e45fd08720e157\",\"0x157bfbecd023fd6384dad2bded5dad7e27bf92e4\",\"0x37da28c050e3c0a1c0ac3be97913ec038783da4c\",\"0x3bc8287f1d872df4217283b7920d363f13cf39d8\",\"0xf4e2b0fcbd0dc4b326d8a52b718a7bb43bdbd072\",\"0x9a5279029e9a2d6e787c5a09cb068ab3d45e209d\",\"0xc39677f5f47d5fe65ab24e66750e8fca127c15be\",\"0x1dc728786e09f862e39be1f39dd218ee37feb68d\",\"0x636cc65783084b9f370789c90f733dbbeb88925d\",\"0x4a7a7c2e09209dbe44a582cd92b0edd7129e74be\",\"0xa56160a359f2eaa66f5c9df5245542b07339a9a6\",\"0x6b09d6433a379752157fd1a9e537c5cae5fa3168\",\"0x32e77de0d74a5c7af861aaed324c6a4c488142a8\",\"0x093d49d617a10f26915553255ec3fee532d2c12f\",\"0x138854708d8b603c9b7d4d6e55b6d32d40557f4d\",\"0x7dc0a40d64d72bb4590652b8f5c687bf7f26400c\",\"0x9358a525cc25aa571af0bcb5b98fbeab045a5e36\",\"0xd8e8ea89d71de89214fa39ba13ba9fcddc0d9467\",\"0xb56ed8f48979e1a948ad129199a600d0562cac51\",\"0xf65ac7003e905d72c666bfec1dc0960ecc9d0d6e\",\"0xd817d23c981472d703be36da777ffdb1abefd972\",\"0xf2adb90aa27a3c61a95c50063b20919d811e1476\",\"0xae3dffee97f92db0201d11cb8877c89738353bce\",\"0xeb3025e7ac2764040384316b33476e048961a71f\",\"0x9e3289708dc5709926a542fcf260fd4b210461f0\",\"0x6c23face014f20b3ebb65ae96d0d7ff32ab94c17\",\"0xb83b6241f966b1685c8b2ffce3956e21f35b4dcb\",\"0x6350872d7465864689def650443026f2f73a08da\",\"0x673c638147fe91e4277646d86d5ae82f775eea5c\",\"0xf472086186382fca55cd182de196520abd76f69d\",\"0x5ae58d2bc5145bff0c1bec0f32bfc2d079bc66ed\",\"0x2b29bea668b044b2b355c370f85b729bcb43ec40\",\"0x3797126345fb5fb6a37629db55ec692173cfb458\",\"0xe6869cc98283ab53e8a1a5312857ef0be9d189fe\",\"0xa5dfe354b3fc30c5c3a8ffefc8f9470d9177c334\",\"0xa1a625ae13b80a9c48b7c0331c83bc4541ac137f\",\"0xa33c9d26e1e33b84247defca631c1d30ffc76f5d\",\"0xf9807a8719ae154e74591cb2d452797707fadf73\",\"0xa1ba6fc3ea0e89f0e79f89d9aa0081d010571e4a\",\"0x366c20b40048556e5682e360997537c3715aca0e\",\"0xeb0e56f32246d043228fac8b63a71687d5199af1\",\"0xdb3ed822b78f0641623a12166607b5fa4df862ad\",\"0xb88c19426f03c6981d1a4281c7414d842b97619a\",\"0x32e04b012ac811c91d36a355a6d2859a0071a965\",\"0xe0dd44773f7657b11019062879d65f3d9862460c\",\"0x756be12856a8f44ab22fdbcbd42b70b843377d09\",\"0x6f4c950442e1af093bcff730381e63ae9171b87a\",\"0x4d1bf28514a4451249908e611366ec967c3d1558\",\"0xb0142d883494197b02c6ece84f571d81bd831124\",\"0x1326324f5a9fb193409e10006e4ea41b970df321\",\"0xf9a2c330a19e2fbfeb50fe7a7195b973bb0a3be9\",\"0x7a601ffa997cede6435aeabf4fa2091f09e149ec\",\"0xa92f4b5c4fddcc37e5139873ac28a4a0a42d68df\",\"0x850cc185d6cae4a7fdfb3dd81f977dd1df7d6503\",\"0xb1b7c87e8a0bf2e7fd1a1c582bd353e4c4529341\",\"0xff844fdb49e00776ad538db9ea2f9fa98ec0caf7\",\"0x1ac6f9601f2f616badcea8a0a307e1a3c14767a4\",\"0xc2aa6271409c10dee630e79df90c968989ccf2b7\",\"0x883d01eae6eaac077e126ddb32cd53550966ed76\",\"0x127688bbc070dd69a4db8c3ba5d43909e13d8f77\",\"0x0b54a50c0409dab2e63c3566324268ed53ec019a\",\"0xafd46e3549cc63d7a240d6177d056857679e6f99\",\"0x752481f35bb1d44d786c7b4dbe40db4a4266f96f\",\"0xac32def421e36b43629f785fd04523260e7f2b28\",\"0xfe6032a0810e90d025a3a39dd29844f964ee102c\",\"0x5cb6f3e6499d1f068b33351d0cae4b68cdf501bf\",\"0x84b743441b7bdf65cb4293126db4c1b709d7d95e\",\"0x8530a26f6c062f55597bd30c1a44e248decb0027\",\"0x5ce162cfa6208d7c50a7cb3525ac126155e7bce4\",\"0x2853dc9ca40d012969e25360cce0d9d326b24a86\",\"0x802271c02f76701929e1ea772e72783d28e4b60f\",\"0x7bd2aa0726ac3b9e752b120de8568e90b0423ae4\",\"0xb540c05d9b2516da9596a5ee75d750717a4be035\",\"0xa72392cd4be285ab6681da1bf1c45f0b370cb7b4\",\"0xcf484269182ac2388a4bfe6d19fb0687e3534b7f\",\"0x994907cb80bfd175f9b0b32672cfde0091368e2e\",\"0x36eab6ce7fededc098ef98c41e83548a89147131\",\"0x440db3ab842910d2a39f4e1be9e017c6823fb658\",\"0x25ac70ea6f44c4531a7117ea3620fa29cdaaca48\",\"0x24d881139ee639c2a774b4b1851cb7a9d0fce122\",\"0xd9a284367b6d3e25a91c91b5a430af2593886eb9\",\"0xe6b3367318c5e11a6eed3cd0d850ec06a02e9b90\",\"0x88c0e901bd1fd1a77bda342f0d2210fdc71cef6b\",\"0x7231c364597f3bfdb72cf52b197cc59111e71794\",\"0x043aed06383f290ee28fa02794ec7215ca099683\",\"0x0c95931d95694b3ef74071241827c09f25d40620\",\"0x417f3b59ef57c641283c2300fae0f27fe98d518c\",\"0xd6b931d8d441b1ec98f55f8ec8adb532dc140c78\",\"0x9220625b1a30680387d542e6b5f753786ca5530e\",\"0x997cf669860a1dcc76344866534d8679a7b562e2\",\"0xb961768b578514debf079017ff78c47b0a6adbf6\",\"0x052b91ad9732d1bce0ddae15a4545e5c65d02443\",\"0x8df64de79608f0ae9e72ecae3a400582aed8101c\",\"0x0e7b23cd1fdb7ea3ccc80320ab43843a2f193c36\",\"0xfbbc41289f834a76e4320ac238512035560467ee\",\"0x61e1da6c7b8b211e6e5dd921efe27e73ad226dac\",\"0x87fcbe64187317c59a944be5b9c5c830b9373730\",\"0x2acf0d6fdac920081a446868b2f09a8dac797448\",\"0x1715eb68afba4d516ef1e068b55f5093bb4a2f59\",\"0x58bab2f728dc4fc227a4c38cab2ec93b73b4e828\",\"0x25346934b4faa00dee0190c2069156bde6010c18\",\"0xa01cca6367a84304b6607b76676c66c360b74741\",\"0x872917cec8992487651ee633dba73bd3a9dca309\",\"0x6c1a01c2ab554930a937b0a2e8105fb47946c679\",\"0x13c0e7c715fdea35c7f9663c719e4d36601275b9\",\"0xe8c5025c803f3279d94ea55598e147f601929bf4\",\"0x639acdbd838b81cea8d6a970136812783fa5bf5e\",\"0xb3087f34edab33a8182ba29adea4d739d9831a94\",\"0xc6a210606f2ee6e64afb9584db054f3476a5cc66\",\"0xd01c9d93efc83c00b30f768f832182beff65696f\",\"0x00edf2d16afbc028fb1e879559b07997af79539f\",\"0xf5d722030d17ca01f2813af9e7be158d7a037997\",\"0xae3d43ab6fdcd35386db427099ff11aa670ee0f4\",\"0x0dc8b8ef8457b1e45ac277d65ac5987b547ba775\",\"0xde521346f9327a4314a18b2cda96b2a33603177a\",\"0x69842e12d6f36f9f93f06086b70795bfc7e02745\",\"0x9b7bdf6ad17d5fc9a168acaa24495e52a65f3b79\",\"0xa2d47d2c42009520075cb15f5855052008d0c44d\",\"0xb0c249f6f92fb2491fc9750a5299d856ba2ea3c6\",\"0x839d96957f21e82fbcca0d42a1f12ef6e1cf82e9\",\"0x2a0d6b92b042497013e5549d6579202608ce0c80\",\"0xa4f8c598927eab2f1898f8f2d6f8121578de2344\",\"0xdb21655b672dacc8da6f538c899f9d6969604117\",\"0x21289cd01f9f58fc44962b6e213a0fbbd015beb6\",\"0x0b62d63c314d94dfa85b11a9c652ffe438382d6c\",\"0x9383e3096133f464d516b518b12851fd10d891f4\",\"0x64e582c17ab7c3b90e171795b504ca3c04108501\",\"0x848406919d014b1e5c27a82f951caff840fd63ef\",\"0x5fe015779fb36006b01f9c5a5dbcaa6ffa56f0c0\",\"0x28b6e15f86025b8ea8beaa6855a81069bfb6ab1e\",\"0x271d65af9a5a7b4cd7af264f251184c2a4b9e7a3\",\"0xddf44e34ed40c40624c7b9f20a1030b505a4fac0\",\"0xe5854075272ca5ef71663d5b87e0cd5ac53b2f36\",\"0x2798ba84d7830c5f60d750f37f87d93277106905\",\"0x7e9961fa09dd52f945f8143844785cf0e51bb4ce\",\"0xf33d2f7d96f92d912ca8418f9d62eb54c1a9889f\",\"0xeec566c793a89f388bbabfc0225183a6a95c4263\",\"0x2001f8cdcdeef1bbcc188ca59cf04fb44133d55a\",\"0x3bf958fa0626e898f548a8f95cf9ab3a4db65169\",\"0xb0d744fde06bbcb6655eb55288ec94fa6a0b2a52\",\"0x18eb36d090eeadf82f3454a6da690fc398d3eba1\",\"0xd2431ca38735c2fd438e2caa23f094191d89675b\",\"0x612b7be154a64292aae070aaa86fcd66ba218071\",\"0x681ce2f439fdc80e70c1eea8b8a085dfb976d32a\",\"0x2174ca3ee9ace7dd8c946c97054c72f2b384c4c2\",\"0x1d694d5ad94f32132ff5c14c901d3ddbee90a550\",\"0x0b6fe046e6fd8d7a7a36d5ad1ffb82d2e3e5c3bb\",\"0x258f4ed0560e290a95066d9dee3628f2f179302b\",\"0xe2a09565167d4e3f826adec6bef82b97e0a4383f\",\"0x9af70704e9ec5f505cdba564ff4dec03503ddaa2\",\"0xeb9afe072c781401bf364224c75a036e4d832f52\",\"0x07748403082b29a45abd6c124a37e6b14e6b1803\",\"0x63486b70d804464766cfd096bba5552c4bcdac30\",\"0x5181be40152caaba8e123a55b7762755d4e8e416\",\"0x9481da7766c043eefeecc9589ee7ade61316b0ff\",\"0x42aba3530dd1ccb1dda27bfaa7c6a832cfdb4446\",\"0x05650444ace15a01762bd97ee8fdeb495b3c2436\",\"0xd83d18a2eae2440e272a53f86e617cd9f33c8d68\",\"0x4a35a802dbd623561040dd50f6293842d0901731\",\"0x4dbaf6c348d8cd1f174a7a6155f80ea8d4a8baf8\",\"0x9efc4e49be8ff70d596ac20efec9b7842e1ea963\",\"0x68efde0cdd917c6da6dab02c23f69e7c9cff51a9\",\"0x99b52813933a46d95bd4265ea2f674e58827da97\",\"0x7b35461cc5adbdc415c1f9562ccc342adbf09bd4\",\"0x8ee8813fb9d41cc58ef87d28b36e948b1234e71d\",\"0x69c1bc7883a7bb7696c7726d025867cd16564c9c\",\"0x31eb18dd6f5a8064ab750eabb281cf162f43ccd0\",\"0xf5d122e123d9d7998d2bea685d11b10fec3e4508\",\"0xf762854586a40a93d1fdcde32c062829f3754de9\",\"0x1e3f8fb9f840325983d6e5c68b6b846ff66a20ac\",\"0x3c1638a25ad7e8c2a84b53b661dd1bd048407e8f\",\"0x2eedf8a799b73bc02e4664183eb72422c377153b\",\"0xcdef6f23a26f960b53468f497967ce74c026af52\",\"0x0a2035683fe5587b0b09db0e757306ad729fe6c1\",\"0x158cc083cfbcffb2f983a3aa8b027eb0711c9831\",\"0x691cb1645a4f21d879973b3a3b98a714fc1970d6\",\"0x754164c0cb85dda1b5b18e5b62adbb4d60c3efbf\",\"0x556330e8d92912ccf133851ba03abd2db70da404\",\"0x1745ceba112b0a41638e235ec59b35adf37b70ab\",\"0xa24c85b16a440587793f82e358fa6b204468735b\",\"0x5304fb08724d73f2bb5e04c582407c33cde6c8d3\",\"0x256a11785fc43141324cf61efb5f491378c10c85\",\"0xa9f161a2badd44f3fe45b91a044a9484b72f1dc4\",\"0xd5cc10c45fc0f9f956acd7559f61edbfec9f6c3d\",\"0x381c7a71035bdb42fb5d77523df2ff00d9f9df1b\",\"0x45cdbeea730d8212f451a6a8d0eb5998b04cccca\",\"0x6367283f25a32be0c28623d787c319e237c3b7bd\",\"0x598e94eb5e050045272d8417f6ab363bd874d568\",\"0x379ff6375f4a44f458683629ef05141d73fae55a\",\"0x18df8ba2ef19083ddff68f8b33976cf22e8419c6\",\"0xffceebc37a7351d5df9aa3b077ed39cc3b5192ff\",\"0x1cd21f00b58894260f7abed65ad23dce3cea0226\",\"0x26324733d604abb6176cf18e4f4a0624ceeddc09\",\"0x4102d394d723ff141b82ef9a6053fb89f90c67f4\",\"0x269c370cb95b63f9b6a7cad47998167f160a2689\",\"0x3bb9557113fbb052dae3008a2801a072c432c018\",\"0x3f588a72d94d0d0986b112c671c2343320a19386\",\"0x7cfa9eee1d752da599211bc8a68d0687708dabfc\",\"0x7bc23966c419eadcb8a2fc5f83e635c4d4ad0c2f\",\"0xc4ad60337b04fc721912531a52a5d77878293fb9\",\"0xfc5ba3041f750f9b6820ce066c153eb396aac1ff\",\"0x32480c2d857941d2fff4e34f0910b20c0f9c23bc\",\"0x8041c9a96585053db2d7214b5de56828645b8e62\",\"0x444ca66b3ceb4187840cb1a205566a1413d5fecb\",\"0xf084bbaabee1a700a8faa404027db620a5aa0059\",\"0x602d562b4ef2544f851587619b56f77a9d965d45\",\"0x216faec139a61329ef8b31d982de427d9c007a9e\",\"0x11eb17b20113ae923d72e52870d40bf59a08b40d\",\"0xe69017fcc36bbc7fb167b9585bdd47a950ba1992\",\"0xe5549f429a72bfa618cf5c1afdac22a730df6a1a\",\"0x161c2e10407e2a87959c0bae1f342c80eaea28f3\",\"0x4161220db043a7d682e0ad123a3f8fea165711aa\",\"0xb33609811fb3d9fc8955dc6e9e086f1f08fc3a65\",\"0x4148555ea4c00e14f81ef399bbe67ef2fd9811b1\",\"0x4f81e991f76276a17ca92a1321f37189b1727f77\",\"0xba95e317ead06b55c8b70276fc63904b3339dfa1\",\"0xf6203c4fb14da640d11fbd9573e3958d017e6745\",\"0x73377d6228266393747efa710017872d6dd5b9a6\",\"0xf7862d105fc6ee69604decc30aa89472ad405961\",\"0xfa1205e19719c248323563bd55cd8bfd08b0cbc6\",\"0x4f46630115b446f8f7cebe1e5961ef7858c25204\",\"0x7492ebbc1e7f2838fc7191edc031581d5712978a\",\"0xc0af3981f9c0dfcb8955fea07a3e4f23806fab51\",\"0x8621dd642245df371b584b48c081e8863313a70d\",\"0xc328de035c91b39efa07d2fe620813253c9b4ec2\",\"0xa11308e3b741227d41973ddb17534ceb27b8206f\",\"0xc4ff1b4565ee203fa12636e100fe9c89cd18acb7\",\"0x63a36aea8570219476ef835f09024acdedfee95a\",\"0xf7205066c153f7c88dc3653ebc72b438884ae109\",\"0xa8ce5c40c4aa9278ddeaa418e775985549960e7a\",\"0x81f58f2194b0413806bf2ce8e1654bc855dc65a1\",\"0xf0218008120201e66b65fce4df9035007e811228\",\"0x90f022e3ca8453f5e5765cd3054003b544526eec\",\"0x1d1f873ba1ddf7915e6e26f93f5624b40efaefe2\",\"0x0311afd3bc2ae250d5f9f2706bae2ef4164d6912\",\"0x5044a80bd3eff58302e638018534bbda8896c48a\"],\"id\":67}", serialized, serialized.Replace("\"", "\\\""));
        }

        [Test]
        public async Task Eth_call_web3_sample_not_enough_gas_system_account()
        {
            using Context ctx = await Context.Create();
            ctx._test.State.AccountExists(Address.SystemUser).Should().BeFalse();
            var transaction = ctx._test.JsonSerializer.Deserialize<TransactionForRpc>("{\"gasPrice\":\"0x100000\", \"data\": \"0x70a082310000000000000000000000006c1f09f6271fbe133db38db9c9280307f5d22160\", \"to\": \"0x0d8775f648430679a709e98d2b0cb6250d2887ef\"}");
            string serialized = ctx._test.TestEthRpc("eth_call", ctx._test.JsonSerializer.Serialize(transaction), "0x0");
            Assert.AreEqual("{\"jsonrpc\":\"2.0\",\"result\":\"0x\",\"id\":67}", serialized);
            ctx._test.State.AccountExists(Address.SystemUser).Should().BeFalse();
        }

        [Test]
        public async Task Eth_call_web3_sample_not_enough_gas_other_account()
        {
            using Context ctx = await Context.Create();
            Address someAccount = new Address("0x0001020304050607080910111213141516171819");
            ctx._test.State.AccountExists(someAccount).Should().BeFalse();
            var transaction = ctx._test.JsonSerializer.Deserialize<TransactionForRpc>("{\"from\":\"0x0001020304050607080910111213141516171819\",\"gasPrice\":\"0x100000\", \"data\": \"0x70a082310000000000000000000000006c1f09f6271fbe133db38db9c9280307f5d22160\", \"to\": \"0x0d8775f648430679a709e98d2b0cb6250d2887ef\"}");
            string serialized = ctx._test.TestEthRpc("eth_call", ctx._test.JsonSerializer.Serialize(transaction), "0x0");
            Assert.AreEqual("{\"jsonrpc\":\"2.0\",\"result\":\"0x\",\"id\":67}", serialized);
            ctx._test.State.AccountExists(someAccount).Should().BeFalse();
        }

        [Test]
        public async Task Eth_estimateGas_web3_sample_not_enough_gas_system_account()
        {
            using Context ctx = await Context.Create();
            ctx._test.State.AccountExists(Address.SystemUser).Should().BeFalse();
            var transaction = ctx._test.JsonSerializer.Deserialize<TransactionForRpc>("{\"gasPrice\":\"0x100000\", \"data\": \"0x70a082310000000000000000000000006c1f09f6271fbe133db38db9c9280307f5d22160\", \"to\": \"0x0d8775f648430679a709e98d2b0cb6250d2887ef\"}");
            string serialized = ctx._test.TestEthRpc("eth_estimateGas", ctx._test.JsonSerializer.Serialize(transaction));
            Assert.AreEqual("{\"jsonrpc\":\"2.0\",\"result\":\"0x5898\",\"id\":67}", serialized);
            ctx._test.State.AccountExists(Address.SystemUser).Should().BeFalse();
        }

        [Test]
        public async Task Eth_estimateGas_web3_sample_not_enough_gas_other_account()
        {
            using Context ctx = await Context.Create();
            Address someAccount = new Address("0x0001020304050607080910111213141516171819");
            ctx._test.State.AccountExists(someAccount).Should().BeFalse();
            var transaction = ctx._test.JsonSerializer.Deserialize<TransactionForRpc>("{\"from\":\"0x0001020304050607080910111213141516171819\",\"gasPrice\":\"0x100000\", \"data\": \"0x70a082310000000000000000000000006c1f09f6271fbe133db38db9c9280307f5d22160\", \"to\": \"0x0d8775f648430679a709e98d2b0cb6250d2887ef\"}");
            string serialized = ctx._test.TestEthRpc("eth_estimateGas", ctx._test.JsonSerializer.Serialize(transaction));
            Assert.AreEqual("{\"jsonrpc\":\"2.0\",\"result\":\"0x5898\",\"id\":67}", serialized);
            ctx._test.State.AccountExists(someAccount).Should().BeFalse();
        }

        [Test]
        public async Task Eth_estimateGas_web3_above_block_gas_limit()
        {
            using Context ctx = await Context.Create();
            Address someAccount = new Address("0x0001020304050607080910111213141516171819");
            ctx._test.State.AccountExists(someAccount).Should().BeFalse();
            var transaction = ctx._test.JsonSerializer.Deserialize<TransactionForRpc>("{\"from\":\"0x0001020304050607080910111213141516171819\",\"gas\":\"0x100000000\",\"gasPrice\":\"0x100000\", \"data\": \"0x70a082310000000000000000000000006c1f09f6271fbe133db38db9c9280307f5d22160\", \"to\": \"0x0d8775f648430679a709e98d2b0cb6250d2887ef\"}");
            string serialized = ctx._test.TestEthRpc("eth_estimateGas", ctx._test.JsonSerializer.Serialize(transaction));
            Assert.AreEqual("{\"jsonrpc\":\"2.0\",\"result\":\"0x5898\",\"id\":67}", serialized);
            ctx._test.State.AccountExists(someAccount).Should().BeFalse();
        }

        [Test]
        public async Task Eth_call_no_sender()
        {
            using Context ctx = await Context.Create();
            var transaction = new TransactionForRpc(Keccak.Zero, 1L, 1, new Transaction());
            transaction.To = TestItem.AddressB;

            string serialized = ctx._test.TestEthRpc("eth_call", ctx._test.JsonSerializer.Serialize(transaction), "latest");
            Assert.AreEqual("{\"jsonrpc\":\"2.0\",\"result\":\"0x\",\"id\":67}", serialized);
        }

        [Test]
        public async Task Eth_call_no_recipient_should_work_as_init()
        {
            using Context ctx = await Context.Create();
            var transaction = new TransactionForRpc(Keccak.Zero, 1L, 1, new Transaction());
            transaction.From = TestItem.AddressA;
            transaction.Data = new byte[] {1, 2, 3};

            string serialized = ctx._test.TestEthRpc("eth_call", ctx._test.JsonSerializer.Serialize(transaction), "latest");
            Assert.AreEqual("{\"jsonrpc\":\"2.0\",\"error\":{\"code\":-32015,\"message\":\"VM execution error.\",\"data\":\"StackUnderflow\"},\"id\":67}", serialized);
        }

        [Test]
        public async Task Eth_call_ethereum_recipient()
        {
            using Context ctx = await Context.Create();
            string serialized = ctx._test.TestEthRpc("eth_call", "{\"data\":\"0x12\",\"from\":\"0x7301cfa0e1756b71869e93d4e4dca5c7d0eb0aa6\",\"to\":\"ethereum\"}", "latest");
            Assert.True(serialized.StartsWith("{\"jsonrpc\":\"2.0\",\"error\""));
        }

        [Test]
        public async Task Eth_call_ok()
        {
            using Context ctx = await Context.Create();
            var transaction = new TransactionForRpc(Keccak.Zero, 1L, 1, new Transaction());
            transaction.From = TestItem.AddressA;
            transaction.To = TestItem.AddressB;

            string serialized = ctx._test.TestEthRpc("eth_call", ctx._test.JsonSerializer.Serialize(transaction), "latest");
            Assert.AreEqual("{\"jsonrpc\":\"2.0\",\"result\":\"0x\",\"id\":67}", serialized);
        }

        [Test]
        public async Task Eth_call_missing_state_after_fast_sync()
        {
            using Context ctx = await Context.Create();
            var transaction = new TransactionForRpc(Keccak.Zero, 1L, 1, new Transaction());
            transaction.From = TestItem.AddressA;
            transaction.To = TestItem.AddressB;
            
            ctx._test.StateDb.Clear();
            ctx._test.TrieStore.ClearCache();
            PatriciaTree.NodeCache.Clear();

            string serialized = ctx._test.TestEthRpc("eth_call", ctx._test.JsonSerializer.Serialize(transaction), "latest");
            serialized.Should().StartWith("{\"jsonrpc\":\"2.0\",\"error\":{\"code\":-32002,");
        }

        [Test]
        public async Task Eth_get_block_by_number_with_number_bad_number()
        {
            using Context ctx = await Context.Create();
            string serialized = ctx._test.TestEthRpc("eth_getBlockByNumber", "'0x1234567890123456789012345678901234567890123456789012345678901234567890'", "true");
            Assert.AreEqual("{\"jsonrpc\":\"2.0\",\"error\":{\"code\":-32602,\"message\":\"Invalid params\"},\"id\":67}", serialized);
        }

        [Test]
        public async Task Eth_get_proof()
        {
            using Context ctx = await Context.Create();
            string serialized = ctx._test.TestEthRpc("eth_getProof", TestBlockchain.AccountA.ToString(), "[]", "0x2");
            Assert.AreEqual(serialized, "{\"jsonrpc\":\"2.0\",\"result\":{\"accountProof\":[\"0xf8718080808080a0fc8311b2cabe1a1b33ea04f1865132a44aa0c17c567acd233422f9cfb516877480808080a04b7a000e7d25048da62b759d921d051d13ac99b202a993d688b6a796763ad194a053692ab7cdc9bb02a28b1f45afe7be86cb27041ea98586e6ff05d98c9b0667138080808080\",\"0xf8518080808080a00dd1727b2abb59c0a6ac75c01176a9d1a276b0049d5fe32da3e1551096549e258080808080808080a038ca33d3070331da1ccf804819da57fcfc83358cadbef1d8bde89e1a346de5098080\",\"0xf872a020227dead52ea912e013e7641ccd6b3b174498e55066b0c174a09c8c3cc4bf5eb84ff84d01893635c9adc5de9fadf7a0475ae75f323761db271e75cbdae41aede237e48bc04127fb6611f0f33298f72ba0dbe576b4818846aa77e82f4ed5fa78f92766b141f282d36703886d196df39322\"],\"address\":\"0xb7705ae4c6f81b66cdb323c65f4e8133690fc099\",\"balance\":\"0x3635c9adc5de9fadf7\",\"codeHash\":\"0xdbe576b4818846aa77e82f4ed5fa78f92766b141f282d36703886d196df39322\",\"nonce\":\"0x1\",\"storageHash\":\"0x475ae75f323761db271e75cbdae41aede237e48bc04127fb6611f0f33298f72b\",\"storageProof\":[]},\"id\":67}", serialized.Replace("\"", "\\\""));
        }

        [Test]
        public async Task Eth_get_block_by_number_empty_param()
        {
            using Context ctx = await Context.Create();
            string serialized = ctx._test.TestEthRpc("eth_getBlockByNumber", "", "true");
            Assert.True(serialized.StartsWith("{\"jsonrpc\":\"2.0\",\"error\""));
        }

        [Test]
        public async Task Eth_get_transaction_receipt()
        {
            using Context ctx = await Context.Create();
            IBlockchainBridge bridge = Substitute.For<IBlockchainBridge>();
            var entries = new[]
            {
                Build.A.LogEntry.TestObject,
                Build.A.LogEntry.TestObject
            };
            bridge.GetReceipt(Arg.Any<Keccak>()).Returns(Build.A.Receipt.WithBloom(new Bloom(entries, new Bloom())).WithAllFieldsFilled.WithLogs(entries).TestObject);

            ctx._test = await TestRpcBlockchain.ForTest(SealEngineType.NethDev).WithBlockchainBridge(bridge).Build();
            string serialized = ctx._test.TestEthRpc("eth_getTransactionReceipt", TestItem.KeccakA.ToString());

            Assert.AreEqual("{\"jsonrpc\":\"2.0\",\"result\":{\"transactionHash\":\"0x03783fac2efed8fbc9ad443e592ee30e61d65f471140c10ca155e937b435b760\",\"transactionIndex\":\"0x2\",\"blockHash\":\"0x017e667f4b8c174291d1543c466717566e206df1bfd6f30271055ddafdb18f72\",\"blockNumber\":\"0x2\",\"cumulativeGasUsed\":\"0x3e8\",\"gasUsed\":\"0x64\",\"from\":\"0xb7705ae4c6f81b66cdb323c65f4e8133690fc099\",\"to\":\"0x942921b14f1b1c385cd7e0cc2ef7abe5598c8358\",\"contractAddress\":\"0x76e68a8696537e4141926f3e528733af9e237d69\",\"logs\":[{\"removed\":false,\"logIndex\":\"0x0\",\"transactionIndex\":\"0x2\",\"transactionHash\":\"0x03783fac2efed8fbc9ad443e592ee30e61d65f471140c10ca155e937b435b760\",\"blockHash\":\"0x017e667f4b8c174291d1543c466717566e206df1bfd6f30271055ddafdb18f72\",\"blockNumber\":\"0x2\",\"address\":\"0x0000000000000000000000000000000000000000\",\"data\":\"0x\",\"topics\":[\"0x0000000000000000000000000000000000000000000000000000000000000000\"]},{\"removed\":false,\"logIndex\":\"0x1\",\"transactionIndex\":\"0x2\",\"transactionHash\":\"0x03783fac2efed8fbc9ad443e592ee30e61d65f471140c10ca155e937b435b760\",\"blockHash\":\"0x017e667f4b8c174291d1543c466717566e206df1bfd6f30271055ddafdb18f72\",\"blockNumber\":\"0x2\",\"address\":\"0x0000000000000000000000000000000000000000\",\"data\":\"0x\",\"topics\":[\"0x0000000000000000000000000000000000000000000000000000000000000000\"]}],\"logsBloom\":\"0x00000000000000000000000000000000000000000000000000000000000000000000000000000000000000000000000000000000000000000000000000000000000000000000000000000000000000000000000000000000000000000000000000000000000000000000000000000000000000000000000000000000000000000000000000000000000000000000000000000000000000000000000000000000000000000000000000000000000000000000000000000000000000000000000000000000000000000000000000000000000000000000000000000000000000000000000000000000000000000000000000000000000000000000000000000000\",\"root\":\"0x1f675bff07515f5df96737194ea945c36c41e7b4fcef307b7cd4d0e602a69111\",\"status\":\"0x1\",\"error\":\"error\"},\"id\":67}", serialized);
        }

        [Test]
        public async Task Eth_get_transaction_receipt_returns_null_on_missing_receipt()
        {
            using Context ctx = await Context.Create();
            string serialized = ctx._test.TestEthRpc("eth_getTransactionReceipt", TestItem.KeccakA.ToString());
            Assert.AreEqual("{\"jsonrpc\":\"2.0\",\"result\":null,\"id\":67}", serialized);
        }


        [Test]
        public async Task Eth_syncing()
        {
            using Context ctx = await Context.Create();
            IBlockFinder bridge = Substitute.For<IBlockFinder>();
            bridge.FindBestSuggestedHeader().Returns(Build.A.BlockHeader.WithNumber(6178000L).TestObject);
            bridge.Head.Returns(Build.A.Block.WithHeader(Build.A.BlockHeader.WithNumber(6170000L).TestObject).TestObject);

            ctx._test = await TestRpcBlockchain.ForTest(SealEngineType.NethDev).WithBlockFinder(bridge).Build();
            string serialized = ctx._test.TestEthRpc("eth_syncing");

            Assert.AreEqual("{\"jsonrpc\":\"2.0\",\"result\":{\"startingBlock\":\"0x0\",\"currentBlock\":\"0x5e2590\",\"highestBlock\":\"0x5e44d0\"},\"id\":67}", serialized);
        }

        [Test]
        public async Task Eth_chain_id()
        {
            using Context ctx = await Context.Create();
            string serialized = ctx._test.TestEthRpc("eth_chainId");
            Assert.AreEqual("{\"jsonrpc\":\"2.0\",\"result\":\"0x1\",\"id\":67}", serialized);
        }

        [Test]
        public async Task Send_transaction_with_signature_will_not_try_to_sign()
        {
            using Context ctx = await Context.Create();
            ITxSender txSender = Substitute.For<ITxSender>();
            IBlockchainBridge bridge = Substitute.For<IBlockchainBridge>();
            txSender.SendTransaction(Arg.Any<Transaction>(), TxHandlingOptions.PersistentBroadcast).Returns(TestItem.KeccakA);

            ctx._test = await TestRpcBlockchain.ForTest(SealEngineType.NethDev).WithBlockchainBridge(bridge).WithTxSender(txSender).Build();
            Transaction tx = Build.A.Transaction.Signed(new EthereumEcdsa(ChainId.Mainnet, LimboLogs.Instance), TestItem.PrivateKeyA).TestObject;
            string serialized = ctx._test.TestEthRpc("eth_sendRawTransaction", Rlp.Encode(tx, RlpBehaviors.None).Bytes.ToHexString());
            
            await txSender.Received().SendTransaction(Arg.Any<Transaction>(), TxHandlingOptions.PersistentBroadcast);
            Assert.AreEqual($"{{\"jsonrpc\":\"2.0\",\"result\":\"{TestItem.KeccakA.Bytes.ToHexString(true)}\",\"id\":67}}", serialized);
        }
        
        [Test]
        public async Task Send_transaction_without_signature_will_not_set_nonce_when_zero_and_not_null()
        {
            using Context ctx = await Context.Create();
            ITxSender txSender = Substitute.For<ITxSender>();
            IBlockchainBridge bridge = Substitute.For<IBlockchainBridge>();
            txSender.SendTransaction(Arg.Any<Transaction>(), TxHandlingOptions.PersistentBroadcast)
                .Returns(TestItem.KeccakA);

            ctx._test = await TestRpcBlockchain.ForTest(SealEngineType.NethDev)
                .WithBlockchainBridge(bridge).WithTxSender(txSender).Build();
            Transaction tx = Build.A.Transaction.TestObject;
            TransactionForRpc rpcTx = new TransactionForRpc(tx);
            rpcTx.Nonce = 0;
            string serialized = ctx._test.TestEthRpc("eth_sendTransaction", new EthereumJsonSerializer().Serialize(rpcTx));
<<<<<<< HEAD

=======
            
            // TODO: actual test missing now
>>>>>>> 9d1b7cd2
            await txSender.Received().SendTransaction(Arg.Any<Transaction>(), TxHandlingOptions.PersistentBroadcast);
            Assert.AreEqual($"{{\"jsonrpc\":\"2.0\",\"result\":\"{TestItem.KeccakA.Bytes.ToHexString(true)}\",\"id\":67}}", serialized);
        }
        
        [Test]
        public async Task Send_transaction_without_signature_will_manage_nonce_when_null()
        {
            using Context ctx = await Context.Create();
            ITxSender txSender = Substitute.For<ITxSender>();
            IBlockchainBridge bridge = Substitute.For<IBlockchainBridge>();
            txSender.SendTransaction(Arg.Any<Transaction>(), TxHandlingOptions.PersistentBroadcast | TxHandlingOptions.ManagedNonce)
                .Returns(TestItem.KeccakA);

            ctx._test = await TestRpcBlockchain.ForTest(SealEngineType.NethDev)
                .WithBlockchainBridge(bridge).WithTxSender(txSender).Build();
            Transaction tx = Build.A.Transaction.TestObject;
            TransactionForRpc rpcTx = new TransactionForRpc(tx);
            rpcTx.Nonce = null;
            string serialized = ctx._test.TestEthRpc("eth_sendTransaction", new EthereumJsonSerializer().Serialize(rpcTx));
            
            await txSender.Received().SendTransaction(Arg.Any<Transaction>(), TxHandlingOptions.PersistentBroadcast | TxHandlingOptions.ManagedNonce);
            Assert.AreEqual($"{{\"jsonrpc\":\"2.0\",\"result\":\"{TestItem.KeccakA.Bytes.ToHexString(true)}\",\"id\":67}}", serialized);
        }
        
        private class Context : IDisposable
        {
            public TestRpcBlockchain _test;
            public TestRpcBlockchain _auraTest;

            private Context() { }
            
            public static async Task<Context> Create()
            {
                Context ctx = new Context();
                ctx._test = await TestRpcBlockchain.ForTest(SealEngineType.NethDev).Build();
                ctx._auraTest = await TestRpcBlockchain.ForTest(SealEngineType.AuRa).Build();
                return ctx;
            }

            public void Dispose()
            {
                _test?.Dispose();
                _auraTest?.Dispose();
            }
        }
    }
}<|MERGE_RESOLUTION|>--- conflicted
+++ resolved
@@ -689,12 +689,7 @@
             TransactionForRpc rpcTx = new TransactionForRpc(tx);
             rpcTx.Nonce = 0;
             string serialized = ctx._test.TestEthRpc("eth_sendTransaction", new EthereumJsonSerializer().Serialize(rpcTx));
-<<<<<<< HEAD
-
-=======
-            
             // TODO: actual test missing now
->>>>>>> 9d1b7cd2
             await txSender.Received().SendTransaction(Arg.Any<Transaction>(), TxHandlingOptions.PersistentBroadcast);
             Assert.AreEqual($"{{\"jsonrpc\":\"2.0\",\"result\":\"{TestItem.KeccakA.Bytes.ToHexString(true)}\",\"id\":67}}", serialized);
         }
