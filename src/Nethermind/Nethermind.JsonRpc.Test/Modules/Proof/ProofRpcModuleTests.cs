// SPDX-FileCopyrightText: 2022 Demerzel Solutions Limited
// SPDX-License-Identifier: LGPL-3.0-only

using System;
using Nethermind.Blockchain;
using Nethermind.Blockchain.Find;
using Nethermind.Blockchain.Receipts;
using Nethermind.Core;
using Nethermind.Core.Crypto;
using Nethermind.Core.Extensions;
using Nethermind.Core.Test.Builders;
using Nethermind.Crypto;
using Nethermind.Db;
using Nethermind.Int256;
using Nethermind.Evm;
using Nethermind.JsonRpc.Modules.Proof;
using Nethermind.Logging;
using Nethermind.Serialization.Rlp;
using Nethermind.Specs;
using Nethermind.Specs.Forks;
using Nethermind.Evm.State;
using Nethermind.State.Proofs;
using Nethermind.TxPool;
using NUnit.Framework;
using System.Threading.Tasks;
using Autofac;
using FluentAssertions;
using Nethermind.Config;
using Nethermind.Consensus.Processing;
using Nethermind.Core.Buffers;
<<<<<<< HEAD
using Nethermind.Core.Test;
=======
using Nethermind.Core.Specs;
using Nethermind.Core.Test;
using Nethermind.Core.Test.Db;
using Nethermind.Core.Test.Modules;
using Nethermind.Evm.Tracing.State;
>>>>>>> eee5ac23
using Nethermind.Facade.Eth.RpcTransaction;
using Nethermind.JsonRpc.Modules;
using Nethermind.State;
using NSubstitute;

namespace Nethermind.JsonRpc.Test.Modules.Proof;

[Parallelizable(ParallelScope.None)]
// [TestFixture(true, true)] TODO fix or remove test?
[TestFixture(true, false)]
[TestFixture(false, false)]
public class ProofRpcModuleTests
{
    private readonly bool _createSystemAccount;
    private readonly bool _useNonZeroGasPrice;
    private IProofRpcModule _proofRpcModule = null!;
    private IBlockTree _blockTree = null!;
    private IDbProvider _dbProvider = null!;
    private TestSpecProvider _specProvider = null!;
    private WorldStateManager _worldStateManager = null!;
<<<<<<< HEAD
    private IReadOnlyTxProcessingEnvFactory _readOnlyTxProcessingEnvFactory = null!;
=======
    private IContainer _container;
>>>>>>> eee5ac23

    public ProofRpcModuleTests(bool createSystemAccount, bool useNonZeroGasPrice)
    {
        _createSystemAccount = createSystemAccount;
        _useNonZeroGasPrice = useNonZeroGasPrice;
    }

    [SetUp]
    public async Task Setup()
    {
        _dbProvider = await TestMemDbProvider.InitAsync();
        _worldStateManager = TestWorldStateFactory.CreateForTest(_dbProvider, LimboLogs.Instance);

        Hash256 stateRoot;
        IWorldState worldState = _worldStateManager.GlobalWorldState;
        using (var _ = worldState.BeginScope(IWorldState.PreGenesis))
        {
            worldState.CreateAccount(TestItem.AddressA, 100000);
            worldState.Commit(London.Instance);
            worldState.CommitTree(0);
            stateRoot = worldState.StateRoot;
        }

        InMemoryReceiptStorage receiptStorage = new();
        _specProvider = new TestSpecProvider(London.Instance);
        _blockTree = Build.A.BlockTree(new Block(Build.A.BlockHeader.WithStateRoot(stateRoot).TestObject, new BlockBody()), _specProvider)
            .WithTransactions(receiptStorage)
            .OfChainLength(10)
            .TestObject;

<<<<<<< HEAD
        _readOnlyTxProcessingEnvFactory = new ReadOnlyTxProcessingEnvFactory(_worldStateManager, _blockTree, _specProvider, LimboLogs.Instance);

        ProofModuleFactory moduleFactory = new(
            _worldStateManager,
            _readOnlyTxProcessingEnvFactory,
            _blockTree,
            new CompositeBlockPreprocessorStep(new RecoverSignatures(new EthereumEcdsa(TestBlockchainIds.ChainId), _specProvider, LimboLogs.Instance)),
            receiptStorage,
            _specProvider,
            LimboLogs.Instance);
=======
        _container = new ContainerBuilder()
            .AddModule(new TestNethermindModule(new ConfigProvider()))
            .AddSingleton<ISpecProvider>(_specProvider)
            .AddSingleton<IBlockPreprocessorStep>(new CompositeBlockPreprocessorStep(new RecoverSignatures(new EthereumEcdsa(TestBlockchainIds.ChainId), _specProvider, LimboLogs.Instance)))
            .AddSingleton<IBlockTree>(_blockTree)
            .AddSingleton<IDbProvider>(_dbProvider)
            .AddSingleton<IReceiptStorage>(receiptStorage)
            .AddSingleton<IWorldStateManager>(_worldStateManager)
            .Build();
        _proofRpcModule = _container.Resolve<IRpcModuleFactory<IProofRpcModule>>().Create();
    }
>>>>>>> eee5ac23

    [TearDown]
    public void TearDown()
    {
        _container.Dispose();
    }

    [TestCase(true)]
    [TestCase(false)]
    public async Task Can_get_transaction(bool withHeader)
    {
        Hash256 txHash = _blockTree.FindBlock(1)!.Transactions[0].Hash!;
        TransactionForRpcWithProof txWithProof = _proofRpcModule.proof_getTransactionByHash(txHash, withHeader).Data;
        Assert.That(txWithProof.Transaction, Is.Not.Null);
        Assert.That(txWithProof.TxProof.Length, Is.EqualTo(2));
        if (withHeader)
        {
            Assert.That(txWithProof.BlockHeader, Is.Not.Null);
        }
        else
        {
            Assert.That(txWithProof.BlockHeader, Is.Null);
        }

        string response = await RpcTest.TestSerializedRequest(_proofRpcModule, "proof_getTransactionByHash", txHash, withHeader);
        Assert.That(response.Contains("\"result\""), Is.True);
    }

    [TestCase(true)]
    [TestCase(false)]
    public async Task When_getting_non_existing_tx_correct_error_code_is_returned(bool withHeader)
    {
        Hash256 txHash = TestItem.KeccakH;
        string response = await RpcTest.TestSerializedRequest(_proofRpcModule, "proof_getTransactionByHash", txHash, withHeader);
        Assert.That(response.Contains($"{ErrorCodes.ResourceNotFound}"), Is.True);
    }

    [TestCase(true)]
    [TestCase(false)]
    public async Task When_getting_non_existing_receipt_correct_error_code_is_returned(bool withHeader)
    {
        Hash256 txHash = TestItem.KeccakH;
        string response = await RpcTest.TestSerializedRequest(_proofRpcModule, "proof_getTransactionReceipt", txHash, withHeader);
        Assert.That(response.Contains($"{ErrorCodes.ResourceNotFound}"), Is.True);
    }

    [TestCase]
    public async Task On_incorrect_params_returns_correct_error_code()
    {
        Hash256 txHash = TestItem.KeccakH;

        // missing with header
        string response = await RpcTest.TestSerializedRequest(_proofRpcModule, "proof_getTransactionReceipt", txHash);
        Assert.That(response.Contains($"{ErrorCodes.InvalidParams}"), Is.True, "missing");

        // too many
        response = await RpcTest.TestSerializedRequest(_proofRpcModule, "proof_getTransactionReceipt", txHash, true, false);
        Assert.That(response.Contains($"{ErrorCodes.InvalidParams}"), Is.True, "too many");

        // missing with header
        response = await RpcTest.TestSerializedRequest(_proofRpcModule, "proof_getTransactionByHash", txHash);
        Assert.That(response.Contains($"{ErrorCodes.InvalidParams}"), Is.True, "missing");

        // too many
        response = await RpcTest.TestSerializedRequest(_proofRpcModule, "proof_getTransactionByHash", txHash, true, false);
        Assert.That(response.Contains($"{ErrorCodes.InvalidParams}"), Is.True, "too many");

        // all wrong
        response = await RpcTest.TestSerializedRequest(_proofRpcModule, "proof_call", txHash);
        Assert.That(response.Contains($"{ErrorCodes.InvalidParams}"), Is.True, "missing");
    }

    [TestCase(true, "{\"jsonrpc\":\"2.0\",\"result\":{\"receipt\":{\"transactionHash\":\"0x9d335cdd632432bc4181dabfc07b9a614f1fcf9f0d2c0c1340e35a403875fdb1\",\"transactionIndex\":\"0x0\",\"blockHash\":\"0xda4b917515655b1aabcc9b01125df34a76c6ebb3e7e2f2b060d4daa70d9f813d\",\"blockNumber\":\"0x1\",\"cumulativeGasUsed\":\"0x0\",\"gasUsed\":\"0x0\",\"effectiveGasPrice\":\"0x1\",\"from\":\"0xb7705ae4c6f81b66cdb323c65f4e8133690fc099\",\"to\":\"0x0000000000000000000000000000000000000000\",\"contractAddress\":null,\"logs\":[],\"logsBloom\":\"0x00000000000000000000000000000000000000000000000000000000000000000000000000000000000000000000000000000000000000000000000000000000000000000000000000000000000000000000000000000000000000000000000000000000000000000000000000000000000000000000000000000000000000000000000000000000000000000000000000000000000000000000000000000000000000000000000000000000000000000000000000000000000000000000000000000000000000000000000000000000000000000000000000000000000000000000000000000000000000000000000000000000000000000000000000000000\",\"status\":\"0x0\",\"type\":\"0x0\"},\"txProof\":[\"0xf851a0eb9c9ef295ba68ff22c85763176dabc05773d58ef77ce34e4a23bf9516c706bc80808080808080a0850e08970f6beee9bd3687c74e591429cf6f65d5faf9db298ddc627ac4a26a1b8080808080808080\",\"0xf86530b862f860800182a41094000000000000000000000000000000000000000001818026a0e4830571029d291f22478cbb60a04115f783fb687f9c3a98bf9d4a008f909817a010f0f7a1c274747616522ea29771cb026bf153362227563e2657d25fa57816bd\"],\"receiptProof\":[\"0xf851a0460919cda4f025e4e91b9540e4a0fb8a2cf07e4ad8b2379a053efe2f98b1789980808080808080a0bc8717240b46db28e32bc834f8c34f4d70c2e9ba880eb68de904351fd5ef158f8080808080808080\",\"0xf9010d30b90109f901060180b9010000000000000000000000000000000000000000000000000000000000000000000000000000000000000000000000000000000000000000000000000000000000000000000000000000000000000000000000000000000000000000000000000000000000000000000000000000000000000000000000000000000000000000000000000000000000000000000000000000000000000000000000000000000000000000000000000000000000000000000000000000000000000000000000000000000000000000000000000000000000000000000000000000000000000000000000000000000000000000000000000000000000000000000000000000000000c0\"],\"blockHeader\":\"0xf901f9a0a3e31eb259593976b3717142a5a9e90637f614d33e2ad13f01134ea00c24ca5aa01dcc4de8dec75d7aab85b567b6ccd41ad312451b948a7413f0a142fd40d49347940000000000000000000000000000000000000000a056e81f171bcc55a6ff8345e692c0f86e5b48e01b996cadc001622fb5e363b421a009e11c477e0a0dfdfe036492b9bce7131991eb23bcf9575f9bff1e4016f90447a0e1b1585a222beceb3887dc6701802facccf186c2d0f6aa69e26ae0c431fc2b5db9010000000000000000000000000000000000000000000000000000000000000000000000000000000000000000000000000000000000000000000000000000000000000000000000000000000000000000000000000000000000000000000000000000000000000000000000000000000000000000000000000000000000000000000000000000000000000000000000000000000000000000000000000000000000000000000000000000000000000000000000000000000000000000000000000000000000000000000000000000000000000000000000000000000000000000000000000000000000000000000000000000000000000000000000000000000000830f424001833d090080830f424183010203a02ba5557a4c62a513c7e56d1bf13373e0da6bec016755483e91589fe1c6d212e28800000000000003e8\"},\"id\":67}")]
    [TestCase(false, "{\"jsonrpc\":\"2.0\",\"result\":{\"receipt\":{\"transactionHash\":\"0x9d335cdd632432bc4181dabfc07b9a614f1fcf9f0d2c0c1340e35a403875fdb1\",\"transactionIndex\":\"0x0\",\"blockHash\":\"0xda4b917515655b1aabcc9b01125df34a76c6ebb3e7e2f2b060d4daa70d9f813d\",\"blockNumber\":\"0x1\",\"cumulativeGasUsed\":\"0x0\",\"gasUsed\":\"0x0\",\"effectiveGasPrice\":\"0x1\",\"from\":\"0xb7705ae4c6f81b66cdb323c65f4e8133690fc099\",\"to\":\"0x0000000000000000000000000000000000000000\",\"contractAddress\":null,\"logs\":[],\"logsBloom\":\"0x00000000000000000000000000000000000000000000000000000000000000000000000000000000000000000000000000000000000000000000000000000000000000000000000000000000000000000000000000000000000000000000000000000000000000000000000000000000000000000000000000000000000000000000000000000000000000000000000000000000000000000000000000000000000000000000000000000000000000000000000000000000000000000000000000000000000000000000000000000000000000000000000000000000000000000000000000000000000000000000000000000000000000000000000000000000\",\"status\":\"0x0\",\"type\":\"0x0\"},\"txProof\":[\"0xf851a0eb9c9ef295ba68ff22c85763176dabc05773d58ef77ce34e4a23bf9516c706bc80808080808080a0850e08970f6beee9bd3687c74e591429cf6f65d5faf9db298ddc627ac4a26a1b8080808080808080\",\"0xf86530b862f860800182a41094000000000000000000000000000000000000000001818026a0e4830571029d291f22478cbb60a04115f783fb687f9c3a98bf9d4a008f909817a010f0f7a1c274747616522ea29771cb026bf153362227563e2657d25fa57816bd\"],\"receiptProof\":[\"0xf851a0460919cda4f025e4e91b9540e4a0fb8a2cf07e4ad8b2379a053efe2f98b1789980808080808080a0bc8717240b46db28e32bc834f8c34f4d70c2e9ba880eb68de904351fd5ef158f8080808080808080\",\"0xf9010d30b90109f901060180b9010000000000000000000000000000000000000000000000000000000000000000000000000000000000000000000000000000000000000000000000000000000000000000000000000000000000000000000000000000000000000000000000000000000000000000000000000000000000000000000000000000000000000000000000000000000000000000000000000000000000000000000000000000000000000000000000000000000000000000000000000000000000000000000000000000000000000000000000000000000000000000000000000000000000000000000000000000000000000000000000000000000000000000000000000000000000c0\"]},\"id\":67}")]
    public async Task Can_get_receipt(bool withHeader, string expectedResult)
    {
        Hash256 txHash = _blockTree.FindBlock(1)!.Transactions[0].Hash!;
        ReceiptWithProof receiptWithProof = _proofRpcModule.proof_getTransactionReceipt(txHash, withHeader).Data;
        Assert.That(receiptWithProof.Receipt, Is.Not.Null);
        Assert.That(receiptWithProof.ReceiptProof.Length, Is.EqualTo(2));

        if (withHeader)
        {
            Assert.That(receiptWithProof.BlockHeader, Is.Not.Null);
        }
        else
        {
            Assert.That(receiptWithProof.BlockHeader, Is.Null);
        }

        string response = await RpcTest.TestSerializedRequest(_proofRpcModule, "proof_getTransactionReceipt", txHash, withHeader);
        response.Should().Be(expectedResult);
    }

    [TestCase(true, "{\"jsonrpc\":\"2.0\",\"result\":{\"receipt\":{\"transactionHash\":\"0x4901390ae91e8a4286f7ae9053440c48eb5c2bca11ca83439f0088a4af90ceb8\",\"transactionIndex\":\"0x1\",\"blockHash\":\"0xda4b917515655b1aabcc9b01125df34a76c6ebb3e7e2f2b060d4daa70d9f813d\",\"blockNumber\":\"0x1\",\"cumulativeGasUsed\":\"0x7d0\",\"gasUsed\":\"0x3e8\",\"effectiveGasPrice\":\"0x1\",\"from\":\"0x475674cb523a0a2736b7f7534390288fce16982c\",\"to\":\"0x76e68a8696537e4141926f3e528733af9e237d69\",\"contractAddress\":\"0x76e68a8696537e4141926f3e528733af9e237d69\",\"logs\":[{\"removed\":false,\"logIndex\":\"0x2\",\"transactionIndex\":\"0x1\",\"transactionHash\":\"0x4901390ae91e8a4286f7ae9053440c48eb5c2bca11ca83439f0088a4af90ceb8\",\"blockHash\":\"0xda4b917515655b1aabcc9b01125df34a76c6ebb3e7e2f2b060d4daa70d9f813d\",\"blockNumber\":\"0x1\",\"address\":\"0x0000000000000000000000000000000000000000\",\"data\":\"0x\",\"topics\":[\"0x0000000000000000000000000000000000000000000000000000000000000000\"]},{\"removed\":false,\"logIndex\":\"0x3\",\"transactionIndex\":\"0x1\",\"transactionHash\":\"0x4901390ae91e8a4286f7ae9053440c48eb5c2bca11ca83439f0088a4af90ceb8\",\"blockHash\":\"0xda4b917515655b1aabcc9b01125df34a76c6ebb3e7e2f2b060d4daa70d9f813d\",\"blockNumber\":\"0x1\",\"address\":\"0x0000000000000000000000000000000000000000\",\"data\":\"0x\",\"topics\":[\"0x0000000000000000000000000000000000000000000000000000000000000000\"]}],\"logsBloom\":\"0x00000000000000000080000000000000000000000000000000000000000000000000000000000000000000000000000200000000000000000000000000000000000000000000000000000000000000000000000000000000000000000000000000000000020000000000000000000800000000000000000000000000000000000000000000000000000000000000000100000000000000000000000000000000000000000000000000000000000000000000000000000000000000000000000000000000000000000000000000000000000000000000000000000000000020000000000000000000000000000000000000000000000000000000000000000000\",\"status\":\"0x0\",\"type\":\"0x0\"},\"txProof\":[\"0xf851a0eb9c9ef295ba68ff22c85763176dabc05773d58ef77ce34e4a23bf9516c706bc80808080808080a0850e08970f6beee9bd3687c74e591429cf6f65d5faf9db298ddc627ac4a26a1b8080808080808080\",\"0xf86431b861f85f010182a410940000000000000000000000000000000000000000020126a0872929cb57ab6d88d0004a60f00df3dd9e0755860549aea25e559bce3d4a66dba01c06266ee2085ae815c258dd9dbb601bfc08c35c13b7cc9cd4ed88a16c3eb3f0\"],\"receiptProof\":[\"0xf851a0460919cda4f025e4e91b9540e4a0fb8a2cf07e4ad8b2379a053efe2f98b1789980808080808080a0bc8717240b46db28e32bc834f8c34f4d70c2e9ba880eb68de904351fd5ef158f8080808080808080\",\"0xf9010d31b90109f901060180b9010000000000000000000000000000000000000000000000000000000000000000000000000000000000000000000000000000000000000000000000000000000000000000000000000000000000000000000000000000000000000000000000000000000000000000000000000000000000000000000000000000000000000000000000000000000000000000000000000000000000000000000000000000000000000000000000000000000000000000000000000000000000000000000000000000000000000000000000000000000000000000000000000000000000000000000000000000000000000000000000000000000000000000000000000000000000c0\"],\"blockHeader\":\"0xf901f9a0a3e31eb259593976b3717142a5a9e90637f614d33e2ad13f01134ea00c24ca5aa01dcc4de8dec75d7aab85b567b6ccd41ad312451b948a7413f0a142fd40d49347940000000000000000000000000000000000000000a056e81f171bcc55a6ff8345e692c0f86e5b48e01b996cadc001622fb5e363b421a009e11c477e0a0dfdfe036492b9bce7131991eb23bcf9575f9bff1e4016f90447a0e1b1585a222beceb3887dc6701802facccf186c2d0f6aa69e26ae0c431fc2b5db9010000000000000000000000000000000000000000000000000000000000000000000000000000000000000000000000000000000000000000000000000000000000000000000000000000000000000000000000000000000000000000000000000000000000000000000000000000000000000000000000000000000000000000000000000000000000000000000000000000000000000000000000000000000000000000000000000000000000000000000000000000000000000000000000000000000000000000000000000000000000000000000000000000000000000000000000000000000000000000000000000000000000000000000000000000000000830f424001833d090080830f424183010203a02ba5557a4c62a513c7e56d1bf13373e0da6bec016755483e91589fe1c6d212e28800000000000003e8\"},\"id\":67}")]
    [TestCase(false, "{\"jsonrpc\":\"2.0\",\"result\":{\"receipt\":{\"transactionHash\":\"0x4901390ae91e8a4286f7ae9053440c48eb5c2bca11ca83439f0088a4af90ceb8\",\"transactionIndex\":\"0x1\",\"blockHash\":\"0xda4b917515655b1aabcc9b01125df34a76c6ebb3e7e2f2b060d4daa70d9f813d\",\"blockNumber\":\"0x1\",\"cumulativeGasUsed\":\"0x7d0\",\"gasUsed\":\"0x3e8\",\"effectiveGasPrice\":\"0x1\",\"from\":\"0x475674cb523a0a2736b7f7534390288fce16982c\",\"to\":\"0x76e68a8696537e4141926f3e528733af9e237d69\",\"contractAddress\":\"0x76e68a8696537e4141926f3e528733af9e237d69\",\"logs\":[{\"removed\":false,\"logIndex\":\"0x2\",\"transactionIndex\":\"0x1\",\"transactionHash\":\"0x4901390ae91e8a4286f7ae9053440c48eb5c2bca11ca83439f0088a4af90ceb8\",\"blockHash\":\"0xda4b917515655b1aabcc9b01125df34a76c6ebb3e7e2f2b060d4daa70d9f813d\",\"blockNumber\":\"0x1\",\"address\":\"0x0000000000000000000000000000000000000000\",\"data\":\"0x\",\"topics\":[\"0x0000000000000000000000000000000000000000000000000000000000000000\"]},{\"removed\":false,\"logIndex\":\"0x3\",\"transactionIndex\":\"0x1\",\"transactionHash\":\"0x4901390ae91e8a4286f7ae9053440c48eb5c2bca11ca83439f0088a4af90ceb8\",\"blockHash\":\"0xda4b917515655b1aabcc9b01125df34a76c6ebb3e7e2f2b060d4daa70d9f813d\",\"blockNumber\":\"0x1\",\"address\":\"0x0000000000000000000000000000000000000000\",\"data\":\"0x\",\"topics\":[\"0x0000000000000000000000000000000000000000000000000000000000000000\"]}],\"logsBloom\":\"0x00000000000000000080000000000000000000000000000000000000000000000000000000000000000000000000000200000000000000000000000000000000000000000000000000000000000000000000000000000000000000000000000000000000020000000000000000000800000000000000000000000000000000000000000000000000000000000000000100000000000000000000000000000000000000000000000000000000000000000000000000000000000000000000000000000000000000000000000000000000000000000000000000000000000020000000000000000000000000000000000000000000000000000000000000000000\",\"status\":\"0x0\",\"type\":\"0x0\"},\"txProof\":[\"0xf851a0eb9c9ef295ba68ff22c85763176dabc05773d58ef77ce34e4a23bf9516c706bc80808080808080a0850e08970f6beee9bd3687c74e591429cf6f65d5faf9db298ddc627ac4a26a1b8080808080808080\",\"0xf86431b861f85f010182a410940000000000000000000000000000000000000000020126a0872929cb57ab6d88d0004a60f00df3dd9e0755860549aea25e559bce3d4a66dba01c06266ee2085ae815c258dd9dbb601bfc08c35c13b7cc9cd4ed88a16c3eb3f0\"],\"receiptProof\":[\"0xf851a0460919cda4f025e4e91b9540e4a0fb8a2cf07e4ad8b2379a053efe2f98b1789980808080808080a0bc8717240b46db28e32bc834f8c34f4d70c2e9ba880eb68de904351fd5ef158f8080808080808080\",\"0xf9010d31b90109f901060180b9010000000000000000000000000000000000000000000000000000000000000000000000000000000000000000000000000000000000000000000000000000000000000000000000000000000000000000000000000000000000000000000000000000000000000000000000000000000000000000000000000000000000000000000000000000000000000000000000000000000000000000000000000000000000000000000000000000000000000000000000000000000000000000000000000000000000000000000000000000000000000000000000000000000000000000000000000000000000000000000000000000000000000000000000000000000000c0\"]},\"id\":67}")]
    public async Task Get_receipt_when_block_has_few_receipts(bool withHeader, string expectedResult)
    {
        IReceiptFinder _receiptFinder = Substitute.For<IReceiptFinder>();
        LogEntry[] logEntries = new[] { Build.A.LogEntry.TestObject, Build.A.LogEntry.TestObject };

        TxReceipt receipt1 = new TxReceipt()
        {
            Bloom = new Bloom(logEntries),
            Index = 0,
            Recipient = TestItem.AddressA,
            Sender = TestItem.AddressB,
            BlockHash = _blockTree.FindBlock(1)!.Hash,
            BlockNumber = 1,
            ContractAddress = TestItem.AddressC,
            GasUsed = 1000,
            TxHash = _blockTree.FindBlock(1)!.Transactions[0].Hash,
            StatusCode = 0,
            GasUsedTotal = 2000,
            Logs = logEntries
        };

        TxReceipt receipt2 = new TxReceipt()
        {
            Bloom = new Bloom(logEntries),
            Index = 1,
            Recipient = TestItem.AddressC,
            Sender = TestItem.AddressD,
            BlockHash = _blockTree.FindBlock(1)!.Hash,
            BlockNumber = 1,
            ContractAddress = TestItem.AddressC,
            GasUsed = 1000,
            TxHash = _blockTree.FindBlock(1)!.Transactions[1].Hash,
            StatusCode = 0,
            GasUsedTotal = 2000,
            Logs = logEntries
        };
        _ = _blockTree.FindBlock(1)!;
        Hash256 txHash = _blockTree.FindBlock(1)!.Transactions[1].Hash!;
        TxReceipt[] receipts = { receipt1, receipt2 };
        _receiptFinder.Get(Arg.Any<Block>()).Returns(receipts);
        _receiptFinder.Get(Arg.Any<Hash256>()).Returns(receipts);
        _receiptFinder.FindBlockHash(Arg.Any<Hash256>()).Returns(_blockTree.FindBlock(1)!.Hash);

<<<<<<< HEAD
        ProofModuleFactory moduleFactory = new ProofModuleFactory(
            _worldStateManager,
            _readOnlyTxProcessingEnvFactory,
            _blockTree,
            new CompositeBlockPreprocessorStep(new RecoverSignatures(new EthereumEcdsa(TestBlockchainIds.ChainId), _specProvider, LimboLogs.Instance)),
            _receiptFinder,
            _specProvider,
            LimboLogs.Instance);

        _proofRpcModule = moduleFactory.Create();
=======
        _container.Dispose();
        _container = new ContainerBuilder()
            .AddModule(new TestNethermindModule(new ConfigProvider()))
            .AddSingleton<ISpecProvider>(_specProvider)
            .AddSingleton<IBlockPreprocessorStep>(new CompositeBlockPreprocessorStep(new RecoverSignatures(new EthereumEcdsa(TestBlockchainIds.ChainId), _specProvider, LimboLogs.Instance)))
            .AddSingleton<IBlockTree>(_blockTree)
            .AddSingleton<IReceiptFinder>(_receiptFinder)
            .AddSingleton<IDbProvider>(_dbProvider)
            .AddSingleton<IWorldStateManager>(_worldStateManager)
            .Build();
        _proofRpcModule = _container.Resolve<IRpcModuleFactory<IProofRpcModule>>().Create();
>>>>>>> eee5ac23
        ReceiptWithProof receiptWithProof = _proofRpcModule.proof_getTransactionReceipt(txHash, withHeader).Data;

        if (withHeader)
        {
            Assert.That(receiptWithProof.BlockHeader, Is.Not.Null);
        }
        else
        {
            Assert.That(receiptWithProof.BlockHeader, Is.Null);
        }

        string response = await RpcTest.TestSerializedRequest(_proofRpcModule, "proof_getTransactionReceipt", txHash, withHeader);
        response.Should().Be(expectedResult);
    }

    [TestCase]
    public async Task Can_call()
    {
<<<<<<< HEAD
        IWorldState stateProvider = CreateInitialState(null);
=======
        (IWorldState stateProvider, Hash256 root) = CreateInitialState(null);
>>>>>>> eee5ac23

        Block block = Build.A.Block.WithParent(_blockTree.Head!).WithStateRoot(root).TestObject;
        BlockTreeBuilder.AddBlock(_blockTree, block);

        // would need to setup state root somehow...

        TransactionForRpc tx = new LegacyTransactionForRpc
        {
            From = TestItem.AddressA,
            To = TestItem.AddressB,
            GasPrice = _useNonZeroGasPrice ? 10.GWei() : 0
        };

        _proofRpcModule.proof_call(tx, new BlockParameter(block.Number));

        string response = await RpcTest.TestSerializedRequest(_proofRpcModule, "proof_call", tx, block.Number);
        Assert.That(response.Contains("\"result\""), Is.True);
    }

    [TestCase]
    public async Task Can_call_by_hash()
    {
<<<<<<< HEAD
        IWorldState stateProvider = CreateInitialState(null);
=======
        (IWorldState stateProvider, Hash256 root) = CreateInitialState(null);
>>>>>>> eee5ac23

        Block block = Build.A.Block.WithParent(_blockTree.Head!).WithStateRoot(root).TestObject;
        BlockTreeBuilder.AddBlock(_blockTree, block);

        // would need to setup state root somehow...

        TransactionForRpc tx = new LegacyTransactionForRpc
        {
            From = TestItem.AddressA,
            To = TestItem.AddressB,
            GasPrice = _useNonZeroGasPrice ? 10.GWei() : 0
        };
        _proofRpcModule.proof_call(tx, new BlockParameter(block.Hash!));

        string response = await RpcTest.TestSerializedRequest(_proofRpcModule, "proof_call", tx, block.Hash);
        Assert.That(response.Contains("\"result\""), Is.True);
    }

    [TestCase]
    public async Task Can_call_by_hash_canonical()
    {
        Block lastHead = _blockTree.Head!;
        Block block = Build.A.Block.WithParent(lastHead).TestObject;
        Block newBlockOnMain = Build.A.Block.WithParent(lastHead).WithDifficulty(block.Difficulty + 1).TestObject;
        BlockTreeBuilder.AddBlock(_blockTree, block);
        BlockTreeBuilder.AddBlock(_blockTree, newBlockOnMain);

        // would need to setup state root somehow...

        TransactionForRpc tx = new LegacyTransactionForRpc
        {
            From = TestItem.AddressA,
            To = TestItem.AddressB,
            GasPrice = _useNonZeroGasPrice ? 10.GWei() : 0
        };

        string response = await RpcTest.TestSerializedRequest(_proofRpcModule, "proof_call", tx, new { blockHash = block.Hash, requireCanonical = true });
        Assert.That(response.Contains("-32000"), Is.True);

        response = await RpcTest.TestSerializedRequest(_proofRpcModule, "proof_call", tx, new { blockHash = TestItem.KeccakG, requireCanonical = true });
        Assert.That(response.Contains("-32001"), Is.True);
    }

    [TestCase]
    public async Task Can_call_with_block_hashes()
    {
        byte[] code = Prepare.EvmCode
            .PushData("0x01")
            .Op(Instruction.BLOCKHASH)
            .Done;
        CallResultWithProof result = await TestCallWithCode(code);
        Assert.That(result.BlockHeaders.Length, Is.EqualTo(2));
    }

    [TestCase]
    public async Task Can_call_with_many_block_hashes()
    {
        byte[] code = Prepare.EvmCode
            .PushData("0x01")
            .Op(Instruction.BLOCKHASH)
            .PushData("0x02")
            .Op(Instruction.BLOCKHASH)
            .Done;
        CallResultWithProof result = await TestCallWithCode(code);
        Assert.That(result.BlockHeaders.Length, Is.EqualTo(3));
    }

    [TestCase]
    public async Task Can_call_with_same_block_hash_many_time()
    {
        byte[] code = Prepare.EvmCode
            .PushData("0x01")
            .Op(Instruction.BLOCKHASH)
            .PushData("0x01")
            .Op(Instruction.BLOCKHASH)
            .Done;
        CallResultWithProof result = await TestCallWithCode(code);
        Assert.That(result.BlockHeaders.Length, Is.EqualTo(2));
    }

    [TestCase]
    public async Task Can_call_with_storage_load()
    {
        byte[] code = Prepare.EvmCode
            .PushData("0x01")
            .Op(Instruction.SLOAD)
            .Done;

        CallResultWithProof result = await TestCallWithCode(code);
        Assert.That(result.Accounts.Length, Is.EqualTo(1 + (_useNonZeroGasPrice ? 1 : 0)));
    }

    [TestCase]
    public async Task Can_call_with_many_storage_loads()
    {
        byte[] code = Prepare.EvmCode
            .PushData("0x01")
            .Op(Instruction.SLOAD)
            .PushData("0x02")
            .Op(Instruction.SLOAD)
            .Done;
        CallResultWithProof result = await TestCallWithCode(code);
        Assert.That(result.Accounts.Length, Is.EqualTo(1 + (_useNonZeroGasPrice ? 1 : 0)));
    }

    [TestCase]
    public async Task Can_call_with_storage_write()
    {
        byte[] code = Prepare.EvmCode
            .PushData("0x01")
            .PushData("0x01")
            .Op(Instruction.SSTORE)
            .Done;

        CallResultWithProof result = await TestCallWithCode(code);
        Assert.That(result.Accounts.Length, Is.EqualTo(1 + (_useNonZeroGasPrice ? 1 : 0)));
    }

    [TestCase]
    public async Task Can_call_with_extcodecopy()
    {
        byte[] code = Prepare.EvmCode
            .PushData("0x20")
            .PushData("0x00")
            .PushData("0x00")
            .PushData(TestItem.AddressC)
            .Op(Instruction.EXTCODECOPY)
            .Done;
        CallResultWithProof result = await TestCallWithCode(code);
        Assert.That(result.Accounts.Length, Is.EqualTo(2 + (_useNonZeroGasPrice ? 1 : 0)));
    }

    [TestCase]
    public async Task Can_call_with_extcodecopy_to_system_account()
    {
        byte[] code = Prepare.EvmCode
            .PushData("0x20")
            .PushData("0x00")
            .PushData("0x00")
            .PushData(Address.SystemUser)
            .Op(Instruction.EXTCODECOPY)
            .Done;
        CallResultWithProof result = await TestCallWithCode(code);
        Assert.That(result.Accounts.Length, Is.EqualTo(2));
    }

    [TestCase]
    public async Task Can_call_with_extcodesize()
    {
        byte[] code = Prepare.EvmCode
            .PushData(TestItem.AddressC)
            .Op(Instruction.EXTCODESIZE)
            .Done;
        CallResultWithProof result = await TestCallWithCode(code);
        Assert.That(result.Accounts.Length, Is.EqualTo(2 + (_useNonZeroGasPrice ? 1 : 0)));
    }

    [TestCase]
    public async Task Can_call_with_extcodesize_to_system_account()
    {
        byte[] code = Prepare.EvmCode
            .PushData(Address.SystemUser)
            .Op(Instruction.EXTCODESIZE)
            .Done;
        CallResultWithProof result = await TestCallWithCode(code);
        Assert.That(result.Accounts.Length, Is.EqualTo(2));
    }

    [TestCase]
    public async Task Can_call_with_extcodehash()
    {
        _specProvider.NextForkSpec = MuirGlacier.Instance;
        byte[] code = Prepare.EvmCode
            .PushData(TestItem.AddressC)
            .Op(Instruction.EXTCODEHASH)
            .Done;
        CallResultWithProof result = await TestCallWithCode(code);
        Assert.That(result.Accounts.Length, Is.EqualTo(2 + (_useNonZeroGasPrice ? 1 : 0)));
    }

    [TestCase]
    public async Task Can_call_with_extcodehash_to_system_account()
    {
        _specProvider.NextForkSpec = MuirGlacier.Instance;
        byte[] code = Prepare.EvmCode
            .PushData(Address.SystemUser)
            .Op(Instruction.EXTCODEHASH)
            .Done;
        CallResultWithProof result = await TestCallWithCode(code);
        Assert.That(result.Accounts.Length, Is.EqualTo(2));
    }

    [TestCase]
    public async Task Can_call_with_just_basic_addresses()
    {
        _specProvider.NextForkSpec = MuirGlacier.Instance;
        byte[] code = Prepare.EvmCode
            .Op(Instruction.STOP)
            .Done;
        CallResultWithProof result = await TestCallWithCode(code);
        Assert.That(result.Accounts.Length, Is.EqualTo(1 + (_useNonZeroGasPrice ? 1 : 0)));
    }

    [TestCase]
    public async Task Can_call_with_balance()
    {
        _specProvider.NextForkSpec = MuirGlacier.Instance;
        byte[] code = Prepare.EvmCode
            .PushData(TestItem.AddressC)
            .Op(Instruction.BALANCE)
            .Done;

        CallResultWithProof result = await TestCallWithCode(code);
        Assert.That(result.Accounts.Length, Is.EqualTo(2 + (_useNonZeroGasPrice ? 1 : 0)));
    }

    [TestCase]
    public async Task Can_call_with_self_balance()
    {
        _specProvider.NextForkSpec = MuirGlacier.Instance;
        byte[] code = Prepare.EvmCode
            .Op(Instruction.SELFBALANCE)
            .Done;

        CallResultWithProof result = await TestCallWithCode(code);
        Assert.That(result.Accounts.Length, Is.EqualTo(1 + (_useNonZeroGasPrice ? 1 : 0)));
    }

    [TestCase]
    public async Task Can_call_with_balance_of_system_account()
    {
        _specProvider.NextForkSpec = MuirGlacier.Instance;
        byte[] code = Prepare.EvmCode
            .PushData(Address.SystemUser)
            .Op(Instruction.BALANCE)
            .Done;
        CallResultWithProof result = await TestCallWithCode(code);
        Assert.That(result.Accounts.Length, Is.EqualTo(2));
    }

    [TestCase]
    public async Task Can_call_with_call_to_system_account_with_zero_value()
    {
        _specProvider.NextForkSpec = MuirGlacier.Instance;
        byte[] code = Prepare.EvmCode
            .PushData(0)
            .PushData(0)
            .PushData(0)
            .PushData(0)
            .PushData(0)
            .PushData(Address.SystemUser)
            .PushData(1000000)
            .Op(Instruction.CALL)
            .Done;
        CallResultWithProof result = await TestCallWithCode(code);
        Assert.That(result.Accounts.Length, Is.EqualTo(2));
    }

    [TestCase]
    public async Task Can_call_with_static_call_to_system_account()
    {
        _specProvider.NextForkSpec = MuirGlacier.Instance;
        byte[] code = Prepare.EvmCode
            .PushData(0)
            .PushData(0)
            .PushData(0)
            .PushData(0)
            .PushData(Address.SystemUser)
            .PushData(1000000)
            .Op(Instruction.STATICCALL)
            .Done;
        CallResultWithProof result = await TestCallWithCode(code);
        Assert.That(result.Accounts.Length, Is.EqualTo(2));
    }

    [TestCase]
    public async Task Can_call_with_delegate_call_to_system_account()
    {
        _specProvider.NextForkSpec = MuirGlacier.Instance;
        byte[] code = Prepare.EvmCode
            .PushData(0)
            .PushData(0)
            .PushData(0)
            .PushData(0)
            .PushData(Address.SystemUser)
            .PushData(1000000)
            .Op(Instruction.DELEGATECALL)
            .Done;
        CallResultWithProof result = await TestCallWithCode(code);
        Assert.That(result.Accounts.Length, Is.EqualTo(2));
    }

    [TestCase]
    public async Task Can_call_with_call_to_system_account_with_non_zero_value()
    {
        _specProvider.NextForkSpec = MuirGlacier.Instance;
        byte[] code = Prepare.EvmCode
            .PushData(0)
            .PushData(0)
            .PushData(0)
            .PushData(0)
            .PushData(1)
            .PushData(Address.SystemUser)
            .PushData(1000000)
            .Op(Instruction.CALL)
            .Done;
        CallResultWithProof result = await TestCallWithCode(code);
        Assert.That(result.Accounts.Length, Is.EqualTo(2));
    }

    [TestCase]
    public async Task Can_call_with_call_with_zero_value()
    {
        _specProvider.NextForkSpec = MuirGlacier.Instance;
        byte[] code = Prepare.EvmCode
            .PushData(0)
            .PushData(0)
            .PushData(0)
            .PushData(0)
            .PushData(0)
            .PushData(TestItem.AddressC)
            .PushData(1000000)
            .Op(Instruction.CALL)
            .Done;
        CallResultWithProof result = await TestCallWithCode(code);
        Assert.That(result.Accounts.Length, Is.EqualTo(2 + (_useNonZeroGasPrice ? 1 : 0)));
    }

    [TestCase]
    public async Task Can_call_with_static_call()
    {
        _specProvider.NextForkSpec = MuirGlacier.Instance;
        byte[] code = Prepare.EvmCode
            .PushData(0)
            .PushData(0)
            .PushData(0)
            .PushData(0)
            .PushData(TestItem.AddressC)
            .PushData(1000000)
            .Op(Instruction.STATICCALL)
            .Done;
        CallResultWithProof result = await TestCallWithCode(code);
        Assert.That(result.Accounts.Length, Is.EqualTo(2 + (_useNonZeroGasPrice ? 1 : 0)));
    }

    [TestCase]
    public async Task Can_call_with_delegate_call()
    {
        _specProvider.NextForkSpec = MuirGlacier.Instance;
        byte[] code = Prepare.EvmCode
            .PushData(0)
            .PushData(0)
            .PushData(0)
            .PushData(0)
            .PushData(TestItem.AddressC)
            .PushData(1000000)
            .Op(Instruction.DELEGATECALL)
            .Done;
        CallResultWithProof result = await TestCallWithCode(code);
        Assert.That(result.Accounts.Length, Is.EqualTo(_createSystemAccount && _useNonZeroGasPrice ? 3 : 2));
    }

    [TestCase]
    public async Task Can_call_with_call_with_non_zero_value()
    {
        _specProvider.NextForkSpec = MuirGlacier.Instance;
        byte[] code = Prepare.EvmCode
            .PushData(0)
            .PushData(0)
            .PushData(0)
            .PushData(0)
            .PushData(1)
            .PushData(TestItem.AddressC)
            .PushData(1000000)
            .Op(Instruction.CALL)
            .Done;
        CallResultWithProof result = await TestCallWithCode(code);
        Assert.That(result.Accounts.Length, Is.EqualTo(2 + (_useNonZeroGasPrice ? 1 : 0)));
    }

    [TestCase]
    public async Task Can_call_with_self_destruct()
    {
        _specProvider.NextForkSpec = MuirGlacier.Instance;
        byte[] code = Prepare.EvmCode
            .PushData(TestItem.AddressC)
            .Op(Instruction.SELFDESTRUCT)
            .Done;
        CallResultWithProof result = await TestCallWithCode(code);

        Assert.That(result.Accounts.Length, Is.EqualTo(2 + (_useNonZeroGasPrice ? 1 : 0)));
    }

    [TestCase]
    public async Task Can_call_with_self_destruct_to_system_account()
    {
        _specProvider.NextForkSpec = MuirGlacier.Instance;
        byte[] code = Prepare.EvmCode
            .PushData(Address.SystemUser)
            .Op(Instruction.SELFDESTRUCT)
            .Done;
        CallResultWithProof result = await TestCallWithCode(code);
        Assert.That(result.Accounts.Length, Is.EqualTo(2));
    }


    [TestCase]
    public async Task Can_call_with_many_storage_writes()
    {
        byte[] code = Prepare.EvmCode
            .PushData("0x01")
            .PushData("0x01")
            .Op(Instruction.SSTORE)
            .PushData("0x02")
            .PushData("0x02")
            .Op(Instruction.SSTORE)
            .Done;
        CallResultWithProof result = await TestCallWithCode(code);
        Assert.That(result.Accounts.Length, Is.EqualTo(1 + (_useNonZeroGasPrice ? 1 : 0)));
    }

    [TestCase]
    public async Task Can_call_with_mix_of_everything()
    {
        byte[] code = Prepare.EvmCode
            .PushData(TestItem.AddressC)
            .Op(Instruction.BALANCE)
            .PushData("0x01")
            .Op(Instruction.BLOCKHASH)
            .PushData("0x02")
            .Op(Instruction.BLOCKHASH)
            .PushData("0x01")
            .Op(Instruction.SLOAD)
            .PushData("0x02")
            .Op(Instruction.SLOAD)
            .PushData("0x01")
            .PushData("0x01")
            .Op(Instruction.SSTORE)
            .PushData("0x03")
            .PushData("0x03")
            .Op(Instruction.SSTORE)
            .Done;

        await TestCallWithCode(code);
    }

    [TestCase]
    public async Task Can_call_with_mix_of_everything_and_storage()
    {
        byte[] code = Prepare.EvmCode
            .PushData(TestItem.AddressC)
            .Op(Instruction.BALANCE)
            .PushData("0x01")
            .Op(Instruction.BLOCKHASH)
            .PushData("0x02")
            .Op(Instruction.BLOCKHASH)
            .PushData("0x01")
            .Op(Instruction.SLOAD)
            .PushData("0x02")
            .Op(Instruction.SLOAD)
            .PushData("0x01")
            .PushData("0x01")
            .Op(Instruction.SSTORE)
            .PushData("0x03")
            .PushData("0x03")
            .Op(Instruction.SSTORE)
            .Done;

        await TestCallWithStorageAndCode(code, _useNonZeroGasPrice ? 10.GWei() : 0);
    }

    [TestCase]
    public async Task Can_call_with_mix_of_everything_and_storage_from_another_account_wrong_nonce()
    {
        byte[] code = Prepare.EvmCode
            .PushData(TestItem.AddressC)
            .Op(Instruction.BALANCE)
            .PushData("0x01")
            .Op(Instruction.BLOCKHASH)
            .PushData("0x02")
            .Op(Instruction.BLOCKHASH)
            .PushData("0x01")
            .Op(Instruction.SLOAD)
            .PushData("0x02")
            .Op(Instruction.SLOAD)
            .PushData("0x01")
            .PushData("0x01")
            .Op(Instruction.SSTORE)
            .PushData("0x03")
            .PushData("0x03")
            .Op(Instruction.SSTORE)
            .Done;

        await TestCallWithStorageAndCode(code, 0, TestItem.AddressD);
    }

    private async Task<CallResultWithProof> TestCallWithCode(byte[] code, Address? from = null)
    {
<<<<<<< HEAD
        IWorldState stateProvider = CreateInitialState(code);
=======
        (IWorldState stateProvider, Hash256 root) = CreateInitialState(code);
>>>>>>> eee5ac23

        Block block = Build.A.Block.WithParent(_blockTree.Head!).WithStateRoot(root).WithBeneficiary(TestItem.AddressD).TestObject;
        BlockTreeBuilder.AddBlock(_blockTree, block);
        Block blockOnTop = Build.A.Block.WithParent(block).WithStateRoot(root).WithBeneficiary(TestItem.AddressD).TestObject;
        BlockTreeBuilder.AddBlock(_blockTree, blockOnTop);

        // would need to setup state root somehow...

        TransactionForRpc tx = new LegacyTransactionForRpc
        {
            From = from,
            To = TestItem.AddressB,
            GasPrice = _useNonZeroGasPrice ? 10.GWei() : 0
        };

        CallResultWithProof callResultWithProof = _proofRpcModule.proof_call(tx, new BlockParameter(blockOnTop.Number)).Data;
        Assert.That(callResultWithProof.Accounts.Length, Is.GreaterThan(0));

        foreach (AccountProof accountProof in callResultWithProof.Accounts)
        {
            ProofVerifier.VerifyOneProof(accountProof.Proof!, block.StateRoot!);
            foreach (StorageProof storageProof in accountProof.StorageProofs!)
            {
                ProofVerifier.VerifyOneProof(storageProof.Proof!, accountProof.StorageRoot);
            }
        }

        string response = await RpcTest.TestSerializedRequest(_proofRpcModule, "proof_call", tx, blockOnTop.Number);
        Assert.That(response.Contains("\"result\""), Is.True);

        return callResultWithProof;
    }

    private async Task TestCallWithStorageAndCode(byte[] code, UInt256 gasPrice, Address? from = null)
    {
<<<<<<< HEAD
        IWorldState stateProvider = CreateInitialState(code);
=======
        (IWorldState stateProvider, Hash256 root) = CreateInitialState(code);
>>>>>>> eee5ac23

        BlockHeader baseBlock;
        using (var _ = stateProvider.BeginScope(_blockTree.Head?.Header))
        {
            for (int i = 0; i < 10000; i++)
            {
                stateProvider.Set(new StorageCell(TestItem.AddressB, (UInt256)i), i.ToBigEndianByteArray());
            }

            stateProvider.Commit(MainnetSpecProvider.Instance.GenesisSpec, NullStateTracer.Instance);
            stateProvider.CommitTree(0);
            baseBlock = Build.A.BlockHeader.WithStateRoot(stateProvider.StateRoot).TestObject;
            _blockTree.SuggestBlock(Build.A.Block.WithHeader(baseBlock).TestObject).Should().Be(AddBlockResult.Added);
        }

        Block block = Build.A.Block.WithParent(baseBlock).WithStateRoot(root).TestObject;
        BlockTreeBuilder.AddBlock(_blockTree, block);
        Block blockOnTop = Build.A.Block.WithParent(block).TestObject;
        BlockTreeBuilder.AddBlock(_blockTree, blockOnTop);

        // would need to setup state root somehow...

        TransactionForRpc tx = new LegacyTransactionForRpc
        {
            // we are testing system transaction here when From is null
            From = from,
            To = TestItem.AddressB,
            GasPrice = gasPrice,
            Nonce = 1000
        };

        CallResultWithProof callResultWithProof = _proofRpcModule.proof_call(tx, new BlockParameter(blockOnTop.Number)).Data;
        Assert.That(callResultWithProof.Accounts.Length, Is.GreaterThan(0));

        // just the keys for debugging
        byte[] span = new byte[32];
        new UInt256(0).ToBigEndian(span);
        _ = Keccak.Compute(span);

        // just the keys for debugging
        new UInt256(1).ToBigEndian(span);
        _ = Keccak.Compute(span);

        // just the keys for debugging
        new UInt256(2).ToBigEndian(span);
        _ = Keccak.Compute(span);

        foreach (AccountProof accountProof in callResultWithProof.Accounts)
        {
            // this is here for diagnostics - so you can read what happens in the test
            // generally the account here should be consistent with the values inside the proof
            // the exception will be thrown if the account did not exist before the call
            try
            {
                SpanSource verifyOneProof = ProofVerifier.VerifyOneProof(accountProof.Proof!, block.StateRoot!);
                new AccountDecoder().Decode(verifyOneProof.Span);
            }
            catch (Exception)
            {
                // ignored
            }

            foreach (StorageProof storageProof in accountProof.StorageProofs!)
            {
                // we read the values here just to allow easier debugging so you can confirm that the value is same as the one in the proof and in the trie
                ProofVerifier.VerifyOneProof(storageProof.Proof!, accountProof.StorageRoot);
            }
        }

        string response = await RpcTest.TestSerializedRequest(_proofRpcModule, "proof_call", tx, blockOnTop.Number);
        Assert.That(response.Contains("\"result\""), Is.True);
    }

<<<<<<< HEAD
    private IWorldState CreateInitialState(byte[]? code)
    {
        WorldStateManager worldStateManager = TestWorldStateFactory.CreateForTest(_dbProvider, LimboLogs.Instance);
        IWorldState stateProvider = worldStateManager.GlobalWorldState;
=======
    private (IWorldState, Hash256) CreateInitialState(byte[]? code)
    {
        IWorldState stateProvider = _worldStateManager.GlobalWorldState;
        using var _ = stateProvider.BeginScope(IWorldState.PreGenesis);

>>>>>>> eee5ac23
        AddAccount(stateProvider, TestItem.AddressA, 1.Ether());
        AddAccount(stateProvider, TestItem.AddressB, 1.Ether());

        if (code is not null)
        {
            AddCode(stateProvider, TestItem.AddressB, code);
        }

        if (_createSystemAccount)
        {
            AddAccount(stateProvider, Address.SystemUser, 1.Ether());
        }

        stateProvider.CommitTree(0);

        return (stateProvider, stateProvider.StateRoot);
    }

    private void AddAccount(IWorldState stateProvider, Address account, UInt256 initialBalance)
    {
        stateProvider.CreateAccount(account, initialBalance);
        stateProvider.Commit(MuirGlacier.Instance, NullStateTracer.Instance);
    }

    private void AddCode(IWorldState stateProvider, Address account, byte[] code)
    {
        stateProvider.InsertCode(account, code, MuirGlacier.Instance);
        stateProvider.Commit(MainnetSpecProvider.Instance.GenesisSpec, NullStateTracer.Instance);
    }
}<|MERGE_RESOLUTION|>--- conflicted
+++ resolved
@@ -28,15 +28,11 @@
 using Nethermind.Config;
 using Nethermind.Consensus.Processing;
 using Nethermind.Core.Buffers;
-<<<<<<< HEAD
-using Nethermind.Core.Test;
-=======
 using Nethermind.Core.Specs;
 using Nethermind.Core.Test;
 using Nethermind.Core.Test.Db;
 using Nethermind.Core.Test.Modules;
 using Nethermind.Evm.Tracing.State;
->>>>>>> eee5ac23
 using Nethermind.Facade.Eth.RpcTransaction;
 using Nethermind.JsonRpc.Modules;
 using Nethermind.State;
@@ -57,11 +53,7 @@
     private IDbProvider _dbProvider = null!;
     private TestSpecProvider _specProvider = null!;
     private WorldStateManager _worldStateManager = null!;
-<<<<<<< HEAD
-    private IReadOnlyTxProcessingEnvFactory _readOnlyTxProcessingEnvFactory = null!;
-=======
     private IContainer _container;
->>>>>>> eee5ac23
 
     public ProofRpcModuleTests(bool createSystemAccount, bool useNonZeroGasPrice)
     {
@@ -92,18 +84,6 @@
             .OfChainLength(10)
             .TestObject;
 
-<<<<<<< HEAD
-        _readOnlyTxProcessingEnvFactory = new ReadOnlyTxProcessingEnvFactory(_worldStateManager, _blockTree, _specProvider, LimboLogs.Instance);
-
-        ProofModuleFactory moduleFactory = new(
-            _worldStateManager,
-            _readOnlyTxProcessingEnvFactory,
-            _blockTree,
-            new CompositeBlockPreprocessorStep(new RecoverSignatures(new EthereumEcdsa(TestBlockchainIds.ChainId), _specProvider, LimboLogs.Instance)),
-            receiptStorage,
-            _specProvider,
-            LimboLogs.Instance);
-=======
         _container = new ContainerBuilder()
             .AddModule(new TestNethermindModule(new ConfigProvider()))
             .AddSingleton<ISpecProvider>(_specProvider)
@@ -115,7 +95,6 @@
             .Build();
         _proofRpcModule = _container.Resolve<IRpcModuleFactory<IProofRpcModule>>().Create();
     }
->>>>>>> eee5ac23
 
     [TearDown]
     public void TearDown()
@@ -255,18 +234,6 @@
         _receiptFinder.Get(Arg.Any<Hash256>()).Returns(receipts);
         _receiptFinder.FindBlockHash(Arg.Any<Hash256>()).Returns(_blockTree.FindBlock(1)!.Hash);
 
-<<<<<<< HEAD
-        ProofModuleFactory moduleFactory = new ProofModuleFactory(
-            _worldStateManager,
-            _readOnlyTxProcessingEnvFactory,
-            _blockTree,
-            new CompositeBlockPreprocessorStep(new RecoverSignatures(new EthereumEcdsa(TestBlockchainIds.ChainId), _specProvider, LimboLogs.Instance)),
-            _receiptFinder,
-            _specProvider,
-            LimboLogs.Instance);
-
-        _proofRpcModule = moduleFactory.Create();
-=======
         _container.Dispose();
         _container = new ContainerBuilder()
             .AddModule(new TestNethermindModule(new ConfigProvider()))
@@ -278,7 +245,6 @@
             .AddSingleton<IWorldStateManager>(_worldStateManager)
             .Build();
         _proofRpcModule = _container.Resolve<IRpcModuleFactory<IProofRpcModule>>().Create();
->>>>>>> eee5ac23
         ReceiptWithProof receiptWithProof = _proofRpcModule.proof_getTransactionReceipt(txHash, withHeader).Data;
 
         if (withHeader)
@@ -297,11 +263,7 @@
     [TestCase]
     public async Task Can_call()
     {
-<<<<<<< HEAD
-        IWorldState stateProvider = CreateInitialState(null);
-=======
         (IWorldState stateProvider, Hash256 root) = CreateInitialState(null);
->>>>>>> eee5ac23
 
         Block block = Build.A.Block.WithParent(_blockTree.Head!).WithStateRoot(root).TestObject;
         BlockTreeBuilder.AddBlock(_blockTree, block);
@@ -324,11 +286,7 @@
     [TestCase]
     public async Task Can_call_by_hash()
     {
-<<<<<<< HEAD
-        IWorldState stateProvider = CreateInitialState(null);
-=======
         (IWorldState stateProvider, Hash256 root) = CreateInitialState(null);
->>>>>>> eee5ac23
 
         Block block = Build.A.Block.WithParent(_blockTree.Head!).WithStateRoot(root).TestObject;
         BlockTreeBuilder.AddBlock(_blockTree, block);
@@ -827,11 +785,7 @@
 
     private async Task<CallResultWithProof> TestCallWithCode(byte[] code, Address? from = null)
     {
-<<<<<<< HEAD
-        IWorldState stateProvider = CreateInitialState(code);
-=======
         (IWorldState stateProvider, Hash256 root) = CreateInitialState(code);
->>>>>>> eee5ac23
 
         Block block = Build.A.Block.WithParent(_blockTree.Head!).WithStateRoot(root).WithBeneficiary(TestItem.AddressD).TestObject;
         BlockTreeBuilder.AddBlock(_blockTree, block);
@@ -867,11 +821,7 @@
 
     private async Task TestCallWithStorageAndCode(byte[] code, UInt256 gasPrice, Address? from = null)
     {
-<<<<<<< HEAD
-        IWorldState stateProvider = CreateInitialState(code);
-=======
         (IWorldState stateProvider, Hash256 root) = CreateInitialState(code);
->>>>>>> eee5ac23
 
         BlockHeader baseBlock;
         using (var _ = stateProvider.BeginScope(_blockTree.Head?.Header))
@@ -945,18 +895,11 @@
         Assert.That(response.Contains("\"result\""), Is.True);
     }
 
-<<<<<<< HEAD
-    private IWorldState CreateInitialState(byte[]? code)
-    {
-        WorldStateManager worldStateManager = TestWorldStateFactory.CreateForTest(_dbProvider, LimboLogs.Instance);
-        IWorldState stateProvider = worldStateManager.GlobalWorldState;
-=======
     private (IWorldState, Hash256) CreateInitialState(byte[]? code)
     {
         IWorldState stateProvider = _worldStateManager.GlobalWorldState;
         using var _ = stateProvider.BeginScope(IWorldState.PreGenesis);
 
->>>>>>> eee5ac23
         AddAccount(stateProvider, TestItem.AddressA, 1.Ether());
         AddAccount(stateProvider, TestItem.AddressB, 1.Ether());
 
