--- conflicted
+++ resolved
@@ -889,12 +889,7 @@
 
     private IWorldState CreateInitialState(byte[]? code)
     {
-<<<<<<< HEAD
-        WorldStateManager worldStateManager = _worldStateManager;
-        IWorldState stateProvider = worldStateManager.GlobalWorldState;
-=======
         IWorldState stateProvider = _worldStateManager.GlobalWorldState;
->>>>>>> 4bc34204
         AddAccount(stateProvider, TestItem.AddressA, 1.Ether());
         AddAccount(stateProvider, TestItem.AddressB, 1.Ether());
 
