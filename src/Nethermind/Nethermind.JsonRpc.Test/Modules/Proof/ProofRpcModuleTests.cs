// SPDX-FileCopyrightText: 2022 Demerzel Solutions Limited
// SPDX-License-Identifier: LGPL-3.0-only

using System;
using Nethermind.Blockchain;
using Nethermind.Blockchain.Find;
using Nethermind.Blockchain.Receipts;
using Nethermind.Core;
using Nethermind.Core.Crypto;
using Nethermind.Core.Extensions;
using Nethermind.Core.Test.Builders;
using Nethermind.Crypto;
using Nethermind.Db;
using Nethermind.Int256;
using Nethermind.Evm;
using Nethermind.JsonRpc.Modules.Proof;
using Nethermind.Logging;
using Nethermind.Serialization.Rlp;
using Nethermind.Specs;
using Nethermind.Specs.Forks;
using Nethermind.State;
using Nethermind.State.Proofs;
using Nethermind.Trie.Pruning;
using Nethermind.TxPool;
using NUnit.Framework;
using System.Threading.Tasks;
using FluentAssertions;
using Nethermind.Consensus.Processing;
using Nethermind.Core.Buffers;
using Nethermind.Core.Test;
using Nethermind.Facade.Eth.RpcTransaction;
using Nethermind.State.Tracing;
using NSubstitute;

namespace Nethermind.JsonRpc.Test.Modules.Proof;

[Parallelizable(ParallelScope.None)]
// [TestFixture(true, true)] TODO fix or remove test?
[TestFixture(true, false)]
[TestFixture(false, false)]
public class ProofRpcModuleTests
{
    private readonly bool _createSystemAccount;
    private readonly bool _useNonZeroGasPrice;
    private IProofRpcModule _proofRpcModule = null!;
    private IBlockTree _blockTree = null!;
    private IDbProvider _dbProvider = null!;
    private TestSpecProvider _specProvider = null!;
    private WorldStateManager _worldStateManager = null!;

    public ProofRpcModuleTests(bool createSystemAccount, bool useNonZeroGasPrice)
    {
        _createSystemAccount = createSystemAccount;
        _useNonZeroGasPrice = useNonZeroGasPrice;
    }

    [SetUp]
    public async Task Setup()
    {
        _dbProvider = await TestMemDbProvider.InitAsync();
        _worldStateManager = TestWorldStateFactory.CreateForTest(_dbProvider, LimboLogs.Instance);

        IWorldState worldState = _worldStateManager.GlobalWorldState;
        using var _ = worldState.BeginScope();

        worldState.CreateAccount(TestItem.AddressA, 100000);
        worldState.Commit(London.Instance);
        worldState.CommitTree(0);

        InMemoryReceiptStorage receiptStorage = new();
        _specProvider = new TestSpecProvider(London.Instance);
        _blockTree = Build.A.BlockTree(new Block(Build.A.BlockHeader.WithStateRoot(worldState.StateRoot).TestObject, new BlockBody()), _specProvider)
            .WithTransactions(receiptStorage)
            .OfChainLength(10)
            .TestObject;

        ProofModuleFactory moduleFactory = new(
            _worldStateManager,
            _blockTree,
            new CompositeBlockPreprocessorStep(new RecoverSignatures(new EthereumEcdsa(TestBlockchainIds.ChainId), NullTxPool.Instance, _specProvider, LimboLogs.Instance)),
            receiptStorage,
            _specProvider,
            LimboLogs.Instance);

        _proofRpcModule = moduleFactory.Create();
    }

    [TestCase(true)]
    [TestCase(false)]
    public async Task Can_get_transaction(bool withHeader)
    {
        Hash256 txHash = _blockTree.FindBlock(1)!.Transactions[0].Hash!;
        TransactionForRpcWithProof txWithProof = _proofRpcModule.proof_getTransactionByHash(txHash, withHeader).Data;
        Assert.That(txWithProof.Transaction, Is.Not.Null);
        Assert.That(txWithProof.TxProof.Length, Is.EqualTo(2));
        if (withHeader)
        {
            Assert.That(txWithProof.BlockHeader, Is.Not.Null);
        }
        else
        {
            Assert.That(txWithProof.BlockHeader, Is.Null);
        }

        string response = await RpcTest.TestSerializedRequest(_proofRpcModule, "proof_getTransactionByHash", txHash, withHeader);
        Assert.That(response.Contains("\"result\""), Is.True);
    }

    [TestCase(true)]
    [TestCase(false)]
    public async Task When_getting_non_existing_tx_correct_error_code_is_returned(bool withHeader)
    {
        Hash256 txHash = TestItem.KeccakH;
        string response = await RpcTest.TestSerializedRequest(_proofRpcModule, "proof_getTransactionByHash", txHash, withHeader);
        Assert.That(response.Contains($"{ErrorCodes.ResourceNotFound}"), Is.True);
    }

    [TestCase(true)]
    [TestCase(false)]
    public async Task When_getting_non_existing_receipt_correct_error_code_is_returned(bool withHeader)
    {
        Hash256 txHash = TestItem.KeccakH;
        string response = await RpcTest.TestSerializedRequest(_proofRpcModule, "proof_getTransactionReceipt", txHash, withHeader);
        Assert.That(response.Contains($"{ErrorCodes.ResourceNotFound}"), Is.True);
    }

    [TestCase]
    public async Task On_incorrect_params_returns_correct_error_code()
    {
        Hash256 txHash = TestItem.KeccakH;

        // missing with header
        string response = await RpcTest.TestSerializedRequest(_proofRpcModule, "proof_getTransactionReceipt", txHash);
        Assert.That(response.Contains($"{ErrorCodes.InvalidParams}"), Is.True, "missing");

        // too many
        response = await RpcTest.TestSerializedRequest(_proofRpcModule, "proof_getTransactionReceipt", txHash, true, false);
        Assert.That(response.Contains($"{ErrorCodes.InvalidParams}"), Is.True, "too many");

        // missing with header
        response = await RpcTest.TestSerializedRequest(_proofRpcModule, "proof_getTransactionByHash", txHash);
        Assert.That(response.Contains($"{ErrorCodes.InvalidParams}"), Is.True, "missing");

        // too many
        response = await RpcTest.TestSerializedRequest(_proofRpcModule, "proof_getTransactionByHash", txHash, true, false);
        Assert.That(response.Contains($"{ErrorCodes.InvalidParams}"), Is.True, "too many");

        // all wrong
        response = await RpcTest.TestSerializedRequest(_proofRpcModule, "proof_call", txHash);
        Assert.That(response.Contains($"{ErrorCodes.InvalidParams}"), Is.True, "missing");
    }

    [TestCase(true, "{\"jsonrpc\":\"2.0\",\"result\":{\"receipt\":{\"transactionHash\":\"0x9d335cdd632432bc4181dabfc07b9a614f1fcf9f0d2c0c1340e35a403875fdb1\",\"transactionIndex\":\"0x0\",\"blockHash\":\"0xda4b917515655b1aabcc9b01125df34a76c6ebb3e7e2f2b060d4daa70d9f813d\",\"blockNumber\":\"0x1\",\"cumulativeGasUsed\":\"0x0\",\"gasUsed\":\"0x0\",\"effectiveGasPrice\":\"0x1\",\"to\":null,\"contractAddress\":null,\"logs\":[],\"logsBloom\":\"0x00000000000000000000000000000000000000000000000000000000000000000000000000000000000000000000000000000000000000000000000000000000000000000000000000000000000000000000000000000000000000000000000000000000000000000000000000000000000000000000000000000000000000000000000000000000000000000000000000000000000000000000000000000000000000000000000000000000000000000000000000000000000000000000000000000000000000000000000000000000000000000000000000000000000000000000000000000000000000000000000000000000000000000000000000000000\",\"status\":\"0x0\",\"type\":\"0x0\"},\"txProof\":[\"0xf851a0eb9c9ef295ba68ff22c85763176dabc05773d58ef77ce34e4a23bf9516c706bc80808080808080a0850e08970f6beee9bd3687c74e591429cf6f65d5faf9db298ddc627ac4a26a1b8080808080808080\",\"0xf86530b862f860800182a41094000000000000000000000000000000000000000001818026a0e4830571029d291f22478cbb60a04115f783fb687f9c3a98bf9d4a008f909817a010f0f7a1c274747616522ea29771cb026bf153362227563e2657d25fa57816bd\"],\"receiptProof\":[\"0xf851a0460919cda4f025e4e91b9540e4a0fb8a2cf07e4ad8b2379a053efe2f98b1789980808080808080a0bc8717240b46db28e32bc834f8c34f4d70c2e9ba880eb68de904351fd5ef158f8080808080808080\",\"0xf9010d30b90109f901060180b9010000000000000000000000000000000000000000000000000000000000000000000000000000000000000000000000000000000000000000000000000000000000000000000000000000000000000000000000000000000000000000000000000000000000000000000000000000000000000000000000000000000000000000000000000000000000000000000000000000000000000000000000000000000000000000000000000000000000000000000000000000000000000000000000000000000000000000000000000000000000000000000000000000000000000000000000000000000000000000000000000000000000000000000000000000000000c0\"],\"blockHeader\":\"0xf901f9a0a3e31eb259593976b3717142a5a9e90637f614d33e2ad13f01134ea00c24ca5aa01dcc4de8dec75d7aab85b567b6ccd41ad312451b948a7413f0a142fd40d49347940000000000000000000000000000000000000000a056e81f171bcc55a6ff8345e692c0f86e5b48e01b996cadc001622fb5e363b421a009e11c477e0a0dfdfe036492b9bce7131991eb23bcf9575f9bff1e4016f90447a0e1b1585a222beceb3887dc6701802facccf186c2d0f6aa69e26ae0c431fc2b5db9010000000000000000000000000000000000000000000000000000000000000000000000000000000000000000000000000000000000000000000000000000000000000000000000000000000000000000000000000000000000000000000000000000000000000000000000000000000000000000000000000000000000000000000000000000000000000000000000000000000000000000000000000000000000000000000000000000000000000000000000000000000000000000000000000000000000000000000000000000000000000000000000000000000000000000000000000000000000000000000000000000000000000000000000000000000000830f424001833d090080830f424183010203a02ba5557a4c62a513c7e56d1bf13373e0da6bec016755483e91589fe1c6d212e28800000000000003e8\"},\"id\":67}")]
    [TestCase(false, "{\"jsonrpc\":\"2.0\",\"result\":{\"receipt\":{\"transactionHash\":\"0x9d335cdd632432bc4181dabfc07b9a614f1fcf9f0d2c0c1340e35a403875fdb1\",\"transactionIndex\":\"0x0\",\"blockHash\":\"0xda4b917515655b1aabcc9b01125df34a76c6ebb3e7e2f2b060d4daa70d9f813d\",\"blockNumber\":\"0x1\",\"cumulativeGasUsed\":\"0x0\",\"gasUsed\":\"0x0\",\"effectiveGasPrice\":\"0x1\",\"to\":null,\"contractAddress\":null,\"logs\":[],\"logsBloom\":\"0x00000000000000000000000000000000000000000000000000000000000000000000000000000000000000000000000000000000000000000000000000000000000000000000000000000000000000000000000000000000000000000000000000000000000000000000000000000000000000000000000000000000000000000000000000000000000000000000000000000000000000000000000000000000000000000000000000000000000000000000000000000000000000000000000000000000000000000000000000000000000000000000000000000000000000000000000000000000000000000000000000000000000000000000000000000000\",\"status\":\"0x0\",\"type\":\"0x0\"},\"txProof\":[\"0xf851a0eb9c9ef295ba68ff22c85763176dabc05773d58ef77ce34e4a23bf9516c706bc80808080808080a0850e08970f6beee9bd3687c74e591429cf6f65d5faf9db298ddc627ac4a26a1b8080808080808080\",\"0xf86530b862f860800182a41094000000000000000000000000000000000000000001818026a0e4830571029d291f22478cbb60a04115f783fb687f9c3a98bf9d4a008f909817a010f0f7a1c274747616522ea29771cb026bf153362227563e2657d25fa57816bd\"],\"receiptProof\":[\"0xf851a0460919cda4f025e4e91b9540e4a0fb8a2cf07e4ad8b2379a053efe2f98b1789980808080808080a0bc8717240b46db28e32bc834f8c34f4d70c2e9ba880eb68de904351fd5ef158f8080808080808080\",\"0xf9010d30b90109f901060180b9010000000000000000000000000000000000000000000000000000000000000000000000000000000000000000000000000000000000000000000000000000000000000000000000000000000000000000000000000000000000000000000000000000000000000000000000000000000000000000000000000000000000000000000000000000000000000000000000000000000000000000000000000000000000000000000000000000000000000000000000000000000000000000000000000000000000000000000000000000000000000000000000000000000000000000000000000000000000000000000000000000000000000000000000000000000000c0\"]},\"id\":67}")]
    public async Task Can_get_receipt(bool withHeader, string expectedResult)
    {
        Hash256 txHash = _blockTree.FindBlock(1)!.Transactions[0].Hash!;
        ReceiptWithProof receiptWithProof = _proofRpcModule.proof_getTransactionReceipt(txHash, withHeader).Data;
        Assert.That(receiptWithProof.Receipt, Is.Not.Null);
        Assert.That(receiptWithProof.ReceiptProof.Length, Is.EqualTo(2));

        if (withHeader)
        {
            Assert.That(receiptWithProof.BlockHeader, Is.Not.Null);
        }
        else
        {
            Assert.That(receiptWithProof.BlockHeader, Is.Null);
        }

        string response = await RpcTest.TestSerializedRequest(_proofRpcModule, "proof_getTransactionReceipt", txHash, withHeader);
        response.Should().Be(expectedResult);
    }

    [TestCase(true, "{\"jsonrpc\":\"2.0\",\"result\":{\"receipt\":{\"transactionHash\":\"0x4901390ae91e8a4286f7ae9053440c48eb5c2bca11ca83439f0088a4af90ceb8\",\"transactionIndex\":\"0x1\",\"blockHash\":\"0xda4b917515655b1aabcc9b01125df34a76c6ebb3e7e2f2b060d4daa70d9f813d\",\"blockNumber\":\"0x1\",\"cumulativeGasUsed\":\"0x7d0\",\"gasUsed\":\"0x3e8\",\"effectiveGasPrice\":\"0x1\",\"from\":\"0x475674cb523a0a2736b7f7534390288fce16982c\",\"to\":\"0x76e68a8696537e4141926f3e528733af9e237d69\",\"contractAddress\":\"0x76e68a8696537e4141926f3e528733af9e237d69\",\"logs\":[{\"removed\":false,\"logIndex\":\"0x2\",\"transactionIndex\":\"0x1\",\"transactionHash\":\"0x4901390ae91e8a4286f7ae9053440c48eb5c2bca11ca83439f0088a4af90ceb8\",\"blockHash\":\"0xda4b917515655b1aabcc9b01125df34a76c6ebb3e7e2f2b060d4daa70d9f813d\",\"blockNumber\":\"0x1\",\"address\":\"0x0000000000000000000000000000000000000000\",\"data\":\"0x\",\"topics\":[\"0x0000000000000000000000000000000000000000000000000000000000000000\"]},{\"removed\":false,\"logIndex\":\"0x3\",\"transactionIndex\":\"0x1\",\"transactionHash\":\"0x4901390ae91e8a4286f7ae9053440c48eb5c2bca11ca83439f0088a4af90ceb8\",\"blockHash\":\"0xda4b917515655b1aabcc9b01125df34a76c6ebb3e7e2f2b060d4daa70d9f813d\",\"blockNumber\":\"0x1\",\"address\":\"0x0000000000000000000000000000000000000000\",\"data\":\"0x\",\"topics\":[\"0x0000000000000000000000000000000000000000000000000000000000000000\"]}],\"logsBloom\":\"0x00000000000000000080000000000000000000000000000000000000000000000000000000000000000000000000000200000000000000000000000000000000000000000000000000000000000000000000000000000000000000000000000000000000020000000000000000000800000000000000000000000000000000000000000000000000000000000000000100000000000000000000000000000000000000000000000000000000000000000000000000000000000000000000000000000000000000000000000000000000000000000000000000000000000020000000000000000000000000000000000000000000000000000000000000000000\",\"status\":\"0x0\",\"type\":\"0x0\"},\"txProof\":[\"0xf851a0eb9c9ef295ba68ff22c85763176dabc05773d58ef77ce34e4a23bf9516c706bc80808080808080a0850e08970f6beee9bd3687c74e591429cf6f65d5faf9db298ddc627ac4a26a1b8080808080808080\",\"0xf86431b861f85f010182a410940000000000000000000000000000000000000000020126a0872929cb57ab6d88d0004a60f00df3dd9e0755860549aea25e559bce3d4a66dba01c06266ee2085ae815c258dd9dbb601bfc08c35c13b7cc9cd4ed88a16c3eb3f0\"],\"receiptProof\":[\"0xf851a0460919cda4f025e4e91b9540e4a0fb8a2cf07e4ad8b2379a053efe2f98b1789980808080808080a0bc8717240b46db28e32bc834f8c34f4d70c2e9ba880eb68de904351fd5ef158f8080808080808080\",\"0xf9010d31b90109f901060180b9010000000000000000000000000000000000000000000000000000000000000000000000000000000000000000000000000000000000000000000000000000000000000000000000000000000000000000000000000000000000000000000000000000000000000000000000000000000000000000000000000000000000000000000000000000000000000000000000000000000000000000000000000000000000000000000000000000000000000000000000000000000000000000000000000000000000000000000000000000000000000000000000000000000000000000000000000000000000000000000000000000000000000000000000000000000000c0\"],\"blockHeader\":\"0xf901f9a0a3e31eb259593976b3717142a5a9e90637f614d33e2ad13f01134ea00c24ca5aa01dcc4de8dec75d7aab85b567b6ccd41ad312451b948a7413f0a142fd40d49347940000000000000000000000000000000000000000a056e81f171bcc55a6ff8345e692c0f86e5b48e01b996cadc001622fb5e363b421a009e11c477e0a0dfdfe036492b9bce7131991eb23bcf9575f9bff1e4016f90447a0e1b1585a222beceb3887dc6701802facccf186c2d0f6aa69e26ae0c431fc2b5db9010000000000000000000000000000000000000000000000000000000000000000000000000000000000000000000000000000000000000000000000000000000000000000000000000000000000000000000000000000000000000000000000000000000000000000000000000000000000000000000000000000000000000000000000000000000000000000000000000000000000000000000000000000000000000000000000000000000000000000000000000000000000000000000000000000000000000000000000000000000000000000000000000000000000000000000000000000000000000000000000000000000000000000000000000000000000830f424001833d090080830f424183010203a02ba5557a4c62a513c7e56d1bf13373e0da6bec016755483e91589fe1c6d212e28800000000000003e8\"},\"id\":67}")]
    [TestCase(false, "{\"jsonrpc\":\"2.0\",\"result\":{\"receipt\":{\"transactionHash\":\"0x4901390ae91e8a4286f7ae9053440c48eb5c2bca11ca83439f0088a4af90ceb8\",\"transactionIndex\":\"0x1\",\"blockHash\":\"0xda4b917515655b1aabcc9b01125df34a76c6ebb3e7e2f2b060d4daa70d9f813d\",\"blockNumber\":\"0x1\",\"cumulativeGasUsed\":\"0x7d0\",\"gasUsed\":\"0x3e8\",\"effectiveGasPrice\":\"0x1\",\"from\":\"0x475674cb523a0a2736b7f7534390288fce16982c\",\"to\":\"0x76e68a8696537e4141926f3e528733af9e237d69\",\"contractAddress\":\"0x76e68a8696537e4141926f3e528733af9e237d69\",\"logs\":[{\"removed\":false,\"logIndex\":\"0x2\",\"transactionIndex\":\"0x1\",\"transactionHash\":\"0x4901390ae91e8a4286f7ae9053440c48eb5c2bca11ca83439f0088a4af90ceb8\",\"blockHash\":\"0xda4b917515655b1aabcc9b01125df34a76c6ebb3e7e2f2b060d4daa70d9f813d\",\"blockNumber\":\"0x1\",\"address\":\"0x0000000000000000000000000000000000000000\",\"data\":\"0x\",\"topics\":[\"0x0000000000000000000000000000000000000000000000000000000000000000\"]},{\"removed\":false,\"logIndex\":\"0x3\",\"transactionIndex\":\"0x1\",\"transactionHash\":\"0x4901390ae91e8a4286f7ae9053440c48eb5c2bca11ca83439f0088a4af90ceb8\",\"blockHash\":\"0xda4b917515655b1aabcc9b01125df34a76c6ebb3e7e2f2b060d4daa70d9f813d\",\"blockNumber\":\"0x1\",\"address\":\"0x0000000000000000000000000000000000000000\",\"data\":\"0x\",\"topics\":[\"0x0000000000000000000000000000000000000000000000000000000000000000\"]}],\"logsBloom\":\"0x00000000000000000080000000000000000000000000000000000000000000000000000000000000000000000000000200000000000000000000000000000000000000000000000000000000000000000000000000000000000000000000000000000000020000000000000000000800000000000000000000000000000000000000000000000000000000000000000100000000000000000000000000000000000000000000000000000000000000000000000000000000000000000000000000000000000000000000000000000000000000000000000000000000000020000000000000000000000000000000000000000000000000000000000000000000\",\"status\":\"0x0\",\"type\":\"0x0\"},\"txProof\":[\"0xf851a0eb9c9ef295ba68ff22c85763176dabc05773d58ef77ce34e4a23bf9516c706bc80808080808080a0850e08970f6beee9bd3687c74e591429cf6f65d5faf9db298ddc627ac4a26a1b8080808080808080\",\"0xf86431b861f85f010182a410940000000000000000000000000000000000000000020126a0872929cb57ab6d88d0004a60f00df3dd9e0755860549aea25e559bce3d4a66dba01c06266ee2085ae815c258dd9dbb601bfc08c35c13b7cc9cd4ed88a16c3eb3f0\"],\"receiptProof\":[\"0xf851a0460919cda4f025e4e91b9540e4a0fb8a2cf07e4ad8b2379a053efe2f98b1789980808080808080a0bc8717240b46db28e32bc834f8c34f4d70c2e9ba880eb68de904351fd5ef158f8080808080808080\",\"0xf9010d31b90109f901060180b9010000000000000000000000000000000000000000000000000000000000000000000000000000000000000000000000000000000000000000000000000000000000000000000000000000000000000000000000000000000000000000000000000000000000000000000000000000000000000000000000000000000000000000000000000000000000000000000000000000000000000000000000000000000000000000000000000000000000000000000000000000000000000000000000000000000000000000000000000000000000000000000000000000000000000000000000000000000000000000000000000000000000000000000000000000000000c0\"]},\"id\":67}")]
    public async Task Get_receipt_when_block_has_few_receipts(bool withHeader, string expectedResult)
    {
        IReceiptFinder _receiptFinder = Substitute.For<IReceiptFinder>();
        LogEntry[] logEntries = new[] { Build.A.LogEntry.TestObject, Build.A.LogEntry.TestObject };

        TxReceipt receipt1 = new TxReceipt()
        {
            Bloom = new Bloom(logEntries),
            Index = 0,
            Recipient = TestItem.AddressA,
            Sender = TestItem.AddressB,
            BlockHash = _blockTree.FindBlock(1)!.Hash,
            BlockNumber = 1,
            ContractAddress = TestItem.AddressC,
            GasUsed = 1000,
            TxHash = _blockTree.FindBlock(1)!.Transactions[0].Hash,
            StatusCode = 0,
            GasUsedTotal = 2000,
            Logs = logEntries
        };

        TxReceipt receipt2 = new TxReceipt()
        {
            Bloom = new Bloom(logEntries),
            Index = 1,
            Recipient = TestItem.AddressC,
            Sender = TestItem.AddressD,
            BlockHash = _blockTree.FindBlock(1)!.Hash,
            BlockNumber = 1,
            ContractAddress = TestItem.AddressC,
            GasUsed = 1000,
            TxHash = _blockTree.FindBlock(1)!.Transactions[1].Hash,
            StatusCode = 0,
            GasUsedTotal = 2000,
            Logs = logEntries
        };
        _ = _blockTree.FindBlock(1)!;
        Hash256 txHash = _blockTree.FindBlock(1)!.Transactions[1].Hash!;
        TxReceipt[] receipts = { receipt1, receipt2 };
        _receiptFinder.Get(Arg.Any<Block>()).Returns(receipts);
        _receiptFinder.Get(Arg.Any<Hash256>()).Returns(receipts);
        _receiptFinder.FindBlockHash(Arg.Any<Hash256>()).Returns(_blockTree.FindBlock(1)!.Hash);

        ProofModuleFactory moduleFactory = new ProofModuleFactory(
            _worldStateManager,
            _blockTree,
            new CompositeBlockPreprocessorStep(new RecoverSignatures(new EthereumEcdsa(TestBlockchainIds.ChainId), NullTxPool.Instance, _specProvider, LimboLogs.Instance)),
            _receiptFinder,
            _specProvider,
            LimboLogs.Instance);

        _proofRpcModule = moduleFactory.Create();
        ReceiptWithProof receiptWithProof = _proofRpcModule.proof_getTransactionReceipt(txHash, withHeader).Data;

        if (withHeader)
        {
            Assert.That(receiptWithProof.BlockHeader, Is.Not.Null);
        }
        else
        {
            Assert.That(receiptWithProof.BlockHeader, Is.Null);
        }

        string response = await RpcTest.TestSerializedRequest(_proofRpcModule, "proof_getTransactionReceipt", txHash, withHeader);
        response.Should().Be(expectedResult);
    }

    [TestCase]
    public async Task Can_call()
    {
        WorldState stateProvider = CreateInitialState(null);

        Hash256 root = stateProvider.StateRoot;
        Block block = Build.A.Block.WithParent(_blockTree.Head!).WithStateRoot(root).TestObject;
        BlockTreeBuilder.AddBlock(_blockTree, block);

        // would need to setup state root somehow...

        TransactionForRpc tx = new LegacyTransactionForRpc
        {
            From = TestItem.AddressA,
            To = TestItem.AddressB,
            GasPrice = _useNonZeroGasPrice ? 10.GWei() : 0
        };

        _proofRpcModule.proof_call(tx, new BlockParameter(block.Number));

        string response = await RpcTest.TestSerializedRequest(_proofRpcModule, "proof_call", tx, block.Number);
        Assert.That(response.Contains("\"result\""), Is.True);
    }

    [TestCase]
    public async Task Can_call_by_hash()
    {
        WorldState stateProvider = CreateInitialState(null);

        Hash256 root = stateProvider.StateRoot;
        Block block = Build.A.Block.WithParent(_blockTree.Head!).WithStateRoot(root).TestObject;
        BlockTreeBuilder.AddBlock(_blockTree, block);

        // would need to setup state root somehow...

        TransactionForRpc tx = new LegacyTransactionForRpc
        {
            From = TestItem.AddressA,
            To = TestItem.AddressB,
            GasPrice = _useNonZeroGasPrice ? 10.GWei() : 0
        };
        _proofRpcModule.proof_call(tx, new BlockParameter(block.Hash!));

        string response = await RpcTest.TestSerializedRequest(_proofRpcModule, "proof_call", tx, block.Hash);
        Assert.That(response.Contains("\"result\""), Is.True);
    }

    [TestCase]
    public async Task Can_call_by_hash_canonical()
    {
        Block lastHead = _blockTree.Head!;
        Block block = Build.A.Block.WithParent(lastHead).TestObject;
        Block newBlockOnMain = Build.A.Block.WithParent(lastHead).WithDifficulty(block.Difficulty + 1).TestObject;
        BlockTreeBuilder.AddBlock(_blockTree, block);
        BlockTreeBuilder.AddBlock(_blockTree, newBlockOnMain);

        // would need to setup state root somehow...

        TransactionForRpc tx = new LegacyTransactionForRpc
        {
            From = TestItem.AddressA,
            To = TestItem.AddressB,
            GasPrice = _useNonZeroGasPrice ? 10.GWei() : 0
        };

        string response = await RpcTest.TestSerializedRequest(_proofRpcModule, "proof_call", tx, new { blockHash = block.Hash, requireCanonical = true });
        Assert.That(response.Contains("-32000"), Is.True);

        response = await RpcTest.TestSerializedRequest(_proofRpcModule, "proof_call", tx, new { blockHash = TestItem.KeccakG, requireCanonical = true });
        Assert.That(response.Contains("-32001"), Is.True);
    }

    [TestCase]
    public async Task Can_call_with_block_hashes()
    {
        byte[] code = Prepare.EvmCode
            .PushData("0x01")
            .Op(Instruction.BLOCKHASH)
            .Done;
        CallResultWithProof result = await TestCallWithCode(code);
        Assert.That(result.BlockHeaders.Length, Is.EqualTo(2));
    }

    [TestCase]
    public async Task Can_call_with_many_block_hashes()
    {
        byte[] code = Prepare.EvmCode
            .PushData("0x01")
            .Op(Instruction.BLOCKHASH)
            .PushData("0x02")
            .Op(Instruction.BLOCKHASH)
            .Done;
        CallResultWithProof result = await TestCallWithCode(code);
        Assert.That(result.BlockHeaders.Length, Is.EqualTo(3));
    }

    [TestCase]
    public async Task Can_call_with_same_block_hash_many_time()
    {
        byte[] code = Prepare.EvmCode
            .PushData("0x01")
            .Op(Instruction.BLOCKHASH)
            .PushData("0x01")
            .Op(Instruction.BLOCKHASH)
            .Done;
        CallResultWithProof result = await TestCallWithCode(code);
        Assert.That(result.BlockHeaders.Length, Is.EqualTo(2));
    }

    [TestCase]
    public async Task Can_call_with_storage_load()
    {
        byte[] code = Prepare.EvmCode
            .PushData("0x01")
            .Op(Instruction.SLOAD)
            .Done;

        CallResultWithProof result = await TestCallWithCode(code);
        Assert.That(result.Accounts.Length, Is.EqualTo(1 + (_useNonZeroGasPrice ? 1 : 0)));
    }

    [TestCase]
    public async Task Can_call_with_many_storage_loads()
    {
        byte[] code = Prepare.EvmCode
            .PushData("0x01")
            .Op(Instruction.SLOAD)
            .PushData("0x02")
            .Op(Instruction.SLOAD)
            .Done;
        CallResultWithProof result = await TestCallWithCode(code);
        Assert.That(result.Accounts.Length, Is.EqualTo(1 + (_useNonZeroGasPrice ? 1 : 0)));
    }

    [TestCase]
    public async Task Can_call_with_storage_write()
    {
        byte[] code = Prepare.EvmCode
            .PushData("0x01")
            .PushData("0x01")
            .Op(Instruction.SSTORE)
            .Done;

        CallResultWithProof result = await TestCallWithCode(code);
        Assert.That(result.Accounts.Length, Is.EqualTo(1 + (_useNonZeroGasPrice ? 1 : 0)));
    }

    [TestCase]
    public async Task Can_call_with_extcodecopy()
    {
        byte[] code = Prepare.EvmCode
            .PushData("0x20")
            .PushData("0x00")
            .PushData("0x00")
            .PushData(TestItem.AddressC)
            .Op(Instruction.EXTCODECOPY)
            .Done;
        CallResultWithProof result = await TestCallWithCode(code);
        Assert.That(result.Accounts.Length, Is.EqualTo(2 + (_useNonZeroGasPrice ? 1 : 0)));
    }

    [TestCase]
    public async Task Can_call_with_extcodecopy_to_system_account()
    {
        byte[] code = Prepare.EvmCode
            .PushData("0x20")
            .PushData("0x00")
            .PushData("0x00")
            .PushData(Address.SystemUser)
            .Op(Instruction.EXTCODECOPY)
            .Done;
        CallResultWithProof result = await TestCallWithCode(code);
        Assert.That(result.Accounts.Length, Is.EqualTo(2));
    }

    [TestCase]
    public async Task Can_call_with_extcodesize()
    {
        byte[] code = Prepare.EvmCode
            .PushData(TestItem.AddressC)
            .Op(Instruction.EXTCODESIZE)
            .Done;
        CallResultWithProof result = await TestCallWithCode(code);
        Assert.That(result.Accounts.Length, Is.EqualTo(2 + (_useNonZeroGasPrice ? 1 : 0)));
    }

    [TestCase]
    public async Task Can_call_with_extcodesize_to_system_account()
    {
        byte[] code = Prepare.EvmCode
            .PushData(Address.SystemUser)
            .Op(Instruction.EXTCODESIZE)
            .Done;
        CallResultWithProof result = await TestCallWithCode(code);
        Assert.That(result.Accounts.Length, Is.EqualTo(2));
    }

    [TestCase]
    public async Task Can_call_with_extcodehash()
    {
        _specProvider.SpecToReturn = MuirGlacier.Instance;
        byte[] code = Prepare.EvmCode
            .PushData(TestItem.AddressC)
            .Op(Instruction.EXTCODEHASH)
            .Done;
        CallResultWithProof result = await TestCallWithCode(code);
        Assert.That(result.Accounts.Length, Is.EqualTo(2 + (_useNonZeroGasPrice ? 1 : 0)));
    }

    [TestCase]
    public async Task Can_call_with_extcodehash_to_system_account()
    {
        _specProvider.SpecToReturn = MuirGlacier.Instance;
        byte[] code = Prepare.EvmCode
            .PushData(Address.SystemUser)
            .Op(Instruction.EXTCODEHASH)
            .Done;
        CallResultWithProof result = await TestCallWithCode(code);
        Assert.That(result.Accounts.Length, Is.EqualTo(2));
    }

    [TestCase]
    public async Task Can_call_with_just_basic_addresses()
    {
        _specProvider.SpecToReturn = MuirGlacier.Instance;
        byte[] code = Prepare.EvmCode
            .Op(Instruction.STOP)
            .Done;
        CallResultWithProof result = await TestCallWithCode(code);
        Assert.That(result.Accounts.Length, Is.EqualTo(1 + (_useNonZeroGasPrice ? 1 : 0)));
    }

    [TestCase]
    public async Task Can_call_with_balance()
    {
        _specProvider.SpecToReturn = MuirGlacier.Instance;
        byte[] code = Prepare.EvmCode
            .PushData(TestItem.AddressC)
            .Op(Instruction.BALANCE)
            .Done;

        CallResultWithProof result = await TestCallWithCode(code);
        Assert.That(result.Accounts.Length, Is.EqualTo(2 + (_useNonZeroGasPrice ? 1 : 0)));
    }

    [TestCase]
    public async Task Can_call_with_self_balance()
    {
        _specProvider.SpecToReturn = MuirGlacier.Instance;
        byte[] code = Prepare.EvmCode
            .Op(Instruction.SELFBALANCE)
            .Done;

        CallResultWithProof result = await TestCallWithCode(code);
        Assert.That(result.Accounts.Length, Is.EqualTo(1 + (_useNonZeroGasPrice ? 1 : 0)));
    }

    [TestCase]
    public async Task Can_call_with_balance_of_system_account()
    {
        _specProvider.SpecToReturn = MuirGlacier.Instance;
        byte[] code = Prepare.EvmCode
            .PushData(Address.SystemUser)
            .Op(Instruction.BALANCE)
            .Done;
        CallResultWithProof result = await TestCallWithCode(code);
        Assert.That(result.Accounts.Length, Is.EqualTo(2));
    }

    [TestCase]
    public async Task Can_call_with_call_to_system_account_with_zero_value()
    {
        _specProvider.SpecToReturn = MuirGlacier.Instance;
        byte[] code = Prepare.EvmCode
            .PushData(0)
            .PushData(0)
            .PushData(0)
            .PushData(0)
            .PushData(0)
            .PushData(Address.SystemUser)
            .PushData(1000000)
            .Op(Instruction.CALL)
            .Done;
        CallResultWithProof result = await TestCallWithCode(code);
        Assert.That(result.Accounts.Length, Is.EqualTo(2));
    }

    [TestCase]
    public async Task Can_call_with_static_call_to_system_account()
    {
        _specProvider.SpecToReturn = MuirGlacier.Instance;
        byte[] code = Prepare.EvmCode
            .PushData(0)
            .PushData(0)
            .PushData(0)
            .PushData(0)
            .PushData(Address.SystemUser)
            .PushData(1000000)
            .Op(Instruction.STATICCALL)
            .Done;
        CallResultWithProof result = await TestCallWithCode(code);
        Assert.That(result.Accounts.Length, Is.EqualTo(2));
    }

    [TestCase]
    public async Task Can_call_with_delegate_call_to_system_account()
    {
        _specProvider.SpecToReturn = MuirGlacier.Instance;
        byte[] code = Prepare.EvmCode
            .PushData(0)
            .PushData(0)
            .PushData(0)
            .PushData(0)
            .PushData(Address.SystemUser)
            .PushData(1000000)
            .Op(Instruction.DELEGATECALL)
            .Done;
        CallResultWithProof result = await TestCallWithCode(code);
        Assert.That(result.Accounts.Length, Is.EqualTo(2));
    }

    [TestCase]
    public async Task Can_call_with_call_to_system_account_with_non_zero_value()
    {
        _specProvider.SpecToReturn = MuirGlacier.Instance;
        byte[] code = Prepare.EvmCode
            .PushData(0)
            .PushData(0)
            .PushData(0)
            .PushData(0)
            .PushData(1)
            .PushData(Address.SystemUser)
            .PushData(1000000)
            .Op(Instruction.CALL)
            .Done;
        CallResultWithProof result = await TestCallWithCode(code);
        Assert.That(result.Accounts.Length, Is.EqualTo(2));
    }

    [TestCase]
    public async Task Can_call_with_call_with_zero_value()
    {
        _specProvider.SpecToReturn = MuirGlacier.Instance;
        byte[] code = Prepare.EvmCode
            .PushData(0)
            .PushData(0)
            .PushData(0)
            .PushData(0)
            .PushData(0)
            .PushData(TestItem.AddressC)
            .PushData(1000000)
            .Op(Instruction.CALL)
            .Done;
        CallResultWithProof result = await TestCallWithCode(code);
        Assert.That(result.Accounts.Length, Is.EqualTo(2 + (_useNonZeroGasPrice ? 1 : 0)));
    }

    [TestCase]
    public async Task Can_call_with_static_call()
    {
        _specProvider.SpecToReturn = MuirGlacier.Instance;
        byte[] code = Prepare.EvmCode
            .PushData(0)
            .PushData(0)
            .PushData(0)
            .PushData(0)
            .PushData(TestItem.AddressC)
            .PushData(1000000)
            .Op(Instruction.STATICCALL)
            .Done;
        CallResultWithProof result = await TestCallWithCode(code);
        Assert.That(result.Accounts.Length, Is.EqualTo(2 + (_useNonZeroGasPrice ? 1 : 0)));
    }

    [TestCase]
    public async Task Can_call_with_delegate_call()
    {
        _specProvider.SpecToReturn = MuirGlacier.Instance;
        byte[] code = Prepare.EvmCode
            .PushData(0)
            .PushData(0)
            .PushData(0)
            .PushData(0)
            .PushData(TestItem.AddressC)
            .PushData(1000000)
            .Op(Instruction.DELEGATECALL)
            .Done;
        CallResultWithProof result = await TestCallWithCode(code);
        Assert.That(result.Accounts.Length, Is.EqualTo(_createSystemAccount && _useNonZeroGasPrice ? 3 : 2));
    }

    [TestCase]
    public async Task Can_call_with_call_with_non_zero_value()
    {
        _specProvider.SpecToReturn = MuirGlacier.Instance;
        byte[] code = Prepare.EvmCode
            .PushData(0)
            .PushData(0)
            .PushData(0)
            .PushData(0)
            .PushData(1)
            .PushData(TestItem.AddressC)
            .PushData(1000000)
            .Op(Instruction.CALL)
            .Done;
        CallResultWithProof result = await TestCallWithCode(code);
        Assert.That(result.Accounts.Length, Is.EqualTo(2 + (_useNonZeroGasPrice ? 1 : 0)));
    }

    [TestCase]
    public async Task Can_call_with_self_destruct()
    {
        _specProvider.SpecToReturn = MuirGlacier.Instance;
        byte[] code = Prepare.EvmCode
            .PushData(TestItem.AddressC)
            .Op(Instruction.SELFDESTRUCT)
            .Done;
        CallResultWithProof result = await TestCallWithCode(code);

        Assert.That(result.Accounts.Length, Is.EqualTo(2 + (_useNonZeroGasPrice ? 1 : 0)));
    }

    [TestCase]
    public async Task Can_call_with_self_destruct_to_system_account()
    {
        _specProvider.SpecToReturn = MuirGlacier.Instance;
        byte[] code = Prepare.EvmCode
            .PushData(Address.SystemUser)
            .Op(Instruction.SELFDESTRUCT)
            .Done;
        CallResultWithProof result = await TestCallWithCode(code);
        Assert.That(result.Accounts.Length, Is.EqualTo(2));
    }


    [TestCase]
    public async Task Can_call_with_many_storage_writes()
    {
        byte[] code = Prepare.EvmCode
            .PushData("0x01")
            .PushData("0x01")
            .Op(Instruction.SSTORE)
            .PushData("0x02")
            .PushData("0x02")
            .Op(Instruction.SSTORE)
            .Done;
        CallResultWithProof result = await TestCallWithCode(code);
        Assert.That(result.Accounts.Length, Is.EqualTo(1 + (_useNonZeroGasPrice ? 1 : 0)));
    }

    [TestCase]
    public async Task Can_call_with_mix_of_everything()
    {
        byte[] code = Prepare.EvmCode
            .PushData(TestItem.AddressC)
            .Op(Instruction.BALANCE)
            .PushData("0x01")
            .Op(Instruction.BLOCKHASH)
            .PushData("0x02")
            .Op(Instruction.BLOCKHASH)
            .PushData("0x01")
            .Op(Instruction.SLOAD)
            .PushData("0x02")
            .Op(Instruction.SLOAD)
            .PushData("0x01")
            .PushData("0x01")
            .Op(Instruction.SSTORE)
            .PushData("0x03")
            .PushData("0x03")
            .Op(Instruction.SSTORE)
            .Done;

        await TestCallWithCode(code);
    }

    [TestCase]
    public async Task Can_call_with_mix_of_everything_and_storage()
    {
        byte[] code = Prepare.EvmCode
            .PushData(TestItem.AddressC)
            .Op(Instruction.BALANCE)
            .PushData("0x01")
            .Op(Instruction.BLOCKHASH)
            .PushData("0x02")
            .Op(Instruction.BLOCKHASH)
            .PushData("0x01")
            .Op(Instruction.SLOAD)
            .PushData("0x02")
            .Op(Instruction.SLOAD)
            .PushData("0x01")
            .PushData("0x01")
            .Op(Instruction.SSTORE)
            .PushData("0x03")
            .PushData("0x03")
            .Op(Instruction.SSTORE)
            .Done;

        await TestCallWithStorageAndCode(code, _useNonZeroGasPrice ? 10.GWei() : 0);
    }

    [TestCase]
    public async Task Can_call_with_mix_of_everything_and_storage_from_another_account_wrong_nonce()
    {
        byte[] code = Prepare.EvmCode
            .PushData(TestItem.AddressC)
            .Op(Instruction.BALANCE)
            .PushData("0x01")
            .Op(Instruction.BLOCKHASH)
            .PushData("0x02")
            .Op(Instruction.BLOCKHASH)
            .PushData("0x01")
            .Op(Instruction.SLOAD)
            .PushData("0x02")
            .Op(Instruction.SLOAD)
            .PushData("0x01")
            .PushData("0x01")
            .Op(Instruction.SSTORE)
            .PushData("0x03")
            .PushData("0x03")
            .Op(Instruction.SSTORE)
            .Done;

        await TestCallWithStorageAndCode(code, 0, TestItem.AddressD);
    }

    private async Task<CallResultWithProof> TestCallWithCode(byte[] code, Address? from = null)
    {
        WorldState stateProvider = CreateInitialState(code);

        Hash256 root = stateProvider.StateRoot;
        Block block = Build.A.Block.WithParent(_blockTree.Head!).WithStateRoot(root).WithBeneficiary(TestItem.AddressD).TestObject;
        BlockTreeBuilder.AddBlock(_blockTree, block);
        Block blockOnTop = Build.A.Block.WithParent(block).WithStateRoot(root).WithBeneficiary(TestItem.AddressD).TestObject;
        BlockTreeBuilder.AddBlock(_blockTree, blockOnTop);

        // would need to setup state root somehow...

        TransactionForRpc tx = new LegacyTransactionForRpc
        {
            From = from,
            To = TestItem.AddressB,
            GasPrice = _useNonZeroGasPrice ? 10.GWei() : 0
        };

        CallResultWithProof callResultWithProof = _proofRpcModule.proof_call(tx, new BlockParameter(blockOnTop.Number)).Data;
        Assert.That(callResultWithProof.Accounts.Length, Is.GreaterThan(0));

        foreach (AccountProof accountProof in callResultWithProof.Accounts)
        {
            ProofVerifier.VerifyOneProof(accountProof.Proof!, block.StateRoot!);
            foreach (StorageProof storageProof in accountProof.StorageProofs!)
            {
                ProofVerifier.VerifyOneProof(storageProof.Proof!, accountProof.StorageRoot);
            }
        }

        string response = await RpcTest.TestSerializedRequest(_proofRpcModule, "proof_call", tx, blockOnTop.Number);
        Assert.That(response.Contains("\"result\""), Is.True);

        return callResultWithProof;
    }

    private async Task TestCallWithStorageAndCode(byte[] code, UInt256 gasPrice, Address? from = null)
    {
        WorldState stateProvider = CreateInitialState(code);
        using var __ = stateProvider.BeginScope();

        for (int i = 0; i < 10000; i++)
        {
            stateProvider.Set(new StorageCell(TestItem.AddressB, (UInt256)i), i.ToBigEndianByteArray());
        }

        stateProvider.Commit(MainnetSpecProvider.Instance.GenesisSpec, NullStateTracer.Instance);
        stateProvider.CommitTree(0);

        Hash256 root = stateProvider.StateRoot;

        Block block = Build.A.Block.WithParent(_blockTree.Head!).WithStateRoot(root).TestObject;
        BlockTreeBuilder.AddBlock(_blockTree, block);
        Block blockOnTop = Build.A.Block.WithParent(block).WithStateRoot(root).TestObject;
        BlockTreeBuilder.AddBlock(_blockTree, blockOnTop);

        // would need to setup state root somehow...

        TransactionForRpc tx = new LegacyTransactionForRpc
        {
            // we are testing system transaction here when From is null
            From = from,
            To = TestItem.AddressB,
            GasPrice = gasPrice,
            Nonce = 1000
        };

        CallResultWithProof callResultWithProof = _proofRpcModule.proof_call(tx, new BlockParameter(blockOnTop.Number)).Data;
        Assert.That(callResultWithProof.Accounts.Length, Is.GreaterThan(0));

        // just the keys for debugging
        byte[] span = new byte[32];
        new UInt256(0).ToBigEndian(span);
        _ = Keccak.Compute(span);

        // just the keys for debugging
        new UInt256(1).ToBigEndian(span);
        _ = Keccak.Compute(span);

        // just the keys for debugging
        new UInt256(2).ToBigEndian(span);
        _ = Keccak.Compute(span);

        foreach (AccountProof accountProof in callResultWithProof.Accounts)
        {
            // this is here for diagnostics - so you can read what happens in the test
            // generally the account here should be consistent with the values inside the proof
            // the exception will be thrown if the account did not exist before the call
            try
            {
                CappedArray<byte> verifyOneProof = ProofVerifier.VerifyOneProof(accountProof.Proof!, block.StateRoot!);
                new AccountDecoder().Decode(verifyOneProof.AsSpan());
            }
            catch (Exception)
            {
                // ignored
            }

            foreach (StorageProof storageProof in accountProof.StorageProofs!)
            {
                // we read the values here just to allow easier debugging so you can confirm that the value is same as the one in the proof and in the trie
                ProofVerifier.VerifyOneProof(storageProof.Proof!, accountProof.StorageRoot);
            }
        }

        string response = await RpcTest.TestSerializedRequest(_proofRpcModule, "proof_call", tx, blockOnTop.Number);
        Assert.That(response.Contains("\"result\""), Is.True);
    }

    private WorldState CreateInitialState(byte[]? code)
    {
<<<<<<< HEAD
        WorldState stateProvider = new(new TrieStore(_dbProvider.StateDb, LimboLogs.Instance), _dbProvider.CodeDb, LimboLogs.Instance);
        using var _ = stateProvider.BeginScope();
=======
        WorldState stateProvider = new(TestTrieStoreFactory.Build(_dbProvider.StateDb, LimboLogs.Instance), _dbProvider.CodeDb, LimboLogs.Instance);
>>>>>>> 22f90f19
        AddAccount(stateProvider, TestItem.AddressA, 1.Ether());
        AddAccount(stateProvider, TestItem.AddressB, 1.Ether());

        if (code is not null)
        {
            AddCode(stateProvider, TestItem.AddressB, code);
        }

        if (_createSystemAccount)
        {
            AddAccount(stateProvider, Address.SystemUser, 1.Ether());
        }

        stateProvider.CommitTree(0);

        return stateProvider;
    }

    private void AddAccount(WorldState stateProvider, Address account, UInt256 initialBalance)
    {
        stateProvider.CreateAccount(account, initialBalance);
        stateProvider.Commit(MuirGlacier.Instance, NullStateTracer.Instance);
    }

    private void AddCode(WorldState stateProvider, Address account, byte[] code)
    {
        stateProvider.InsertCode(account, code, MuirGlacier.Instance);
        stateProvider.Commit(MainnetSpecProvider.Instance.GenesisSpec, NullStateTracer.Instance);
    }
}<|MERGE_RESOLUTION|>--- conflicted
+++ resolved
@@ -878,12 +878,10 @@
 
     private WorldState CreateInitialState(byte[]? code)
     {
-<<<<<<< HEAD
-        WorldState stateProvider = new(new TrieStore(_dbProvider.StateDb, LimboLogs.Instance), _dbProvider.CodeDb, LimboLogs.Instance);
+        WorldState stateProvider = new(TestTrieStoreFactory.Build(_dbProvider.StateDb, LimboLogs.Instance),
+            _dbProvider.CodeDb, LimboLogs.Instance);
         using var _ = stateProvider.BeginScope();
-=======
-        WorldState stateProvider = new(TestTrieStoreFactory.Build(_dbProvider.StateDb, LimboLogs.Instance), _dbProvider.CodeDb, LimboLogs.Instance);
->>>>>>> 22f90f19
+
         AddAccount(stateProvider, TestItem.AddressA, 1.Ether());
         AddAccount(stateProvider, TestItem.AddressB, 1.Ether());
 
