// SPDX-FileCopyrightText: 2022 Demerzel Solutions Limited
// SPDX-License-Identifier: LGPL-3.0-only

using System;
using Nethermind.Blockchain;
using Nethermind.Blockchain.Find;
using Nethermind.Blockchain.Receipts;
using Nethermind.Core;
using Nethermind.Core.Crypto;
using Nethermind.Core.Extensions;
using Nethermind.Core.Test.Builders;
using Nethermind.Crypto;
using Nethermind.Db;
using Nethermind.Int256;
using Nethermind.Evm;
using Nethermind.JsonRpc.Modules.Proof;
using Nethermind.Logging;
using Nethermind.Serialization.Rlp;
using Nethermind.Specs;
using Nethermind.Specs.Forks;
using Nethermind.State;
using Nethermind.State.Proofs;
using Nethermind.TxPool;
using NUnit.Framework;
using System.Threading.Tasks;
using Autofac;
using FluentAssertions;
using Nethermind.Config;
using Nethermind.Consensus.Processing;
using Nethermind.Core.Buffers;
using Nethermind.Core.Specs;
using Nethermind.Core.Test;
using Nethermind.Core.Test.Modules;
using Nethermind.Facade.Eth.RpcTransaction;
using Nethermind.JsonRpc.Modules;
using Nethermind.State.Tracing;
using NSubstitute;

namespace Nethermind.JsonRpc.Test.Modules.Proof;

[Parallelizable(ParallelScope.None)]
// [TestFixture(true, true)] TODO fix or remove test?
[TestFixture(true, false)]
[TestFixture(false, false)]
public class ProofRpcModuleTests
{
    private readonly bool _createSystemAccount;
    private readonly bool _useNonZeroGasPrice;
    private IProofRpcModule _proofRpcModule = null!;
    private IBlockTree _blockTree = null!;
    private IDbProvider _dbProvider = null!;
    private TestSpecProvider _specProvider = null!;
    private WorldStateManager _worldStateManager = null!;
    private IContainer _container;

    public ProofRpcModuleTests(bool createSystemAccount, bool useNonZeroGasPrice)
    {
        _createSystemAccount = createSystemAccount;
        _useNonZeroGasPrice = useNonZeroGasPrice;
    }

    [SetUp]
    public async Task Setup()
    {
        _dbProvider = await TestMemDbProvider.InitAsync();
        _worldStateManager = TestWorldStateFactory.CreateForTest(_dbProvider, LimboLogs.Instance);

        IWorldState worldState = _worldStateManager.GlobalWorldState;
        worldState.CreateAccount(TestItem.AddressA, 100000);
        worldState.Commit(London.Instance);
        worldState.CommitTree(0);

        InMemoryReceiptStorage receiptStorage = new();
        _specProvider = new TestSpecProvider(London.Instance);
        _blockTree = Build.A.BlockTree(new Block(Build.A.BlockHeader.WithStateRoot(worldState.StateRoot).TestObject, new BlockBody()), _specProvider)
            .WithTransactions(receiptStorage)
            .OfChainLength(10)
            .TestObject;

<<<<<<< HEAD
        _container = new ContainerBuilder()
            .AddModule(new TestNethermindModule(new ConfigProvider()))
            .AddSingleton<ISpecProvider>(_specProvider)
            .AddSingleton<IBlockPreprocessorStep>(new CompositeBlockPreprocessorStep(new RecoverSignatures(new EthereumEcdsa(TestBlockchainIds.ChainId), NullTxPool.Instance, _specProvider, LimboLogs.Instance)))
            .AddSingleton<IBlockTree>(_blockTree)
            .AddSingleton<IDbProvider>(_dbProvider)
            .AddSingleton<IReceiptStorage>(receiptStorage)
            .AddSingleton<IWorldStateManager>(_worldStateManager)
            .Build();
        _proofRpcModule = _container.Resolve<IRpcModuleFactory<IProofRpcModule>>().Create();
    }
=======
        _readOnlyTxProcessingEnvFactory = new ReadOnlyTxProcessingEnvFactory(_worldStateManager, _blockTree, _specProvider, LimboLogs.Instance);

        ProofModuleFactory moduleFactory = new(
            _worldStateManager,
            _readOnlyTxProcessingEnvFactory,
            _blockTree,
            new CompositeBlockPreprocessorStep(new RecoverSignatures(new EthereumEcdsa(TestBlockchainIds.ChainId), _specProvider, LimboLogs.Instance)),
            receiptStorage,
            _specProvider,
            LimboLogs.Instance);
>>>>>>> 811cde9c

    [TearDown]
    public void TearDown()
    {
        _container.Dispose();
    }

    [TestCase(true)]
    [TestCase(false)]
    public async Task Can_get_transaction(bool withHeader)
    {
        Hash256 txHash = _blockTree.FindBlock(1)!.Transactions[0].Hash!;
        TransactionForRpcWithProof txWithProof = _proofRpcModule.proof_getTransactionByHash(txHash, withHeader).Data;
        Assert.That(txWithProof.Transaction, Is.Not.Null);
        Assert.That(txWithProof.TxProof.Length, Is.EqualTo(2));
        if (withHeader)
        {
            Assert.That(txWithProof.BlockHeader, Is.Not.Null);
        }
        else
        {
            Assert.That(txWithProof.BlockHeader, Is.Null);
        }

        string response = await RpcTest.TestSerializedRequest(_proofRpcModule, "proof_getTransactionByHash", txHash, withHeader);
        Assert.That(response.Contains("\"result\""), Is.True);
    }

    [TestCase(true)]
    [TestCase(false)]
    public async Task When_getting_non_existing_tx_correct_error_code_is_returned(bool withHeader)
    {
        Hash256 txHash = TestItem.KeccakH;
        string response = await RpcTest.TestSerializedRequest(_proofRpcModule, "proof_getTransactionByHash", txHash, withHeader);
        Assert.That(response.Contains($"{ErrorCodes.ResourceNotFound}"), Is.True);
    }

    [TestCase(true)]
    [TestCase(false)]
    public async Task When_getting_non_existing_receipt_correct_error_code_is_returned(bool withHeader)
    {
        Hash256 txHash = TestItem.KeccakH;
        string response = await RpcTest.TestSerializedRequest(_proofRpcModule, "proof_getTransactionReceipt", txHash, withHeader);
        Assert.That(response.Contains($"{ErrorCodes.ResourceNotFound}"), Is.True);
    }

    [TestCase]
    public async Task On_incorrect_params_returns_correct_error_code()
    {
        Hash256 txHash = TestItem.KeccakH;

        // missing with header
        string response = await RpcTest.TestSerializedRequest(_proofRpcModule, "proof_getTransactionReceipt", txHash);
        Assert.That(response.Contains($"{ErrorCodes.InvalidParams}"), Is.True, "missing");

        // too many
        response = await RpcTest.TestSerializedRequest(_proofRpcModule, "proof_getTransactionReceipt", txHash, true, false);
        Assert.That(response.Contains($"{ErrorCodes.InvalidParams}"), Is.True, "too many");

        // missing with header
        response = await RpcTest.TestSerializedRequest(_proofRpcModule, "proof_getTransactionByHash", txHash);
        Assert.That(response.Contains($"{ErrorCodes.InvalidParams}"), Is.True, "missing");

        // too many
        response = await RpcTest.TestSerializedRequest(_proofRpcModule, "proof_getTransactionByHash", txHash, true, false);
        Assert.That(response.Contains($"{ErrorCodes.InvalidParams}"), Is.True, "too many");

        // all wrong
        response = await RpcTest.TestSerializedRequest(_proofRpcModule, "proof_call", txHash);
        Assert.That(response.Contains($"{ErrorCodes.InvalidParams}"), Is.True, "missing");
    }

    [TestCase(true, "{\"jsonrpc\":\"2.0\",\"result\":{\"receipt\":{\"transactionHash\":\"0x9d335cdd632432bc4181dabfc07b9a614f1fcf9f0d2c0c1340e35a403875fdb1\",\"transactionIndex\":\"0x0\",\"blockHash\":\"0xda4b917515655b1aabcc9b01125df34a76c6ebb3e7e2f2b060d4daa70d9f813d\",\"blockNumber\":\"0x1\",\"cumulativeGasUsed\":\"0x0\",\"gasUsed\":\"0x0\",\"effectiveGasPrice\":\"0x1\",\"from\":\"0xb7705ae4c6f81b66cdb323c65f4e8133690fc099\",\"to\":\"0x0000000000000000000000000000000000000000\",\"contractAddress\":null,\"logs\":[],\"logsBloom\":\"0x00000000000000000000000000000000000000000000000000000000000000000000000000000000000000000000000000000000000000000000000000000000000000000000000000000000000000000000000000000000000000000000000000000000000000000000000000000000000000000000000000000000000000000000000000000000000000000000000000000000000000000000000000000000000000000000000000000000000000000000000000000000000000000000000000000000000000000000000000000000000000000000000000000000000000000000000000000000000000000000000000000000000000000000000000000000\",\"status\":\"0x0\",\"type\":\"0x0\"},\"txProof\":[\"0xf851a0eb9c9ef295ba68ff22c85763176dabc05773d58ef77ce34e4a23bf9516c706bc80808080808080a0850e08970f6beee9bd3687c74e591429cf6f65d5faf9db298ddc627ac4a26a1b8080808080808080\",\"0xf86530b862f860800182a41094000000000000000000000000000000000000000001818026a0e4830571029d291f22478cbb60a04115f783fb687f9c3a98bf9d4a008f909817a010f0f7a1c274747616522ea29771cb026bf153362227563e2657d25fa57816bd\"],\"receiptProof\":[\"0xf851a0460919cda4f025e4e91b9540e4a0fb8a2cf07e4ad8b2379a053efe2f98b1789980808080808080a0bc8717240b46db28e32bc834f8c34f4d70c2e9ba880eb68de904351fd5ef158f8080808080808080\",\"0xf9010d30b90109f901060180b9010000000000000000000000000000000000000000000000000000000000000000000000000000000000000000000000000000000000000000000000000000000000000000000000000000000000000000000000000000000000000000000000000000000000000000000000000000000000000000000000000000000000000000000000000000000000000000000000000000000000000000000000000000000000000000000000000000000000000000000000000000000000000000000000000000000000000000000000000000000000000000000000000000000000000000000000000000000000000000000000000000000000000000000000000000000000c0\"],\"blockHeader\":\"0xf901f9a0a3e31eb259593976b3717142a5a9e90637f614d33e2ad13f01134ea00c24ca5aa01dcc4de8dec75d7aab85b567b6ccd41ad312451b948a7413f0a142fd40d49347940000000000000000000000000000000000000000a056e81f171bcc55a6ff8345e692c0f86e5b48e01b996cadc001622fb5e363b421a009e11c477e0a0dfdfe036492b9bce7131991eb23bcf9575f9bff1e4016f90447a0e1b1585a222beceb3887dc6701802facccf186c2d0f6aa69e26ae0c431fc2b5db9010000000000000000000000000000000000000000000000000000000000000000000000000000000000000000000000000000000000000000000000000000000000000000000000000000000000000000000000000000000000000000000000000000000000000000000000000000000000000000000000000000000000000000000000000000000000000000000000000000000000000000000000000000000000000000000000000000000000000000000000000000000000000000000000000000000000000000000000000000000000000000000000000000000000000000000000000000000000000000000000000000000000000000000000000000000000830f424001833d090080830f424183010203a02ba5557a4c62a513c7e56d1bf13373e0da6bec016755483e91589fe1c6d212e28800000000000003e8\"},\"id\":67}")]
    [TestCase(false, "{\"jsonrpc\":\"2.0\",\"result\":{\"receipt\":{\"transactionHash\":\"0x9d335cdd632432bc4181dabfc07b9a614f1fcf9f0d2c0c1340e35a403875fdb1\",\"transactionIndex\":\"0x0\",\"blockHash\":\"0xda4b917515655b1aabcc9b01125df34a76c6ebb3e7e2f2b060d4daa70d9f813d\",\"blockNumber\":\"0x1\",\"cumulativeGasUsed\":\"0x0\",\"gasUsed\":\"0x0\",\"effectiveGasPrice\":\"0x1\",\"from\":\"0xb7705ae4c6f81b66cdb323c65f4e8133690fc099\",\"to\":\"0x0000000000000000000000000000000000000000\",\"contractAddress\":null,\"logs\":[],\"logsBloom\":\"0x00000000000000000000000000000000000000000000000000000000000000000000000000000000000000000000000000000000000000000000000000000000000000000000000000000000000000000000000000000000000000000000000000000000000000000000000000000000000000000000000000000000000000000000000000000000000000000000000000000000000000000000000000000000000000000000000000000000000000000000000000000000000000000000000000000000000000000000000000000000000000000000000000000000000000000000000000000000000000000000000000000000000000000000000000000000\",\"status\":\"0x0\",\"type\":\"0x0\"},\"txProof\":[\"0xf851a0eb9c9ef295ba68ff22c85763176dabc05773d58ef77ce34e4a23bf9516c706bc80808080808080a0850e08970f6beee9bd3687c74e591429cf6f65d5faf9db298ddc627ac4a26a1b8080808080808080\",\"0xf86530b862f860800182a41094000000000000000000000000000000000000000001818026a0e4830571029d291f22478cbb60a04115f783fb687f9c3a98bf9d4a008f909817a010f0f7a1c274747616522ea29771cb026bf153362227563e2657d25fa57816bd\"],\"receiptProof\":[\"0xf851a0460919cda4f025e4e91b9540e4a0fb8a2cf07e4ad8b2379a053efe2f98b1789980808080808080a0bc8717240b46db28e32bc834f8c34f4d70c2e9ba880eb68de904351fd5ef158f8080808080808080\",\"0xf9010d30b90109f901060180b9010000000000000000000000000000000000000000000000000000000000000000000000000000000000000000000000000000000000000000000000000000000000000000000000000000000000000000000000000000000000000000000000000000000000000000000000000000000000000000000000000000000000000000000000000000000000000000000000000000000000000000000000000000000000000000000000000000000000000000000000000000000000000000000000000000000000000000000000000000000000000000000000000000000000000000000000000000000000000000000000000000000000000000000000000000000000c0\"]},\"id\":67}")]
    public async Task Can_get_receipt(bool withHeader, string expectedResult)
    {
        Hash256 txHash = _blockTree.FindBlock(1)!.Transactions[0].Hash!;
        ReceiptWithProof receiptWithProof = _proofRpcModule.proof_getTransactionReceipt(txHash, withHeader).Data;
        Assert.That(receiptWithProof.Receipt, Is.Not.Null);
        Assert.That(receiptWithProof.ReceiptProof.Length, Is.EqualTo(2));

        if (withHeader)
        {
            Assert.That(receiptWithProof.BlockHeader, Is.Not.Null);
        }
        else
        {
            Assert.That(receiptWithProof.BlockHeader, Is.Null);
        }

        string response = await RpcTest.TestSerializedRequest(_proofRpcModule, "proof_getTransactionReceipt", txHash, withHeader);
        response.Should().Be(expectedResult);
    }

    [TestCase(true, "{\"jsonrpc\":\"2.0\",\"result\":{\"receipt\":{\"transactionHash\":\"0x4901390ae91e8a4286f7ae9053440c48eb5c2bca11ca83439f0088a4af90ceb8\",\"transactionIndex\":\"0x1\",\"blockHash\":\"0xda4b917515655b1aabcc9b01125df34a76c6ebb3e7e2f2b060d4daa70d9f813d\",\"blockNumber\":\"0x1\",\"cumulativeGasUsed\":\"0x7d0\",\"gasUsed\":\"0x3e8\",\"effectiveGasPrice\":\"0x1\",\"from\":\"0x475674cb523a0a2736b7f7534390288fce16982c\",\"to\":\"0x76e68a8696537e4141926f3e528733af9e237d69\",\"contractAddress\":\"0x76e68a8696537e4141926f3e528733af9e237d69\",\"logs\":[{\"removed\":false,\"logIndex\":\"0x2\",\"transactionIndex\":\"0x1\",\"transactionHash\":\"0x4901390ae91e8a4286f7ae9053440c48eb5c2bca11ca83439f0088a4af90ceb8\",\"blockHash\":\"0xda4b917515655b1aabcc9b01125df34a76c6ebb3e7e2f2b060d4daa70d9f813d\",\"blockNumber\":\"0x1\",\"address\":\"0x0000000000000000000000000000000000000000\",\"data\":\"0x\",\"topics\":[\"0x0000000000000000000000000000000000000000000000000000000000000000\"]},{\"removed\":false,\"logIndex\":\"0x3\",\"transactionIndex\":\"0x1\",\"transactionHash\":\"0x4901390ae91e8a4286f7ae9053440c48eb5c2bca11ca83439f0088a4af90ceb8\",\"blockHash\":\"0xda4b917515655b1aabcc9b01125df34a76c6ebb3e7e2f2b060d4daa70d9f813d\",\"blockNumber\":\"0x1\",\"address\":\"0x0000000000000000000000000000000000000000\",\"data\":\"0x\",\"topics\":[\"0x0000000000000000000000000000000000000000000000000000000000000000\"]}],\"logsBloom\":\"0x00000000000000000080000000000000000000000000000000000000000000000000000000000000000000000000000200000000000000000000000000000000000000000000000000000000000000000000000000000000000000000000000000000000020000000000000000000800000000000000000000000000000000000000000000000000000000000000000100000000000000000000000000000000000000000000000000000000000000000000000000000000000000000000000000000000000000000000000000000000000000000000000000000000000020000000000000000000000000000000000000000000000000000000000000000000\",\"status\":\"0x0\",\"type\":\"0x0\"},\"txProof\":[\"0xf851a0eb9c9ef295ba68ff22c85763176dabc05773d58ef77ce34e4a23bf9516c706bc80808080808080a0850e08970f6beee9bd3687c74e591429cf6f65d5faf9db298ddc627ac4a26a1b8080808080808080\",\"0xf86431b861f85f010182a410940000000000000000000000000000000000000000020126a0872929cb57ab6d88d0004a60f00df3dd9e0755860549aea25e559bce3d4a66dba01c06266ee2085ae815c258dd9dbb601bfc08c35c13b7cc9cd4ed88a16c3eb3f0\"],\"receiptProof\":[\"0xf851a0460919cda4f025e4e91b9540e4a0fb8a2cf07e4ad8b2379a053efe2f98b1789980808080808080a0bc8717240b46db28e32bc834f8c34f4d70c2e9ba880eb68de904351fd5ef158f8080808080808080\",\"0xf9010d31b90109f901060180b9010000000000000000000000000000000000000000000000000000000000000000000000000000000000000000000000000000000000000000000000000000000000000000000000000000000000000000000000000000000000000000000000000000000000000000000000000000000000000000000000000000000000000000000000000000000000000000000000000000000000000000000000000000000000000000000000000000000000000000000000000000000000000000000000000000000000000000000000000000000000000000000000000000000000000000000000000000000000000000000000000000000000000000000000000000000000c0\"],\"blockHeader\":\"0xf901f9a0a3e31eb259593976b3717142a5a9e90637f614d33e2ad13f01134ea00c24ca5aa01dcc4de8dec75d7aab85b567b6ccd41ad312451b948a7413f0a142fd40d49347940000000000000000000000000000000000000000a056e81f171bcc55a6ff8345e692c0f86e5b48e01b996cadc001622fb5e363b421a009e11c477e0a0dfdfe036492b9bce7131991eb23bcf9575f9bff1e4016f90447a0e1b1585a222beceb3887dc6701802facccf186c2d0f6aa69e26ae0c431fc2b5db9010000000000000000000000000000000000000000000000000000000000000000000000000000000000000000000000000000000000000000000000000000000000000000000000000000000000000000000000000000000000000000000000000000000000000000000000000000000000000000000000000000000000000000000000000000000000000000000000000000000000000000000000000000000000000000000000000000000000000000000000000000000000000000000000000000000000000000000000000000000000000000000000000000000000000000000000000000000000000000000000000000000000000000000000000000000000830f424001833d090080830f424183010203a02ba5557a4c62a513c7e56d1bf13373e0da6bec016755483e91589fe1c6d212e28800000000000003e8\"},\"id\":67}")]
    [TestCase(false, "{\"jsonrpc\":\"2.0\",\"result\":{\"receipt\":{\"transactionHash\":\"0x4901390ae91e8a4286f7ae9053440c48eb5c2bca11ca83439f0088a4af90ceb8\",\"transactionIndex\":\"0x1\",\"blockHash\":\"0xda4b917515655b1aabcc9b01125df34a76c6ebb3e7e2f2b060d4daa70d9f813d\",\"blockNumber\":\"0x1\",\"cumulativeGasUsed\":\"0x7d0\",\"gasUsed\":\"0x3e8\",\"effectiveGasPrice\":\"0x1\",\"from\":\"0x475674cb523a0a2736b7f7534390288fce16982c\",\"to\":\"0x76e68a8696537e4141926f3e528733af9e237d69\",\"contractAddress\":\"0x76e68a8696537e4141926f3e528733af9e237d69\",\"logs\":[{\"removed\":false,\"logIndex\":\"0x2\",\"transactionIndex\":\"0x1\",\"transactionHash\":\"0x4901390ae91e8a4286f7ae9053440c48eb5c2bca11ca83439f0088a4af90ceb8\",\"blockHash\":\"0xda4b917515655b1aabcc9b01125df34a76c6ebb3e7e2f2b060d4daa70d9f813d\",\"blockNumber\":\"0x1\",\"address\":\"0x0000000000000000000000000000000000000000\",\"data\":\"0x\",\"topics\":[\"0x0000000000000000000000000000000000000000000000000000000000000000\"]},{\"removed\":false,\"logIndex\":\"0x3\",\"transactionIndex\":\"0x1\",\"transactionHash\":\"0x4901390ae91e8a4286f7ae9053440c48eb5c2bca11ca83439f0088a4af90ceb8\",\"blockHash\":\"0xda4b917515655b1aabcc9b01125df34a76c6ebb3e7e2f2b060d4daa70d9f813d\",\"blockNumber\":\"0x1\",\"address\":\"0x0000000000000000000000000000000000000000\",\"data\":\"0x\",\"topics\":[\"0x0000000000000000000000000000000000000000000000000000000000000000\"]}],\"logsBloom\":\"0x00000000000000000080000000000000000000000000000000000000000000000000000000000000000000000000000200000000000000000000000000000000000000000000000000000000000000000000000000000000000000000000000000000000020000000000000000000800000000000000000000000000000000000000000000000000000000000000000100000000000000000000000000000000000000000000000000000000000000000000000000000000000000000000000000000000000000000000000000000000000000000000000000000000000020000000000000000000000000000000000000000000000000000000000000000000\",\"status\":\"0x0\",\"type\":\"0x0\"},\"txProof\":[\"0xf851a0eb9c9ef295ba68ff22c85763176dabc05773d58ef77ce34e4a23bf9516c706bc80808080808080a0850e08970f6beee9bd3687c74e591429cf6f65d5faf9db298ddc627ac4a26a1b8080808080808080\",\"0xf86431b861f85f010182a410940000000000000000000000000000000000000000020126a0872929cb57ab6d88d0004a60f00df3dd9e0755860549aea25e559bce3d4a66dba01c06266ee2085ae815c258dd9dbb601bfc08c35c13b7cc9cd4ed88a16c3eb3f0\"],\"receiptProof\":[\"0xf851a0460919cda4f025e4e91b9540e4a0fb8a2cf07e4ad8b2379a053efe2f98b1789980808080808080a0bc8717240b46db28e32bc834f8c34f4d70c2e9ba880eb68de904351fd5ef158f8080808080808080\",\"0xf9010d31b90109f901060180b9010000000000000000000000000000000000000000000000000000000000000000000000000000000000000000000000000000000000000000000000000000000000000000000000000000000000000000000000000000000000000000000000000000000000000000000000000000000000000000000000000000000000000000000000000000000000000000000000000000000000000000000000000000000000000000000000000000000000000000000000000000000000000000000000000000000000000000000000000000000000000000000000000000000000000000000000000000000000000000000000000000000000000000000000000000000000c0\"]},\"id\":67}")]
    public async Task Get_receipt_when_block_has_few_receipts(bool withHeader, string expectedResult)
    {
        IReceiptFinder _receiptFinder = Substitute.For<IReceiptFinder>();
        LogEntry[] logEntries = new[] { Build.A.LogEntry.TestObject, Build.A.LogEntry.TestObject };

        TxReceipt receipt1 = new TxReceipt()
        {
            Bloom = new Bloom(logEntries),
            Index = 0,
            Recipient = TestItem.AddressA,
            Sender = TestItem.AddressB,
            BlockHash = _blockTree.FindBlock(1)!.Hash,
            BlockNumber = 1,
            ContractAddress = TestItem.AddressC,
            GasUsed = 1000,
            TxHash = _blockTree.FindBlock(1)!.Transactions[0].Hash,
            StatusCode = 0,
            GasUsedTotal = 2000,
            Logs = logEntries
        };

        TxReceipt receipt2 = new TxReceipt()
        {
            Bloom = new Bloom(logEntries),
            Index = 1,
            Recipient = TestItem.AddressC,
            Sender = TestItem.AddressD,
            BlockHash = _blockTree.FindBlock(1)!.Hash,
            BlockNumber = 1,
            ContractAddress = TestItem.AddressC,
            GasUsed = 1000,
            TxHash = _blockTree.FindBlock(1)!.Transactions[1].Hash,
            StatusCode = 0,
            GasUsedTotal = 2000,
            Logs = logEntries
        };
        _ = _blockTree.FindBlock(1)!;
        Hash256 txHash = _blockTree.FindBlock(1)!.Transactions[1].Hash!;
        TxReceipt[] receipts = { receipt1, receipt2 };
        _receiptFinder.Get(Arg.Any<Block>()).Returns(receipts);
        _receiptFinder.Get(Arg.Any<Hash256>()).Returns(receipts);
        _receiptFinder.FindBlockHash(Arg.Any<Hash256>()).Returns(_blockTree.FindBlock(1)!.Hash);

<<<<<<< HEAD
        _container.Dispose();
        _container = new ContainerBuilder()
            .AddModule(new TestNethermindModule(new ConfigProvider()))
            .AddSingleton<ISpecProvider>(_specProvider)
            .AddSingleton<IBlockPreprocessorStep>(new CompositeBlockPreprocessorStep(new RecoverSignatures(new EthereumEcdsa(TestBlockchainIds.ChainId), NullTxPool.Instance, _specProvider, LimboLogs.Instance)))
            .AddSingleton<IBlockTree>(_blockTree)
            .AddSingleton<IReceiptFinder>(_receiptFinder)
            .AddSingleton<IDbProvider>(_dbProvider)
            .AddSingleton<IWorldStateManager>(_worldStateManager)
            .Build();
        _proofRpcModule = _container.Resolve<IRpcModuleFactory<IProofRpcModule>>().Create();
=======
        ProofModuleFactory moduleFactory = new ProofModuleFactory(
            _worldStateManager,
            _readOnlyTxProcessingEnvFactory,
            _blockTree,
            new CompositeBlockPreprocessorStep(new RecoverSignatures(new EthereumEcdsa(TestBlockchainIds.ChainId), _specProvider, LimboLogs.Instance)),
            _receiptFinder,
            _specProvider,
            LimboLogs.Instance);

        _proofRpcModule = moduleFactory.Create();
>>>>>>> 811cde9c
        ReceiptWithProof receiptWithProof = _proofRpcModule.proof_getTransactionReceipt(txHash, withHeader).Data;

        if (withHeader)
        {
            Assert.That(receiptWithProof.BlockHeader, Is.Not.Null);
        }
        else
        {
            Assert.That(receiptWithProof.BlockHeader, Is.Null);
        }

        string response = await RpcTest.TestSerializedRequest(_proofRpcModule, "proof_getTransactionReceipt", txHash, withHeader);
        response.Should().Be(expectedResult);
    }

    [TestCase]
    public async Task Can_call()
    {
        IWorldState stateProvider = CreateInitialState(null);

        Hash256 root = stateProvider.StateRoot;
        Block block = Build.A.Block.WithParent(_blockTree.Head!).WithStateRoot(root).TestObject;
        BlockTreeBuilder.AddBlock(_blockTree, block);

        // would need to setup state root somehow...

        TransactionForRpc tx = new LegacyTransactionForRpc
        {
            From = TestItem.AddressA,
            To = TestItem.AddressB,
            GasPrice = _useNonZeroGasPrice ? 10.GWei() : 0
        };

        _proofRpcModule.proof_call(tx, new BlockParameter(block.Number));

        string response = await RpcTest.TestSerializedRequest(_proofRpcModule, "proof_call", tx, block.Number);
        Assert.That(response.Contains("\"result\""), Is.True);
    }

    [TestCase]
    public async Task Can_call_by_hash()
    {
        IWorldState stateProvider = CreateInitialState(null);

        Hash256 root = stateProvider.StateRoot;
        Block block = Build.A.Block.WithParent(_blockTree.Head!).WithStateRoot(root).TestObject;
        BlockTreeBuilder.AddBlock(_blockTree, block);

        // would need to setup state root somehow...

        TransactionForRpc tx = new LegacyTransactionForRpc
        {
            From = TestItem.AddressA,
            To = TestItem.AddressB,
            GasPrice = _useNonZeroGasPrice ? 10.GWei() : 0
        };
        _proofRpcModule.proof_call(tx, new BlockParameter(block.Hash!));

        string response = await RpcTest.TestSerializedRequest(_proofRpcModule, "proof_call", tx, block.Hash);
        Assert.That(response.Contains("\"result\""), Is.True);
    }

    [TestCase]
    public async Task Can_call_by_hash_canonical()
    {
        Block lastHead = _blockTree.Head!;
        Block block = Build.A.Block.WithParent(lastHead).TestObject;
        Block newBlockOnMain = Build.A.Block.WithParent(lastHead).WithDifficulty(block.Difficulty + 1).TestObject;
        BlockTreeBuilder.AddBlock(_blockTree, block);
        BlockTreeBuilder.AddBlock(_blockTree, newBlockOnMain);

        // would need to setup state root somehow...

        TransactionForRpc tx = new LegacyTransactionForRpc
        {
            From = TestItem.AddressA,
            To = TestItem.AddressB,
            GasPrice = _useNonZeroGasPrice ? 10.GWei() : 0
        };

        string response = await RpcTest.TestSerializedRequest(_proofRpcModule, "proof_call", tx, new { blockHash = block.Hash, requireCanonical = true });
        Assert.That(response.Contains("-32000"), Is.True);

        response = await RpcTest.TestSerializedRequest(_proofRpcModule, "proof_call", tx, new { blockHash = TestItem.KeccakG, requireCanonical = true });
        Assert.That(response.Contains("-32001"), Is.True);
    }

    [TestCase]
    public async Task Can_call_with_block_hashes()
    {
        byte[] code = Prepare.EvmCode
            .PushData("0x01")
            .Op(Instruction.BLOCKHASH)
            .Done;
        CallResultWithProof result = await TestCallWithCode(code);
        Assert.That(result.BlockHeaders.Length, Is.EqualTo(2));
    }

    [TestCase]
    public async Task Can_call_with_many_block_hashes()
    {
        byte[] code = Prepare.EvmCode
            .PushData("0x01")
            .Op(Instruction.BLOCKHASH)
            .PushData("0x02")
            .Op(Instruction.BLOCKHASH)
            .Done;
        CallResultWithProof result = await TestCallWithCode(code);
        Assert.That(result.BlockHeaders.Length, Is.EqualTo(3));
    }

    [TestCase]
    public async Task Can_call_with_same_block_hash_many_time()
    {
        byte[] code = Prepare.EvmCode
            .PushData("0x01")
            .Op(Instruction.BLOCKHASH)
            .PushData("0x01")
            .Op(Instruction.BLOCKHASH)
            .Done;
        CallResultWithProof result = await TestCallWithCode(code);
        Assert.That(result.BlockHeaders.Length, Is.EqualTo(2));
    }

    [TestCase]
    public async Task Can_call_with_storage_load()
    {
        byte[] code = Prepare.EvmCode
            .PushData("0x01")
            .Op(Instruction.SLOAD)
            .Done;

        CallResultWithProof result = await TestCallWithCode(code);
        Assert.That(result.Accounts.Length, Is.EqualTo(1 + (_useNonZeroGasPrice ? 1 : 0)));
    }

    [TestCase]
    public async Task Can_call_with_many_storage_loads()
    {
        byte[] code = Prepare.EvmCode
            .PushData("0x01")
            .Op(Instruction.SLOAD)
            .PushData("0x02")
            .Op(Instruction.SLOAD)
            .Done;
        CallResultWithProof result = await TestCallWithCode(code);
        Assert.That(result.Accounts.Length, Is.EqualTo(1 + (_useNonZeroGasPrice ? 1 : 0)));
    }

    [TestCase]
    public async Task Can_call_with_storage_write()
    {
        byte[] code = Prepare.EvmCode
            .PushData("0x01")
            .PushData("0x01")
            .Op(Instruction.SSTORE)
            .Done;

        CallResultWithProof result = await TestCallWithCode(code);
        Assert.That(result.Accounts.Length, Is.EqualTo(1 + (_useNonZeroGasPrice ? 1 : 0)));
    }

    [TestCase]
    public async Task Can_call_with_extcodecopy()
    {
        byte[] code = Prepare.EvmCode
            .PushData("0x20")
            .PushData("0x00")
            .PushData("0x00")
            .PushData(TestItem.AddressC)
            .Op(Instruction.EXTCODECOPY)
            .Done;
        CallResultWithProof result = await TestCallWithCode(code);
        Assert.That(result.Accounts.Length, Is.EqualTo(2 + (_useNonZeroGasPrice ? 1 : 0)));
    }

    [TestCase]
    public async Task Can_call_with_extcodecopy_to_system_account()
    {
        byte[] code = Prepare.EvmCode
            .PushData("0x20")
            .PushData("0x00")
            .PushData("0x00")
            .PushData(Address.SystemUser)
            .Op(Instruction.EXTCODECOPY)
            .Done;
        CallResultWithProof result = await TestCallWithCode(code);
        Assert.That(result.Accounts.Length, Is.EqualTo(2));
    }

    [TestCase]
    public async Task Can_call_with_extcodesize()
    {
        byte[] code = Prepare.EvmCode
            .PushData(TestItem.AddressC)
            .Op(Instruction.EXTCODESIZE)
            .Done;
        CallResultWithProof result = await TestCallWithCode(code);
        Assert.That(result.Accounts.Length, Is.EqualTo(2 + (_useNonZeroGasPrice ? 1 : 0)));
    }

    [TestCase]
    public async Task Can_call_with_extcodesize_to_system_account()
    {
        byte[] code = Prepare.EvmCode
            .PushData(Address.SystemUser)
            .Op(Instruction.EXTCODESIZE)
            .Done;
        CallResultWithProof result = await TestCallWithCode(code);
        Assert.That(result.Accounts.Length, Is.EqualTo(2));
    }

    [TestCase]
    public async Task Can_call_with_extcodehash()
    {
        _specProvider.SpecToReturn = MuirGlacier.Instance;
        byte[] code = Prepare.EvmCode
            .PushData(TestItem.AddressC)
            .Op(Instruction.EXTCODEHASH)
            .Done;
        CallResultWithProof result = await TestCallWithCode(code);
        Assert.That(result.Accounts.Length, Is.EqualTo(2 + (_useNonZeroGasPrice ? 1 : 0)));
    }

    [TestCase]
    public async Task Can_call_with_extcodehash_to_system_account()
    {
        _specProvider.SpecToReturn = MuirGlacier.Instance;
        byte[] code = Prepare.EvmCode
            .PushData(Address.SystemUser)
            .Op(Instruction.EXTCODEHASH)
            .Done;
        CallResultWithProof result = await TestCallWithCode(code);
        Assert.That(result.Accounts.Length, Is.EqualTo(2));
    }

    [TestCase]
    public async Task Can_call_with_just_basic_addresses()
    {
        _specProvider.SpecToReturn = MuirGlacier.Instance;
        byte[] code = Prepare.EvmCode
            .Op(Instruction.STOP)
            .Done;
        CallResultWithProof result = await TestCallWithCode(code);
        Assert.That(result.Accounts.Length, Is.EqualTo(1 + (_useNonZeroGasPrice ? 1 : 0)));
    }

    [TestCase]
    public async Task Can_call_with_balance()
    {
        _specProvider.SpecToReturn = MuirGlacier.Instance;
        byte[] code = Prepare.EvmCode
            .PushData(TestItem.AddressC)
            .Op(Instruction.BALANCE)
            .Done;

        CallResultWithProof result = await TestCallWithCode(code);
        Assert.That(result.Accounts.Length, Is.EqualTo(2 + (_useNonZeroGasPrice ? 1 : 0)));
    }

    [TestCase]
    public async Task Can_call_with_self_balance()
    {
        _specProvider.SpecToReturn = MuirGlacier.Instance;
        byte[] code = Prepare.EvmCode
            .Op(Instruction.SELFBALANCE)
            .Done;

        CallResultWithProof result = await TestCallWithCode(code);
        Assert.That(result.Accounts.Length, Is.EqualTo(1 + (_useNonZeroGasPrice ? 1 : 0)));
    }

    [TestCase]
    public async Task Can_call_with_balance_of_system_account()
    {
        _specProvider.SpecToReturn = MuirGlacier.Instance;
        byte[] code = Prepare.EvmCode
            .PushData(Address.SystemUser)
            .Op(Instruction.BALANCE)
            .Done;
        CallResultWithProof result = await TestCallWithCode(code);
        Assert.That(result.Accounts.Length, Is.EqualTo(2));
    }

    [TestCase]
    public async Task Can_call_with_call_to_system_account_with_zero_value()
    {
        _specProvider.SpecToReturn = MuirGlacier.Instance;
        byte[] code = Prepare.EvmCode
            .PushData(0)
            .PushData(0)
            .PushData(0)
            .PushData(0)
            .PushData(0)
            .PushData(Address.SystemUser)
            .PushData(1000000)
            .Op(Instruction.CALL)
            .Done;
        CallResultWithProof result = await TestCallWithCode(code);
        Assert.That(result.Accounts.Length, Is.EqualTo(2));
    }

    [TestCase]
    public async Task Can_call_with_static_call_to_system_account()
    {
        _specProvider.SpecToReturn = MuirGlacier.Instance;
        byte[] code = Prepare.EvmCode
            .PushData(0)
            .PushData(0)
            .PushData(0)
            .PushData(0)
            .PushData(Address.SystemUser)
            .PushData(1000000)
            .Op(Instruction.STATICCALL)
            .Done;
        CallResultWithProof result = await TestCallWithCode(code);
        Assert.That(result.Accounts.Length, Is.EqualTo(2));
    }

    [TestCase]
    public async Task Can_call_with_delegate_call_to_system_account()
    {
        _specProvider.SpecToReturn = MuirGlacier.Instance;
        byte[] code = Prepare.EvmCode
            .PushData(0)
            .PushData(0)
            .PushData(0)
            .PushData(0)
            .PushData(Address.SystemUser)
            .PushData(1000000)
            .Op(Instruction.DELEGATECALL)
            .Done;
        CallResultWithProof result = await TestCallWithCode(code);
        Assert.That(result.Accounts.Length, Is.EqualTo(2));
    }

    [TestCase]
    public async Task Can_call_with_call_to_system_account_with_non_zero_value()
    {
        _specProvider.SpecToReturn = MuirGlacier.Instance;
        byte[] code = Prepare.EvmCode
            .PushData(0)
            .PushData(0)
            .PushData(0)
            .PushData(0)
            .PushData(1)
            .PushData(Address.SystemUser)
            .PushData(1000000)
            .Op(Instruction.CALL)
            .Done;
        CallResultWithProof result = await TestCallWithCode(code);
        Assert.That(result.Accounts.Length, Is.EqualTo(2));
    }

    [TestCase]
    public async Task Can_call_with_call_with_zero_value()
    {
        _specProvider.SpecToReturn = MuirGlacier.Instance;
        byte[] code = Prepare.EvmCode
            .PushData(0)
            .PushData(0)
            .PushData(0)
            .PushData(0)
            .PushData(0)
            .PushData(TestItem.AddressC)
            .PushData(1000000)
            .Op(Instruction.CALL)
            .Done;
        CallResultWithProof result = await TestCallWithCode(code);
        Assert.That(result.Accounts.Length, Is.EqualTo(2 + (_useNonZeroGasPrice ? 1 : 0)));
    }

    [TestCase]
    public async Task Can_call_with_static_call()
    {
        _specProvider.SpecToReturn = MuirGlacier.Instance;
        byte[] code = Prepare.EvmCode
            .PushData(0)
            .PushData(0)
            .PushData(0)
            .PushData(0)
            .PushData(TestItem.AddressC)
            .PushData(1000000)
            .Op(Instruction.STATICCALL)
            .Done;
        CallResultWithProof result = await TestCallWithCode(code);
        Assert.That(result.Accounts.Length, Is.EqualTo(2 + (_useNonZeroGasPrice ? 1 : 0)));
    }

    [TestCase]
    public async Task Can_call_with_delegate_call()
    {
        _specProvider.SpecToReturn = MuirGlacier.Instance;
        byte[] code = Prepare.EvmCode
            .PushData(0)
            .PushData(0)
            .PushData(0)
            .PushData(0)
            .PushData(TestItem.AddressC)
            .PushData(1000000)
            .Op(Instruction.DELEGATECALL)
            .Done;
        CallResultWithProof result = await TestCallWithCode(code);
        Assert.That(result.Accounts.Length, Is.EqualTo(_createSystemAccount && _useNonZeroGasPrice ? 3 : 2));
    }

    [TestCase]
    public async Task Can_call_with_call_with_non_zero_value()
    {
        _specProvider.SpecToReturn = MuirGlacier.Instance;
        byte[] code = Prepare.EvmCode
            .PushData(0)
            .PushData(0)
            .PushData(0)
            .PushData(0)
            .PushData(1)
            .PushData(TestItem.AddressC)
            .PushData(1000000)
            .Op(Instruction.CALL)
            .Done;
        CallResultWithProof result = await TestCallWithCode(code);
        Assert.That(result.Accounts.Length, Is.EqualTo(2 + (_useNonZeroGasPrice ? 1 : 0)));
    }

    [TestCase]
    public async Task Can_call_with_self_destruct()
    {
        _specProvider.SpecToReturn = MuirGlacier.Instance;
        byte[] code = Prepare.EvmCode
            .PushData(TestItem.AddressC)
            .Op(Instruction.SELFDESTRUCT)
            .Done;
        CallResultWithProof result = await TestCallWithCode(code);

        Assert.That(result.Accounts.Length, Is.EqualTo(2 + (_useNonZeroGasPrice ? 1 : 0)));
    }

    [TestCase]
    public async Task Can_call_with_self_destruct_to_system_account()
    {
        _specProvider.SpecToReturn = MuirGlacier.Instance;
        byte[] code = Prepare.EvmCode
            .PushData(Address.SystemUser)
            .Op(Instruction.SELFDESTRUCT)
            .Done;
        CallResultWithProof result = await TestCallWithCode(code);
        Assert.That(result.Accounts.Length, Is.EqualTo(2));
    }


    [TestCase]
    public async Task Can_call_with_many_storage_writes()
    {
        byte[] code = Prepare.EvmCode
            .PushData("0x01")
            .PushData("0x01")
            .Op(Instruction.SSTORE)
            .PushData("0x02")
            .PushData("0x02")
            .Op(Instruction.SSTORE)
            .Done;
        CallResultWithProof result = await TestCallWithCode(code);
        Assert.That(result.Accounts.Length, Is.EqualTo(1 + (_useNonZeroGasPrice ? 1 : 0)));
    }

    [TestCase]
    public async Task Can_call_with_mix_of_everything()
    {
        byte[] code = Prepare.EvmCode
            .PushData(TestItem.AddressC)
            .Op(Instruction.BALANCE)
            .PushData("0x01")
            .Op(Instruction.BLOCKHASH)
            .PushData("0x02")
            .Op(Instruction.BLOCKHASH)
            .PushData("0x01")
            .Op(Instruction.SLOAD)
            .PushData("0x02")
            .Op(Instruction.SLOAD)
            .PushData("0x01")
            .PushData("0x01")
            .Op(Instruction.SSTORE)
            .PushData("0x03")
            .PushData("0x03")
            .Op(Instruction.SSTORE)
            .Done;

        await TestCallWithCode(code);
    }

    [TestCase]
    public async Task Can_call_with_mix_of_everything_and_storage()
    {
        byte[] code = Prepare.EvmCode
            .PushData(TestItem.AddressC)
            .Op(Instruction.BALANCE)
            .PushData("0x01")
            .Op(Instruction.BLOCKHASH)
            .PushData("0x02")
            .Op(Instruction.BLOCKHASH)
            .PushData("0x01")
            .Op(Instruction.SLOAD)
            .PushData("0x02")
            .Op(Instruction.SLOAD)
            .PushData("0x01")
            .PushData("0x01")
            .Op(Instruction.SSTORE)
            .PushData("0x03")
            .PushData("0x03")
            .Op(Instruction.SSTORE)
            .Done;

        await TestCallWithStorageAndCode(code, _useNonZeroGasPrice ? 10.GWei() : 0);
    }

    [TestCase]
    public async Task Can_call_with_mix_of_everything_and_storage_from_another_account_wrong_nonce()
    {
        byte[] code = Prepare.EvmCode
            .PushData(TestItem.AddressC)
            .Op(Instruction.BALANCE)
            .PushData("0x01")
            .Op(Instruction.BLOCKHASH)
            .PushData("0x02")
            .Op(Instruction.BLOCKHASH)
            .PushData("0x01")
            .Op(Instruction.SLOAD)
            .PushData("0x02")
            .Op(Instruction.SLOAD)
            .PushData("0x01")
            .PushData("0x01")
            .Op(Instruction.SSTORE)
            .PushData("0x03")
            .PushData("0x03")
            .Op(Instruction.SSTORE)
            .Done;

        await TestCallWithStorageAndCode(code, 0, TestItem.AddressD);
    }

    private async Task<CallResultWithProof> TestCallWithCode(byte[] code, Address? from = null)
    {
        IWorldState stateProvider = CreateInitialState(code);

        Hash256 root = stateProvider.StateRoot;
        Block block = Build.A.Block.WithParent(_blockTree.Head!).WithStateRoot(root).WithBeneficiary(TestItem.AddressD).TestObject;
        BlockTreeBuilder.AddBlock(_blockTree, block);
        Block blockOnTop = Build.A.Block.WithParent(block).WithStateRoot(root).WithBeneficiary(TestItem.AddressD).TestObject;
        BlockTreeBuilder.AddBlock(_blockTree, blockOnTop);

        // would need to setup state root somehow...

        TransactionForRpc tx = new LegacyTransactionForRpc
        {
            From = from,
            To = TestItem.AddressB,
            GasPrice = _useNonZeroGasPrice ? 10.GWei() : 0
        };

        CallResultWithProof callResultWithProof = _proofRpcModule.proof_call(tx, new BlockParameter(blockOnTop.Number)).Data;
        Assert.That(callResultWithProof.Accounts.Length, Is.GreaterThan(0));

        foreach (AccountProof accountProof in callResultWithProof.Accounts)
        {
            ProofVerifier.VerifyOneProof(accountProof.Proof!, block.StateRoot!);
            foreach (StorageProof storageProof in accountProof.StorageProofs!)
            {
                ProofVerifier.VerifyOneProof(storageProof.Proof!, accountProof.StorageRoot);
            }
        }

        string response = await RpcTest.TestSerializedRequest(_proofRpcModule, "proof_call", tx, blockOnTop.Number);
        Assert.That(response.Contains("\"result\""), Is.True);

        return callResultWithProof;
    }

    private async Task TestCallWithStorageAndCode(byte[] code, UInt256 gasPrice, Address? from = null)
    {
        IWorldState stateProvider = CreateInitialState(code);

        for (int i = 0; i < 10000; i++)
        {
            stateProvider.Set(new StorageCell(TestItem.AddressB, (UInt256)i), i.ToBigEndianByteArray());
        }

        stateProvider.Commit(MainnetSpecProvider.Instance.GenesisSpec, NullStateTracer.Instance);
        stateProvider.CommitTree(0);

        Hash256 root = stateProvider.StateRoot;

        Block block = Build.A.Block.WithParent(_blockTree.Head!).WithStateRoot(root).TestObject;
        BlockTreeBuilder.AddBlock(_blockTree, block);
        Block blockOnTop = Build.A.Block.WithParent(block).WithStateRoot(root).TestObject;
        BlockTreeBuilder.AddBlock(_blockTree, blockOnTop);

        // would need to setup state root somehow...

        TransactionForRpc tx = new LegacyTransactionForRpc
        {
            // we are testing system transaction here when From is null
            From = from,
            To = TestItem.AddressB,
            GasPrice = gasPrice,
            Nonce = 1000
        };

        CallResultWithProof callResultWithProof = _proofRpcModule.proof_call(tx, new BlockParameter(blockOnTop.Number)).Data;
        Assert.That(callResultWithProof.Accounts.Length, Is.GreaterThan(0));

        // just the keys for debugging
        byte[] span = new byte[32];
        new UInt256(0).ToBigEndian(span);
        _ = Keccak.Compute(span);

        // just the keys for debugging
        new UInt256(1).ToBigEndian(span);
        _ = Keccak.Compute(span);

        // just the keys for debugging
        new UInt256(2).ToBigEndian(span);
        _ = Keccak.Compute(span);

        foreach (AccountProof accountProof in callResultWithProof.Accounts)
        {
            // this is here for diagnostics - so you can read what happens in the test
            // generally the account here should be consistent with the values inside the proof
            // the exception will be thrown if the account did not exist before the call
            try
            {
                SpanSource verifyOneProof = ProofVerifier.VerifyOneProof(accountProof.Proof!, block.StateRoot!);
                new AccountDecoder().Decode(verifyOneProof.Span);
            }
            catch (Exception)
            {
                // ignored
            }

            foreach (StorageProof storageProof in accountProof.StorageProofs!)
            {
                // we read the values here just to allow easier debugging so you can confirm that the value is same as the one in the proof and in the trie
                ProofVerifier.VerifyOneProof(storageProof.Proof!, accountProof.StorageRoot);
            }
        }

        string response = await RpcTest.TestSerializedRequest(_proofRpcModule, "proof_call", tx, blockOnTop.Number);
        Assert.That(response.Contains("\"result\""), Is.True);
    }

    private IWorldState CreateInitialState(byte[]? code)
    {
        WorldStateManager worldStateManager = _worldStateManager;
        IWorldState stateProvider = worldStateManager.GlobalWorldState;
        AddAccount(stateProvider, TestItem.AddressA, 1.Ether());
        AddAccount(stateProvider, TestItem.AddressB, 1.Ether());

        if (code is not null)
        {
            AddCode(stateProvider, TestItem.AddressB, code);
        }

        if (_createSystemAccount)
        {
            AddAccount(stateProvider, Address.SystemUser, 1.Ether());
        }

        stateProvider.CommitTree(0);

        return stateProvider;
    }

    private void AddAccount(IWorldState stateProvider, Address account, UInt256 initialBalance)
    {
        stateProvider.CreateAccount(account, initialBalance);
        stateProvider.Commit(MuirGlacier.Instance, NullStateTracer.Instance);
    }

    private void AddCode(IWorldState stateProvider, Address account, byte[] code)
    {
        stateProvider.InsertCode(account, code, MuirGlacier.Instance);
        stateProvider.Commit(MainnetSpecProvider.Instance.GenesisSpec, NullStateTracer.Instance);
    }
}<|MERGE_RESOLUTION|>--- conflicted
+++ resolved
@@ -77,7 +77,6 @@
             .OfChainLength(10)
             .TestObject;
 
-<<<<<<< HEAD
         _container = new ContainerBuilder()
             .AddModule(new TestNethermindModule(new ConfigProvider()))
             .AddSingleton<ISpecProvider>(_specProvider)
@@ -89,18 +88,6 @@
             .Build();
         _proofRpcModule = _container.Resolve<IRpcModuleFactory<IProofRpcModule>>().Create();
     }
-=======
-        _readOnlyTxProcessingEnvFactory = new ReadOnlyTxProcessingEnvFactory(_worldStateManager, _blockTree, _specProvider, LimboLogs.Instance);
-
-        ProofModuleFactory moduleFactory = new(
-            _worldStateManager,
-            _readOnlyTxProcessingEnvFactory,
-            _blockTree,
-            new CompositeBlockPreprocessorStep(new RecoverSignatures(new EthereumEcdsa(TestBlockchainIds.ChainId), _specProvider, LimboLogs.Instance)),
-            receiptStorage,
-            _specProvider,
-            LimboLogs.Instance);
->>>>>>> 811cde9c
 
     [TearDown]
     public void TearDown()
@@ -240,30 +227,17 @@
         _receiptFinder.Get(Arg.Any<Hash256>()).Returns(receipts);
         _receiptFinder.FindBlockHash(Arg.Any<Hash256>()).Returns(_blockTree.FindBlock(1)!.Hash);
 
-<<<<<<< HEAD
         _container.Dispose();
         _container = new ContainerBuilder()
             .AddModule(new TestNethermindModule(new ConfigProvider()))
             .AddSingleton<ISpecProvider>(_specProvider)
-            .AddSingleton<IBlockPreprocessorStep>(new CompositeBlockPreprocessorStep(new RecoverSignatures(new EthereumEcdsa(TestBlockchainIds.ChainId), NullTxPool.Instance, _specProvider, LimboLogs.Instance)))
+            .AddSingleton<IBlockPreprocessorStep>(new CompositeBlockPreprocessorStep(new RecoverSignatures(new EthereumEcdsa(TestBlockchainIds.ChainId), _specProvider, LimboLogs.Instance)))
             .AddSingleton<IBlockTree>(_blockTree)
             .AddSingleton<IReceiptFinder>(_receiptFinder)
             .AddSingleton<IDbProvider>(_dbProvider)
             .AddSingleton<IWorldStateManager>(_worldStateManager)
             .Build();
         _proofRpcModule = _container.Resolve<IRpcModuleFactory<IProofRpcModule>>().Create();
-=======
-        ProofModuleFactory moduleFactory = new ProofModuleFactory(
-            _worldStateManager,
-            _readOnlyTxProcessingEnvFactory,
-            _blockTree,
-            new CompositeBlockPreprocessorStep(new RecoverSignatures(new EthereumEcdsa(TestBlockchainIds.ChainId), _specProvider, LimboLogs.Instance)),
-            _receiptFinder,
-            _specProvider,
-            LimboLogs.Instance);
-
-        _proofRpcModule = moduleFactory.Create();
->>>>>>> 811cde9c
         ReceiptWithProof receiptWithProof = _proofRpcModule.proof_getTransactionReceipt(txHash, withHeader).Data;
 
         if (withHeader)
