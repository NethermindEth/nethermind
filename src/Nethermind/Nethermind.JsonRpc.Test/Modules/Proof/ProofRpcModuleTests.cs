--- conflicted
+++ resolved
@@ -682,13 +682,8 @@
             Assert.That(result.Accounts.Length, Is.EqualTo(1 + (_useNonZeroGasPrice ? 1 : 0)));
         }
 
-<<<<<<< HEAD
-        [Test]
-        public void Can_call_with_mix_of_everything()
-=======
         [TestCase]
         public async Task Can_call_with_mix_of_everything()
->>>>>>> 6472650d
         {
             byte[] code = Prepare.EvmCode
                 .PushData(TestItem.AddressC)
@@ -712,13 +707,8 @@
             await TestCallWithCode(code);
         }
 
-<<<<<<< HEAD
-        [Test]
-        public void Can_call_with_mix_of_everything_and_storage()
-=======
         [TestCase]
         public async Task Can_call_with_mix_of_everything_and_storage()
->>>>>>> 6472650d
         {
             byte[] code = Prepare.EvmCode
                 .PushData(TestItem.AddressC)
@@ -742,13 +732,8 @@
             await TestCallWithStorageAndCode(code, _useNonZeroGasPrice ? 10.GWei() : 0);
         }
 
-<<<<<<< HEAD
-        [Test]
-        public void Can_call_with_mix_of_everything_and_storage_from_another_account_wrong_nonce()
-=======
         [TestCase]
         public async Task Can_call_with_mix_of_everything_and_storage_from_another_account_wrong_nonce()
->>>>>>> 6472650d
         {
             byte[] code = Prepare.EvmCode
                 .PushData(TestItem.AddressC)
@@ -864,12 +849,8 @@
                 Account account;
                 try
                 {
-<<<<<<< HEAD
-                    account = new AccountDecoder().Decode(new RlpStream(ProofVerifier.VerifyOneProof(accountProof.Proof, block.StateRoot)));
-=======
                     byte[] verifyOneProof = ProofVerifier.VerifyOneProof(accountProof.Proof!, block.StateRoot!)!;
                     new AccountDecoder().Decode(new RlpStream(verifyOneProof));
->>>>>>> 6472650d
                 }
                 catch (Exception)
                 {
