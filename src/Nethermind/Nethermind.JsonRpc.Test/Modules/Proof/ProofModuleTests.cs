//  Copyright (c) 2021 Demerzel Solutions Limited
//  This file is part of the Nethermind library.
// 
//  The Nethermind library is free software: you can redistribute it and/or modify
//  it under the terms of the GNU Lesser General Public License as published by
//  the Free Software Foundation, either version 3 of the License, or
//  (at your option) any later version.
// 
//  The Nethermind library is distributed in the hope that it will be useful,
//  but WITHOUT ANY WARRANTY; without even the implied warranty of
//  MERCHANTABILITY or FITNESS FOR A PARTICULAR PURPOSE. See the
//  GNU Lesser General Public License for more details.
// 
//  You should have received a copy of the GNU Lesser General Public License
//  along with the Nethermind. If not, see <http://www.gnu.org/licenses/>.

using System;
using System.IO;
using System.Linq;
using Nethermind.Blockchain;
using Nethermind.Blockchain.Find;
using Nethermind.Blockchain.Processing;
using Nethermind.Blockchain.Receipts;
using Nethermind.Core;
using Nethermind.Core.Crypto;
using Nethermind.Core.Extensions;
using Nethermind.Core.Test.Builders;
using Nethermind.Crypto;
using Nethermind.Db;
using Nethermind.Int256;
using Nethermind.Evm;
using Nethermind.JsonRpc.Data;
using Nethermind.JsonRpc.Modules.Proof;
using Nethermind.Logging;
using Nethermind.Serialization.Json;
using Nethermind.Serialization.Rlp;
using Nethermind.Specs;
using Nethermind.Specs.Forks;
using Nethermind.State;
using Nethermind.State.Proofs;
using Nethermind.Db.Blooms;
using Nethermind.Trie.Pruning;
using Nethermind.TxPool;
using NUnit.Framework;
using System.Threading.Tasks;

namespace Nethermind.JsonRpc.Test.Modules.Proof
{
    [Parallelizable(ParallelScope.None)]
    [TestFixture(true, true)]
    [TestFixture(true, false)]
    [TestFixture(false, false)]
    public class ProofModuleTests
    {
        private readonly bool _createSystemAccount;
        private readonly bool _useNonZeroGasPrice;
        private IProofModule _proofModule;
        private IBlockTree _blockTree;
        private IDbProvider _dbProvider;
        private TestSpecProvider _specProvider;

        public ProofModuleTests(bool createSystemAccount, bool useNonZeroGasPrice)
        {
            _createSystemAccount = createSystemAccount;
            _useNonZeroGasPrice = useNonZeroGasPrice;
        }
        
        [SetUp]
        public async Task Setup()
        {
            InMemoryReceiptStorage receiptStorage = new InMemoryReceiptStorage();
            _specProvider = new TestSpecProvider(Homestead.Instance);
            _blockTree = Build.A.BlockTree().WithTransactions(receiptStorage, _specProvider).OfChainLength(10).TestObject;
            _dbProvider = await TestMemDbProvider.InitAsync();

            ProofModuleFactory moduleFactory = new ProofModuleFactory(
                _dbProvider,
                _blockTree,
<<<<<<< HEAD
                new TrieStore(_dbProvider.StateDb, LimboLogs.Instance).AsReadOnly(_dbProvider.StateDb),
=======
                new TrieStore(_dbProvider.StateDb, LimboLogs.Instance).AsReadOnly(),
>>>>>>> 33f3c9d6
                new CompositeBlockPreprocessorStep(new RecoverSignatures(new EthereumEcdsa(ChainId.Mainnet, LimboLogs.Instance), NullTxPool.Instance, _specProvider, LimboLogs.Instance)),
                receiptStorage,
                _specProvider,
                LimboLogs.Instance);

            _proofModule = moduleFactory.Create();
        }

        [TestCase(true)]
        [TestCase(false)]
        public void Can_get_transaction(bool withHeader)
        {
            Keccak txHash = _blockTree.FindBlock(1).Transactions[0].Hash;
            TransactionWithProof txWithProof = _proofModule.proof_getTransactionByHash(txHash, withHeader).Data;
            Assert.NotNull(txWithProof.Transaction);
            Assert.AreEqual(2, txWithProof.TxProof.Length);
            if (withHeader)
            {
                Assert.NotNull(txWithProof.BlockHeader);
            }
            else
            {
                Assert.Null(txWithProof.BlockHeader);
            }

            string response = RpcTest.TestSerializedRequest(_proofModule, "proof_getTransactionByHash", $"{txHash}", $"{withHeader}");
            Assert.True(response.Contains("\"result\""));
        }

        [TestCase(true)]
        [TestCase(false)]
        public void When_getting_non_existing_tx_correct_error_code_is_returned(bool withHeader)
        {
            Keccak txHash = TestItem.KeccakH;
            string response = RpcTest.TestSerializedRequest(_proofModule, "proof_getTransactionByHash", $"{txHash}", $"{withHeader}");
            Assert.True(response.Contains($"{ErrorCodes.ResourceNotFound}"));
        }

        [TestCase(true)]
        [TestCase(false)]
        public void When_getting_non_existing_receipt_correct_error_code_is_returned(bool withHeader)
        {
            Keccak txHash = TestItem.KeccakH;
            string response = RpcTest.TestSerializedRequest(_proofModule, "proof_getTransactionReceipt", $"{txHash}", $"{withHeader}");
            Assert.True(response.Contains($"{ErrorCodes.ResourceNotFound}"));
        }

        [Test]
        public void On_incorrect_params_returns_correct_error_code()
        {
            Keccak txHash = TestItem.KeccakH;

            // missing with header
            string response = RpcTest.TestSerializedRequest(_proofModule, "proof_getTransactionReceipt", $"{txHash}");
            Assert.True(response.Contains($"{ErrorCodes.InvalidParams}"), "missing");

            // too many
            response = RpcTest.TestSerializedRequest(_proofModule, "proof_getTransactionReceipt", $"{txHash}", "true", "false");
            Assert.True(response.Contains($"{ErrorCodes.InvalidParams}"), "too many");

            // missing with header
            response = RpcTest.TestSerializedRequest(_proofModule, "proof_getTransactionByHash", $"{txHash}");
            Assert.True(response.Contains($"{ErrorCodes.InvalidParams}"), "missing");

            // too many
            response = RpcTest.TestSerializedRequest(_proofModule, "proof_getTransactionByHash", $"{txHash}", "true", "false");
            Assert.True(response.Contains($"{ErrorCodes.InvalidParams}"), "too many");

            // all wrong
            response = RpcTest.TestSerializedRequest(_proofModule, "proof_call", $"{txHash}");
            Assert.True(response.Contains($"{ErrorCodes.InvalidParams}"), "missing");
        }

        [TestCase(true)]
        [TestCase(false)]
        public void Can_get_receipt(bool withHeader)
        {
            Keccak txHash = _blockTree.FindBlock(1).Transactions[0].Hash;
            ReceiptWithProof receiptWithProof = _proofModule.proof_getTransactionReceipt(txHash, withHeader).Data;
            Assert.NotNull(receiptWithProof.Receipt);
            Assert.AreEqual(2, receiptWithProof.ReceiptProof.Length);
            Assert.GreaterOrEqual(receiptWithProof.ReceiptProof.Last().Length, 256 /* bloom length */);
            if (withHeader)
            {
                Assert.NotNull(receiptWithProof.BlockHeader);
            }
            else
            {
                Assert.Null(receiptWithProof.BlockHeader);
            }

            string response = RpcTest.TestSerializedRequest(_proofModule, "proof_getTransactionReceipt", $"{txHash}", $"{withHeader}");
            Assert.True(response.Contains("\"result\""));
        }

        [Test]
        public void Can_call()
        {
            StateProvider stateProvider = CreateInitialState(null);

            Keccak root = stateProvider.StateRoot;
            Block block = Build.A.Block.WithParent(_blockTree.Head).WithStateRoot(root).TestObject;
            BlockTreeBuilder.AddBlock(_blockTree, block);

            // would need to setup state root somehow...

            TransactionForRpc tx = new TransactionForRpc
            {
                From = TestItem.AddressA,
                To = TestItem.AddressB,
                GasPrice = _useNonZeroGasPrice ? 10.GWei() : 0
            };
            
            _proofModule.proof_call(tx, new BlockParameter(block.Number));

            EthereumJsonSerializer serializer = new EthereumJsonSerializer();
            string response = RpcTest.TestSerializedRequest(_proofModule, "proof_call", $"{serializer.Serialize(tx)}", $"{block.Number}");
            Assert.True(response.Contains("\"result\""));
        }

        [Test]
        public void Can_call_by_hash()
        {
            StateProvider stateProvider = CreateInitialState(null);

            Keccak root = stateProvider.StateRoot;
            Block block = Build.A.Block.WithParent(_blockTree.Head).WithStateRoot(root).TestObject;
            BlockTreeBuilder.AddBlock(_blockTree, block);

            // would need to setup state root somehow...

            TransactionForRpc tx = new TransactionForRpc
            {
                From = TestItem.AddressA,
                To = TestItem.AddressB,
                GasPrice = _useNonZeroGasPrice ? 10.GWei() : 0
            };
            _proofModule.proof_call(tx, new BlockParameter(block.Hash));

            EthereumJsonSerializer serializer = new EthereumJsonSerializer();
            string response = RpcTest.TestSerializedRequest(_proofModule, "proof_call", $"{serializer.Serialize(tx)}", $"{block.Hash}");
            Assert.True(response.Contains("\"result\""));
        }

        [Test]
        public void Can_call_by_hash_canonical()
        {
            Block lastHead = _blockTree.Head;
            Block block = Build.A.Block.WithParent(lastHead).TestObject;
            Block newBlockOnMain = Build.A.Block.WithParent(lastHead).WithDifficulty(block.Difficulty + 1).TestObject;
            BlockTreeBuilder.AddBlock(_blockTree, block);
            BlockTreeBuilder.AddBlock(_blockTree, newBlockOnMain);

            // would need to setup state root somehow...

            TransactionForRpc tx = new TransactionForRpc
            {
                From = TestItem.AddressA,
                To = TestItem.AddressB,
                GasPrice = _useNonZeroGasPrice ? 10.GWei() : 0
            };

            EthereumJsonSerializer serializer = new EthereumJsonSerializer();
            string response = RpcTest.TestSerializedRequest(_proofModule, "proof_call", $"{serializer.Serialize(tx)}", $"{{\"blockHash\" : \"{block.Hash}\", \"requireCanonical\" : true}}");
            Assert.True(response.Contains("-32000"));

            response = RpcTest.TestSerializedRequest(_proofModule, "proof_call", $"{serializer.Serialize(tx)}", $"{{\"blockHash\" : \"{TestItem.KeccakG}\", \"requireCanonical\" : true}}");
            Assert.True(response.Contains("-32001"));
        }

        [Test]
        public void Can_call_with_block_hashes()
        {
            byte[] code = Prepare.EvmCode
                .PushData("0x01")
                .Op(Instruction.BLOCKHASH)
                .Done;
            CallResultWithProof result = TestCallWithCode(code);
            Assert.AreEqual(2, result.BlockHeaders.Length);
        }

        [Test]
        public void Can_call_with_many_block_hashes()
        {
            byte[] code = Prepare.EvmCode
                .PushData("0x01")
                .Op(Instruction.BLOCKHASH)
                .PushData("0x02")
                .Op(Instruction.BLOCKHASH)
                .Done;
            CallResultWithProof result = TestCallWithCode(code);
            Assert.AreEqual(3, result.BlockHeaders.Length);
        }

        [Test]
        public void Can_call_with_same_block_hash_many_time()
        {
            byte[] code = Prepare.EvmCode
                .PushData("0x01")
                .Op(Instruction.BLOCKHASH)
                .PushData("0x01")
                .Op(Instruction.BLOCKHASH)
                .Done;
            CallResultWithProof result = TestCallWithCode(code);
            Assert.AreEqual(2, result.BlockHeaders.Length);
        }

        [Test]
        public void Can_call_with_storage_load()
        {
            byte[] code = Prepare.EvmCode
                .PushData("0x01")
                .Op(Instruction.SLOAD)
                .Done;

            CallResultWithProof result = TestCallWithCode(code);
            Assert.AreEqual(1 + (_useNonZeroGasPrice ? 1 : 0), result.Accounts.Length);
        }

        [Test]
        public void Can_call_with_many_storage_loads()
        {
            byte[] code = Prepare.EvmCode
                .PushData("0x01")
                .Op(Instruction.SLOAD)
                .PushData("0x02")
                .Op(Instruction.SLOAD)
                .Done;
            CallResultWithProof result = TestCallWithCode(code);
            Assert.AreEqual(1 + (_useNonZeroGasPrice ? 1 : 0), result.Accounts.Length);
        }

        [Test]
        public void Can_call_with_storage_write()
        {
            byte[] code = Prepare.EvmCode
                .PushData("0x01")
                .PushData("0x01")
                .Op(Instruction.SSTORE)
                .Done;

            CallResultWithProof result = TestCallWithCode(code);
            Assert.AreEqual(1 + (_useNonZeroGasPrice ? 1 : 0), result.Accounts.Length);
        }

        [Test]
        public void Can_call_with_extcodecopy()
        {
            byte[] code = Prepare.EvmCode
                .PushData("0x20")
                .PushData("0x00")
                .PushData("0x00")
                .PushData(TestItem.AddressC)
                .Op(Instruction.EXTCODECOPY)
                .Done;
            CallResultWithProof result = TestCallWithCode(code);
            Assert.AreEqual(2 + (_useNonZeroGasPrice ? 1 : 0), result.Accounts.Length);
        }

        [Test]
        public void Can_call_with_extcodecopy_to_system_account()
        {
            byte[] code = Prepare.EvmCode
                .PushData("0x20")
                .PushData("0x00")
                .PushData("0x00")
                .PushData(Address.SystemUser)
                .Op(Instruction.EXTCODECOPY)
                .Done;
            CallResultWithProof result = TestCallWithCode(code);
            Assert.AreEqual(2, result.Accounts.Length);
        }

        [Test]
        public void Can_call_with_extcodesize()
        {
            byte[] code = Prepare.EvmCode
                .PushData(TestItem.AddressC)
                .Op(Instruction.EXTCODESIZE)
                .Done;
            CallResultWithProof result = TestCallWithCode(code);
            Assert.AreEqual(2 + (_useNonZeroGasPrice ? 1 : 0), result.Accounts.Length);
        }

        [Test]
        public void Can_call_with_extcodesize_to_system_account()
        {
            byte[] code = Prepare.EvmCode
                .PushData(Address.SystemUser)
                .Op(Instruction.EXTCODESIZE)
                .Done;
            CallResultWithProof result = TestCallWithCode(code);
            Assert.AreEqual(2, result.Accounts.Length);
        }

        [Test]
        public void Can_call_with_extcodehash()
        {
            _specProvider.SpecToReturn = MuirGlacier.Instance;
            byte[] code = Prepare.EvmCode
                .PushData(TestItem.AddressC)
                .Op(Instruction.EXTCODEHASH)
                .Done;
            CallResultWithProof result = TestCallWithCode(code);
            Assert.AreEqual(2 + (_useNonZeroGasPrice ? 1 : 0), result.Accounts.Length);
        }

        [Test]
        public void Can_call_with_extcodehash_to_system_account()
        {
            _specProvider.SpecToReturn = MuirGlacier.Instance;
            byte[] code = Prepare.EvmCode
                .PushData(Address.SystemUser)
                .Op(Instruction.EXTCODEHASH)
                .Done;
            CallResultWithProof result = TestCallWithCode(code);
            Assert.AreEqual(2, result.Accounts.Length);
        }

        [Test]
        public void Can_call_with_just_basic_addresses()
        {
            _specProvider.SpecToReturn = MuirGlacier.Instance;
            byte[] code = Prepare.EvmCode
                .Op(Instruction.STOP)
                .Done;
            CallResultWithProof result = TestCallWithCode(code);
            Assert.AreEqual(1 + (_useNonZeroGasPrice ? 1 : 0), result.Accounts.Length);
        }

        [Test]
        public void Can_call_with_balance()
        {
            _specProvider.SpecToReturn = MuirGlacier.Instance;
            byte[] code = Prepare.EvmCode
                .PushData(TestItem.AddressC)
                .Op(Instruction.BALANCE)
                .Done;

            CallResultWithProof result = TestCallWithCode(code);
            Assert.AreEqual(2 + (_useNonZeroGasPrice ? 1 : 0), result.Accounts.Length);
        }
        
        [Test]
        public void Can_call_with_self_balance()
        {
            _specProvider.SpecToReturn = MuirGlacier.Instance;
            byte[] code = Prepare.EvmCode
                .Op(Instruction.SELFBALANCE)
                .Done;

            CallResultWithProof result = TestCallWithCode(code);
            Assert.AreEqual(1 + (_useNonZeroGasPrice ? 1 : 0), result.Accounts.Length);
        }

        [Test]
        public void Can_call_with_balance_of_system_account()
        {
            _specProvider.SpecToReturn = MuirGlacier.Instance;
            byte[] code = Prepare.EvmCode
                .PushData(Address.SystemUser)
                .Op(Instruction.BALANCE)
                .Done;
            CallResultWithProof result = TestCallWithCode(code);
            Assert.AreEqual(2, result.Accounts.Length);
        }

        [Test]
        public void Can_call_with_call_to_system_account_with_zero_value()
        {
            _specProvider.SpecToReturn = MuirGlacier.Instance;
            byte[] code = Prepare.EvmCode
                .PushData(0)
                .PushData(0)
                .PushData(0)
                .PushData(0)
                .PushData(0)
                .PushData(Address.SystemUser)
                .PushData(1000000)
                .Op(Instruction.CALL)
                .Done;
            CallResultWithProof result = TestCallWithCode(code);
            Assert.AreEqual(2, result.Accounts.Length);
        }

        [Test]
        public void Can_call_with_static_call_to_system_account()
        {
            _specProvider.SpecToReturn = MuirGlacier.Instance;
            byte[] code = Prepare.EvmCode
                .PushData(0)
                .PushData(0)
                .PushData(0)
                .PushData(0)
                .PushData(Address.SystemUser)
                .PushData(1000000)
                .Op(Instruction.STATICCALL)
                .Done;
            CallResultWithProof result = TestCallWithCode(code);
            Assert.AreEqual(2, result.Accounts.Length);
        }

        [Test]
        public void Can_call_with_delegate_call_to_system_account()
        {
            _specProvider.SpecToReturn = MuirGlacier.Instance;
            byte[] code = Prepare.EvmCode
                .PushData(0)
                .PushData(0)
                .PushData(0)
                .PushData(0)
                .PushData(Address.SystemUser)
                .PushData(1000000)
                .Op(Instruction.DELEGATECALL)
                .Done;
            CallResultWithProof result = TestCallWithCode(code);
            Assert.AreEqual(2, result.Accounts.Length);
        }

        [Test]
        public void Can_call_with_call_to_system_account_with_non_zero_value()
        {
            _specProvider.SpecToReturn = MuirGlacier.Instance;
            byte[] code = Prepare.EvmCode
                .PushData(0)
                .PushData(0)
                .PushData(0)
                .PushData(0)
                .PushData(1)
                .PushData(Address.SystemUser)
                .PushData(1000000)
                .Op(Instruction.CALL)
                .Done;
            CallResultWithProof result = TestCallWithCode(code);
            Assert.AreEqual(2, result.Accounts.Length);
        }

        [Test]
        public void Can_call_with_call_with_zero_value()
        {
            _specProvider.SpecToReturn = MuirGlacier.Instance;
            byte[] code = Prepare.EvmCode
                .PushData(0)
                .PushData(0)
                .PushData(0)
                .PushData(0)
                .PushData(0)
                .PushData(TestItem.AddressC)
                .PushData(1000000)
                .Op(Instruction.CALL)
                .Done;
            CallResultWithProof result = TestCallWithCode(code);
            Assert.AreEqual(2 + (_useNonZeroGasPrice ? 1 : 0), result.Accounts.Length);
        }

        [Test]
        public void Can_call_with_static_call()
        {
            _specProvider.SpecToReturn = MuirGlacier.Instance;
            byte[] code = Prepare.EvmCode
                .PushData(0)
                .PushData(0)
                .PushData(0)
                .PushData(0)
                .PushData(TestItem.AddressC)
                .PushData(1000000)
                .Op(Instruction.STATICCALL)
                .Done;
            CallResultWithProof result = TestCallWithCode(code);
            Assert.AreEqual(2 + (_useNonZeroGasPrice ? 1 : 0), result.Accounts.Length);
        }

        [Test]
        public void Can_call_with_delegate_call()
        {
            _specProvider.SpecToReturn = MuirGlacier.Instance;
            byte[] code = Prepare.EvmCode
                .PushData(0)
                .PushData(0)
                .PushData(0)
                .PushData(0)
                .PushData(TestItem.AddressC)
                .PushData(1000000)
                .Op(Instruction.DELEGATECALL)
                .Done;
            CallResultWithProof result = TestCallWithCode(code);
            Assert.AreEqual(3, result.Accounts.Length);
        }

        [Test]
        public void Can_call_with_call_with_non_zero_value()
        {
            _specProvider.SpecToReturn = MuirGlacier.Instance;
            byte[] code = Prepare.EvmCode
                .PushData(0)
                .PushData(0)
                .PushData(0)
                .PushData(0)
                .PushData(1)
                .PushData(TestItem.AddressC)
                .PushData(1000000)
                .Op(Instruction.CALL)
                .Done;
            CallResultWithProof result = TestCallWithCode(code);
            Assert.AreEqual(2 + (_useNonZeroGasPrice ? 1 : 0), result.Accounts.Length);
        }

        [Test]
        public void Can_call_with_self_destruct()
        {
            _specProvider.SpecToReturn = MuirGlacier.Instance;
            byte[] code = Prepare.EvmCode
                .PushData(TestItem.AddressC)
                .Op(Instruction.SELFDESTRUCT)
                .Done;
            CallResultWithProof result = TestCallWithCode(code);

            Assert.AreEqual(2 + (_useNonZeroGasPrice ? 1 : 0), result.Accounts.Length);
        }

        [Test]
        public void Can_call_with_self_destruct_to_system_account()
        {
            _specProvider.SpecToReturn = MuirGlacier.Instance;
            byte[] code = Prepare.EvmCode
                .PushData(Address.SystemUser)
                .Op(Instruction.SELFDESTRUCT)
                .Done;
            CallResultWithProof result = TestCallWithCode(code);
            Assert.AreEqual(2, result.Accounts.Length);
        }


        [Test]
        public void Can_call_with_many_storage_writes()
        {
            byte[] code = Prepare.EvmCode
                .PushData("0x01")
                .PushData("0x01")
                .Op(Instruction.SSTORE)
                .PushData("0x02")
                .PushData("0x02")
                .Op(Instruction.SSTORE)
                .Done;
            CallResultWithProof result = TestCallWithCode(code);
            Assert.AreEqual(1 + (_useNonZeroGasPrice ? 1 : 0), result.Accounts.Length);
        }

        [Test]
        public void Can_call_with_mix_of_everything()
        {
            byte[] code = Prepare.EvmCode
                .PushData(TestItem.AddressC)
                .Op(Instruction.BALANCE)
                .PushData("0x01")
                .Op(Instruction.BLOCKHASH)
                .PushData("0x02")
                .Op(Instruction.BLOCKHASH)
                .PushData("0x01")
                .Op(Instruction.SLOAD)
                .PushData("0x02")
                .Op(Instruction.SLOAD)
                .PushData("0x01")
                .PushData("0x01")
                .Op(Instruction.SSTORE)
                .PushData("0x03")
                .PushData("0x03")
                .Op(Instruction.SSTORE)
                .Done;

            TestCallWithCode(code);
        }

        [Test]
        public void Can_call_with_mix_of_everything_and_storage()
        {
            byte[] code = Prepare.EvmCode
                .PushData(TestItem.AddressC)
                .Op(Instruction.BALANCE)
                .PushData("0x01")
                .Op(Instruction.BLOCKHASH)
                .PushData("0x02")
                .Op(Instruction.BLOCKHASH)
                .PushData("0x01")
                .Op(Instruction.SLOAD)
                .PushData("0x02")
                .Op(Instruction.SLOAD)
                .PushData("0x01")
                .PushData("0x01")
                .Op(Instruction.SSTORE)
                .PushData("0x03")
                .PushData("0x03")
                .Op(Instruction.SSTORE)
                .Done;

            TestCallWithStorageAndCode(code, _useNonZeroGasPrice ? 10.GWei() : 0);
        }
        
        [Test]
        public void Can_call_with_mix_of_everything_and_storage_from_another_account_wrong_nonce()
        {
            byte[] code = Prepare.EvmCode
                .PushData(TestItem.AddressC)
                .Op(Instruction.BALANCE)
                .PushData("0x01")
                .Op(Instruction.BLOCKHASH)
                .PushData("0x02")
                .Op(Instruction.BLOCKHASH)
                .PushData("0x01")
                .Op(Instruction.SLOAD)
                .PushData("0x02")
                .Op(Instruction.SLOAD)
                .PushData("0x01")
                .PushData("0x01")
                .Op(Instruction.SSTORE)
                .PushData("0x03")
                .PushData("0x03")
                .Op(Instruction.SSTORE)
                .Done;

            TestCallWithStorageAndCode(code, 0, TestItem.AddressD);
        }

        private CallResultWithProof TestCallWithCode(byte[] code, Address from = null)
        {
            StateProvider stateProvider = CreateInitialState(code);

            Keccak root = stateProvider.StateRoot;
            Block block = Build.A.Block.WithParent(_blockTree.Head).WithStateRoot(root).WithBeneficiary(TestItem.AddressD).TestObject;
            BlockTreeBuilder.AddBlock(_blockTree, block);
            Block blockOnTop = Build.A.Block.WithParent(block).WithStateRoot(root).WithBeneficiary(TestItem.AddressD).TestObject;
            BlockTreeBuilder.AddBlock(_blockTree, blockOnTop);

            // would need to setup state root somehow...

            TransactionForRpc tx = new TransactionForRpc
            {
                From = from,
                To = TestItem.AddressB,
                GasPrice = _useNonZeroGasPrice ? 10.GWei() : 0
            };

            CallResultWithProof callResultWithProof = _proofModule.proof_call(tx, new BlockParameter(blockOnTop.Number)).Data;
            Assert.Greater(callResultWithProof.Accounts.Length, 0);

            foreach (AccountProof accountProof in callResultWithProof.Accounts)
            {
                ProofVerifier.Verify(accountProof.Proof, block.StateRoot);
                foreach (StorageProof storageProof in accountProof.StorageProofs)
                {
                    ProofVerifier.Verify(storageProof.Proof, accountProof.StorageRoot);
                }
            }

            EthereumJsonSerializer serializer = new EthereumJsonSerializer();
            string response = RpcTest.TestSerializedRequest(_proofModule, "proof_call", $"{serializer.Serialize(tx)}", $"{blockOnTop.Number}");
            Assert.True(response.Contains("\"result\""));
            
            return callResultWithProof;
        }

        private void TestCallWithStorageAndCode(byte[] code, UInt256 gasPrice, Address from = null)
        {
            StateProvider stateProvider = CreateInitialState(code);
            StorageProvider storageProvider = new StorageProvider(new TrieStore(_dbProvider.StateDb, LimboLogs.Instance), stateProvider, LimboLogs.Instance);

            for (int i = 0; i < 10000; i++)
            {
                storageProvider.Set(new StorageCell(TestItem.AddressB, (UInt256)i), i.ToBigEndianByteArray());
            }

            storageProvider.Commit();
            storageProvider.CommitTrees(0);

            stateProvider.Commit(MainnetSpecProvider.Instance.GenesisSpec, NullStateTracer.Instance);
            stateProvider.CommitTree(0);

            Keccak root = stateProvider.StateRoot;

            Block block = Build.A.Block.WithParent(_blockTree.Head).WithStateRoot(root).TestObject;
            BlockTreeBuilder.AddBlock(_blockTree, block);
            Block blockOnTop = Build.A.Block.WithParent(block).WithStateRoot(root).TestObject;
            BlockTreeBuilder.AddBlock(_blockTree, blockOnTop);

            // would need to setup state root somehow...

            TransactionForRpc tx = new TransactionForRpc
            {
                // we are testing system transaction here when From is null
                From = from,
                To = TestItem.AddressB,
                GasPrice = gasPrice,
                Nonce = 1000
            };

            CallResultWithProof callResultWithProof = _proofModule.proof_call(tx, new BlockParameter(blockOnTop.Number)).Data;
            Assert.Greater(callResultWithProof.Accounts.Length, 0);

            // just the keys for debugging
            Span<byte> span = stackalloc byte[32];
            new UInt256(0).ToBigEndian(span);
            Keccak k0 = Keccak.Compute(span);

            // just the keys for debugging
            new UInt256(1).ToBigEndian(span);
            Keccak k1 = Keccak.Compute(span);

            // just the keys for debugging
            new UInt256(2).ToBigEndian(span);
            Keccak k2 = Keccak.Compute(span);

            foreach (AccountProof accountProof in callResultWithProof.Accounts)
            {
                // this is here for diagnostics - so you can read what happens in the test
                // generally the account here should be consistent with the values inside the proof
                // the exception will be thrown if the account did not exist before the call
                Account account;
                try
                {
                    account = new AccountDecoder().Decode(new RlpStream(ProofVerifier.Verify(accountProof.Proof, block.StateRoot)));
                }
                catch (Exception)
                {
                    // ignored
                }

                foreach (StorageProof storageProof in accountProof.StorageProofs)
                {
                    // we read the values here just to allow easier debugging so you can confirm that the value is same as the one in the proof and in the trie
                    byte[] value = ProofVerifier.Verify(storageProof.Proof, accountProof.StorageRoot);
                }
            }

            EthereumJsonSerializer serializer = new EthereumJsonSerializer();
            string response = RpcTest.TestSerializedRequest(_proofModule, "proof_call", $"{serializer.Serialize(tx)}", $"{blockOnTop.Number}");
            Assert.True(response.Contains("\"result\""));
        }

        private StateProvider CreateInitialState(byte[] code)
        {
            StateProvider stateProvider = new StateProvider(new TrieStore(_dbProvider.StateDb, LimboLogs.Instance), _dbProvider.CodeDb, LimboLogs.Instance);
            AddAccount(stateProvider, TestItem.AddressA, 1.Ether());
            AddAccount(stateProvider, TestItem.AddressB, 1.Ether());

            if (code != null)
            {
                AddCode(stateProvider, TestItem.AddressB, code);
            }

            if (_createSystemAccount)
            {
                AddAccount(stateProvider, Address.SystemUser, 1.Ether());
            }

            stateProvider.CommitTree(0);

            return stateProvider;
        }

        private void AddAccount(StateProvider stateProvider, Address account, UInt256 initialBalance)
        {
            stateProvider.CreateAccount(account, initialBalance);
            stateProvider.Commit(MuirGlacier.Instance, NullStateTracer.Instance);
        }

        private void AddCode(StateProvider stateProvider, Address account, byte[] code)
        {
            Keccak codeHash = stateProvider.UpdateCode(code);
            stateProvider.UpdateCodeHash(account, codeHash, MuirGlacier.Instance);

            stateProvider.Commit(MainnetSpecProvider.Instance.GenesisSpec, NullStateTracer.Instance);
        }
    }
}<|MERGE_RESOLUTION|>--- conflicted
+++ resolved
@@ -76,11 +76,7 @@
             ProofModuleFactory moduleFactory = new ProofModuleFactory(
                 _dbProvider,
                 _blockTree,
-<<<<<<< HEAD
-                new TrieStore(_dbProvider.StateDb, LimboLogs.Instance).AsReadOnly(_dbProvider.StateDb),
-=======
                 new TrieStore(_dbProvider.StateDb, LimboLogs.Instance).AsReadOnly(),
->>>>>>> 33f3c9d6
                 new CompositeBlockPreprocessorStep(new RecoverSignatures(new EthereumEcdsa(ChainId.Mainnet, LimboLogs.Instance), NullTxPool.Instance, _specProvider, LimboLogs.Instance)),
                 receiptStorage,
                 _specProvider,
