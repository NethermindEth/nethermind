// SPDX-FileCopyrightText: 2022 Demerzel Solutions Limited
// SPDX-License-Identifier: LGPL-3.0-only

using System;
using System.Collections.Generic;
using System.Linq;
using System.Threading;
using System.Threading.Tasks;
using FluentAssertions;
using Nethermind.Blockchain.Find;
using Nethermind.Config;
using Nethermind.Core;
using Nethermind.Core.Crypto;
using Nethermind.Core.Extensions;
using Nethermind.Core.Test.Builders;
using Nethermind.Evm.Tracing.GethStyle;
using Nethermind.JsonRpc.Data;
using Nethermind.JsonRpc.Modules.DebugModule;
using Nethermind.Logging;
using Nethermind.Serialization.Rlp;
using NSubstitute;
using NUnit.Framework;

namespace Nethermind.JsonRpc.Test.Modules;

[Parallelizable(ParallelScope.Self)]
[TestFixture]
public class DebugModuleTests
{
    private IJsonRpcConfig jsonRpcConfig = new JsonRpcConfig();
    private IDebugBridge debugBridge = Substitute.For<IDebugBridge>();

    [Test]
    public void Get_from_db()
    {
        byte[] key = new byte[] { 1, 2, 3 };
        byte[] value = new byte[] { 4, 5, 6 };
        debugBridge.GetDbValue(Arg.Any<string>(), Arg.Any<byte[]>()).Returns(value);

        IConfigProvider configProvider = Substitute.For<IConfigProvider>();
        DebugRpcModule rpcModule = new(LimboLogs.Instance, debugBridge, jsonRpcConfig);
        JsonRpcSuccessResponse? response =
            RpcTest.TestRequest<IDebugRpcModule>(rpcModule, "debug_getFromDb", "STATE", key.ToHexString(true)) as
                JsonRpcSuccessResponse;

        byte[]? result = response?.Result as byte[];
    }

    [Test]
    public void Get_from_db_null_value()
    {
        byte[] key = new byte[] { 1, 2, 3 };
        debugBridge.GetDbValue(Arg.Any<string>(), Arg.Any<byte[]>()).Returns((byte[])null!);

        IConfigProvider configProvider = Substitute.For<IConfigProvider>();
        DebugRpcModule rpcModule = new(LimboLogs.Instance, debugBridge, jsonRpcConfig);
        JsonRpcSuccessResponse? response =
            RpcTest.TestRequest<IDebugRpcModule>(rpcModule, "debug_getFromDb", "STATE", key.ToHexString(true)) as
                JsonRpcSuccessResponse;

        Assert.NotNull(response);
    }

    [TestCase("1")]
    [TestCase("0x1")]
    public void Get_chain_level(string parameter)
    {
        debugBridge.GetLevelInfo(1).Returns(
            new ChainLevelInfo(
                true,
                new[]
                {
                    new BlockInfo(TestItem.KeccakA, 1000),
                    new BlockInfo(TestItem.KeccakB, 1001),
                }));

        DebugRpcModule rpcModule = new(LimboLogs.Instance, debugBridge, jsonRpcConfig);
        JsonRpcSuccessResponse? response = RpcTest.TestRequest<IDebugRpcModule>(rpcModule, "debug_getChainLevel", parameter) as JsonRpcSuccessResponse;
        ChainLevelForRpc? chainLevel = response?.Result as ChainLevelForRpc;
        Assert.NotNull(chainLevel);
        Assert.That(chainLevel?.HasBlockOnMainChain, Is.EqualTo(true));
        Assert.That(chainLevel?.BlockInfos.Length, Is.EqualTo(2));
    }

    [Test]
    public void Get_block_rlp_by_hash()
    {
        BlockDecoder decoder = new();
        Rlp rlp = decoder.Encode(Build.A.Block.WithNumber(1).TestObject);
        debugBridge.GetBlockRlp(Keccak.Zero).Returns(rlp.Bytes);

        DebugRpcModule rpcModule = new(LimboLogs.Instance, debugBridge, jsonRpcConfig);
        JsonRpcSuccessResponse? response = RpcTest.TestRequest<IDebugRpcModule>(rpcModule, "debug_getBlockRlpByHash", $"{Keccak.Zero.Bytes.ToHexString()}") as JsonRpcSuccessResponse;
        Assert.That((byte[]?)response?.Result, Is.EqualTo(rlp.Bytes));
    }

    [Test]
    public void Get_block_rlp()
    {
        BlockDecoder decoder = new();
        IDebugBridge debugBridge = Substitute.For<IDebugBridge>();
        Rlp rlp = decoder.Encode(Build.A.Block.WithNumber(1).TestObject);
        debugBridge.GetBlockRlp(1).Returns(rlp.Bytes);

        DebugRpcModule rpcModule = new(LimboLogs.Instance, debugBridge, jsonRpcConfig);
        JsonRpcSuccessResponse? response = RpcTest.TestRequest<IDebugRpcModule>(rpcModule, "debug_getBlockRlp", "1") as JsonRpcSuccessResponse;

        Assert.That((byte[]?)response?.Result, Is.EqualTo(rlp.Bytes));
    }

    [Test]
    public void Get_block_rlp_when_missing()
    {
        debugBridge.GetBlockRlp(1).Returns((byte[])null!);

        DebugRpcModule rpcModule = new(LimboLogs.Instance, debugBridge, jsonRpcConfig);
        JsonRpcErrorResponse? response = RpcTest.TestRequest<IDebugRpcModule>(rpcModule, "debug_getBlockRlp", "1") as JsonRpcErrorResponse;

        Assert.That(response?.Error?.Code, Is.EqualTo(-32001));
    }

    [Test]
    public void Get_block_rlp_by_hash_when_missing()
    {
        BlockDecoder decoder = new();
        Rlp rlp = decoder.Encode(Build.A.Block.WithNumber(1).TestObject);
        debugBridge.GetBlockRlp(Keccak.Zero).Returns((byte[])null!);

        DebugRpcModule rpcModule = new(LimboLogs.Instance, debugBridge, jsonRpcConfig);
        JsonRpcErrorResponse? response = RpcTest.TestRequest<IDebugRpcModule>(rpcModule, "debug_getBlockRlpByHash", $"{Keccak.Zero.Bytes.ToHexString()}") as JsonRpcErrorResponse;

        Assert.That(response?.Error?.Code, Is.EqualTo(-32001));
    }

    [Test]
<<<<<<< HEAD
    public void Get_trace()
=======
    public async Task Get_trace()
>>>>>>> 63070a3e
    {
        GethTxTraceEntry entry = new();
        entry.Storage = new Dictionary<string, string>
        {
            {"1".PadLeft(64, '0'), "2".PadLeft(64, '0')},
            {"3".PadLeft(64, '0'), "4".PadLeft(64, '0')},
        };

        entry.Memory = new List<string>
        {
            "5".PadLeft(64, '0'),
            "6".PadLeft(64, '0')
        };

        entry.Stack = new List<string>
        {
            "7".PadLeft(64, '0'),
            "8".PadLeft(64, '0')
        };

<<<<<<< HEAD
        entry.Operation = "STOP";
=======
        entry.Opcode = "STOP";
>>>>>>> 63070a3e
        entry.Gas = 22000;
        entry.GasCost = 1;
        entry.Depth = 1;

        var trace = new GethLikeTxTrace();
        trace.ReturnValue = Bytes.FromHexString("a2");
        trace.Entries.Add(entry);

        debugBridge.GetTransactionTrace(Arg.Any<Keccak>(), Arg.Any<CancellationToken>(), Arg.Any<GethTraceOptions>()).Returns(trace);

        DebugRpcModule rpcModule = new(LimboLogs.Instance, debugBridge, jsonRpcConfig);
<<<<<<< HEAD
        string response = RpcTest.TestSerializedRequest<IDebugRpcModule>(rpcModule, "debug_traceTransaction", TestItem.KeccakA.ToString(true), "{}");
=======
        string response = await RpcTest.TestSerializedRequest<IDebugRpcModule>(DebugModuleFactory.Converters, rpcModule, "debug_traceTransaction", TestItem.KeccakA.ToString(true), "{}");
>>>>>>> 63070a3e

        Assert.That(response, Is.EqualTo("{\"jsonrpc\":\"2.0\",\"result\":{\"gas\":\"0x0\",\"failed\":false,\"returnValue\":\"0xa2\",\"structLogs\":[{\"pc\":0,\"op\":\"STOP\",\"gas\":22000,\"gasCost\":1,\"depth\":1,\"error\":null,\"stack\":[\"0000000000000000000000000000000000000000000000000000000000000007\",\"0000000000000000000000000000000000000000000000000000000000000008\"],\"memory\":[\"0000000000000000000000000000000000000000000000000000000000000005\",\"0000000000000000000000000000000000000000000000000000000000000006\"],\"storage\":{\"0000000000000000000000000000000000000000000000000000000000000001\":\"0000000000000000000000000000000000000000000000000000000000000002\",\"0000000000000000000000000000000000000000000000000000000000000003\":\"0000000000000000000000000000000000000000000000000000000000000004\"}}]},\"id\":67}"));
    }

    [Test]
<<<<<<< HEAD
    public void Get_trace_with_options()
=======
    public async Task Get_trace_with_options()
>>>>>>> 63070a3e
    {
        GethTxTraceEntry entry = new();
        entry.Storage = new Dictionary<string, string>
        {
            {"1".PadLeft(64, '0'), "2".PadLeft(64, '0')},
            {"3".PadLeft(64, '0'), "4".PadLeft(64, '0')},
        };

        entry.Memory = new List<string>
        {
            "5".PadLeft(64, '0'),
            "6".PadLeft(64, '0')
        };

        entry.Stack = new List<string>
        {
        };

<<<<<<< HEAD
        entry.Operation = "STOP";
=======
        entry.Opcode = "STOP";
>>>>>>> 63070a3e
        entry.Gas = 22000;
        entry.GasCost = 1;
        entry.Depth = 1;

        var trace = new GethLikeTxTrace();
        trace.ReturnValue = Bytes.FromHexString("a2");
        trace.Entries.Add(entry);

        debugBridge.GetTransactionTrace(Arg.Any<Keccak>(), Arg.Any<CancellationToken>(), Arg.Any<GethTraceOptions>()).Returns(trace);

        DebugRpcModule rpcModule = new(LimboLogs.Instance, debugBridge, jsonRpcConfig);
<<<<<<< HEAD
        string response = RpcTest.TestSerializedRequest<IDebugRpcModule>(rpcModule, "debug_traceTransaction", TestItem.KeccakA.ToString(true), "{\"disableStack\" : true}");
=======
        string response = await RpcTest.TestSerializedRequest<IDebugRpcModule>(DebugModuleFactory.Converters, rpcModule, "debug_traceTransaction", TestItem.KeccakA.ToString(true), "{disableStack : true}");
>>>>>>> 63070a3e

        Assert.That(response, Is.EqualTo("{\"jsonrpc\":\"2.0\",\"result\":{\"gas\":\"0x0\",\"failed\":false,\"returnValue\":\"0xa2\",\"structLogs\":[{\"pc\":0,\"op\":\"STOP\",\"gas\":22000,\"gasCost\":1,\"depth\":1,\"error\":null,\"stack\":[],\"memory\":[\"0000000000000000000000000000000000000000000000000000000000000005\",\"0000000000000000000000000000000000000000000000000000000000000006\"],\"storage\":{\"0000000000000000000000000000000000000000000000000000000000000001\":\"0000000000000000000000000000000000000000000000000000000000000002\",\"0000000000000000000000000000000000000000000000000000000000000003\":\"0000000000000000000000000000000000000000000000000000000000000004\"}}]},\"id\":67}"));
    }

    [Test]
    public void Debug_traceCall_test()
    {
        GethTxTraceEntry entry = new();

        entry.Storage = new Dictionary<string, string>
        {
            {"1".PadLeft(64, '0'), "2".PadLeft(64, '0')},
            {"3".PadLeft(64, '0'), "4".PadLeft(64, '0')},
        };

        entry.Memory = new List<string>
        {
            "5".PadLeft(64, '0'),
            "6".PadLeft(64, '0')
        };

        entry.Stack = new List<string> { };
<<<<<<< HEAD
        entry.Operation = "STOP";
=======
        entry.Opcode = "STOP";
>>>>>>> 63070a3e
        entry.Gas = 22000;
        entry.GasCost = 1;
        entry.Depth = 1;

        var trace = new GethLikeTxTrace();
        trace.ReturnValue = Bytes.FromHexString("a2");
        trace.Entries.Add(entry);

        GethTraceOptions gtOptions = new();

        Transaction transaction = Build.A.Transaction.WithTo(TestItem.AddressA).WithHash(TestItem.KeccakA).TestObject;
        TransactionForRpc txForRpc = new(transaction);

        debugBridge.GetTransactionTrace(Arg.Any<Transaction>(), Arg.Any<BlockParameter>(), Arg.Any<CancellationToken>(), Arg.Any<GethTraceOptions>()).Returns(trace);

        DebugRpcModule rpcModule = new(LimboLogs.Instance, debugBridge, jsonRpcConfig);
        ResultWrapper<GethLikeTxTrace> debugTraceCall = rpcModule.debug_traceCall(txForRpc, null, gtOptions);
        ResultWrapper<GethLikeTxTrace> expected = ResultWrapper<GethLikeTxTrace>.Success(
            new GethLikeTxTrace()
            {
                Failed = false,
                Entries = new List<GethTxTraceEntry>()
                {
                    new GethTxTraceEntry()
                    {
                        Gas = 22000,
                        GasCost = 1,
                        Depth = 1,
                        Memory = new List<string>()
                        {
                            "0000000000000000000000000000000000000000000000000000000000000005",
                            "0000000000000000000000000000000000000000000000000000000000000006"
                        },
<<<<<<< HEAD
                        Operation = "STOP",
                        Pc = 0,
                        Stack = { },
=======
                        Opcode = "STOP",
                        ProgramCounter = 0,
                        Stack = Array.Empty<string>(),
>>>>>>> 63070a3e
                        Storage = new Dictionary<string, string>()
                        {
                            {
                                "0000000000000000000000000000000000000000000000000000000000000001",
                                "0000000000000000000000000000000000000000000000000000000000000002"
                            },
                            {
                                "0000000000000000000000000000000000000000000000000000000000000003",
                                "0000000000000000000000000000000000000000000000000000000000000004"
                            },
                        }
                    }
                },
                Gas = 0,
                ReturnValue = new byte[] { 162 }
            }
        );

        debugTraceCall.Should().BeEquivalentTo(expected);
    }

    [Test]
<<<<<<< HEAD
    public void Migrate_receipts()
    {
        debugBridge.MigrateReceipts(Arg.Any<long>()).Returns(true);
        IDebugRpcModule rpcModule = new DebugRpcModule(LimboLogs.Instance, debugBridge, jsonRpcConfig);
        string response = RpcTest.TestSerializedRequest(rpcModule, "debug_migrateReceipts", "100");
=======
    public async Task Migrate_receipts()
    {
        debugBridge.MigrateReceipts(Arg.Any<long>()).Returns(true);
        IDebugRpcModule rpcModule = new DebugRpcModule(LimboLogs.Instance, debugBridge, jsonRpcConfig);
        string response = await RpcTest.TestSerializedRequest(rpcModule, "debug_migrateReceipts", "100");
>>>>>>> 63070a3e
        Assert.NotNull(response);
    }

    [Test]
    public void Update_head_block()
    {
        debugBridge.UpdateHeadBlock(Arg.Any<Keccak>());
        IDebugRpcModule rpcModule = new DebugRpcModule(LimboLogs.Instance, debugBridge, jsonRpcConfig);
        RpcTest.TestSerializedRequest(rpcModule, "debug_resetHead", TestItem.KeccakA.ToString());
        debugBridge.Received().UpdateHeadBlock(TestItem.KeccakA);
    }

    [Test]
    public void TraceBlock_Success()
    {
        var traces = Enumerable.Repeat(MockGethLikeTrace(), 2).ToArray();
        var tracesClone = TestItem.CloneObject(traces);
        var blockRlp = new Rlp(TestItem.RandomDataA);

        debugBridge
            .GetBlockTrace(blockRlp, Arg.Any<CancellationToken>(), Arg.Any<GethTraceOptions>())
            .Returns(traces);

        var rpcModule = new DebugRpcModule(LimboLogs.Instance, debugBridge, jsonRpcConfig);
        var actual = rpcModule.debug_traceBlock(blockRlp.Bytes);
        var expected = ResultWrapper<GethLikeTxTrace[]>.Success(tracesClone);

        actual.Should().BeEquivalentTo(expected);
    }

    [Test]
    public void TraceBlock_Fail()
    {
        var blockRlp = new Rlp(TestItem.RandomDataA);

        debugBridge
            .GetBlockTrace(blockRlp, Arg.Any<CancellationToken>(), Arg.Any<GethTraceOptions>())
            .Returns(default(GethLikeTxTrace[]));

        var rpcModule = new DebugRpcModule(LimboLogs.Instance, debugBridge, jsonRpcConfig);
        var actual = rpcModule.debug_traceBlock(blockRlp.Bytes);
        var expected = ResultWrapper<GethLikeTxTrace[]>.Fail($"Trace is null for RLP {blockRlp.Bytes.ToHexString()}", ErrorCodes.ResourceNotFound);
<<<<<<< HEAD

        actual.Should().BeEquivalentTo(expected);
    }

    [Test]
    public void TraceBlockByHash_Success()
    {
        var traces = Enumerable.Repeat(MockGethLikeTrace(), 2).ToArray();
        var tracesClone = TestItem.CloneObject(traces);
        var blockHash = TestItem.KeccakA;

        debugBridge
            .GetBlockTrace(new BlockParameter(blockHash), Arg.Any<CancellationToken>(), Arg.Any<GethTraceOptions>())
            .Returns(traces);

        var rpcModule = new DebugRpcModule(LimboLogs.Instance, debugBridge, jsonRpcConfig);
        var actual = rpcModule.debug_traceBlockByHash(blockHash);
        var expected = ResultWrapper<GethLikeTxTrace[]>.Success(tracesClone);

        actual.Should().BeEquivalentTo(expected);
    }

    [Test]
    public void TraceBlockByHash_Fail()
    {
        var blockHash = TestItem.KeccakA;

        debugBridge
            .GetBlockTrace(new BlockParameter(blockHash), Arg.Any<CancellationToken>(), Arg.Any<GethTraceOptions>())
            .Returns(default(GethLikeTxTrace[]));

        var rpcModule = new DebugRpcModule(LimboLogs.Instance, debugBridge, jsonRpcConfig);
        var actual = rpcModule.debug_traceBlockByHash(blockHash);
        var expected = ResultWrapper<GethLikeTxTrace[]>.Fail($"Trace is null for block {blockHash}", ErrorCodes.ResourceNotFound);

        actual.Should().BeEquivalentTo(expected);
    }

    [Test]
    public void TraceBlockByNumber_Success()
    {
        var traces = Enumerable.Repeat(MockGethLikeTrace(), 2).ToArray();
        var tracesClone = TestItem.CloneObject(traces);
        var blockNumber = BlockParameter.Latest;

        debugBridge
            .GetBlockTrace(blockNumber, Arg.Any<CancellationToken>(), Arg.Any<GethTraceOptions>())
            .Returns(traces);

        var rpcModule = new DebugRpcModule(LimboLogs.Instance, debugBridge, jsonRpcConfig);
        var actual = rpcModule.debug_traceBlockByNumber(blockNumber);
        var expected = ResultWrapper<GethLikeTxTrace[]>.Success(tracesClone);

        actual.Should().BeEquivalentTo(expected);
    }

    [Test]
    public void TraceBlockByNumber_Fail()
    {
        var blockNumber = BlockParameter.Latest;

        debugBridge
            .GetBlockTrace(blockNumber, Arg.Any<CancellationToken>(), Arg.Any<GethTraceOptions>())
            .Returns(default(GethLikeTxTrace[]));

        var rpcModule = new DebugRpcModule(LimboLogs.Instance, debugBridge, jsonRpcConfig);
        var actual = rpcModule.debug_traceBlockByNumber(blockNumber);
        var expected = ResultWrapper<GethLikeTxTrace[]>.Fail($"Trace is null for block {blockNumber}", ErrorCodes.ResourceNotFound);

        actual.Should().BeEquivalentTo(expected);
    }

    private static GethLikeTxTrace MockGethLikeTrace()
    {
        var trace = new GethLikeTxTrace { ReturnValue = new byte[] { 0xA2 } };

=======

        actual.Should().BeEquivalentTo(expected);
    }

    [Test]
    public void StandardTraceBlockToFile()
    {
        var blockHash = Keccak.EmptyTreeHash;

        static IEnumerable<string> GetFileNames(Keccak hash) =>
            new[] { $"block_{hash.ToShortString()}-0", $"block_{hash.ToShortString()}-1" };

        debugBridge
            .TraceBlockToFile(Arg.Is(blockHash), Arg.Any<CancellationToken>(), Arg.Any<GethTraceOptions>())
            .Returns(c => GetFileNames(c.ArgAt<Keccak>(0)));

        var rpcModule = new DebugRpcModule(LimboLogs.Instance, debugBridge, jsonRpcConfig);
        var actual = rpcModule.debug_standardTraceBlockToFile(blockHash);
        var expected = ResultWrapper<IEnumerable<string>>.Success(GetFileNames(blockHash));

        actual.Should().BeEquivalentTo(expected);
    }

    [Test]
    public void TraceBlockByHash_Success()
    {
        var traces = Enumerable.Repeat(MockGethLikeTrace(), 2).ToArray();
        var tracesClone = TestItem.CloneObject(traces);
        var blockHash = TestItem.KeccakA;

        debugBridge
            .GetBlockTrace(new BlockParameter(blockHash), Arg.Any<CancellationToken>(), Arg.Any<GethTraceOptions>())
            .Returns(traces);

        var rpcModule = new DebugRpcModule(LimboLogs.Instance, debugBridge, jsonRpcConfig);
        var actual = rpcModule.debug_traceBlockByHash(blockHash);
        var expected = ResultWrapper<GethLikeTxTrace[]>.Success(tracesClone);

        actual.Should().BeEquivalentTo(expected);
    }

    [Test]
    public void TraceBlockByHash_Fail()
    {
        var blockHash = TestItem.KeccakA;

        debugBridge
            .GetBlockTrace(new BlockParameter(blockHash), Arg.Any<CancellationToken>(), Arg.Any<GethTraceOptions>())
            .Returns(default(GethLikeTxTrace[]));

        var rpcModule = new DebugRpcModule(LimboLogs.Instance, debugBridge, jsonRpcConfig);
        var actual = rpcModule.debug_traceBlockByHash(blockHash);
        var expected = ResultWrapper<GethLikeTxTrace[]>.Fail($"Trace is null for block {blockHash}", ErrorCodes.ResourceNotFound);

        actual.Should().BeEquivalentTo(expected);
    }

    [Test]
    public void TraceBlockByNumber_Success()
    {
        var traces = Enumerable.Repeat(MockGethLikeTrace(), 2).ToArray();
        var tracesClone = TestItem.CloneObject(traces);
        var blockNumber = BlockParameter.Latest;

        debugBridge
            .GetBlockTrace(blockNumber, Arg.Any<CancellationToken>(), Arg.Any<GethTraceOptions>())
            .Returns(traces);

        var rpcModule = new DebugRpcModule(LimboLogs.Instance, debugBridge, jsonRpcConfig);
        var actual = rpcModule.debug_traceBlockByNumber(blockNumber);
        var expected = ResultWrapper<GethLikeTxTrace[]>.Success(tracesClone);

        actual.Should().BeEquivalentTo(expected);
    }

    [Test]
    public void TraceBlockByNumber_Fail()
    {
        var blockNumber = BlockParameter.Latest;

        debugBridge
            .GetBlockTrace(blockNumber, Arg.Any<CancellationToken>(), Arg.Any<GethTraceOptions>())
            .Returns(default(GethLikeTxTrace[]));

        var rpcModule = new DebugRpcModule(LimboLogs.Instance, debugBridge, jsonRpcConfig);
        var actual = rpcModule.debug_traceBlockByNumber(blockNumber);
        var expected = ResultWrapper<GethLikeTxTrace[]>.Fail($"Trace is null for block {blockNumber}", ErrorCodes.ResourceNotFound);

        actual.Should().BeEquivalentTo(expected);
    }

    private static GethLikeTxTrace MockGethLikeTrace()
    {
        var trace = new GethLikeTxTrace { ReturnValue = new byte[] { 0xA2 } };

>>>>>>> 63070a3e
        trace.Entries.Add(new GethTxTraceEntry
        {
            Depth = 1,
            Gas = 22000,
            GasCost = 1,
            Memory = new List<string>
            {
                "5".PadLeft(64, '0'),
                "6".PadLeft(64, '0')
            },
<<<<<<< HEAD
            Operation = "STOP",
            Pc = 32,
=======
            Opcode = "STOP",
            ProgramCounter = 32,
>>>>>>> 63070a3e
            Stack = new List<string>
            {
                "7".PadLeft(64, '0'),
                "8".PadLeft(64, '0')
            },
            Storage = new Dictionary<string, string>
            {
                {"1".PadLeft(64, '0'), "2".PadLeft(64, '0')},
                {"3".PadLeft(64, '0'), "4".PadLeft(64, '0')},
            }
        });

        return trace;
    }
}<|MERGE_RESOLUTION|>--- conflicted
+++ resolved
@@ -133,11 +133,7 @@
     }
 
     [Test]
-<<<<<<< HEAD
-    public void Get_trace()
-=======
     public async Task Get_trace()
->>>>>>> 63070a3e
     {
         GethTxTraceEntry entry = new();
         entry.Storage = new Dictionary<string, string>
@@ -158,11 +154,7 @@
             "8".PadLeft(64, '0')
         };
 
-<<<<<<< HEAD
-        entry.Operation = "STOP";
-=======
         entry.Opcode = "STOP";
->>>>>>> 63070a3e
         entry.Gas = 22000;
         entry.GasCost = 1;
         entry.Depth = 1;
@@ -174,21 +166,13 @@
         debugBridge.GetTransactionTrace(Arg.Any<Keccak>(), Arg.Any<CancellationToken>(), Arg.Any<GethTraceOptions>()).Returns(trace);
 
         DebugRpcModule rpcModule = new(LimboLogs.Instance, debugBridge, jsonRpcConfig);
-<<<<<<< HEAD
         string response = RpcTest.TestSerializedRequest<IDebugRpcModule>(rpcModule, "debug_traceTransaction", TestItem.KeccakA.ToString(true), "{}");
-=======
-        string response = await RpcTest.TestSerializedRequest<IDebugRpcModule>(DebugModuleFactory.Converters, rpcModule, "debug_traceTransaction", TestItem.KeccakA.ToString(true), "{}");
->>>>>>> 63070a3e
 
         Assert.That(response, Is.EqualTo("{\"jsonrpc\":\"2.0\",\"result\":{\"gas\":\"0x0\",\"failed\":false,\"returnValue\":\"0xa2\",\"structLogs\":[{\"pc\":0,\"op\":\"STOP\",\"gas\":22000,\"gasCost\":1,\"depth\":1,\"error\":null,\"stack\":[\"0000000000000000000000000000000000000000000000000000000000000007\",\"0000000000000000000000000000000000000000000000000000000000000008\"],\"memory\":[\"0000000000000000000000000000000000000000000000000000000000000005\",\"0000000000000000000000000000000000000000000000000000000000000006\"],\"storage\":{\"0000000000000000000000000000000000000000000000000000000000000001\":\"0000000000000000000000000000000000000000000000000000000000000002\",\"0000000000000000000000000000000000000000000000000000000000000003\":\"0000000000000000000000000000000000000000000000000000000000000004\"}}]},\"id\":67}"));
     }
 
     [Test]
-<<<<<<< HEAD
-    public void Get_trace_with_options()
-=======
     public async Task Get_trace_with_options()
->>>>>>> 63070a3e
     {
         GethTxTraceEntry entry = new();
         entry.Storage = new Dictionary<string, string>
@@ -207,11 +191,7 @@
         {
         };
 
-<<<<<<< HEAD
-        entry.Operation = "STOP";
-=======
         entry.Opcode = "STOP";
->>>>>>> 63070a3e
         entry.Gas = 22000;
         entry.GasCost = 1;
         entry.Depth = 1;
@@ -223,11 +203,7 @@
         debugBridge.GetTransactionTrace(Arg.Any<Keccak>(), Arg.Any<CancellationToken>(), Arg.Any<GethTraceOptions>()).Returns(trace);
 
         DebugRpcModule rpcModule = new(LimboLogs.Instance, debugBridge, jsonRpcConfig);
-<<<<<<< HEAD
         string response = RpcTest.TestSerializedRequest<IDebugRpcModule>(rpcModule, "debug_traceTransaction", TestItem.KeccakA.ToString(true), "{\"disableStack\" : true}");
-=======
-        string response = await RpcTest.TestSerializedRequest<IDebugRpcModule>(DebugModuleFactory.Converters, rpcModule, "debug_traceTransaction", TestItem.KeccakA.ToString(true), "{disableStack : true}");
->>>>>>> 63070a3e
 
         Assert.That(response, Is.EqualTo("{\"jsonrpc\":\"2.0\",\"result\":{\"gas\":\"0x0\",\"failed\":false,\"returnValue\":\"0xa2\",\"structLogs\":[{\"pc\":0,\"op\":\"STOP\",\"gas\":22000,\"gasCost\":1,\"depth\":1,\"error\":null,\"stack\":[],\"memory\":[\"0000000000000000000000000000000000000000000000000000000000000005\",\"0000000000000000000000000000000000000000000000000000000000000006\"],\"storage\":{\"0000000000000000000000000000000000000000000000000000000000000001\":\"0000000000000000000000000000000000000000000000000000000000000002\",\"0000000000000000000000000000000000000000000000000000000000000003\":\"0000000000000000000000000000000000000000000000000000000000000004\"}}]},\"id\":67}"));
     }
@@ -250,11 +226,7 @@
         };
 
         entry.Stack = new List<string> { };
-<<<<<<< HEAD
-        entry.Operation = "STOP";
-=======
         entry.Opcode = "STOP";
->>>>>>> 63070a3e
         entry.Gas = 22000;
         entry.GasCost = 1;
         entry.Depth = 1;
@@ -288,15 +260,9 @@
                             "0000000000000000000000000000000000000000000000000000000000000005",
                             "0000000000000000000000000000000000000000000000000000000000000006"
                         },
-<<<<<<< HEAD
-                        Operation = "STOP",
-                        Pc = 0,
-                        Stack = { },
-=======
                         Opcode = "STOP",
                         ProgramCounter = 0,
                         Stack = Array.Empty<string>(),
->>>>>>> 63070a3e
                         Storage = new Dictionary<string, string>()
                         {
                             {
@@ -319,19 +285,11 @@
     }
 
     [Test]
-<<<<<<< HEAD
-    public void Migrate_receipts()
-    {
-        debugBridge.MigrateReceipts(Arg.Any<long>()).Returns(true);
-        IDebugRpcModule rpcModule = new DebugRpcModule(LimboLogs.Instance, debugBridge, jsonRpcConfig);
-        string response = RpcTest.TestSerializedRequest(rpcModule, "debug_migrateReceipts", "100");
-=======
     public async Task Migrate_receipts()
     {
         debugBridge.MigrateReceipts(Arg.Any<long>()).Returns(true);
         IDebugRpcModule rpcModule = new DebugRpcModule(LimboLogs.Instance, debugBridge, jsonRpcConfig);
         string response = await RpcTest.TestSerializedRequest(rpcModule, "debug_migrateReceipts", "100");
->>>>>>> 63070a3e
         Assert.NotNull(response);
     }
 
@@ -374,7 +332,25 @@
         var rpcModule = new DebugRpcModule(LimboLogs.Instance, debugBridge, jsonRpcConfig);
         var actual = rpcModule.debug_traceBlock(blockRlp.Bytes);
         var expected = ResultWrapper<GethLikeTxTrace[]>.Fail($"Trace is null for RLP {blockRlp.Bytes.ToHexString()}", ErrorCodes.ResourceNotFound);
-<<<<<<< HEAD
+
+        actual.Should().BeEquivalentTo(expected);
+    }
+
+    [Test]
+    public void StandardTraceBlockToFile()
+    {
+        var blockHash = Keccak.EmptyTreeHash;
+
+        static IEnumerable<string> GetFileNames(Keccak hash) =>
+            new[] { $"block_{hash.ToShortString()}-0", $"block_{hash.ToShortString()}-1" };
+
+        debugBridge
+            .TraceBlockToFile(Arg.Is(blockHash), Arg.Any<CancellationToken>(), Arg.Any<GethTraceOptions>())
+            .Returns(c => GetFileNames(c.ArgAt<Keccak>(0)));
+
+        var rpcModule = new DebugRpcModule(LimboLogs.Instance, debugBridge, jsonRpcConfig);
+        var actual = rpcModule.debug_standardTraceBlockToFile(blockHash);
+        var expected = ResultWrapper<IEnumerable<string>>.Success(GetFileNames(blockHash));
 
         actual.Should().BeEquivalentTo(expected);
     }
@@ -451,103 +427,6 @@
     {
         var trace = new GethLikeTxTrace { ReturnValue = new byte[] { 0xA2 } };
 
-=======
-
-        actual.Should().BeEquivalentTo(expected);
-    }
-
-    [Test]
-    public void StandardTraceBlockToFile()
-    {
-        var blockHash = Keccak.EmptyTreeHash;
-
-        static IEnumerable<string> GetFileNames(Keccak hash) =>
-            new[] { $"block_{hash.ToShortString()}-0", $"block_{hash.ToShortString()}-1" };
-
-        debugBridge
-            .TraceBlockToFile(Arg.Is(blockHash), Arg.Any<CancellationToken>(), Arg.Any<GethTraceOptions>())
-            .Returns(c => GetFileNames(c.ArgAt<Keccak>(0)));
-
-        var rpcModule = new DebugRpcModule(LimboLogs.Instance, debugBridge, jsonRpcConfig);
-        var actual = rpcModule.debug_standardTraceBlockToFile(blockHash);
-        var expected = ResultWrapper<IEnumerable<string>>.Success(GetFileNames(blockHash));
-
-        actual.Should().BeEquivalentTo(expected);
-    }
-
-    [Test]
-    public void TraceBlockByHash_Success()
-    {
-        var traces = Enumerable.Repeat(MockGethLikeTrace(), 2).ToArray();
-        var tracesClone = TestItem.CloneObject(traces);
-        var blockHash = TestItem.KeccakA;
-
-        debugBridge
-            .GetBlockTrace(new BlockParameter(blockHash), Arg.Any<CancellationToken>(), Arg.Any<GethTraceOptions>())
-            .Returns(traces);
-
-        var rpcModule = new DebugRpcModule(LimboLogs.Instance, debugBridge, jsonRpcConfig);
-        var actual = rpcModule.debug_traceBlockByHash(blockHash);
-        var expected = ResultWrapper<GethLikeTxTrace[]>.Success(tracesClone);
-
-        actual.Should().BeEquivalentTo(expected);
-    }
-
-    [Test]
-    public void TraceBlockByHash_Fail()
-    {
-        var blockHash = TestItem.KeccakA;
-
-        debugBridge
-            .GetBlockTrace(new BlockParameter(blockHash), Arg.Any<CancellationToken>(), Arg.Any<GethTraceOptions>())
-            .Returns(default(GethLikeTxTrace[]));
-
-        var rpcModule = new DebugRpcModule(LimboLogs.Instance, debugBridge, jsonRpcConfig);
-        var actual = rpcModule.debug_traceBlockByHash(blockHash);
-        var expected = ResultWrapper<GethLikeTxTrace[]>.Fail($"Trace is null for block {blockHash}", ErrorCodes.ResourceNotFound);
-
-        actual.Should().BeEquivalentTo(expected);
-    }
-
-    [Test]
-    public void TraceBlockByNumber_Success()
-    {
-        var traces = Enumerable.Repeat(MockGethLikeTrace(), 2).ToArray();
-        var tracesClone = TestItem.CloneObject(traces);
-        var blockNumber = BlockParameter.Latest;
-
-        debugBridge
-            .GetBlockTrace(blockNumber, Arg.Any<CancellationToken>(), Arg.Any<GethTraceOptions>())
-            .Returns(traces);
-
-        var rpcModule = new DebugRpcModule(LimboLogs.Instance, debugBridge, jsonRpcConfig);
-        var actual = rpcModule.debug_traceBlockByNumber(blockNumber);
-        var expected = ResultWrapper<GethLikeTxTrace[]>.Success(tracesClone);
-
-        actual.Should().BeEquivalentTo(expected);
-    }
-
-    [Test]
-    public void TraceBlockByNumber_Fail()
-    {
-        var blockNumber = BlockParameter.Latest;
-
-        debugBridge
-            .GetBlockTrace(blockNumber, Arg.Any<CancellationToken>(), Arg.Any<GethTraceOptions>())
-            .Returns(default(GethLikeTxTrace[]));
-
-        var rpcModule = new DebugRpcModule(LimboLogs.Instance, debugBridge, jsonRpcConfig);
-        var actual = rpcModule.debug_traceBlockByNumber(blockNumber);
-        var expected = ResultWrapper<GethLikeTxTrace[]>.Fail($"Trace is null for block {blockNumber}", ErrorCodes.ResourceNotFound);
-
-        actual.Should().BeEquivalentTo(expected);
-    }
-
-    private static GethLikeTxTrace MockGethLikeTrace()
-    {
-        var trace = new GethLikeTxTrace { ReturnValue = new byte[] { 0xA2 } };
-
->>>>>>> 63070a3e
         trace.Entries.Add(new GethTxTraceEntry
         {
             Depth = 1,
@@ -558,13 +437,8 @@
                 "5".PadLeft(64, '0'),
                 "6".PadLeft(64, '0')
             },
-<<<<<<< HEAD
-            Operation = "STOP",
-            Pc = 32,
-=======
             Opcode = "STOP",
             ProgramCounter = 32,
->>>>>>> 63070a3e
             Stack = new List<string>
             {
                 "7".PadLeft(64, '0'),
