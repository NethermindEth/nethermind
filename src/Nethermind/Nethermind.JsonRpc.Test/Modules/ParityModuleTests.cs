--- conflicted
+++ resolved
@@ -77,13 +77,7 @@
             peerManager.MaxActivePeers.Returns(15);
 
             StateProvider stateProvider = new StateProvider(new TrieStore(new MemDb(), LimboLogs.Instance), new MemDb(), LimboLogs.Instance);
-            
-<<<<<<< HEAD
-=======
-            var txPool = new TxPool.TxPool(txStorage, ethereumEcdsa, new FixedBlockChainHeadSpecProvider(specProvider), new TxPoolConfig(),
-                stateProvider, new TxValidator(specProvider.ChainId), LimboLogs.Instance);
-            
->>>>>>> 068e5c39
+           
             IDb blockDb = new MemDb();
             IDb headerDb = new MemDb();
             IDb blockInfoDb = new MemDb();
