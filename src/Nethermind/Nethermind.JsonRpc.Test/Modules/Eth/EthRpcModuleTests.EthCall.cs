// SPDX-FileCopyrightText: 2022 Demerzel Solutions Limited
// SPDX-License-Identifier: LGPL-3.0-only

using System.Threading.Tasks;
using FluentAssertions;
using Nethermind.Core;
using Nethermind.Core.Crypto;
using Nethermind.Core.Extensions;
using Nethermind.Core.Test.Builders;
using Nethermind.Evm;
using Nethermind.Facade.Eth.RpcTransaction;
using Nethermind.Specs;
using Nethermind.Specs.Forks;
using Nethermind.Specs.Test;
using Nethermind.State;
using NUnit.Framework;

namespace Nethermind.JsonRpc.Test.Modules.Eth;

public partial class EthRpcModuleTests
{
    [Test]
    public async Task Eth_call_web3_sample()
    {
        using Context ctx = await Context.Create();
        TransactionForRpc transaction = ctx.Test.JsonSerializer.Deserialize<TransactionForRpc>(
            "{\"data\": \"0x70a082310000000000000000000000006c1f09f6271fbe133db38db9c9280307f5d22160\", \"to\": \"0x0d8775f648430679a709e98d2b0cb6250d2887ef\"}");
        string serialized =
            await ctx.Test.TestEthRpc("eth_call", transaction, "0x0");
        Assert.That(serialized, Is.EqualTo("{\"jsonrpc\":\"2.0\",\"result\":\"0x\",\"id\":67}"));
    }

    [Test]
    public async Task Eth_call_web3_sample_not_enough_gas_system_account()
    {
        using Context ctx = await Context.Create();
        ctx.Test.ReadOnlyState.AccountExists(Address.SystemUser).Should().BeFalse();
        TransactionForRpc transaction = ctx.Test.JsonSerializer.Deserialize<TransactionForRpc>(
            "{\"gasPrice\":\"0x100000\", \"data\": \"0x70a082310000000000000000000000006c1f09f6271fbe133db38db9c9280307f5d22160\", \"to\": \"0x0d8775f648430679a709e98d2b0cb6250d2887ef\"}");
        string serialized =
            await ctx.Test.TestEthRpc("eth_call", transaction, "0x0");
        Assert.That(serialized, Is.EqualTo("{\"jsonrpc\":\"2.0\",\"result\":\"0x\",\"id\":67}"));
        ctx.Test.ReadOnlyState.AccountExists(Address.SystemUser).Should().BeFalse();
    }

    [Test]
    public async Task Eth_call_web3_should_return_insufficient_balance_error()
    {
        using Context ctx = await Context.Create();
        Address someAccount = new("0x0001020304050607080910111213141516171819");
        ctx.Test.ReadOnlyState.AccountExists(someAccount).Should().BeFalse();
        TransactionForRpc transaction = ctx.Test.JsonSerializer.Deserialize<TransactionForRpc>(
            "{\"from\":\"0x0001020304050607080910111213141516171819\",\"gasPrice\":\"0x100000\", \"data\": \"0x70a082310000000000000000000000006c1f09f6271fbe133db38db9c9280307f5d22160\", \"to\": \"0x0d8775f648430679a709e98d2b0cb6250d2887ef\", \"value\": 500}");
        string serialized = await ctx.Test.TestEthRpc("eth_call", transaction);
        Assert.That(
            serialized, Is.EqualTo("{\"jsonrpc\":\"2.0\",\"error\":{\"code\":-32000,\"message\":\"insufficient funds for transfer: address 0x0001020304050607080910111213141516171819\"},\"id\":67}"));
        ctx.Test.ReadOnlyState.AccountExists(someAccount).Should().BeFalse();
    }

    [Test]
    public async Task Eth_call_web3_sample_not_enough_gas_other_account()
    {
        using Context ctx = await Context.Create();
        Address someAccount = new("0x0001020304050607080910111213141516171819");
        ctx.Test.ReadOnlyState.AccountExists(someAccount).Should().BeFalse();
        TransactionForRpc transaction = ctx.Test.JsonSerializer.Deserialize<TransactionForRpc>(
            "{\"from\":\"0x0001020304050607080910111213141516171819\",\"gasPrice\":\"0x100000\", \"data\": \"0x70a082310000000000000000000000006c1f09f6271fbe133db38db9c9280307f5d22160\", \"to\": \"0x0d8775f648430679a709e98d2b0cb6250d2887ef\"}");
        string serialized =
            await ctx.Test.TestEthRpc("eth_call", transaction, "0x0");
        Assert.That(serialized, Is.EqualTo("{\"jsonrpc\":\"2.0\",\"result\":\"0x\",\"id\":67}"));
        ctx.Test.ReadOnlyState.AccountExists(someAccount).Should().BeFalse();
    }

    [Test]
    public async Task Eth_call_no_sender()
    {
        using Context ctx = await Context.Create();
        LegacyTransactionForRpc transaction = new(new Transaction(), 1, Keccak.Zero, 1L)
        {
            To = TestItem.AddressB
        };

        string serialized =
            await ctx.Test.TestEthRpc("eth_call", transaction, "latest");
        Assert.That(serialized, Is.EqualTo("{\"jsonrpc\":\"2.0\",\"result\":\"0x\",\"id\":67}"));
    }

    [Test]
    public async Task Eth_call_no_recipient_should_work_as_init()
    {
        using Context ctx = await Context.Create();
        LegacyTransactionForRpc transaction = new(new Transaction(), 1, Keccak.Zero, 1L)
        {
            From = TestItem.AddressA,
            Input = [1, 2, 3]
        };

        string serialized =
            await ctx.Test.TestEthRpc("eth_call", transaction, "latest");
        Assert.That(
            serialized, Is.EqualTo("{\"jsonrpc\":\"2.0\",\"error\":{\"code\":-32015,\"message\":\"VM execution error.\",\"data\":\"StackUnderflow\"},\"id\":67}"));
    }


    [Test]
    public async Task should_not_reject_transactions_with_deployed_code_when_eip3607_enabled()
    {
        OverridableReleaseSpec releaseSpec = new(London.Instance) { Eip1559TransitionBlock = 1, IsEip3607Enabled = true };
        TestSpecProvider specProvider = new(releaseSpec) { AllowTestChainOverride = false };
        using Context ctx = await Context.Create(specProvider);

        Transaction tx = Build.A.Transaction.SignedAndResolved(TestItem.PrivateKeyA).TestObject;
        LegacyTransactionForRpc transaction = new(tx, 1, Keccak.Zero, 1L)
        {
            To = TestItem.AddressB
        };
        ctx.Test.State.InsertCode(TestItem.AddressA, "H"u8.ToArray(), London.Instance);

        string serialized =
            await ctx.Test.TestEthRpc("eth_call", transaction, "latest");
        Assert.That(serialized, Is.EqualTo("{\"jsonrpc\":\"2.0\",\"result\":\"0x\",\"id\":67}"));
    }

    [Test]
    public async Task Eth_call_ethereum_recipient()
    {
        using Context ctx = await Context.Create();
        string serialized = await ctx.Test.TestEthRpc("eth_call",
            "{\"data\":\"0x12\",\"from\":\"0x7301cfa0e1756b71869e93d4e4dca5c7d0eb0aa6\",\"to\":\"ethereum\"}",
            "latest");
        Assert.That(serialized.StartsWith("{\"jsonrpc\":\"2.0\",\"error\""), Is.True);
    }

    [Test]
    public async Task Eth_call_ok()
    {
        using Context ctx = await Context.Create();
        LegacyTransactionForRpc transaction = new(new Transaction(), 1, Keccak.Zero, 1L)
        {
            From = TestItem.AddressA,
            To = TestItem.AddressB
        };

        string serialized =
            await ctx.Test.TestEthRpc("eth_call", transaction, "latest");
        Assert.That(serialized, Is.EqualTo("{\"jsonrpc\":\"2.0\",\"result\":\"0x\",\"id\":67}"));
    }

    [Test]
    public async Task Eth_call_with_blockhash_ok()
    {
        using Context ctx = await Context.Create();
        LegacyTransactionForRpc transaction = new(new Transaction(), 1, Keccak.Zero, 1L)
        {
            From = TestItem.AddressA,
            To = TestItem.AddressB
        };

        string serialized =
            await ctx.Test.TestEthRpc("eth_call", transaction, "{\"blockHash\":\"0xf0b3f69cbd4e1e8d9b0ef02ff5d1384d18e19d251a4052f5f90bab190c5e8937\"}");
        Assert.That(serialized, Is.EqualTo("{\"jsonrpc\":\"2.0\",\"error\":{\"code\":-32001,\"message\":\"0xf0b3f69cbd4e1e8d9b0ef02ff5d1384d18e19d251a4052f5f90bab190c5e8937 could not be found\"},\"id\":67}"));
    }

    [Test]
    public async Task Eth_call_create_tx_with_empty_data()
    {
        using Context ctx = await Context.Create();
        LegacyTransactionForRpc transaction = new(new Transaction(), 1, Keccak.Zero, 1L)
        {
            From = TestItem.AddressA
        };
        string serialized =
            await ctx.Test.TestEthRpc("eth_call", transaction, "latest");
        serialized.Should().BeEquivalentTo("{\"jsonrpc\":\"2.0\",\"error\":{\"code\":-32000,\"message\":\"Contract creation without any data provided.\"},\"id\":67}");
    }

    [Test]
    public async Task Eth_call_missing_state_after_fast_sync()
    {
        using Context ctx = await Context.Create();
        LegacyTransactionForRpc transaction = new(new Transaction(), 1, Keccak.Zero, 1L)
        {
            From = TestItem.AddressA,
            To = TestItem.AddressB
        };

        ctx.Test.StateDb.Clear();
        ctx.Test.TrieStore.ClearCache();

        string serialized =
            await ctx.Test.TestEthRpc("eth_call", transaction, "latest");
        serialized.Should().StartWith("{\"jsonrpc\":\"2.0\",\"error\":{\"code\":-32002,");
    }

    [Test]
    public async Task Eth_call_with_accessList()
    {
        var test = await TestRpcBlockchain.ForTest(SealEngineType.NethDev)
            .Build(new TestSpecProvider(Berlin.Instance));

        (byte[] code, AccessListForRpc accessList) = GetTestAccessList();

<<<<<<< HEAD
        TransactionForRpc transaction =
            test.JsonSerializer.Deserialize<TransactionForRpc>(
                $$"""{"from": "0x0d8775f648430679a709e98d2b0cb6250d2887ef", "type":"0x1", "data": "{{code.ToHexString(true)}}"}""");
=======
        AccessListTransactionForRpc transaction =
            test.JsonSerializer.Deserialize<AccessListTransactionForRpc>(
                $"{{\"type\":\"0x1\", \"data\": \"{code.ToHexString(true)}\"}}");
>>>>>>> 966113f9

        transaction.AccessList = accessList;
        string serialized = await test.TestEthRpc("eth_call", transaction, "0x0");
        Assert.That(serialized, Is.EqualTo("{\"jsonrpc\":\"2.0\",\"result\":\"0x010203\",\"id\":67}"));
    }

    [Test]
    public async Task Eth_call_without_gas_pricing()
    {
        using Context ctx = await Context.Create();
        TransactionForRpc transaction = ctx.Test.JsonSerializer.Deserialize<TransactionForRpc>(
            "{\"from\": \"0x0d8775f648430679a709e98d2b0cb6250d2887ef\", \"to\": \"0x0d8775f648430679a709e98d2b0cb6250d2887ef\"}");
        string serialized = await ctx.Test.TestEthRpc("eth_call", transaction);
        Assert.That(serialized, Is.EqualTo("{\"jsonrpc\":\"2.0\",\"result\":\"0x\",\"id\":67}"));
    }

    [Test]
    public async Task Eth_call_with_gas_pricing()
    {
        using Context ctx = await Context.Create();
        TransactionForRpc transaction = ctx.Test.JsonSerializer.Deserialize<TransactionForRpc>(
            "{\"from\": \"0x32e4e4c7c5d1cea5db5f9202a9e4d99e56c91a24\", \"to\": \"0x32e4e4c7c5d1cea5db5f9202a9e4d99e56c91a24\", \"gasPrice\": \"0x10\"}");
        string serialized = await ctx.Test.TestEthRpc("eth_call", transaction);
        Assert.That(serialized, Is.EqualTo("{\"jsonrpc\":\"2.0\",\"result\":\"0x\",\"id\":67}"));
    }

    [Test]
    public async Task Eth_call_without_gas_pricing_after_1559_legacy()
    {
        using Context ctx = await Context.CreateWithLondonEnabled();
        TransactionForRpc transaction = ctx.Test.JsonSerializer.Deserialize<TransactionForRpc>(
            "{\"from\": \"0x32e4e4c7c5d1cea5db5f9202a9e4d99e56c91a24\", \"to\": \"0x32e4e4c7c5d1cea5db5f9202a9e4d99e56c91a24\", \"gasPrice\": \"0x10\"}");
        string serialized = await ctx.Test.TestEthRpc("eth_call", transaction);
        Assert.That(serialized, Is.EqualTo("{\"jsonrpc\":\"2.0\",\"result\":\"0x\",\"id\":67}"));
    }

    [Test]
    public async Task Eth_call_without_gas_pricing_after_1559_new_type_of_transaction()
    {
        using Context ctx = await Context.CreateWithLondonEnabled();
        TransactionForRpc transaction = ctx.Test.JsonSerializer.Deserialize<TransactionForRpc>(
            "{\"from\": \"0x32e4e4c7c5d1cea5db5f9202a9e4d99e56c91a24\", \"to\": \"0x32e4e4c7c5d1cea5db5f9202a9e4d99e56c91a24\", \"type\": \"0x2\"}");
        string serialized = await ctx.Test.TestEthRpc("eth_call", transaction);
        Assert.That(serialized, Is.EqualTo("{\"jsonrpc\":\"2.0\",\"result\":\"0x\",\"id\":67}"));
        byte[] code = Prepare.EvmCode
            .Op(Instruction.BASEFEE)
            .PushData(0)
            .Op(Instruction.SSTORE)
            .Done;
    }

    [Test]
    public async Task Eth_call_with_base_fee_opcode_should_return_0()
    {
        using Context ctx = await Context.CreateWithLondonEnabled();

        byte[] code = Prepare.EvmCode
            .Op(Instruction.BASEFEE)
            .PushData(0)
            .Op(Instruction.MSTORE)
            .PushData("0x20")
            .PushData("0x0")
            .Op(Instruction.RETURN)
            .Done;

        string dataStr = code.ToHexString();
        TransactionForRpc transaction = ctx.Test.JsonSerializer.Deserialize<TransactionForRpc>(
            $"{{\"from\": \"0x32e4e4c7c5d1cea5db5f9202a9e4d99e56c91a24\", \"type\": \"0x2\", \"data\": \"{dataStr}\"}}");
        string serialized = await ctx.Test.TestEthRpc("eth_call", transaction);
        Assert.That(
            serialized, Is.EqualTo("{\"jsonrpc\":\"2.0\",\"result\":\"0x0000000000000000000000000000000000000000000000000000000000000000\",\"id\":67}"));
    }

    [Test]
    public async Task Eth_call_with_revert()
    {
        using Context ctx = await Context.CreateWithLondonEnabled();

        byte[] code = Prepare.EvmCode
            .PushData(0)
            .PushData(0)
            .Op(Instruction.REVERT)
            .Done;

        string dataStr = code.ToHexString();
        TransactionForRpc transaction = ctx.Test.JsonSerializer.Deserialize<TransactionForRpc>(
            $"{{\"from\": \"0x32e4e4c7c5d1cea5db5f9202a9e4d99e56c91a24\", \"type\": \"0x2\", \"data\": \"{dataStr}\"}}");
        string serialized = await ctx.Test.TestEthRpc("eth_call", transaction);
        Assert.That(
            serialized, Is.EqualTo("{\"jsonrpc\":\"2.0\",\"error\":{\"code\":-32015,\"message\":\"VM execution error.\",\"data\":\"revert\"},\"id\":67}"));
    }

    [TestCase(
        "Nonce override doesn't cause failure",
        """{"from":"0x7f554713be84160fdf0178cc8df86f5aabd33397","to":"0xc200000000000000000000000000000000000000"}""",
        """{"0x7f554713be84160fdf0178cc8df86f5aabd33397":{"nonce":"0x123"}}""",
        """{"jsonrpc":"2.0","result":"0x","id":67}"""
    )]
    [TestCase(
        "Uses account balance from state override",
        """{"from":"0x7f554713be84160fdf0178cc8df86f5aabd33397","to":"0xc200000000000000000000000000000000000000","value":"0x100"}""",
        """{"0x7f554713be84160fdf0178cc8df86f5aabd33397":{"balance":"0x100"}}""",
        """{"jsonrpc":"2.0","result":"0x","id":67}"""
    )]
    [TestCase(
        "Executes code from state override",
        """{"from":"0xb7705ae4c6f81b66cdb323c65f4e8133690fc099","to":"0xc200000000000000000000000000000000000000","input":"0xf8b2cb4f000000000000000000000000b7705ae4c6f81b66cdb323c65f4e8133690fc099"}""",
        """{"0xc200000000000000000000000000000000000000":{"code":"0x608060405234801561001057600080fd5b506004361061002b5760003560e01c8063f8b2cb4f14610030575b600080fd5b61004a600480360381019061004591906100e4565b610060565b604051610057919061012a565b60405180910390f35b60008173ffffffffffffffffffffffffffffffffffffffff16319050919050565b600080fd5b600073ffffffffffffffffffffffffffffffffffffffff82169050919050565b60006100b182610086565b9050919050565b6100c1816100a6565b81146100cc57600080fd5b50565b6000813590506100de816100b8565b92915050565b6000602082840312156100fa576100f9610081565b5b6000610108848285016100cf565b91505092915050565b6000819050919050565b61012481610111565b82525050565b600060208201905061013f600083018461011b565b9291505056fea2646970667358221220172c443a163d8a43e018c339d1b749c312c94b6de22835953d960985daf228c764736f6c63430008120033"}}""",
        """{"jsonrpc":"2.0","result":"0x00000000000000000000000000000000000000000000003635c9adc5de9f09e5","id":67}"""
    )]
    [TestCase(
        "Executes precompile using overriden address",
        """{"from":"0x7f554713be84160fdf0178cc8df86f5aabd33397","to":"0xc200000000000000000000000000000000000000","input":"0xB6E16D27AC5AB427A7F68900AC5559CE272DC6C37C82B3E052246C82244C50E4000000000000000000000000000000000000000000000000000000000000001C7B8B1991EB44757BC688016D27940DF8FB971D7C87F77A6BC4E938E3202C44037E9267B0AEAA82FA765361918F2D8ABD9CDD86E64AA6F2B81D3C4E0B69A7B055"}""",
        """{"0x0000000000000000000000000000000000000001":{"movePrecompileToAddress":"0xc200000000000000000000000000000000000000", "code": "0x"}}""",
        """{"jsonrpc":"2.0","result":"0x000000000000000000000000b7705ae4c6f81b66cdb323c65f4e8133690fc099","id":67}"""
    )]
    public async Task Eth_call_with_state_override(string name, string transaction, string stateOverride, string expectedResult)
    {
        using Context ctx = await Context.Create();

        string serialized = await ctx.Test.TestEthRpc("eth_call", transaction, "latest", stateOverride);

        Assert.That(serialized, Is.EqualTo(expectedResult));
    }

    [TestCase(
        "When balance and nonce is overriden",
        """{"from":"0x7f554713be84160fdf0178cc8df86f5aabd33397","to":"0xbe5c953dd0ddb0ce033a98f36c981f1b74d3b33f","value":"0x1"}""",
        """{"0x7f554713be84160fdf0178cc8df86f5aabd33397":{"balance":"0x123", "nonce": "0x123"}}"""
    )]
    [TestCase(
        "When address code is overriden",
        """{"from":"0x7f554713be84160fdf0178cc8df86f5aabd33397","to":"0xc200000000000000000000000000000000000000","input":"0xf8b2cb4f000000000000000000000000b7705ae4c6f81b66cdb323c65f4e8133690fc099"}""",
        """{"0xc200000000000000000000000000000000000000":{"code":"0x608060405234801561001057600080fd5b506004361061002b5760003560e01c8063f8b2cb4f14610030575b600080fd5b61004a600480360381019061004591906100e4565b610060565b604051610057919061012a565b60405180910390f35b60008173ffffffffffffffffffffffffffffffffffffffff16319050919050565b600080fd5b600073ffffffffffffffffffffffffffffffffffffffff82169050919050565b60006100b182610086565b9050919050565b6100c1816100a6565b81146100cc57600080fd5b50565b6000813590506100de816100b8565b92915050565b6000602082840312156100fa576100f9610081565b5b6000610108848285016100cf565b91505092915050565b6000819050919050565b61012481610111565b82525050565b600060208201905061013f600083018461011b565b9291505056fea2646970667358221220172c443a163d8a43e018c339d1b749c312c94b6de22835953d960985daf228c764736f6c63430008120033"}}"""
    )]
    [TestCase(
        "When precompile address is changed",
        """{"from":"0x7f554713be84160fdf0178cc8df86f5aabd33397","to":"0xc200000000000000000000000000000000000000","input":"0xB6E16D27AC5AB427A7F68900AC5559CE272DC6C37C82B3E052246C82244C50E4000000000000000000000000000000000000000000000000000000000000001C7B8B1991EB44757BC688016D27940DF8FB971D7C87F77A6BC4E938E3202C44037E9267B0AEAA82FA765361918F2D8ABD9CDD86E64AA6F2B81D3C4E0B69A7B055"}""",
        """{"0x0000000000000000000000000000000000000001":{"movePrecompileToAddress":"0xc200000000000000000000000000000000000000", "code": "0x"}}"""
    )]
    public async Task Eth_call_with_state_override_does_not_affect_other_calls(string name, string transaction, string stateOverride)
    {
        using Context ctx = await Context.Create();

        var resultOverrideBefore = await ctx.Test.TestEthRpc("eth_call", transaction, "latest", stateOverride);

        var resultNoOverride = await ctx.Test.TestEthRpc("eth_call", transaction, "latest");

        var resultOverrideAfter = await ctx.Test.TestEthRpc("eth_call", transaction, "latest", stateOverride);

        Assert.Multiple(() =>
        {
            Assert.That(resultOverrideBefore, Is.EqualTo(resultOverrideAfter), resultOverrideBefore.Replace("\"", "\\\""));
            Assert.That(resultNoOverride, Is.Not.EqualTo(resultOverrideAfter), resultNoOverride.Replace("\"", "\\\""));
        });
    }
}<|MERGE_RESOLUTION|>--- conflicted
+++ resolved
@@ -200,15 +200,9 @@
 
         (byte[] code, AccessListForRpc accessList) = GetTestAccessList();
 
-<<<<<<< HEAD
-        TransactionForRpc transaction =
-            test.JsonSerializer.Deserialize<TransactionForRpc>(
-                $$"""{"from": "0x0d8775f648430679a709e98d2b0cb6250d2887ef", "type":"0x1", "data": "{{code.ToHexString(true)}}"}""");
-=======
         AccessListTransactionForRpc transaction =
             test.JsonSerializer.Deserialize<AccessListTransactionForRpc>(
-                $"{{\"type\":\"0x1\", \"data\": \"{code.ToHexString(true)}\"}}");
->>>>>>> 966113f9
+                $$"""{"from": "0x0d8775f648430679a709e98d2b0cb6250d2887ef", "type":"0x1", "data": "{{code.ToHexString(true)}}"}""");
 
         transaction.AccessList = accessList;
         string serialized = await test.TestEthRpc("eth_call", transaction, "0x0");
