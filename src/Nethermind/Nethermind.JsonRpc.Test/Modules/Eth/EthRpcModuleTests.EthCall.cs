// SPDX-FileCopyrightText: 2022 Demerzel Solutions Limited
// SPDX-License-Identifier: LGPL-3.0-only

using System;
using System.Text.Json;
using System.Threading;
using System.Threading.Tasks;
using Autofac;
using FluentAssertions;
using FluentAssertions.Execution;
using FluentAssertions.Json;
using Nethermind.Core;
using Nethermind.Core.Crypto;
using Nethermind.Core.Extensions;
using Nethermind.Core.Test.Builders;
using Nethermind.Core.Test.Container;
using Nethermind.Evm;
using Nethermind.Facade.Eth.RpcTransaction;
using Nethermind.Init;
using Nethermind.Specs;
using Nethermind.Specs.Forks;
using Nethermind.Specs.Test;
using Nethermind.Evm.State;
using Nethermind.Int256;
using Newtonsoft.Json.Linq;
using NUnit.Framework;
using Nethermind.Abi;

namespace Nethermind.JsonRpc.Test.Modules.Eth;

public partial class EthRpcModuleTests
{
    private static readonly byte[] InfiniteLoopCode = Prepare.EvmCode
        .Op(Instruction.JUMPDEST)
        .PushData(0)
        .Op(Instruction.JUMP)
        .Done;

    [Test]
    public async Task Eth_call_web3_sample()
    {
        using Context ctx = await Context.Create();
        TransactionForRpc transaction = ctx.Test.JsonSerializer.Deserialize<TransactionForRpc>(
            "{\"data\": \"0x70a082310000000000000000000000006c1f09f6271fbe133db38db9c9280307f5d22160\", \"to\": \"0x0d8775f648430679a709e98d2b0cb6250d2887ef\"}");
        string serialized =
            await ctx.Test.TestEthRpc("eth_call", transaction, "0x0");
        Assert.That(serialized, Is.EqualTo("{\"jsonrpc\":\"2.0\",\"result\":\"0x\",\"id\":67}"));
    }

    [Test]
    public async Task Eth_call_web3_sample_not_enough_gas_system_account()
    {
        using Context ctx = await Context.Create();
        ctx.Test.ReadOnlyState.AccountExists(Address.SystemUser).Should().BeFalse();
        TransactionForRpc transaction = ctx.Test.JsonSerializer.Deserialize<TransactionForRpc>(
            "{\"gasPrice\":\"0x100000\", \"data\": \"0x70a082310000000000000000000000006c1f09f6271fbe133db38db9c9280307f5d22160\", \"to\": \"0x0d8775f648430679a709e98d2b0cb6250d2887ef\"}");
        string serialized =
            await ctx.Test.TestEthRpc("eth_call", transaction, "0x0");
        Assert.That(serialized, Is.EqualTo("{\"jsonrpc\":\"2.0\",\"result\":\"0x\",\"id\":67}"));
        ctx.Test.ReadOnlyState.AccountExists(Address.SystemUser).Should().BeFalse();
    }

    [Test]
    public async Task Eth_call_web3_should_return_insufficient_balance_error()
    {
        using Context ctx = await Context.Create();
        Address someAccount = new("0x0001020304050607080910111213141516171819");
        ctx.Test.ReadOnlyState.AccountExists(someAccount).Should().BeFalse();
        TransactionForRpc transaction = ctx.Test.JsonSerializer.Deserialize<TransactionForRpc>(
            "{\"from\":\"0x0001020304050607080910111213141516171819\",\"gasPrice\":\"0x100000\", \"data\": \"0x70a082310000000000000000000000006c1f09f6271fbe133db38db9c9280307f5d22160\", \"to\": \"0x0d8775f648430679a709e98d2b0cb6250d2887ef\", \"value\": 500, \"gas\": 100000000}");
        string serialized = await ctx.Test.TestEthRpc("eth_call", transaction);
        Assert.That(
<<<<<<< HEAD
            serialized, Is.EqualTo("{\"jsonrpc\":\"2.0\",\"error\":{\"code\":-32000,\"message\":\"insufficient funds for transfer: address 0x0001020304050607080910111213141516171819\"},\"id\":67}"));
=======
            serialized, Is.EqualTo("{\"jsonrpc\":\"2.0\",\"error\":{\"code\":-32000,\"message\":\"insufficient sender balance\"},\"id\":67}"));
>>>>>>> c5388661
        ctx.Test.ReadOnlyState.AccountExists(someAccount).Should().BeFalse();
    }

    [Test]
    public async Task Eth_call_web3_sample_not_enough_gas_other_account()
    {
        using Context ctx = await Context.Create();
        Address someAccount = new("0x0001020304050607080910111213141516171819");
        ctx.Test.ReadOnlyState.AccountExists(someAccount).Should().BeFalse();
        TransactionForRpc transaction = ctx.Test.JsonSerializer.Deserialize<TransactionForRpc>(
            "{\"from\":\"0x0001020304050607080910111213141516171819\",\"gasPrice\":\"0x100000\", \"data\": \"0x70a082310000000000000000000000006c1f09f6271fbe133db38db9c9280307f5d22160\", \"to\": \"0x0d8775f648430679a709e98d2b0cb6250d2887ef\"}");
        string serialized =
            await ctx.Test.TestEthRpc("eth_call", transaction, "0x0");
        Assert.That(serialized, Is.EqualTo("{\"jsonrpc\":\"2.0\",\"result\":\"0x\",\"id\":67}"));
        ctx.Test.ReadOnlyState.AccountExists(someAccount).Should().BeFalse();
    }

    [Test]
    public async Task Eth_call_no_sender()
    {
        using Context ctx = await Context.Create();
        LegacyTransactionForRpc transaction = new(new Transaction(), 1, Keccak.Zero, 1L)
        {
            To = TestItem.AddressB
        };

        string serialized =
            await ctx.Test.TestEthRpc("eth_call", transaction, "latest");
        Assert.That(serialized, Is.EqualTo("{\"jsonrpc\":\"2.0\",\"result\":\"0x\",\"id\":67}"));
    }

    [Test]
    public async Task Eth_call_no_recipient_should_work_as_init()
    {
        using Context ctx = await Context.Create();
        LegacyTransactionForRpc transaction = new(new Transaction(), 1, Keccak.Zero, 1L)
        {
            From = TestItem.AddressA,
            Input = [1, 2, 3],
            Gas = 100000000
        };

        string serialized =
            await ctx.Test.TestEthRpc("eth_call", transaction, "latest");
        Assert.That(
            serialized, Is.EqualTo("{\"jsonrpc\":\"2.0\",\"error\":{\"code\":-32000,\"message\":\"stack underflow\",\"data\":\"0x\"},\"id\":67}"));
    }


    [Test]
    public async Task should_not_reject_transactions_with_deployed_code_when_eip3607_enabled()
    {
        OverridableReleaseSpec releaseSpec = new(London.Instance) { Eip1559TransitionBlock = 1, IsEip3607Enabled = true };
        TestSpecProvider specProvider = new(releaseSpec) { AllowTestChainOverride = false };
        using Context ctx = await Context.Create(specProvider, configurer: builder => builder
            .WithGenesisPostProcessor((block, state) =>
            {
                state.InsertCode(TestItem.AddressA, "H"u8.ToArray(), London.Instance);
            }));

        Transaction tx = Build.A.Transaction.SignedAndResolved(TestItem.PrivateKeyA).TestObject;
        LegacyTransactionForRpc transaction = new(tx, 1, Keccak.Zero, 1L)
        {
            To = TestItem.AddressB
        };

        string serialized =
            await ctx.Test.TestEthRpc("eth_call", transaction, "latest");
        Assert.That(serialized, Is.EqualTo("{\"jsonrpc\":\"2.0\",\"result\":\"0x\",\"id\":67}"));
    }

    [Test]
    public async Task Eth_call_ethereum_recipient()
    {
        using Context ctx = await Context.Create();
        string serialized = await ctx.Test.TestEthRpc("eth_call",
            "{\"data\":\"0x12\",\"from\":\"0x7301cfa0e1756b71869e93d4e4dca5c7d0eb0aa6\",\"to\":\"ethereum\"}",
            "latest");
        Assert.That(serialized.StartsWith("{\"jsonrpc\":\"2.0\",\"error\""), Is.True);
    }

    [Test]
    public async Task Eth_call_ok()
    {
        using Context ctx = await Context.Create();
        LegacyTransactionForRpc transaction = new(new Transaction(), 1, Keccak.Zero, 1L)
        {
            From = TestItem.AddressA,
            To = TestItem.AddressB
        };

        string serialized =
            await ctx.Test.TestEthRpc("eth_call", transaction, "latest");
        Assert.That(serialized, Is.EqualTo("{\"jsonrpc\":\"2.0\",\"result\":\"0x\",\"id\":67}"));
    }

    [Test]
    public async Task Eth_call_with_blockhash_ok()
    {
        using Context ctx = await Context.Create();
        LegacyTransactionForRpc transaction = new(new Transaction(), 1, Keccak.Zero, 1L)
        {
            From = TestItem.AddressA,
            To = TestItem.AddressB
        };

        string serialized =
            await ctx.Test.TestEthRpc("eth_call", transaction, "{\"blockHash\":\"0xf0b3f69cbd4e1e8d9b0ef02ff5d1384d18e19d251a4052f5f90bab190c5e8937\"}");
        Assert.That(serialized, Is.EqualTo("{\"jsonrpc\":\"2.0\",\"error\":{\"code\":-32000,\"message\":\"0xf0b3f69cbd4e1e8d9b0ef02ff5d1384d18e19d251a4052f5f90bab190c5e8937 could not be found\"},\"id\":67}"));
    }

    [Test]
    public async Task Eth_call_create_tx_with_empty_data()
    {
        using Context ctx = await Context.Create();
        LegacyTransactionForRpc transaction = new(new Transaction(), 1, Keccak.Zero, 1L)
        {
            From = TestItem.AddressA
        };
        string serialized =
            await ctx.Test.TestEthRpc("eth_call", transaction, "latest");
        serialized.Should().Be("{\"jsonrpc\":\"2.0\",\"error\":{\"code\":-32000,\"message\":\"contract creation without any data provided\"},\"id\":67}");
    }

    [Test]
    public async Task Eth_call_missing_state_after_fast_sync()
    {
        using Context ctx = await Context.Create();
        LegacyTransactionForRpc transaction = new(new Transaction(), 1, Keccak.Zero, 1L)
        {
            From = TestItem.AddressA,
            To = TestItem.AddressB
        };

        ctx.Test.Container.Resolve<MainPruningTrieStoreFactory>().PruningTrieStore.PersistCache(CancellationToken.None);
        ctx.Test.StateDb.Clear();

        string serialized =
            await ctx.Test.TestEthRpc("eth_call", transaction, "latest");
        serialized.Should().StartWith("{\"jsonrpc\":\"2.0\",\"error\":{\"code\":-32002,");
    }

    [Test]
    public async Task Eth_call_with_accessList()
    {
        var test = await TestRpcBlockchain.ForTest(SealEngineType.NethDev)
            .Build(new TestSpecProvider(Berlin.Instance));

        (byte[] code, AccessListForRpc accessList) = GetTestAccessList();

        AccessListTransactionForRpc transaction =
            test.JsonSerializer.Deserialize<AccessListTransactionForRpc>(
                $"{{\"type\":\"0x1\", \"data\": \"{code.ToHexString(true)}\"}}");

        transaction.AccessList = accessList;
        string serialized = await test.TestEthRpc("eth_call", transaction, "0x0");
        Assert.That(serialized, Is.EqualTo("{\"jsonrpc\":\"2.0\",\"result\":\"0x010203\",\"id\":67}"));
    }

    [Test]
    public async Task Eth_call_without_gas_pricing()
    {
        using Context ctx = await Context.Create();
        TransactionForRpc transaction = ctx.Test.JsonSerializer.Deserialize<TransactionForRpc>(
            "{\"from\": \"0x0d8775f648430679a709e98d2b0cb6250d2887ef\", \"to\": \"0x0d8775f648430679a709e98d2b0cb6250d2887ef\"}");
        string serialized = await ctx.Test.TestEthRpc("eth_call", transaction);
        Assert.That(serialized, Is.EqualTo("{\"jsonrpc\":\"2.0\",\"result\":\"0x\",\"id\":67}"));
    }

    [Test]
    public async Task Eth_call_with_gas_pricing()
    {
        using Context ctx = await Context.Create();
        TransactionForRpc transaction = ctx.Test.JsonSerializer.Deserialize<TransactionForRpc>(
            "{\"from\": \"0x32e4e4c7c5d1cea5db5f9202a9e4d99e56c91a24\", \"to\": \"0x32e4e4c7c5d1cea5db5f9202a9e4d99e56c91a24\", \"gasPrice\": \"0x10\"}");
        string serialized = await ctx.Test.TestEthRpc("eth_call", transaction);
        Assert.That(serialized, Is.EqualTo("{\"jsonrpc\":\"2.0\",\"result\":\"0x\",\"id\":67}"));
    }

    [Test]
    public async Task Eth_call_without_gas_pricing_after_1559_legacy()
    {
        using Context ctx = await Context.CreateWithLondonEnabled();
        TransactionForRpc transaction = ctx.Test.JsonSerializer.Deserialize<TransactionForRpc>(
            "{\"from\": \"0x32e4e4c7c5d1cea5db5f9202a9e4d99e56c91a24\", \"to\": \"0x32e4e4c7c5d1cea5db5f9202a9e4d99e56c91a24\", \"gasPrice\": \"0x10\"}");
        string serialized = await ctx.Test.TestEthRpc("eth_call", transaction);
        Assert.That(serialized, Is.EqualTo("{\"jsonrpc\":\"2.0\",\"result\":\"0x\",\"id\":67}"));
    }

    [Test]
    public async Task Eth_call_without_gas_pricing_after_1559_new_type_of_transaction()
    {
        using Context ctx = await Context.CreateWithLondonEnabled();
        TransactionForRpc transaction = ctx.Test.JsonSerializer.Deserialize<TransactionForRpc>(
            "{\"from\": \"0x32e4e4c7c5d1cea5db5f9202a9e4d99e56c91a24\", \"to\": \"0x32e4e4c7c5d1cea5db5f9202a9e4d99e56c91a24\", \"type\": \"0x2\"}");
        string serialized = await ctx.Test.TestEthRpc("eth_call", transaction);
        Assert.That(serialized, Is.EqualTo("{\"jsonrpc\":\"2.0\",\"result\":\"0x\",\"id\":67}"));
        byte[] code = Prepare.EvmCode
            .Op(Instruction.BASEFEE)
            .PushData(0)
            .Op(Instruction.SSTORE)
            .Done;
    }

    [Test]
    public async Task Eth_call_with_base_fee_opcode_should_return_0()
    {
        using Context ctx = await Context.CreateWithLondonEnabled();

        byte[] code = Prepare.EvmCode
            .Op(Instruction.BASEFEE)
            .PushData(0)
            .Op(Instruction.MSTORE)
            .PushData("0x20")
            .PushData("0x0")
            .Op(Instruction.RETURN)
            .Done;

        string dataStr = code.ToHexString();
        TransactionForRpc transaction = ctx.Test.JsonSerializer.Deserialize<TransactionForRpc>(
            $"{{\"from\": \"0x32e4e4c7c5d1cea5db5f9202a9e4d99e56c91a24\", \"type\": \"0x2\", \"data\": \"{dataStr}\"}}");
        string serialized = await ctx.Test.TestEthRpc("eth_call", transaction);
        Assert.That(
            serialized, Is.EqualTo("{\"jsonrpc\":\"2.0\",\"result\":\"0x0000000000000000000000000000000000000000000000000000000000000000\",\"id\":67}"));
    }

    [Test]
    public async Task Eth_call_with_revert()
    {
        using Context ctx = await Context.CreateWithLondonEnabled();

        var abiEncoder = new AbiEncoder();
        var errorSignature = new AbiSignature(
            "Error",
            AbiType.String
        );
        string errorMessage = "wrong-parameters";
        byte[] encodedError = abiEncoder.Encode(
            AbiEncodingStyle.IncludeSignature,  // Include the 0x08c379a0 selector
            errorSignature,
            errorMessage
        );
        string abiEncodedErrorMessage = encodedError.ToHexString(true);

        byte[] code = Prepare.EvmCode
            .RevertWithSolidityErrorEncoding(errorMessage)
            .Done;

        string dataStr = code.ToHexString();
        TransactionForRpc transaction = ctx.Test.JsonSerializer.Deserialize<TransactionForRpc>(
            $$"""{"from": "0x32e4e4c7c5d1cea5db5f9202a9e4d99e56c91a24", "type": "0x2", "data": "{{dataStr}}", "gas": 100000000}""");
        string serialized = await ctx.Test.TestEthRpc("eth_call", transaction);
        Assert.That(
            serialized, Is.EqualTo($$"""{"jsonrpc":"2.0","error":{"code":3,"message":"execution reverted: {{errorMessage}}","data":"{{abiEncodedErrorMessage}}"},"id":67}"""));
    }

    [TestCase(
        "Nonce override doesn't cause failure",
        """{"from":"0x7f554713be84160fdf0178cc8df86f5aabd33397","to":"0xc200000000000000000000000000000000000000"}""",
        """{"0x7f554713be84160fdf0178cc8df86f5aabd33397":{"nonce":"0x123"}}""",
        """{"jsonrpc":"2.0","result":"0x","id":67}"""
    )]
    [TestCase(
        "Uses account balance from state override",
        """{"from":"0x7f554713be84160fdf0178cc8df86f5aabd33397","to":"0xc200000000000000000000000000000000000000","value":"0x100"}""",
        """{"0x7f554713be84160fdf0178cc8df86f5aabd33397":{"balance":"0x100"}}""",
        """{"jsonrpc":"2.0","result":"0x","id":67}"""
    )]
    [TestCase(
        "Executes code from state override",
        """{"from":"0xb7705ae4c6f81b66cdb323c65f4e8133690fc099","to":"0xc200000000000000000000000000000000000000","input":"0xf8b2cb4f000000000000000000000000b7705ae4c6f81b66cdb323c65f4e8133690fc099"}""",
        """{"0xc200000000000000000000000000000000000000":{"code":"0x608060405234801561001057600080fd5b506004361061002b5760003560e01c8063f8b2cb4f14610030575b600080fd5b61004a600480360381019061004591906100e4565b610060565b604051610057919061012a565b60405180910390f35b60008173ffffffffffffffffffffffffffffffffffffffff16319050919050565b600080fd5b600073ffffffffffffffffffffffffffffffffffffffff82169050919050565b60006100b182610086565b9050919050565b6100c1816100a6565b81146100cc57600080fd5b50565b6000813590506100de816100b8565b92915050565b6000602082840312156100fa576100f9610081565b5b6000610108848285016100cf565b91505092915050565b6000819050919050565b61012481610111565b82525050565b600060208201905061013f600083018461011b565b9291505056fea2646970667358221220172c443a163d8a43e018c339d1b749c312c94b6de22835953d960985daf228c764736f6c63430008120033"}}""",
        """{"jsonrpc":"2.0","result":"0x00000000000000000000000000000000000000000000003635c9adc5de9f09e5","id":67}"""
    )]
    [TestCase(
        "Executes precompile using overriden address",
        """{"from":"0x7f554713be84160fdf0178cc8df86f5aabd33397","to":"0xc200000000000000000000000000000000000000","input":"0xB6E16D27AC5AB427A7F68900AC5559CE272DC6C37C82B3E052246C82244C50E4000000000000000000000000000000000000000000000000000000000000001C7B8B1991EB44757BC688016D27940DF8FB971D7C87F77A6BC4E938E3202C44037E9267B0AEAA82FA765361918F2D8ABD9CDD86E64AA6F2B81D3C4E0B69A7B055"}""",
        """{"0x0000000000000000000000000000000000000001":{"movePrecompileToAddress":"0xc200000000000000000000000000000000000000", "code": "0x"}}""",
        """{"jsonrpc":"2.0","result":"0x000000000000000000000000b7705ae4c6f81b66cdb323c65f4e8133690fc099","id":67}"""
    )]
    public async Task Eth_call_with_state_override(string name, string transactionJson, string stateOverrideJson, string expectedResult)
    {
        var transaction = JsonSerializer.Deserialize<object>(transactionJson);
        var stateOverride = JsonSerializer.Deserialize<object>(stateOverrideJson);

        using Context ctx = await Context.Create();

        string serialized = await ctx.Test.TestEthRpc("eth_call", transaction, "latest", stateOverride);

        JToken.Parse(serialized).Should().BeEquivalentTo(expectedResult);
    }

    [TestCase(
        "When balance and nonce is overriden",
        """{"from":"0x7f554713be84160fdf0178cc8df86f5aabd33397","to":"0xbe5c953dd0ddb0ce033a98f36c981f1b74d3b33f","value":"0x1"}""",
        """{"0x7f554713be84160fdf0178cc8df86f5aabd33397":{"balance":"0x123", "nonce": "0x123"}}"""
    )]
    [TestCase(
        "When address code is overriden",
        """{"from":"0x7f554713be84160fdf0178cc8df86f5aabd33397","to":"0xc200000000000000000000000000000000000000","input":"0xf8b2cb4f000000000000000000000000b7705ae4c6f81b66cdb323c65f4e8133690fc099"}""",
        """{"0xc200000000000000000000000000000000000000":{"code":"0x608060405234801561001057600080fd5b506004361061002b5760003560e01c8063f8b2cb4f14610030575b600080fd5b61004a600480360381019061004591906100e4565b610060565b604051610057919061012a565b60405180910390f35b60008173ffffffffffffffffffffffffffffffffffffffff16319050919050565b600080fd5b600073ffffffffffffffffffffffffffffffffffffffff82169050919050565b60006100b182610086565b9050919050565b6100c1816100a6565b81146100cc57600080fd5b50565b6000813590506100de816100b8565b92915050565b6000602082840312156100fa576100f9610081565b5b6000610108848285016100cf565b91505092915050565b6000819050919050565b61012481610111565b82525050565b600060208201905061013f600083018461011b565b9291505056fea2646970667358221220172c443a163d8a43e018c339d1b749c312c94b6de22835953d960985daf228c764736f6c63430008120033"}}"""
    )]
    [TestCase(
        "When precompile address is changed",
        """{"from":"0x7f554713be84160fdf0178cc8df86f5aabd33397","to":"0xc200000000000000000000000000000000000000","input":"0xB6E16D27AC5AB427A7F68900AC5559CE272DC6C37C82B3E052246C82244C50E4000000000000000000000000000000000000000000000000000000000000001C7B8B1991EB44757BC688016D27940DF8FB971D7C87F77A6BC4E938E3202C44037E9267B0AEAA82FA765361918F2D8ABD9CDD86E64AA6F2B81D3C4E0B69A7B055"}""",
        """{"0x0000000000000000000000000000000000000001":{"movePrecompileToAddress":"0xc200000000000000000000000000000000000000", "code": "0x"}}"""
    )]
    public async Task Eth_call_with_state_override_does_not_affect_other_calls(string name, string transactionJson, string stateOverrideJson)
    {
        var transaction = JsonSerializer.Deserialize<object>(transactionJson);
        var stateOverride = JsonSerializer.Deserialize<object>(stateOverrideJson);

        using Context ctx = await Context.Create();

        var resultOverrideBefore = await ctx.Test.TestEthRpc("eth_call", transaction, "latest", stateOverride);

        var resultNoOverride = await ctx.Test.TestEthRpc("eth_call", transaction, "latest");

        var resultOverrideAfter = await ctx.Test.TestEthRpc("eth_call", transaction, "latest", stateOverride);

        using (new AssertionScope())
        {
            JToken.Parse(resultOverrideBefore).Should().BeEquivalentTo(resultOverrideAfter);
            JToken.Parse(resultNoOverride).Should().NotBeEquivalentTo(resultOverrideAfter);
        }
    }

    [Test]
    public async Task Eth_call_uses_block_gas_limit_when_not_specified()
    {
        using Context ctx = await Context.Create();

        // Get the current block's gas limit
        string blockNumberResponse = await ctx.Test.TestEthRpc("eth_blockNumber");
        string blockNumber = JToken.Parse(blockNumberResponse).Value<string>("result")!;
        string blockResponse = await ctx.Test.TestEthRpc("eth_getBlockByNumber", blockNumber, false);
        long blockGasLimit = Convert.ToInt64(JToken.Parse(blockResponse).SelectToken("result.gasLimit")!.Value<string>(), 16);

        await TestEthCallOutOfGas(ctx, null, blockGasLimit);
    }

    [Test]
    public async Task Eth_call_uses_specified_gas_limit()
    {
        using Context ctx = await Context.Create();
        await TestEthCallOutOfGas(ctx, 30000000, 30000000);
    }

    [Test]
    public async Task Eth_call_cannot_exceed_gas_cap()
    {
        using Context ctx = await Context.Create();
        ctx.Test.RpcConfig.GasCap = 50000000;
        await TestEthCallOutOfGas(ctx, 300000000, 50000000);
    }

    [Test]
    public async Task Eth_call_ignores_invalid_nonce()
    {
        using Context ctx = await Context.Create();
        byte[] code = Prepare.EvmCode
         .Op(Instruction.STOP)
         .Done;
        EIP1559TransactionForRpc transaction = new(Build.A.Transaction
            .WithNonce(123)
            .WithGasLimit(100000)
            .WithData(code)
            .SignedAndResolved(TestItem.PrivateKeyA)
            .TestObject);
        transaction.GasPrice = null;

        string serialized = await ctx.Test.TestEthRpc("eth_call", transaction);

        Assert.That(
            serialized, Is.EqualTo("{\"jsonrpc\":\"2.0\",\"result\":\"0x\",\"id\":67}"));
    }

    [Test]
    public async Task Eth_call_contract_creation()
    {
        using Context ctx = await Context.Create();
        byte[] code = Prepare.EvmCode
            .Op(Instruction.STOP)
            .Done;
        LegacyTransactionForRpc transaction = new(Build.A.Transaction
            .WithData(code)
            .WithGasLimit(100000)
            .SignedAndResolved(TestItem.PrivateKeyA)
            .TestObject);
        transaction.To = null;
        string serialized = await ctx.Test.TestEthRpc("eth_call", transaction);

        Assert.That(
            serialized, Is.EqualTo("{\"jsonrpc\":\"2.0\",\"result\":\"0x\",\"id\":67}"));
    }

    [TestCase(null)]
    [TestCase(new byte[0])]
    public async Task Eth_call_to_is_null_and_not_contract_creation(byte[]? data)
    {
        using Context ctx = await Context.Create();
        LegacyTransactionForRpc transaction = new(Build.A.Transaction
            .WithGasLimit(100000)
            .SignedAndResolved(TestItem.PrivateKeyA)
            .TestObject);
        transaction.To = null;
        transaction.Data = data;
        string serialized = await ctx.Test.TestEthRpc("eth_call", transaction);

        Assert.That(
            serialized, Is.EqualTo("{\"jsonrpc\":\"2.0\",\"error\":{\"code\":-32000,\"message\":\"contract creation without any data provided\"},\"id\":67}"));
    }

    [Test]
    public async Task Eth_call_gas_price_in_eip1559_tx()
    {
        using Context ctx = await Context.Create();
        EIP1559TransactionForRpc transaction = new(Build.A.Transaction
            .WithGasLimit(100000)
            .To(TestItem.AddressA)
            .SignedAndResolved(TestItem.PrivateKeyA)
            .TestObject);
        transaction.GasPrice = new UInt256(1);
        string serialized = await ctx.Test.TestEthRpc("eth_call", transaction);

        Assert.That(
            serialized, Is.EqualTo("{\"jsonrpc\":\"2.0\",\"error\":{\"code\":-32000,\"message\":\"both gasPrice and (maxFeePerGas or maxPriorityFeePerGas) specified\"},\"id\":67}"));
    }

    [TestCase(true)]
    [TestCase(false)]
    public async Task Eth_call_no_blobs_in_blob_tx(bool isNull)
    {
        using Context ctx = await Context.Create();
        BlobTransactionForRpc transaction = new(Build.A.Transaction
            .WithGasLimit(100000)
            .WithBlobVersionedHashes(isNull ? null : [])
            .To(TestItem.AddressA)
            .SignedAndResolved(TestItem.PrivateKeyA)
            .TestObject);
        transaction.GasPrice = null;
        string serialized = await ctx.Test.TestEthRpc("eth_call", transaction);

        Assert.That(
            serialized, Is.EqualTo("{\"jsonrpc\":\"2.0\",\"error\":{\"code\":-32000,\"message\":\"need at least 1 blob for a blob transaction\"},\"id\":67}"));
    }

    [Test]
    public async Task Eth_call_maxFeePerBlobGas_is_zero()
    {
        using Context ctx = await Context.Create();
        BlobTransactionForRpc transaction = new(Build.A.Transaction
            .WithGasLimit(100000)
            .WithBlobVersionedHashes([[]])
            .SignedAndResolved(TestItem.PrivateKeyA)
            .TestObject);
        transaction.MaxFeePerBlobGas = 0;
        transaction.GasPrice = null;
        string serialized = await ctx.Test.TestEthRpc("eth_call", transaction);

        Assert.That(
            serialized, Is.EqualTo("{\"jsonrpc\":\"2.0\",\"error\":{\"code\":-32000,\"message\":\"maxFeePerBlobGas, if specified, must be non-zero\"},\"id\":67}"));
    }

    [Test]
    public async Task Eth_call_missing_to_in_blob_tx()
    {
        using Context ctx = await Context.Create();
        byte[] code = Prepare.EvmCode
            .Op(Instruction.STOP)
            .Done;
        BlobTransactionForRpc transaction = new(Build.A.Transaction
            .WithData(code)
            .WithGasLimit(100000)
            .WithMaxFeePerBlobGas(1)
            .WithBlobVersionedHashes([[]])
            .SignedAndResolved(TestItem.PrivateKeyA)
            .TestObject);
        transaction.To = null;
        transaction.GasPrice = null;
        string serialized = await ctx.Test.TestEthRpc("eth_call", transaction);

        Assert.That(
            serialized, Is.EqualTo("{\"jsonrpc\":\"2.0\",\"error\":{\"code\":-32000,\"message\":\"missing \\\"to\\\" in blob transaction\"},\"id\":67}"));
    }

    [Test]
    public async Task Eth_call_maxFeePerGas_is_zero()
    {
        using Context ctx = await Context.Create();
        EIP1559TransactionForRpc transaction = new(Build.A.Transaction
            .WithGasLimit(100000)
            .SignedAndResolved(TestItem.PrivateKeyA)
            .TestObject);
        transaction.MaxFeePerGas = 0;
        transaction.GasPrice = null;
        string serialized = await ctx.Test.TestEthRpc("eth_call", transaction);

        Assert.That(
            serialized, Is.EqualTo("{\"jsonrpc\":\"2.0\",\"error\":{\"code\":-32000,\"message\":\"maxFeePerGas must be non-zero\"},\"id\":67}"));
    }

    [Test]
    public async Task Eth_call_maxFeePerGas_smaller_then_maxPriorityFeePerGas()
    {
        using Context ctx = await Context.Create();
        EIP1559TransactionForRpc transaction = new(Build.A.Transaction
            .WithGasLimit(100000)
            .SignedAndResolved(TestItem.PrivateKeyA)
            .TestObject);
        transaction.MaxFeePerGas = 1;
        transaction.MaxPriorityFeePerGas = 2;
        transaction.GasPrice = null;
        string serialized = await ctx.Test.TestEthRpc("eth_call", transaction);

        Assert.That(
            serialized, Is.EqualTo("{\"jsonrpc\":\"2.0\",\"error\":{\"code\":-32000,\"message\":\"maxFeePerGas (1) < maxPriorityFeePerGas (2)\"},\"id\":67}"));
    }

    private static async Task TestEthCallOutOfGas(Context ctx, long? specifiedGasLimit, long expectedGasLimit)
    {
        string gasParam = specifiedGasLimit.HasValue ? $", \"gas\": \"0x{specifiedGasLimit.Value:X}\"" : "";
        TransactionForRpc transaction = ctx.Test.JsonSerializer.Deserialize<TransactionForRpc>(
            $"{{\"from\": \"0x32e4e4c7c5d1cea5db5f9202a9e4d99e56c91a24\"{gasParam}, \"data\": \"{InfiniteLoopCode.ToHexString()}\"}}");

        string serialized = await ctx.Test.TestEthRpc("eth_call", transaction);
        JToken.Parse(serialized).Should().BeEquivalentTo(
            $"{{\"jsonrpc\":\"2.0\",\"error\":{{\"code\":-32000,\"message\":\"out of gas\",\"data\":\"0x\"}},\"id\":67}}");
    }
}<|MERGE_RESOLUTION|>--- conflicted
+++ resolved
@@ -70,11 +70,7 @@
             "{\"from\":\"0x0001020304050607080910111213141516171819\",\"gasPrice\":\"0x100000\", \"data\": \"0x70a082310000000000000000000000006c1f09f6271fbe133db38db9c9280307f5d22160\", \"to\": \"0x0d8775f648430679a709e98d2b0cb6250d2887ef\", \"value\": 500, \"gas\": 100000000}");
         string serialized = await ctx.Test.TestEthRpc("eth_call", transaction);
         Assert.That(
-<<<<<<< HEAD
-            serialized, Is.EqualTo("{\"jsonrpc\":\"2.0\",\"error\":{\"code\":-32000,\"message\":\"insufficient funds for transfer: address 0x0001020304050607080910111213141516171819\"},\"id\":67}"));
-=======
             serialized, Is.EqualTo("{\"jsonrpc\":\"2.0\",\"error\":{\"code\":-32000,\"message\":\"insufficient sender balance\"},\"id\":67}"));
->>>>>>> c5388661
         ctx.Test.ReadOnlyState.AccountExists(someAccount).Should().BeFalse();
     }
 
