// SPDX-FileCopyrightText: 2023 Demerzel Solutions Limited
// SPDX-License-Identifier: LGPL-3.0-only

using System;
using System.Collections.Generic;
using System.Diagnostics.CodeAnalysis;
using System.Linq;
using System.Threading;
using System.Threading.Tasks;
using FluentAssertions;
using FluentAssertions.Json;
using Nethermind.Blockchain;
using Nethermind.Blockchain.Filters;
using Nethermind.Blockchain.Find;
using Nethermind.Blockchain.Receipts;
using Nethermind.Core;
using Nethermind.Core.Crypto;
using Nethermind.Core.Eip2930;
using Nethermind.Core.Extensions;
using Nethermind.Core.Specs;
using Nethermind.Core.Test.Blockchain;
using Nethermind.Core.Test.Builders;
using Nethermind.Crypto;
using Nethermind.Evm;
using Nethermind.Facade;
using Nethermind.Facade.Eth;
using Nethermind.Facade.Eth.RpcTransaction;
using Nethermind.Facade.Filters;
using Nethermind.Int256;
using Nethermind.Serialization.Json;
using Nethermind.Serialization.Rlp;
using Nethermind.Specs;
using Nethermind.Specs.Forks;
using Nethermind.Specs.Test;
using Nethermind.TxPool;
using Newtonsoft.Json.Linq;
using NSubstitute;
using NSubstitute.ExceptionExtensions;
using NUnit.Framework;

namespace Nethermind.JsonRpc.Test.Modules.Eth;

[Parallelizable(ParallelScope.Self)]
[SetCulture("en-US")]
public partial class EthRpcModuleTests
{
    [TestCase("earliest", "0x3635c9adc5dea00000")]
    [TestCase("latest", "0x3635c9adc5de9f09e5")]
    [TestCase("pending", "0x3635c9adc5de9f09e5")]
    [TestCase("0x0", "0x3635c9adc5dea00000")]
    public async Task Eth_get_balance(string blockParameter, string expectedResult)
    {
        using Context ctx = await Context.Create();
        string serialized = await ctx.Test.TestEthRpc("eth_getBalance", TestItem.AddressA.Bytes.ToHexString(true), blockParameter);
        serialized.Should().Be($"{{\"jsonrpc\":\"2.0\",\"result\":\"{expectedResult}\",\"id\":67}}");
    }

    [Test]
    public async Task Eth_get_balance_default_block()
    {
        using Context ctx = await Context.Create();
        string serialized = await ctx.Test.TestEthRpc("eth_getBalance", TestItem.AddressA.Bytes.ToHexString(true));
        Assert.That(serialized, Is.EqualTo("{\"jsonrpc\":\"2.0\",\"result\":\"0x3635c9adc5de9f09e5\",\"id\":67}"));
    }

    [Test]
    [SetCulture("en-US")]
    public async Task Eth_get_eth_feeHistory()
    {
        using Context ctx = await Context.Create();
        string serialized = await ctx.Test.TestEthRpc("eth_feeHistory", "0x1", "latest", "[20,50,90]");
        Assert.That(serialized, Is.EqualTo("{\"jsonrpc\":\"2.0\",\"result\":{\"baseFeePerGas\":[\"0x0\",\"0x0\"],\"baseFeePerBlobGas\":[\"0x0\",\"0x0\"],\"gasUsedRatio\":[0.0105],\"blobGasUsedRatio\":[0.0],\"oldestBlock\":\"0x3\",\"reward\":[[\"0x1\",\"0x1\",\"0x1\"]]},\"id\":67}"));
    }

    [Test]
    public async Task Eth_get_transaction_by_block_hash_and_index()
    {
        using Context ctx = await Context.Create();
        string serialized = await ctx.Test.TestEthRpc("eth_getTransactionByBlockHashAndIndex", ctx.Test.BlockTree.FindHeadBlock()!.Hash!.ToString(), "1");
        JToken.Parse(serialized).Should().BeEquivalentTo("""{"jsonrpc":"2.0","result":{"hash":"0x7126cf20a0ad8bd51634837d9049615c34c1bff5e1a54e5663f7e23109bff48b","nonce":"0x2","blockHash":"0x29f141925d2d8e357ae5b6040c97aa12d7ac6dfcbe2b20e7b616d8907ac8e1f3","blockNumber":"0x3","transactionIndex":"0x1","from":"0xb7705ae4c6f81b66cdb323c65f4e8133690fc099","to":"0x942921b14f1b1c385cd7e0cc2ef7abe5598c8358","value":"0x1","gasPrice":"0x1","gas":"0x5208","input":"0x","type":"0x0","v":"0x25","s":"0x575361bb330bf38b9a89dd8279d42a20d34edeaeede9739a7c2bdcbe3242d7bb","r":"0xe7c5ff3cba254c4fe8f9f12c3f202150bb9a0aebeee349ff2f4acb23585f56bd"},"id":67}""");
    }

    [Test]
    public async Task Eth_get_transaction_by_hash()
    {
        using Context ctx = await Context.Create();
        string serialized = await ctx.Test.TestEthRpc("eth_getTransactionByHash", ctx.Test.BlockTree.FindHeadBlock()!.Transactions.Last().Hash!.ToString());
        JToken.Parse(serialized).Should().BeEquivalentTo("""{"jsonrpc":"2.0","result":{"hash":"0x7126cf20a0ad8bd51634837d9049615c34c1bff5e1a54e5663f7e23109bff48b","nonce":"0x2","blockHash":"0x29f141925d2d8e357ae5b6040c97aa12d7ac6dfcbe2b20e7b616d8907ac8e1f3","blockNumber":"0x3","transactionIndex":"0x1","from":"0xb7705ae4c6f81b66cdb323c65f4e8133690fc099","to":"0x942921b14f1b1c385cd7e0cc2ef7abe5598c8358","value":"0x1","gasPrice":"0x1","gas":"0x5208","input":"0x","type":"0x0","v":"0x25","s":"0x575361bb330bf38b9a89dd8279d42a20d34edeaeede9739a7c2bdcbe3242d7bb","r":"0xe7c5ff3cba254c4fe8f9f12c3f202150bb9a0aebeee349ff2f4acb23585f56bd"},"id":67}""");
    }

    [Test]
    public async Task Eth_get_raw_transaction_by_hash()
    {
        using Context ctx = await Context.Create();
        string serialized = await ctx.Test.TestEthRpc("eth_getRawTransactionByHash", ctx.Test.BlockTree.FindHeadBlock()!.Transactions.Last().Hash!.ToString());
        Assert.That(serialized, Is.EqualTo("{\"jsonrpc\":\"2.0\",\"result\":\"f85f020182520894942921b14f1b1c385cd7e0cc2ef7abe5598c8358018025a0e7c5ff3cba254c4fe8f9f12c3f202150bb9a0aebeee349ff2f4acb23585f56bda0575361bb330bf38b9a89dd8279d42a20d34edeaeede9739a7c2bdcbe3242d7bb\",\"id\":67}"), serialized.Replace("\"", "\\\""));
    }


    [Test]
    public async Task eth_maxPriorityFeePerGas_test()
    {
        using Context ctx = await Context.Create();
        string serialized = await ctx.Test.TestEthRpc("eth_maxPriorityFeePerGas");
        Assert.That(serialized, Is.EqualTo("{\"jsonrpc\":\"2.0\",\"result\":\"0x1\",\"id\":67}"), serialized.Replace("\"", "\\\""));
    }

    [Test]
    public async Task Eth_pending_transactions()
    {
        using Context ctx = await Context.Create();
        ctx.Test.AddTransactions(Build.A.Transaction.SignedAndResolved(TestItem.PrivateKeyD).TestObject);
        string serialized = await ctx.Test.TestEthRpc("eth_pendingTransactions");
        JToken.Parse(serialized).Should().BeEquivalentTo("""{"jsonrpc":"2.0","result":[{"hash":"0x190d9a78dbc61b1856162ab909976a1b28ba4a41ee041341576ea69686cd3b29","nonce":"0x0","blockHash":"0x0000000000000000000000000000000000000000000000000000000000000000","blockNumber":null,"transactionIndex":null,"from":"0x475674cb523a0a2736b7f7534390288fce16982c","to":"0x0000000000000000000000000000000000000000","value":"0x1","gasPrice":"0x1","gas":"0x5208","input":"0x","type":"0x0","v":"0x26","s":"0x2d04e55699fa32e6b65a22189f7571f5030d636d7d44a8b53fe016a2c3ecde24","r":"0xda3978c3a1430bd902cf5bbca73c5a1eca019b3f003c95ee16657fd0bb89534c"}],"id":67}""");
    }

    [Test]
    public async Task Eth_pending_transactions_1559_tx()
    {
        using Context ctx = await Context.CreateWithLondonEnabled();
        ctx.Test.AddTransactions(Build.A.Transaction.WithMaxPriorityFeePerGas(6.GWei()).WithMaxFeePerGas(11.GWei()).WithType(TxType.EIP1559).SignedAndResolved(TestItem.PrivateKeyC).TestObject);
        string serialized = await ctx.Test.TestEthRpc("eth_pendingTransactions");
        JToken.Parse(serialized).Should().ContainSubtree("""{"result": [{"hash":"0x7544f95c68426cb8a8a5a54889c60849ed96ff317835beb63b4d745cbc078cec","nonce":"0x0","blockHash":"0x0000000000000000000000000000000000000000000000000000000000000000","blockNumber":null,"transactionIndex":null,"from":"0x76e68a8696537e4141926f3e528733af9e237d69","to":"0x0000000000000000000000000000000000000000","value":"0x1","gasPrice":"0x28fa6ae00","maxPriorityFeePerGas":"0x165a0bc00","maxFeePerGas":"0x28fa6ae00","gas":"0x5208","input":"0x","chainId":"0x1","type":"0x2","accessList":[],"v":"0x0","s":"0x606b869eab1c9d01ff462f887826cb8f349ea8f1b59d0635ae77155b3b84ad86","r":"0x63b08cc0a06c88fb1dd79f273736b3463af12c6754f9df764aa222d2693a5d43","yParity":"0x0"}]}""");
    }

    [Test]
    public async Task Eth_pending_transactions_2930_tx()
    {
        using Context ctx = await Context.CreateWithLondonEnabled();
        ctx.Test.AddTransactions(Build.A.Transaction.WithMaxPriorityFeePerGas(6.GWei()).WithMaxFeePerGas(11.GWei()).WithType(TxType.AccessList).SignedAndResolved(TestItem.PrivateKeyC).TestObject);
        string serialized = await ctx.Test.TestEthRpc("eth_pendingTransactions");
        JToken.Parse(serialized).Should().ContainSubtree("""{"result": [{"hash":"0x4eabe360dc515aadc8e35f75b23803bb86e7186ebf2e58412555b3d0c7750dcc","nonce":"0x0","blockHash":"0x0000000000000000000000000000000000000000000000000000000000000000","blockNumber":null,"transactionIndex":null,"from":"0x76e68a8696537e4141926f3e528733af9e237d69","to":"0x0000000000000000000000000000000000000000","value":"0x1","gasPrice":"0x165a0bc00","gas":"0x5208","input":"0x","chainId":"0x1","type":"0x1","accessList":[],"v":"0x0","s":"0x27e3dde7b07d6d6b50e0d11b29085036e9c8adc12dea52f6f07dd7a0551ff22a","r":"0x619cb31fd4aa1c38ae36b31c5d8310f74d9f8ddd94389db91a68deb26737f2dc","yParity":"0x0"}]}""");
    }

    [Test]
    public async Task Eth_getBlockReceipts()
    {
        using Context ctx = await Context.Create();
        string serialized = await ctx.Test.TestEthRpc("eth_getBlockReceipts", "latest");
        string expectedResult = "{\"jsonrpc\":\"2.0\",\"result\":[{\"transactionHash\":\"0x681c2b6f99e37fd6fe6046db8b51ec3460d699cacd6a376143fd5842ac50621f\",\"transactionIndex\":\"0x0\",\"blockHash\":\"0x29f141925d2d8e357ae5b6040c97aa12d7ac6dfcbe2b20e7b616d8907ac8e1f3\",\"blockNumber\":\"0x3\",\"cumulativeGasUsed\":\"0x5208\",\"gasUsed\":\"0x5208\",\"effectiveGasPrice\":\"0x1\",\"from\":\"0xb7705ae4c6f81b66cdb323c65f4e8133690fc099\",\"to\":\"0x942921b14f1b1c385cd7e0cc2ef7abe5598c8358\",\"contractAddress\":null,\"logs\":[],\"logsBloom\":\"0x00000000000000000000000000000000000000000000000000000000000000000000000000000000000000000000000000000000000000000000000000000000000000000000000000000000000000000000000000000000000000000000000000000000000000000000000000000000000000000000000000000000000000000000000000000000000000000000000000000000000000000000000000000000000000000000000000000000000000000000000000000000000000000000000000000000000000000000000000000000000000000000000000000000000000000000000000000000000000000000000000000000000000000000000000000000\",\"status\":\"0x1\",\"type\":\"0x0\"},{\"transactionHash\":\"0x7126cf20a0ad8bd51634837d9049615c34c1bff5e1a54e5663f7e23109bff48b\",\"transactionIndex\":\"0x1\",\"blockHash\":\"0x29f141925d2d8e357ae5b6040c97aa12d7ac6dfcbe2b20e7b616d8907ac8e1f3\",\"blockNumber\":\"0x3\",\"cumulativeGasUsed\":\"0xa410\",\"gasUsed\":\"0x5208\",\"effectiveGasPrice\":\"0x1\",\"from\":\"0xb7705ae4c6f81b66cdb323c65f4e8133690fc099\",\"to\":\"0x942921b14f1b1c385cd7e0cc2ef7abe5598c8358\",\"contractAddress\":null,\"logs\":[],\"logsBloom\":\"0x00000000000000000000000000000000000000000000000000000000000000000000000000000000000000000000000000000000000000000000000000000000000000000000000000000000000000000000000000000000000000000000000000000000000000000000000000000000000000000000000000000000000000000000000000000000000000000000000000000000000000000000000000000000000000000000000000000000000000000000000000000000000000000000000000000000000000000000000000000000000000000000000000000000000000000000000000000000000000000000000000000000000000000000000000000000\",\"status\":\"0x1\",\"type\":\"0x0\"}],\"id\":67}";
        Assert.That(serialized, Is.EqualTo(expectedResult));
    }

    [Test]
    public async Task Eth_get_transaction_by_block_number_and_index()
    {
        using Context ctx = await Context.Create();
        string serialized = await ctx.Test.TestEthRpc("eth_getTransactionByBlockNumberAndIndex", ctx.Test.BlockTree.FindHeadBlock()!.Number.ToString(), "1");
        JToken.Parse(serialized).Should().BeEquivalentTo("""{"jsonrpc":"2.0","result":{"hash":"0x7126cf20a0ad8bd51634837d9049615c34c1bff5e1a54e5663f7e23109bff48b","nonce":"0x2","blockHash":"0x29f141925d2d8e357ae5b6040c97aa12d7ac6dfcbe2b20e7b616d8907ac8e1f3","blockNumber":"0x3","transactionIndex":"0x1","from":"0xb7705ae4c6f81b66cdb323c65f4e8133690fc099","to":"0x942921b14f1b1c385cd7e0cc2ef7abe5598c8358","value":"0x1","gasPrice":"0x1","gas":"0x5208","input":"0x","type":"0x0","v":"0x25","s":"0x575361bb330bf38b9a89dd8279d42a20d34edeaeede9739a7c2bdcbe3242d7bb","r":"0xe7c5ff3cba254c4fe8f9f12c3f202150bb9a0aebeee349ff2f4acb23585f56bd"},"id":67}""");
    }

    [TestCase(false, "{\"jsonrpc\":\"2.0\",\"result\":{\"author\":\"0x0000000000000000000000000000000000000000\",\"difficulty\":\"0xf4240\",\"extraData\":\"0x010203\",\"gasLimit\":\"0x3d0900\",\"gasUsed\":\"0x0\",\"hash\":\"0xa2a9f03b9493046696099d27b2612b99497aa1f392ec966716ab393c715a5bb6\",\"logsBloom\":\"0x00000000000000000000000000000000000000000000000000000000000000000000000000000000000000000000000000000000000000000000000000000000000000000000000000000000000000000000000000000000000000000000000000000000000000000000000000000000000000000000000000000000000000000000000000000000000000000000000000000000000000000000000000000000000000000000000000000000000000000000000000000000000000000000000000000000000000000000000000000000000000000000000000000000000000000000000000000000000000000000000000000000000000000000000000000000\",\"miner\":\"0x0000000000000000000000000000000000000000\",\"mixHash\":\"0x2ba5557a4c62a513c7e56d1bf13373e0da6bec016755483e91589fe1c6d212e2\",\"nonce\":\"0x00000000000003e8\",\"number\":\"0x0\",\"parentHash\":\"0xff483e972a04a9a62bb4b7d04ae403c615604e4090521ecc5bb7af67f71be09c\",\"receiptsRoot\":\"0x56e81f171bcc55a6ff8345e692c0f86e5b48e01b996cadc001622fb5e363b421\",\"sha3Uncles\":\"0x1dcc4de8dec75d7aab85b567b6ccd41ad312451b948a7413f0a142fd40d49347\",\"size\":\"0x201\",\"stateRoot\":\"0x56e81f171bcc55a6ff8345e692c0f86e5b48e01b996cadc001622fb5e363b421\",\"totalDifficulty\":\"0x0\",\"timestamp\":\"0xf4240\",\"transactions\":[],\"transactionsRoot\":\"0x56e81f171bcc55a6ff8345e692c0f86e5b48e01b996cadc001622fb5e363b421\",\"uncles\":[]},\"id\":67}")]
    [TestCase(true, "{\"jsonrpc\":\"2.0\",\"result\":{\"author\":\"0x0000000000000000000000000000000000000000\",\"difficulty\":\"0xf4240\",\"extraData\":\"0x010203\",\"gasLimit\":\"0x3d0900\",\"gasUsed\":\"0x0\",\"hash\":\"0xa2a9f03b9493046696099d27b2612b99497aa1f392ec966716ab393c715a5bb6\",\"logsBloom\":\"0x00000000000000000000000000000000000000000000000000000000000000000000000000000000000000000000000000000000000000000000000000000000000000000000000000000000000000000000000000000000000000000000000000000000000000000000000000000000000000000000000000000000000000000000000000000000000000000000000000000000000000000000000000000000000000000000000000000000000000000000000000000000000000000000000000000000000000000000000000000000000000000000000000000000000000000000000000000000000000000000000000000000000000000000000000000000\",\"miner\":\"0x0000000000000000000000000000000000000000\",\"mixHash\":\"0x2ba5557a4c62a513c7e56d1bf13373e0da6bec016755483e91589fe1c6d212e2\",\"nonce\":\"0x00000000000003e8\",\"number\":\"0x0\",\"parentHash\":\"0xff483e972a04a9a62bb4b7d04ae403c615604e4090521ecc5bb7af67f71be09c\",\"receiptsRoot\":\"0x56e81f171bcc55a6ff8345e692c0f86e5b48e01b996cadc001622fb5e363b421\",\"sha3Uncles\":\"0x1dcc4de8dec75d7aab85b567b6ccd41ad312451b948a7413f0a142fd40d49347\",\"size\":\"0x201\",\"stateRoot\":\"0x56e81f171bcc55a6ff8345e692c0f86e5b48e01b996cadc001622fb5e363b421\",\"totalDifficulty\":\"0x0\",\"timestamp\":\"0xf4240\",\"baseFeePerGas\":\"0x0\",\"transactions\":[],\"transactionsRoot\":\"0x56e81f171bcc55a6ff8345e692c0f86e5b48e01b996cadc001622fb5e363b421\",\"uncles\":[]},\"id\":67}")]
    public async Task Eth_get_uncle_by_block_number_and_index(bool eip1559, string expectedJson)
    {
        ISpecProvider? specProvider = null;
        if (eip1559)
        {
            specProvider = Substitute.For<ISpecProvider>();
            ReleaseSpec releaseSpec = new() { IsEip1559Enabled = true, Eip1559TransitionBlock = 0 };
            specProvider.GetSpec(Arg.Any<ForkActivation>()).Returns(releaseSpec);
        }
        using Context ctx = await Context.Create();
        Block block = Build.A.Block.WithUncles(Build.A.BlockHeader.TestObject, Build.A.BlockHeader.TestObject).TestObject;
        IBlockTree blockTree = Substitute.For<IBlockTree>();
        blockTree.FindBlock((BlockParameter?)null).ReturnsForAnyArgs(block);
        ctx.Test = await TestRpcBlockchain.ForTest(SealEngineType.NethDev).WithBlockFinder(blockTree).Build(specProvider);
        string serialized = await ctx.Test!.TestEthRpc("eth_getUncleByBlockNumberAndIndex", ctx.Test.BlockTree.FindHeadBlock()!.Number.ToString(), "1");
        Assert.That(serialized, Is.EqualTo(expectedJson), serialized?.Replace("\"", "\\\""));
    }

    [TestCase(false, "{\"jsonrpc\":\"2.0\",\"result\":{\"author\":\"0x0000000000000000000000000000000000000000\",\"difficulty\":\"0xf4240\",\"extraData\":\"0x010203\",\"gasLimit\":\"0x3d0900\",\"gasUsed\":\"0x0\",\"hash\":\"0xa2a9f03b9493046696099d27b2612b99497aa1f392ec966716ab393c715a5bb6\",\"logsBloom\":\"0x00000000000000000000000000000000000000000000000000000000000000000000000000000000000000000000000000000000000000000000000000000000000000000000000000000000000000000000000000000000000000000000000000000000000000000000000000000000000000000000000000000000000000000000000000000000000000000000000000000000000000000000000000000000000000000000000000000000000000000000000000000000000000000000000000000000000000000000000000000000000000000000000000000000000000000000000000000000000000000000000000000000000000000000000000000000\",\"miner\":\"0x0000000000000000000000000000000000000000\",\"mixHash\":\"0x2ba5557a4c62a513c7e56d1bf13373e0da6bec016755483e91589fe1c6d212e2\",\"nonce\":\"0x00000000000003e8\",\"number\":\"0x0\",\"parentHash\":\"0xff483e972a04a9a62bb4b7d04ae403c615604e4090521ecc5bb7af67f71be09c\",\"receiptsRoot\":\"0x56e81f171bcc55a6ff8345e692c0f86e5b48e01b996cadc001622fb5e363b421\",\"sha3Uncles\":\"0x1dcc4de8dec75d7aab85b567b6ccd41ad312451b948a7413f0a142fd40d49347\",\"size\":\"0x201\",\"stateRoot\":\"0x56e81f171bcc55a6ff8345e692c0f86e5b48e01b996cadc001622fb5e363b421\",\"totalDifficulty\":\"0x0\",\"timestamp\":\"0xf4240\",\"transactions\":[],\"transactionsRoot\":\"0x56e81f171bcc55a6ff8345e692c0f86e5b48e01b996cadc001622fb5e363b421\",\"uncles\":[]},\"id\":67}")]
    [TestCase(true, "{\"jsonrpc\":\"2.0\",\"result\":{\"author\":\"0x0000000000000000000000000000000000000000\",\"difficulty\":\"0xf4240\",\"extraData\":\"0x010203\",\"gasLimit\":\"0x3d0900\",\"gasUsed\":\"0x0\",\"hash\":\"0xa2a9f03b9493046696099d27b2612b99497aa1f392ec966716ab393c715a5bb6\",\"logsBloom\":\"0x00000000000000000000000000000000000000000000000000000000000000000000000000000000000000000000000000000000000000000000000000000000000000000000000000000000000000000000000000000000000000000000000000000000000000000000000000000000000000000000000000000000000000000000000000000000000000000000000000000000000000000000000000000000000000000000000000000000000000000000000000000000000000000000000000000000000000000000000000000000000000000000000000000000000000000000000000000000000000000000000000000000000000000000000000000000\",\"miner\":\"0x0000000000000000000000000000000000000000\",\"mixHash\":\"0x2ba5557a4c62a513c7e56d1bf13373e0da6bec016755483e91589fe1c6d212e2\",\"nonce\":\"0x00000000000003e8\",\"number\":\"0x0\",\"parentHash\":\"0xff483e972a04a9a62bb4b7d04ae403c615604e4090521ecc5bb7af67f71be09c\",\"receiptsRoot\":\"0x56e81f171bcc55a6ff8345e692c0f86e5b48e01b996cadc001622fb5e363b421\",\"sha3Uncles\":\"0x1dcc4de8dec75d7aab85b567b6ccd41ad312451b948a7413f0a142fd40d49347\",\"size\":\"0x201\",\"stateRoot\":\"0x56e81f171bcc55a6ff8345e692c0f86e5b48e01b996cadc001622fb5e363b421\",\"totalDifficulty\":\"0x0\",\"timestamp\":\"0xf4240\",\"baseFeePerGas\":\"0x0\",\"transactions\":[],\"transactionsRoot\":\"0x56e81f171bcc55a6ff8345e692c0f86e5b48e01b996cadc001622fb5e363b421\",\"uncles\":[]},\"id\":67}")]
    public async Task Eth_get_uncle_by_block_hash_and_index(bool eip1559, string expectedJson)
    {
        ISpecProvider? specProvider = null;
        if (eip1559)
        {
            specProvider = Substitute.For<ISpecProvider>();
            ReleaseSpec releaseSpec = new() { IsEip1559Enabled = true, Eip1559TransitionBlock = 1 };
            specProvider.GetSpec(Arg.Any<ForkActivation>()).Returns(releaseSpec);
        }

        using Context ctx = await Context.Create();
        Block block = Build.A.Block.WithUncles(Build.A.BlockHeader.WithNumber(2).TestObject, Build.A.BlockHeader.TestObject).WithNumber(3).TestObject;
        IBlockTree blockTree = Substitute.For<IBlockTree>();
        blockTree.FindBlock((BlockParameter?)null).ReturnsForAnyArgs(block);
        ctx.Test = await TestRpcBlockchain.ForTest(SealEngineType.NethDev).WithBlockFinder(blockTree).Build(specProvider);
        string serialized = await ctx.Test.TestEthRpc("eth_getUncleByBlockHashAndIndex", ctx.Test.BlockTree.FindHeadBlock()!.Hash!.ToString(), "1");
        Assert.That(serialized, Is.EqualTo(expectedJson), serialized.Replace("\"", "\\\""));
    }

    [Test]
    public async Task Eth_get_uncle_count_by_block_hash()
    {
        using Context ctx = await Context.Create();
        string serialized = await ctx.Test.TestEthRpc("eth_getUncleCountByBlockHash", ctx.Test.BlockTree.FindHeadBlock()!.Hash!.ToString());
        Assert.That(serialized, Is.EqualTo("{\"jsonrpc\":\"2.0\",\"result\":\"0x0\",\"id\":67}"), serialized.Replace("\"", "\\\""));
    }

    [Test]
    public async Task Eth_get_uncle_count_by_block_number()
    {
        using Context ctx = await Context.Create();
        string serialized = await ctx.Test.TestEthRpc("eth_getUncleCountByBlockNumber", ctx.Test.BlockTree.FindHeadBlock()!.Number.ToString());
        Assert.That(serialized, Is.EqualTo("{\"jsonrpc\":\"2.0\",\"result\":\"0x0\",\"id\":67}"), serialized.Replace("\"", "\\\""));
    }

    [TestCase("earliest", "0x0")]
    [TestCase("latest", "0x3")]
    [TestCase("pending", "0x4")]
    [TestCase("0x0", "0x0")]
    public async Task Eth_get_tx_count(string blockParameter, string expectedResult)
    {
        using Context ctx = await Context.Create();

        // Add two transactions, one with the next nonce (nonce=3) and the second one with a gap in nonce (nonce=5, skipping nonce=4)
        Transaction txWithNextNonce = Build.A.Transaction.To(TestItem.AddressB)
            .SignedAndResolved(TestItem.PrivateKeyA).WithValue(0.Ether()).WithNonce(3).TestObject;
        Transaction txWithFutureNonce = Build.A.Transaction.To(TestItem.AddressB)
            .SignedAndResolved(TestItem.PrivateKeyA).WithValue(0.Ether()).WithNonce(5).TestObject;
        ValueTask<(Hash256? Hash, AcceptTxResult? AddTxResult)> resultNextNonce =
            ctx.Test.TxSender.SendTransaction(txWithNextNonce, TxHandlingOptions.None)!;
        ValueTask<(Hash256? Hash, AcceptTxResult? AddTxResult)> resultFutureNonce =
            ctx.Test.TxSender.SendTransaction(txWithFutureNonce, TxHandlingOptions.None)!;
        Assert.That(AcceptTxResult.Accepted, Is.EqualTo(resultNextNonce.Result.AddTxResult));
        Assert.That(AcceptTxResult.Accepted, Is.EqualTo(resultFutureNonce.Result.AddTxResult));

        string serialized = await ctx.Test.TestEthRpc("eth_getTransactionCount", TestItem.AddressA.Bytes.ToHexString(true), blockParameter);
        Assert.That(serialized, Is.EqualTo($"{{\"jsonrpc\":\"2.0\",\"result\":\"{expectedResult}\",\"id\":67}}"));
    }

    [Test]
    public async Task Eth_get_tx_count_default_block()
    {
        using Context ctx = await Context.Create();
        string serialized = await ctx.Test.TestEthRpc("eth_getTransactionCount", TestItem.AddressA.Bytes.ToHexString(true));
        Assert.That(serialized, Is.EqualTo("{\"jsonrpc\":\"2.0\",\"result\":\"0x3\",\"id\":67}"));
    }

    [Test]
    public async Task Eth_get_tx_count_pending_block()
    {
        using Context ctx = await Context.Create();
        string serializedPendingBefore = await ctx.Test.TestEthRpc("eth_getTransactionCount", TestItem.AddressB.Bytes.ToHexString(true), "pending");
        Assert.That(serializedPendingBefore, Is.EqualTo("{\"jsonrpc\":\"2.0\",\"result\":\"0x0\",\"id\":67}"));
        Transaction txWithNextNonce = Build.A.Transaction.To(TestItem.AddressA)
            .SignedAndResolved(TestItem.PrivateKeyB).WithValue(0.Ether()).WithNonce(0).TestObject;
        ValueTask<(Hash256? Hash, AcceptTxResult? AddTxResult)> resultNextNonce =
            ctx.Test.TxSender.SendTransaction(txWithNextNonce, TxHandlingOptions.None)!;
        Assert.That(AcceptTxResult.Accepted, Is.EqualTo(resultNextNonce.Result.AddTxResult));
        string serializedLatestAfter = await ctx.Test.TestEthRpc("eth_getTransactionCount", TestItem.AddressB.Bytes.ToHexString(true));
        Assert.That(serializedLatestAfter, Is.EqualTo("{\"jsonrpc\":\"2.0\",\"result\":\"0x0\",\"id\":67}"));
        string serializedPendingAfter = await ctx.Test.TestEthRpc("eth_getTransactionCount", TestItem.AddressB.Bytes.ToHexString(true), "pending");
        Assert.That(serializedPendingAfter, Is.EqualTo("{\"jsonrpc\":\"2.0\",\"result\":\"0x1\",\"id\":67}"));
    }

    [Test]
    public async Task Eth_get_filter_changes_empty()
    {
        using Context ctx = await Context.Create();
        _ = await ctx.Test.TestEthRpc("eth_newBlockFilter");
        string serialized2 = await ctx.Test.TestEthRpc("eth_getFilterChanges", "0");
        Assert.That(serialized2, Is.EqualTo("{\"jsonrpc\":\"2.0\",\"result\":[],\"id\":67}"));
    }

    [Test]
    public async Task Eth_get_filter_changes_missing()
    {
        using Context ctx = await Context.Create();
        string serialized2 = await ctx.Test.TestEthRpc("eth_getFilterChanges", "0");
        Assert.That(serialized2, Is.EqualTo("{\"jsonrpc\":\"2.0\",\"error\":{\"code\":-32000,\"message\":\"Filter not found\"},\"id\":67}"));
    }

    [Test]
    public async Task Eth_uninstall_filter()
    {
        using Context ctx = await Context.Create();
        _ = await ctx.Test.TestEthRpc("eth_newBlockFilter");
        string serialized2 = await ctx.Test.TestEthRpc("eth_uninstallFilter", "0");
        Assert.That(serialized2, Is.EqualTo("{\"jsonrpc\":\"2.0\",\"result\":true,\"id\":67}"));
    }

    [Test]
    public async Task Eth_get_filter_changes_with_block()
    {
        using Context ctx = await Context.Create();
        _ = await ctx.Test.TestEthRpc("eth_newBlockFilter");
        await ctx.Test.AddBlock();
        string serialized2 = await ctx.Test.TestEthRpc("eth_getFilterChanges", "0");

        Assert.That(serialized2, Is.EqualTo("{\"jsonrpc\":\"2.0\",\"result\":[\"0x166781de9c5f3328b7fc59c32e1dd1ec892021d95578258004ee221863a817a0\"],\"id\":67}"), serialized2.Replace("\"", "\\\""));
    }

    [Test]
    public async Task Eth_get_filter_changes_with_log_filter()
    {
        byte[] logCreateCode = Prepare.EvmCode
                .PushData(32)
                .PushData(0)
                .Op(Instruction.LOG0)
                .Done;

        Transaction createCodeTx = Build.A.Transaction
            .SignedAndResolved(TestItem.PrivateKeyA).WithChainId(TestBlockchainIds.ChainId).WithGasPrice(2)
            .WithCode(logCreateCode)
            .WithNonce(3).WithGasLimit(210200).WithGasPrice(20.GWei()).TestObject;

        var test = await TestRpcBlockchain.ForTest(SealEngineType.NethDev).Build(initialValues: 2.Ether());

        Hash256? blockHash = Keccak.Zero;
        void handleNewBlock(object? sender, BlockEventArgs e)
        {
            blockHash = e.Block.Hash;
            test.BlockTree.NewHeadBlock -= handleNewBlock;
        }
        test.BlockTree.NewHeadBlock += handleNewBlock;

        using JsonRpcResponse newFilterResp = await RpcTest.TestRequest(test.EthRpcModule, "eth_newFilter", new { fromBlock = "latest" });
        string getFilterLogsSerialized1 = await test.TestEthRpc("eth_getFilterChanges", (newFilterResp as JsonRpcSuccessResponse)!.Result?.ToString() ?? "0x0");

        //expect empty - no changes so far
        getFilterLogsSerialized1.Should().Be("{\"jsonrpc\":\"2.0\",\"result\":[],\"id\":67}");

        await test.AddBlock(createCodeTx);

        //expect new transaction logs
        string getFilterLogsSerialized2 = await test.TestEthRpc("eth_getFilterChanges", (newFilterResp as JsonRpcSuccessResponse)!.Result?.ToString() ?? "0x0");
        getFilterLogsSerialized2.Should().Be("{\"jsonrpc\":\"2.0\",\"result\":[{\"address\":\"0x0ffd3e46594919c04bcfd4e146203c8255670828\",\"blockHash\":\"0xf9fc52a47b7da4e8227cd60e9c368fa7d44df7f3226d5163005eec015588d64b\",\"blockNumber\":\"0x4\",\"data\":\"0x0000000000000000000000000000000000000000000000000000000000000000\",\"logIndex\":\"0x0\",\"removed\":false,\"topics\":[],\"transactionHash\":\"0x8c9c109bff7969c8aed8e51ab4ea35c6f835a0c3266bc5c5721821a38cbf5445\",\"transactionIndex\":\"0x0\",\"transactionLogIndex\":\"0x0\"}],\"id\":67}");

        //expect empty - previous call cleans logs
        string getFilterLogsSerialized3 = await test.TestEthRpc("eth_getFilterChanges", (newFilterResp as JsonRpcSuccessResponse)!.Result?.ToString() ?? "0x0");
        getFilterLogsSerialized3.Should().Be("{\"jsonrpc\":\"2.0\",\"result\":[],\"id\":67}");
    }

    [Test]
    public async Task Eth_get_filter_changes_with_tx()
    {
        using Context ctx = await Context.Create();
        _ = await ctx.Test.TestEthRpc("eth_newPendingTransactionFilter");
        ctx.Test.AddTransactions(Build.A.Transaction.SignedAndResolved(TestItem.PrivateKeyD).TestObject);
        string serialized2 = await ctx.Test.TestEthRpc("eth_getFilterChanges", "0");

        Assert.That(serialized2, Is.EqualTo("{\"jsonrpc\":\"2.0\",\"result\":[\"0x190d9a78dbc61b1856162ab909976a1b28ba4a41ee041341576ea69686cd3b29\"],\"id\":67}"), serialized2.Replace("\"", "\\\""));
    }

    [TestCase("earliest", "0x0000000000000000000000000000000000000000000000000000000000abcdef")]
    [TestCase("latest", "0x0000000000000000000000000000000000000000000000000000000000abcdef")]
    [TestCase("pending", "0x0000000000000000000000000000000000000000000000000000000000abcdef")]
    [TestCase("0x0", "0x0000000000000000000000000000000000000000000000000000000000abcdef")]
    public async Task Eth_get_storage_at(string blockParameter, string expectedResult)
    {
        using Context ctx = await Context.Create();
        string serialized = await ctx.Test.TestEthRpc("eth_getStorageAt", TestItem.AddressA.Bytes.ToHexString(true), "0x1", blockParameter);
        Assert.That(serialized, Is.EqualTo($"{{\"jsonrpc\":\"2.0\",\"result\":\"{expectedResult}\",\"id\":67}}"));
    }

    [Test]
    public async Task Eth_get_storage_at_default_block()
    {
        using Context ctx = await Context.Create();
        string serialized = await ctx.Test.TestEthRpc("eth_getStorageAt", TestItem.AddressA.Bytes.ToHexString(true), "0x1");
        Assert.That(serialized, Is.EqualTo("{\"jsonrpc\":\"2.0\",\"result\":\"0x0000000000000000000000000000000000000000000000000000000000abcdef\",\"id\":67}"));
    }

    [Test]
    public async Task Eth_get_block_number()
    {
        using Context ctx = await Context.Create();
        string serialized = await ctx.Test.TestEthRpc("eth_blockNumber");
        Assert.That(serialized, Is.EqualTo("{\"jsonrpc\":\"2.0\",\"result\":\"0x3\",\"id\":67}"));
    }

    [Test]
    public async Task Eth_get_balance_internal_error()
    {
        using Context ctx = await Context.Create();
        IBlockTree blockTree = Substitute.For<IBlockTree>();
        blockTree.Head.Returns((Block?)null);

        ctx.Test = await TestRpcBlockchain.ForTest(SealEngineType.NethDev).WithBlockFinder(blockTree).Build();
        string serialized = await ctx.Test.TestEthRpc("eth_getBalance", TestItem.AddressA.Bytes.ToHexString(true), "0x01");

        Assert.That(serialized, Is.EqualTo("{\"jsonrpc\":\"2.0\",\"error\":{\"code\":-32603,\"message\":\"Incorrect head block\"},\"id\":67}"));
    }

    [Test]
    public async Task Eth_get_balance_incorrect_parameters()
    {
        using Context ctx = await Context.Create();
        string serialized = await ctx.Test.TestEthRpc("eth_getBalance", TestItem.KeccakA.Bytes.ToHexString(true), "0x01");
        Assert.That(serialized, Is.EqualTo("{\"jsonrpc\":\"2.0\",\"error\":{\"code\":-32602,\"message\":\"Invalid params\"},\"id\":67}"));
    }

    [Test]
    public async Task Eth_syncing_true()
    {
        using Context ctx = await Context.Create();

        ctx.Test = await TestRpcBlockchain.ForTest(SealEngineType.NethDev).Build();
        for (int i = 0; i < 897; ++i)
        {
            await ctx.Test.AddBlock();
        }

        BlockHeader header = ctx.Test.BlockTree.Genesis!;
        for (int i = 0; i < 1000; i++)
        {
            BlockHeader newHeader = Build.A.BlockHeader.WithParent(header).TestObject;
            ctx.Test.BlockTree.Insert(newHeader);
            header = newHeader;
        }

        string serialized = await ctx.Test.TestEthRpc("eth_syncing");

        Assert.That(serialized, Is.EqualTo("{\"jsonrpc\":\"2.0\",\"result\":{\"startingBlock\":\"0x0\",\"currentBlock\":\"0x384\",\"highestBlock\":\"0x3e8\"},\"id\":67}"));
    }

    [Test]
    public async Task Eth_syncing_false()
    {
        using Context ctx = await Context.Create();

        ctx.Test = await TestRpcBlockchain.ForTest(SealEngineType.NethDev).Build();
        for (int i = 0; i < 897; ++i)
        {
            await ctx.Test.AddBlock();
        }

        BlockHeader header = ctx.Test.BlockTree.Genesis!;
        for (int i = 0; i < 901; i++)
        {
            BlockHeader newHeader = Build.A.BlockHeader.WithParent(header).TestObject;
            ctx.Test.BlockTree.Insert(newHeader);
            header = newHeader;
        }

        string serialized = await ctx.Test.TestEthRpc("eth_syncing");

        Assert.That(serialized, Is.EqualTo("{\"jsonrpc\":\"2.0\",\"result\":false,\"id\":67}"));
    }

    [Test]
    public async Task Eth_get_filter_logs()
    {
        using Context ctx = await Context.Create();
        IBlockchainBridge bridge = Substitute.For<IBlockchainBridge>();
        bridge.TryGetLogs(1, out Arg.Any<IEnumerable<FilterLog>>(), Arg.Any<CancellationToken>())
            .Returns(x =>
            {
                x[1] = new[] { new FilterLog(1, 0, 1, TestItem.KeccakA, 1, TestItem.KeccakB, TestItem.AddressA, new byte[] { 1, 2, 3 }, new[] { TestItem.KeccakC, TestItem.KeccakD }) };
                return true;
            });

        ctx.Test = await TestRpcBlockchain.ForTest(SealEngineType.NethDev).WithBlockchainBridge(bridge).Build();
        string serialized = await ctx.Test.TestEthRpc("eth_getFilterLogs", "0x01");

        Assert.That(serialized, Is.EqualTo("{\"jsonrpc\":\"2.0\",\"result\":[{\"address\":\"0xb7705ae4c6f81b66cdb323c65f4e8133690fc099\",\"blockHash\":\"0x03783fac2efed8fbc9ad443e592ee30e61d65f471140c10ca155e937b435b760\",\"blockNumber\":\"0x1\",\"data\":\"0x010203\",\"logIndex\":\"0x1\",\"removed\":false,\"topics\":[\"0x017e667f4b8c174291d1543c466717566e206df1bfd6f30271055ddafdb18f72\",\"0x6c3fd336b49dcb1c57dd4fbeaf5f898320b0da06a5ef64e798c6497600bb79f2\"],\"transactionHash\":\"0x1f675bff07515f5df96737194ea945c36c41e7b4fcef307b7cd4d0e602a69111\",\"transactionIndex\":\"0x1\",\"transactionLogIndex\":\"0x0\"}],\"id\":67}"));
    }

    [Test]
    public async Task Eth_get_filter_logs_filter_not_found()
    {
        using Context ctx = await Context.Create();
        IBlockchainBridge bridge = Substitute.For<IBlockchainBridge>();
        bridge.TryGetLogs(5, out Arg.Any<IEnumerable<FilterLog>>(), Arg.Any<CancellationToken>())
                .Returns(x => { x[1] = null; return false; });

        ctx.Test = await TestRpcBlockchain.ForTest(SealEngineType.NethDev).WithBlockchainBridge(bridge).Build();
        string serialized = await ctx.Test.TestEthRpc("eth_getFilterLogs", "0x05");

        Assert.That(serialized, Is.EqualTo("{\"jsonrpc\":\"2.0\",\"error\":{\"code\":-32603,\"message\":\"Filter with id: 5 does not exist.\"},\"id\":67}"));
    }

    [Test]
    public async Task Eth_get_filter_logs_filterId_overflow()
    {
        using Context ctx = await Context.Create();

        UInt256 filterId = int.MaxValue + (UInt256)10;

        ctx.Test = await TestRpcBlockchain.ForTest(SealEngineType.NethDev).Build();
        string serialized = await ctx.Test.TestEthRpc("eth_getFilterLogs", $"0x{filterId.ToString("X")}");

        Assert.That(serialized, Is.EqualTo($"{{\"jsonrpc\":\"2.0\",\"error\":{{\"code\":-32603,\"message\":\"Filter with id: {filterId} does not exist.\"}},\"id\":67}}"));
    }

    [Test]
    public async Task Eth_get_logs_get_filter_logs_same_result()
    {
        byte[] logCreateCode = Prepare.EvmCode
                .PushData(32)
                .PushData(0)
                .Op(Instruction.LOG0)
                .Done;

        Transaction createCodeTx = Build.A.Transaction
            .SignedAndResolved(TestItem.PrivateKeyA).WithChainId(TestBlockchainIds.ChainId).WithGasPrice(2)
            .WithCode(logCreateCode)
            .WithNonce(3).WithGasLimit(210200).WithGasPrice(20.GWei()).TestObject;

        TestRpcBlockchain? test = await TestRpcBlockchain.ForTest(SealEngineType.NethDev).Build(initialValues: 2.Ether());

        Hash256? blockHash = Keccak.Zero;

        void HandleNewBlock(object? sender, BlockReplacementEventArgs e)
        {
            blockHash = e.Block.Hash;
            test.BlockTree.BlockAddedToMain -= HandleNewBlock;
        }
        test.BlockTree.BlockAddedToMain += HandleNewBlock;

        await test.AddBlock(createCodeTx);

        string getLogsSerialized = await test.TestEthRpc("eth_getLogs", $"{{\"fromBlock\":\"{blockHash}\"}}");

        using JsonRpcResponse? newFilterResp = await RpcTest.TestRequest(test.EthRpcModule, "eth_newFilter", new { fromBlock = blockHash });

        Assert.That(newFilterResp is not null && newFilterResp is JsonRpcSuccessResponse, Is.True);

        string getFilterLogsSerialized = await test.TestEthRpc("eth_getFilterLogs", (newFilterResp as JsonRpcSuccessResponse)!.Result?.ToString() ?? "0x0");

        Assert.That(getFilterLogsSerialized, Is.EqualTo(getLogsSerialized));
    }

    [TestCase("{}", "{\"jsonrpc\":\"2.0\",\"result\":[{\"address\":\"0xb7705ae4c6f81b66cdb323c65f4e8133690fc099\",\"blockHash\":\"0x03783fac2efed8fbc9ad443e592ee30e61d65f471140c10ca155e937b435b760\",\"blockNumber\":\"0x1\",\"data\":\"0x010203\",\"logIndex\":\"0x1\",\"removed\":false,\"topics\":[\"0x017e667f4b8c174291d1543c466717566e206df1bfd6f30271055ddafdb18f72\",\"0x6c3fd336b49dcb1c57dd4fbeaf5f898320b0da06a5ef64e798c6497600bb79f2\"],\"transactionHash\":\"0x1f675bff07515f5df96737194ea945c36c41e7b4fcef307b7cd4d0e602a69111\",\"transactionIndex\":\"0x1\",\"transactionLogIndex\":\"0x0\"}],\"id\":67}")]
    [TestCase("{\"fromBlock\":\"0x2\",\"toBlock\":\"latest\",\"address\":\"0x00000000000000000001\",\"topics\":[\"0x00000000000000000000000000000001\"]}", "{\"jsonrpc\":\"2.0\",\"result\":[{\"address\":\"0xb7705ae4c6f81b66cdb323c65f4e8133690fc099\",\"blockHash\":\"0x03783fac2efed8fbc9ad443e592ee30e61d65f471140c10ca155e937b435b760\",\"blockNumber\":\"0x1\",\"data\":\"0x010203\",\"logIndex\":\"0x1\",\"removed\":false,\"topics\":[\"0x017e667f4b8c174291d1543c466717566e206df1bfd6f30271055ddafdb18f72\",\"0x6c3fd336b49dcb1c57dd4fbeaf5f898320b0da06a5ef64e798c6497600bb79f2\"],\"transactionHash\":\"0x1f675bff07515f5df96737194ea945c36c41e7b4fcef307b7cd4d0e602a69111\",\"transactionIndex\":\"0x1\",\"transactionLogIndex\":\"0x0\"}],\"id\":67}")]
    [TestCase("{\"fromBlock\":\"earliest\",\"toBlock\":\"pending\",\"address\":[\"0x00000000000000000001\", \"0x00000000000000000001\"],\"topics\":[\"0x00000000000000000000000000000001\", \"0x00000000000000000000000000000002\"]}", "{\"jsonrpc\":\"2.0\",\"result\":[{\"address\":\"0xb7705ae4c6f81b66cdb323c65f4e8133690fc099\",\"blockHash\":\"0x03783fac2efed8fbc9ad443e592ee30e61d65f471140c10ca155e937b435b760\",\"blockNumber\":\"0x1\",\"data\":\"0x010203\",\"logIndex\":\"0x1\",\"removed\":false,\"topics\":[\"0x017e667f4b8c174291d1543c466717566e206df1bfd6f30271055ddafdb18f72\",\"0x6c3fd336b49dcb1c57dd4fbeaf5f898320b0da06a5ef64e798c6497600bb79f2\"],\"transactionHash\":\"0x1f675bff07515f5df96737194ea945c36c41e7b4fcef307b7cd4d0e602a69111\",\"transactionIndex\":\"0x1\",\"transactionLogIndex\":\"0x0\"}],\"id\":67}")]
    [TestCase("{\"topics\":[null, [\"0x00000000000000000000000000000001\", \"0x00000000000000000000000000000002\"]]}", "{\"jsonrpc\":\"2.0\",\"result\":[{\"address\":\"0xb7705ae4c6f81b66cdb323c65f4e8133690fc099\",\"blockHash\":\"0x03783fac2efed8fbc9ad443e592ee30e61d65f471140c10ca155e937b435b760\",\"blockNumber\":\"0x1\",\"data\":\"0x010203\",\"logIndex\":\"0x1\",\"removed\":false,\"topics\":[\"0x017e667f4b8c174291d1543c466717566e206df1bfd6f30271055ddafdb18f72\",\"0x6c3fd336b49dcb1c57dd4fbeaf5f898320b0da06a5ef64e798c6497600bb79f2\"],\"transactionHash\":\"0x1f675bff07515f5df96737194ea945c36c41e7b4fcef307b7cd4d0e602a69111\",\"transactionIndex\":\"0x1\",\"transactionLogIndex\":\"0x0\"}],\"id\":67}")]
    [TestCase("{\"fromBlock\":\"0x10\",\"toBlock\":\"latest\",\"address\":\"0x00000000000000000001\",\"topics\":[\"0x00000000000000000000000000000001\"]}", "{\"jsonrpc\":\"2.0\",\"error\":{\"code\":-32001,\"message\":\"16 could not be found\"},\"id\":67}")]
    [TestCase("{\"fromBlock\":\"0x2\",\"toBlock\":\"0x11\",\"address\":\"0x00000000000000000001\",\"topics\":[\"0x00000000000000000000000000000001\"]}", "{\"jsonrpc\":\"2.0\",\"error\":{\"code\":-32001,\"message\":\"17 could not be found\"},\"id\":67}")]
    [TestCase("{\"fromBlock\":\"0x2\",\"toBlock\":\"0x1\",\"address\":\"0x00000000000000000001\",\"topics\":[\"0x00000000000000000000000000000001\"]}", "{\"jsonrpc\":\"2.0\",\"error\":{\"code\":-32602,\"message\":\"From block 2 is later than to block 1.\"},\"id\":67}")]
    public async Task Eth_get_logs(string parameter, string expected)
    {
        using Context ctx = await Context.Create();
        IBlockchainBridge bridge = Substitute.For<IBlockchainBridge>();
        bridge.GetLogs(Arg.Any<LogFilter>(), Arg.Any<BlockHeader>(), Arg.Any<BlockHeader>(), Arg.Any<CancellationToken>())
            .Returns(new[] { new FilterLog(1, 0, 1, TestItem.KeccakA, 1, TestItem.KeccakB, TestItem.AddressA, new byte[] { 1, 2, 3 }, new[] { TestItem.KeccakC, TestItem.KeccakD }) });
        bridge.FilterExists(1).Returns(true);

        ctx.Test = await TestRpcBlockchain.ForTest(SealEngineType.NethDev).WithBlockchainBridge(bridge).Build();
        string serialized = await ctx.Test.TestEthRpc("eth_getLogs", parameter);

        Assert.That(serialized, Is.EqualTo(expected));
    }

    [Test]
    public async Task Eth_get_logs_cancellation()
    {
        using Context ctx = await Context.Create();
        IBlockchainBridge bridge = Substitute.For<IBlockchainBridge>();
        bridge.GetLogs(Arg.Any<LogFilter>(), Arg.Any<BlockHeader>(), Arg.Any<BlockHeader>(), Arg.Any<CancellationToken>())
            .Returns(c =>
            {
                return GetLogs(c.ArgAt<CancellationToken>(3));

                [DoesNotReturn]
                IEnumerable<FilterLog> GetLogs(CancellationToken ct)
                {
                    while (true)
                    {
                        Thread.Sleep(10);
                        ct.ThrowIfCancellationRequested();
                    }
                }
            });

        ctx.Test = await TestRpcBlockchain.ForTest(SealEngineType.NethDev).WithBlockchainBridge(bridge).WithConfig(new JsonRpcConfig() { Timeout = 50 }).Build();
        string serialized = await ctx.Test.TestEthRpc("eth_getLogs", "{}");
        serialized.Should().Be("{\"jsonrpc\":\"2.0\",\"error\":{\"code\":-32016,\"message\":\"eth_getLogs request was canceled due to enabled timeout.\"},\"id\":67}");
    }

    [TestCase("{\"fromBlock\":\"earliest\",\"toBlock\":\"latest\"}", "{\"jsonrpc\":\"2.0\",\"error\":{\"code\":-32001,\"message\":\"resource not found message\"},\"id\":67}")]
    public async Task Eth_get_logs_with_resourceNotFound(string parameter, string expected)
    {
        using Context ctx = await Context.Create();
        IBlockchainBridge bridge = Substitute.For<IBlockchainBridge>();
        bridge.GetLogs(Arg.Any<LogFilter>(), Arg.Any<BlockHeader>(), Arg.Any<BlockHeader>(), Arg.Any<CancellationToken>())
            .Throws(new ResourceNotFoundException("resource not found message"));
        bridge.FilterExists(1).Returns(true);

        ctx.Test = await TestRpcBlockchain.ForTest(SealEngineType.NethDev).WithBlockchainBridge(bridge).Build();
        string serialized = await ctx.Test.TestEthRpc("eth_getLogs", parameter);

        Assert.That(serialized, Is.EqualTo(expected));
    }

    [Test]
    public async Task Eth_tx_count_by_hash()
    {
        using Context ctx = await Context.Create();
        string serialized = await ctx.Test.TestEthRpc("eth_getBlockTransactionCountByHash", ctx.Test.BlockTree.Genesis!.Hash!.ToString());
        Assert.That(serialized, Is.EqualTo("{\"jsonrpc\":\"2.0\",\"result\":\"0x0\",\"id\":67}"));
    }

    [Test]
    public async Task Eth_uncle_count_by_hash()
    {
        using Context ctx = await Context.Create();
        string serialized = await ctx.Test.TestEthRpc("eth_getUncleCountByBlockHash", ctx.Test.BlockTree.Genesis!.Hash!.ToString());
        Assert.That(serialized, Is.EqualTo("{\"jsonrpc\":\"2.0\",\"result\":\"0x0\",\"id\":67}"));
    }

    [TestCase("earliest", "\"0x0\"")]
    [TestCase("latest", "\"0x0\"")]
    [TestCase("pending", "\"0x0\"")]
    [TestCase("0x0", "\"0x0\"")]
    public async Task Eth_uncle_count_by_number(string blockParameter, string expectedResult)
    {
        using Context ctx = await Context.Create();
        string serialized = await ctx.Test.TestEthRpc("eth_getUncleCountByBlockNumber", blockParameter);
        Assert.That(serialized, Is.EqualTo($"{{\"jsonrpc\":\"2.0\",\"result\":{expectedResult},\"id\":67}}"));
    }

    [TestCase("earliest", "\"0x0\"")]
    [TestCase("latest", "\"0x2\"")]
    [TestCase("pending", "\"0x2\"")]
    [TestCase("0x0", "\"0x0\"")]
    public async Task Eth_tx_count_by_number(string blockParameter, string expectedResult)
    {
        using Context ctx = await Context.Create();
        string serialized = await ctx.Test.TestEthRpc("eth_getBlockTransactionCountByNumber", blockParameter);
        Assert.That(serialized, Is.EqualTo($"{{\"jsonrpc\":\"2.0\",\"result\":{expectedResult},\"id\":67}}"));
    }

    [TestCase(false, false, "{\"jsonrpc\":\"2.0\",\"result\":{\"author\":\"0x0000000000000000000000000000000000000000\",\"difficulty\":\"0xf4240\",\"extraData\":\"0x010203\",\"gasLimit\":\"0x3d0900\",\"gasUsed\":\"0x0\",\"hash\":\"0x2167088a0f0de66028d2b728235af6d467108c1750c3e11a8f6e6cd60fddb0e4\",\"logsBloom\":\"0x00000000000000000000000000000000000000000000000000000000000000000000000000000000000000000000000000000000000000000000000000000000000000000000000000000000000000000000000000000000000000000000000000000000000000000000000000000000000000000000000000000000000000000000000000000000000000000000000000000000000000000000000000000000000000000000000000000000000000000000000000000000000000000000000000000000000000000000000000000000000000000000000000000000000000000000000000000000000000000000000000000000000000000000000000000000\",\"miner\":\"0x0000000000000000000000000000000000000000\",\"mixHash\":\"0x0000000000000000000000000000000000000000000000000000000000000000\",\"nonce\":\"0x00000000000003e8\",\"number\":\"0x0\",\"parentHash\":\"0x0000000000000000000000000000000000000000000000000000000000000000\",\"receiptsRoot\":\"0x56e81f171bcc55a6ff8345e692c0f86e5b48e01b996cadc001622fb5e363b421\",\"sha3Uncles\":\"0x1dcc4de8dec75d7aab85b567b6ccd41ad312451b948a7413f0a142fd40d49347\",\"size\":\"0x201\",\"stateRoot\":\"0x1ef7300d8961797263939a3d29bbba4ccf1702fabf02d8ad7a20b454edb6fd2f\",\"totalDifficulty\":\"0xf4240\",\"timestamp\":\"0xf4240\",\"transactions\":[],\"transactionsRoot\":\"0x56e81f171bcc55a6ff8345e692c0f86e5b48e01b996cadc001622fb5e363b421\",\"uncles\":[]},\"id\":67}")]
    [TestCase(true, false, "{\"jsonrpc\":\"2.0\",\"result\":{\"author\":\"0x0000000000000000000000000000000000000000\",\"difficulty\":\"0xf4240\",\"extraData\":\"0x010203\",\"gasLimit\":\"0x3d0900\",\"gasUsed\":\"0x0\",\"hash\":\"0x16af125b31ba6f33725bffd77d8778121c8b24c3c29a9821d2fc15049a5bdcb6\",\"logsBloom\":\"0x00000000000000000000000000000000000000000000000000000000000000000000000000000000000000000000000000000000000000000000000000000000000000000000000000000000000000000000000000000000000000000000000000000000000000000000000000000000000000000000000000000000000000000000000000000000000000000000000000000000000000000000000000000000000000000000000000000000000000000000000000000000000000000000000000000000000000000000000000000000000000000000000000000000000000000000000000000000000000000000000000000000000000000000000000000000\",\"miner\":\"0x0000000000000000000000000000000000000000\",\"number\":\"0x0\",\"parentHash\":\"0x0000000000000000000000000000000000000000000000000000000000000000\",\"receiptsRoot\":\"0x56e81f171bcc55a6ff8345e692c0f86e5b48e01b996cadc001622fb5e363b421\",\"sha3Uncles\":\"0x1dcc4de8dec75d7aab85b567b6ccd41ad312451b948a7413f0a142fd40d49347\",\"signature\":\"0x0000000000000000000000000000000000000000000000000000000000000000000000000000000000000000000000000000000000000000000000000000000000\",\"size\":\"0x21b\",\"stateRoot\":\"0x1ef7300d8961797263939a3d29bbba4ccf1702fabf02d8ad7a20b454edb6fd2f\",\"step\":0,\"totalDifficulty\":\"0xf4240\",\"timestamp\":\"0xf4240\",\"transactions\":[],\"transactionsRoot\":\"0x56e81f171bcc55a6ff8345e692c0f86e5b48e01b996cadc001622fb5e363b421\",\"uncles\":[]},\"id\":67}")]
    [TestCase(false, true, "{\"jsonrpc\":\"2.0\",\"result\":{\"author\":\"0x0000000000000000000000000000000000000000\",\"difficulty\":\"0xf4240\",\"extraData\":\"0x010203\",\"gasLimit\":\"0x3d0900\",\"gasUsed\":\"0x0\",\"hash\":\"0x2167088a0f0de66028d2b728235af6d467108c1750c3e11a8f6e6cd60fddb0e4\",\"logsBloom\":\"0x00000000000000000000000000000000000000000000000000000000000000000000000000000000000000000000000000000000000000000000000000000000000000000000000000000000000000000000000000000000000000000000000000000000000000000000000000000000000000000000000000000000000000000000000000000000000000000000000000000000000000000000000000000000000000000000000000000000000000000000000000000000000000000000000000000000000000000000000000000000000000000000000000000000000000000000000000000000000000000000000000000000000000000000000000000000\",\"miner\":\"0x0000000000000000000000000000000000000000\",\"mixHash\":\"0x0000000000000000000000000000000000000000000000000000000000000000\",\"nonce\":\"0x00000000000003e8\",\"number\":\"0x0\",\"parentHash\":\"0x0000000000000000000000000000000000000000000000000000000000000000\",\"receiptsRoot\":\"0x56e81f171bcc55a6ff8345e692c0f86e5b48e01b996cadc001622fb5e363b421\",\"sha3Uncles\":\"0x1dcc4de8dec75d7aab85b567b6ccd41ad312451b948a7413f0a142fd40d49347\",\"size\":\"0x201\",\"stateRoot\":\"0x1ef7300d8961797263939a3d29bbba4ccf1702fabf02d8ad7a20b454edb6fd2f\",\"totalDifficulty\":\"0xf4240\",\"timestamp\":\"0xf4240\",\"baseFeePerGas\":\"0x0\",\"transactions\":[],\"transactionsRoot\":\"0x56e81f171bcc55a6ff8345e692c0f86e5b48e01b996cadc001622fb5e363b421\",\"uncles\":[]},\"id\":67}")]
    [TestCase(true, true, "{\"jsonrpc\":\"2.0\",\"result\":{\"author\":\"0x0000000000000000000000000000000000000000\",\"difficulty\":\"0xf4240\",\"extraData\":\"0x010203\",\"gasLimit\":\"0x3d0900\",\"gasUsed\":\"0x0\",\"hash\":\"0x16af125b31ba6f33725bffd77d8778121c8b24c3c29a9821d2fc15049a5bdcb6\",\"logsBloom\":\"0x00000000000000000000000000000000000000000000000000000000000000000000000000000000000000000000000000000000000000000000000000000000000000000000000000000000000000000000000000000000000000000000000000000000000000000000000000000000000000000000000000000000000000000000000000000000000000000000000000000000000000000000000000000000000000000000000000000000000000000000000000000000000000000000000000000000000000000000000000000000000000000000000000000000000000000000000000000000000000000000000000000000000000000000000000000000\",\"miner\":\"0x0000000000000000000000000000000000000000\",\"number\":\"0x0\",\"parentHash\":\"0x0000000000000000000000000000000000000000000000000000000000000000\",\"receiptsRoot\":\"0x56e81f171bcc55a6ff8345e692c0f86e5b48e01b996cadc001622fb5e363b421\",\"sha3Uncles\":\"0x1dcc4de8dec75d7aab85b567b6ccd41ad312451b948a7413f0a142fd40d49347\",\"signature\":\"0x0000000000000000000000000000000000000000000000000000000000000000000000000000000000000000000000000000000000000000000000000000000000\",\"size\":\"0x21b\",\"stateRoot\":\"0x1ef7300d8961797263939a3d29bbba4ccf1702fabf02d8ad7a20b454edb6fd2f\",\"step\":0,\"totalDifficulty\":\"0xf4240\",\"timestamp\":\"0xf4240\",\"baseFeePerGas\":\"0x0\",\"transactions\":[],\"transactionsRoot\":\"0x56e81f171bcc55a6ff8345e692c0f86e5b48e01b996cadc001622fb5e363b421\",\"uncles\":[]},\"id\":67}")]
    public async Task Eth_get_block_by_hash(bool aura, bool eip1559, string expected)
    {
        using Context ctx = eip1559 ? await Context.CreateWithLondonEnabled() : await Context.Create();
        TestRpcBlockchain testBlockchain = (aura ? ctx.AuraTest : ctx.Test);
        string serialized = await testBlockchain.TestEthRpc("eth_getBlockByHash", testBlockchain.BlockTree.Genesis!.Hash!.ToString(), "true");
        Assert.That(serialized, Is.EqualTo(expected));
    }

    [Test]
    public async Task Eth_get_block_by_hash_null()
    {
        using Context ctx = await Context.Create();
        string serialized = await ctx.Test.TestEthRpc("eth_getBlockByHash", Keccak.Zero.ToString(), "true");
        Assert.That(serialized, Is.EqualTo("{\"jsonrpc\":\"2.0\",\"result\":null,\"id\":67}"));
    }

    [TestCase("0x71eac5e72c3b64431c246173352a8c625c8434d944eb5f3f58204fec3ec36b54", false, "{\"jsonrpc\":\"2.0\",\"result\":{\"author\":\"0x475674cb523a0a2736b7f7534390288fce16982c\",\"difficulty\":\"0x1\",\"extraData\":\"0x4e65746865726d696e64\",\"gasLimit\":\"0x3d0900\",\"gasUsed\":\"0xa410\",\"hash\":\"0x29f141925d2d8e357ae5b6040c97aa12d7ac6dfcbe2b20e7b616d8907ac8e1f3\",\"logsBloom\":\"0x00000000000000000000000000000000000000000000000000000000000000000000000000000000000000000000000000000000000000000000000000000000000000000000000000000000000000000000000000000000000000000000000000000000000000000000000000000000000000000000000000000000000000000000000000000000000000000000000000000000000000000000000000000000000000000000000000000000000000000000000000000000000000000000000000000000000000000000000000000000000000000000000000000000000000000000000000000000000000000000000000000000000000000000000000000000\",\"miner\":\"0x475674cb523a0a2736b7f7534390288fce16982c\",\"mixHash\":\"0x0000000000000000000000000000000000000000000000000000000000000000\",\"nonce\":\"0x0000000000000000\",\"number\":\"0x3\",\"parentHash\":\"0x49e7d7466be0927347ff2f654c014a768b5a5fcd8c483635210466dd0d6d204c\",\"receiptsRoot\":\"0xd95b673818fa493deec414e01e610d97ee287c9421c8eff4102b1647c1a184e4\",\"sha3Uncles\":\"0x1dcc4de8dec75d7aab85b567b6ccd41ad312451b948a7413f0a142fd40d49347\",\"size\":\"0x2cb\",\"stateRoot\":\"0x4e786afc8bed76b7299973ca70022b367cbb94c14ec30e9e7273b31b6b968de9\",\"totalDifficulty\":\"0xf4243\",\"timestamp\":\"0x5e47e919\",\"transactions\":[\"0x681c2b6f99e37fd6fe6046db8b51ec3460d699cacd6a376143fd5842ac50621f\",\"0x7126cf20a0ad8bd51634837d9049615c34c1bff5e1a54e5663f7e23109bff48b\"],\"transactionsRoot\":\"0x2e6e6deb19d24bd48eda6071ab38b1bae64c15ef1998c96f0d153711d3a3efc7\",\"uncles\":[]},\"id\":67}")]
    [TestCase("0x71eac5e72c3b64431c246173352a8c625c8434d944eb5f3f58204fec3ec36b54", true, "{\"jsonrpc\":\"2.0\",\"result\":{\"author\":\"0x475674cb523a0a2736b7f7534390288fce16982c\",\"difficulty\":\"0x1\",\"extraData\":\"0x4e65746865726d696e64\",\"gasLimit\":\"0x3d0900\",\"gasUsed\":\"0xa410\",\"hash\":\"0x29f141925d2d8e357ae5b6040c97aa12d7ac6dfcbe2b20e7b616d8907ac8e1f3\",\"logsBloom\":\"0x00000000000000000000000000000000000000000000000000000000000000000000000000000000000000000000000000000000000000000000000000000000000000000000000000000000000000000000000000000000000000000000000000000000000000000000000000000000000000000000000000000000000000000000000000000000000000000000000000000000000000000000000000000000000000000000000000000000000000000000000000000000000000000000000000000000000000000000000000000000000000000000000000000000000000000000000000000000000000000000000000000000000000000000000000000000\",\"miner\":\"0x475674cb523a0a2736b7f7534390288fce16982c\",\"mixHash\":\"0x0000000000000000000000000000000000000000000000000000000000000000\",\"nonce\":\"0x0000000000000000\",\"number\":\"0x3\",\"parentHash\":\"0x49e7d7466be0927347ff2f654c014a768b5a5fcd8c483635210466dd0d6d204c\",\"receiptsRoot\":\"0xd95b673818fa493deec414e01e610d97ee287c9421c8eff4102b1647c1a184e4\",\"sha3Uncles\":\"0x1dcc4de8dec75d7aab85b567b6ccd41ad312451b948a7413f0a142fd40d49347\",\"size\":\"0x2cb\",\"stateRoot\":\"0x4e786afc8bed76b7299973ca70022b367cbb94c14ec30e9e7273b31b6b968de9\",\"totalDifficulty\":\"0xf4243\",\"timestamp\":\"0x5e47e919\",\"transactions\":[{\"hash\":\"0x681c2b6f99e37fd6fe6046db8b51ec3460d699cacd6a376143fd5842ac50621f\",\"nonce\":\"0x1\",\"blockHash\":\"0x29f141925d2d8e357ae5b6040c97aa12d7ac6dfcbe2b20e7b616d8907ac8e1f3\",\"blockNumber\":\"0x3\",\"transactionIndex\":\"0x0\",\"from\":\"0xb7705ae4c6f81b66cdb323c65f4e8133690fc099\",\"to\":\"0x942921b14f1b1c385cd7e0cc2ef7abe5598c8358\",\"value\":\"0x1\",\"gasPrice\":\"0x1\",\"gas\":\"0x5208\",\"input\":\"0x\",\"type\":\"0x0\",\"v\":\"0x25\",\"s\":\"0x575361bb330bf38b9a89dd8279d42a20d34edeaeede9739a7c2bdcbe3242d7bb\",\"r\":\"0xe7c5ff3cba254c4fe8f9f12c3f202150bb9a0aebeee349ff2f4acb23585f56bd\"},{\"hash\":\"0x7126cf20a0ad8bd51634837d9049615c34c1bff5e1a54e5663f7e23109bff48b\",\"nonce\":\"0x2\",\"blockHash\":\"0x29f141925d2d8e357ae5b6040c97aa12d7ac6dfcbe2b20e7b616d8907ac8e1f3\",\"blockNumber\":\"0x3\",\"transactionIndex\":\"0x1\",\"from\":\"0xb7705ae4c6f81b66cdb323c65f4e8133690fc099\",\"to\":\"0x942921b14f1b1c385cd7e0cc2ef7abe5598c8358\",\"value\":\"0x1\",\"gasPrice\":\"0x1\",\"gas\":\"0x5208\",\"input\":\"0x\",\"type\":\"0x0\",\"v\":\"0x25\",\"s\":\"0x575361bb330bf38b9a89dd8279d42a20d34edeaeede9739a7c2bdcbe3242d7bb\",\"r\":\"0xe7c5ff3cba254c4fe8f9f12c3f202150bb9a0aebeee349ff2f4acb23585f56bd\"}],\"transactionsRoot\":\"0x2e6e6deb19d24bd48eda6071ab38b1bae64c15ef1998c96f0d153711d3a3efc7\",\"uncles\":[]},\"id\":67}")]
    public async Task Eth_get_block_by_hash_with_tx(string blockParameter, bool withTxData, string expectedResult)
    {
        using Context ctx = await Context.Create();
        string serialized = await ctx.Test.TestEthRpc("eth_getBlockByHash", ctx.Test.BlockTree.Head!.Hash!.ToString(), withTxData.ToString());
        JToken.Parse(serialized).Should().BeEquivalentTo(expectedResult);
    }

    [TestCase(false, "earliest", "{\"jsonrpc\":\"2.0\",\"result\":{\"author\":\"0x0000000000000000000000000000000000000000\",\"difficulty\":\"0xf4240\",\"extraData\":\"0x010203\",\"gasLimit\":\"0x3d0900\",\"gasUsed\":\"0x0\",\"hash\":\"0x2167088a0f0de66028d2b728235af6d467108c1750c3e11a8f6e6cd60fddb0e4\",\"logsBloom\":\"0x00000000000000000000000000000000000000000000000000000000000000000000000000000000000000000000000000000000000000000000000000000000000000000000000000000000000000000000000000000000000000000000000000000000000000000000000000000000000000000000000000000000000000000000000000000000000000000000000000000000000000000000000000000000000000000000000000000000000000000000000000000000000000000000000000000000000000000000000000000000000000000000000000000000000000000000000000000000000000000000000000000000000000000000000000000000\",\"miner\":\"0x0000000000000000000000000000000000000000\",\"mixHash\":\"0x0000000000000000000000000000000000000000000000000000000000000000\",\"nonce\":\"0x00000000000003e8\",\"number\":\"0x0\",\"parentHash\":\"0x0000000000000000000000000000000000000000000000000000000000000000\",\"receiptsRoot\":\"0x56e81f171bcc55a6ff8345e692c0f86e5b48e01b996cadc001622fb5e363b421\",\"sha3Uncles\":\"0x1dcc4de8dec75d7aab85b567b6ccd41ad312451b948a7413f0a142fd40d49347\",\"size\":\"0x201\",\"stateRoot\":\"0x1ef7300d8961797263939a3d29bbba4ccf1702fabf02d8ad7a20b454edb6fd2f\",\"totalDifficulty\":\"0xf4240\",\"timestamp\":\"0xf4240\",\"transactions\":[],\"transactionsRoot\":\"0x56e81f171bcc55a6ff8345e692c0f86e5b48e01b996cadc001622fb5e363b421\",\"uncles\":[]},\"id\":67}")]
    [TestCase(false, "latest", "{\"jsonrpc\":\"2.0\",\"result\":{\"author\":\"0x475674cb523a0a2736b7f7534390288fce16982c\",\"difficulty\":\"0x1\",\"extraData\":\"0x4e65746865726d696e64\",\"gasLimit\":\"0x3d0900\",\"gasUsed\":\"0xa410\",\"hash\":\"0x29f141925d2d8e357ae5b6040c97aa12d7ac6dfcbe2b20e7b616d8907ac8e1f3\",\"logsBloom\":\"0x00000000000000000000000000000000000000000000000000000000000000000000000000000000000000000000000000000000000000000000000000000000000000000000000000000000000000000000000000000000000000000000000000000000000000000000000000000000000000000000000000000000000000000000000000000000000000000000000000000000000000000000000000000000000000000000000000000000000000000000000000000000000000000000000000000000000000000000000000000000000000000000000000000000000000000000000000000000000000000000000000000000000000000000000000000000\",\"miner\":\"0x475674cb523a0a2736b7f7534390288fce16982c\",\"mixHash\":\"0x0000000000000000000000000000000000000000000000000000000000000000\",\"nonce\":\"0x0000000000000000\",\"number\":\"0x3\",\"parentHash\":\"0x49e7d7466be0927347ff2f654c014a768b5a5fcd8c483635210466dd0d6d204c\",\"receiptsRoot\":\"0xd95b673818fa493deec414e01e610d97ee287c9421c8eff4102b1647c1a184e4\",\"sha3Uncles\":\"0x1dcc4de8dec75d7aab85b567b6ccd41ad312451b948a7413f0a142fd40d49347\",\"size\":\"0x2cb\",\"stateRoot\":\"0x4e786afc8bed76b7299973ca70022b367cbb94c14ec30e9e7273b31b6b968de9\",\"totalDifficulty\":\"0xf4243\",\"timestamp\":\"0x5e47e919\",\"transactions\":[{\"hash\":\"0x681c2b6f99e37fd6fe6046db8b51ec3460d699cacd6a376143fd5842ac50621f\",\"nonce\":\"0x1\",\"blockHash\":\"0x29f141925d2d8e357ae5b6040c97aa12d7ac6dfcbe2b20e7b616d8907ac8e1f3\",\"blockNumber\":\"0x3\",\"transactionIndex\":\"0x0\",\"from\":\"0xb7705ae4c6f81b66cdb323c65f4e8133690fc099\",\"to\":\"0x942921b14f1b1c385cd7e0cc2ef7abe5598c8358\",\"value\":\"0x1\",\"gasPrice\":\"0x1\",\"gas\":\"0x5208\",\"input\":\"0x\",\"type\":\"0x0\",\"v\":\"0x25\",\"s\":\"0x575361bb330bf38b9a89dd8279d42a20d34edeaeede9739a7c2bdcbe3242d7bb\",\"r\":\"0xe7c5ff3cba254c4fe8f9f12c3f202150bb9a0aebeee349ff2f4acb23585f56bd\"},{\"hash\":\"0x7126cf20a0ad8bd51634837d9049615c34c1bff5e1a54e5663f7e23109bff48b\",\"nonce\":\"0x2\",\"blockHash\":\"0x29f141925d2d8e357ae5b6040c97aa12d7ac6dfcbe2b20e7b616d8907ac8e1f3\",\"blockNumber\":\"0x3\",\"transactionIndex\":\"0x1\",\"from\":\"0xb7705ae4c6f81b66cdb323c65f4e8133690fc099\",\"to\":\"0x942921b14f1b1c385cd7e0cc2ef7abe5598c8358\",\"value\":\"0x1\",\"gasPrice\":\"0x1\",\"gas\":\"0x5208\",\"input\":\"0x\",\"type\":\"0x0\",\"v\":\"0x25\",\"s\":\"0x575361bb330bf38b9a89dd8279d42a20d34edeaeede9739a7c2bdcbe3242d7bb\",\"r\":\"0xe7c5ff3cba254c4fe8f9f12c3f202150bb9a0aebeee349ff2f4acb23585f56bd\"}],\"transactionsRoot\":\"0x2e6e6deb19d24bd48eda6071ab38b1bae64c15ef1998c96f0d153711d3a3efc7\",\"uncles\":[]},\"id\":67}")]
    [TestCase(false, "pending", "{\"jsonrpc\":\"2.0\",\"result\":{\"author\":\"0x475674cb523a0a2736b7f7534390288fce16982c\",\"difficulty\":\"0x1\",\"extraData\":\"0x4e65746865726d696e64\",\"gasLimit\":\"0x3d0900\",\"gasUsed\":\"0xa410\",\"hash\":\"0x29f141925d2d8e357ae5b6040c97aa12d7ac6dfcbe2b20e7b616d8907ac8e1f3\",\"logsBloom\":\"0x00000000000000000000000000000000000000000000000000000000000000000000000000000000000000000000000000000000000000000000000000000000000000000000000000000000000000000000000000000000000000000000000000000000000000000000000000000000000000000000000000000000000000000000000000000000000000000000000000000000000000000000000000000000000000000000000000000000000000000000000000000000000000000000000000000000000000000000000000000000000000000000000000000000000000000000000000000000000000000000000000000000000000000000000000000000\",\"miner\":\"0x475674cb523a0a2736b7f7534390288fce16982c\",\"mixHash\":\"0x0000000000000000000000000000000000000000000000000000000000000000\",\"nonce\":\"0x0000000000000000\",\"number\":\"0x3\",\"parentHash\":\"0x49e7d7466be0927347ff2f654c014a768b5a5fcd8c483635210466dd0d6d204c\",\"receiptsRoot\":\"0xd95b673818fa493deec414e01e610d97ee287c9421c8eff4102b1647c1a184e4\",\"sha3Uncles\":\"0x1dcc4de8dec75d7aab85b567b6ccd41ad312451b948a7413f0a142fd40d49347\",\"size\":\"0x2cb\",\"stateRoot\":\"0x4e786afc8bed76b7299973ca70022b367cbb94c14ec30e9e7273b31b6b968de9\",\"totalDifficulty\":\"0xf4243\",\"timestamp\":\"0x5e47e919\",\"transactions\":[{\"hash\":\"0x681c2b6f99e37fd6fe6046db8b51ec3460d699cacd6a376143fd5842ac50621f\",\"nonce\":\"0x1\",\"blockHash\":\"0x29f141925d2d8e357ae5b6040c97aa12d7ac6dfcbe2b20e7b616d8907ac8e1f3\",\"blockNumber\":\"0x3\",\"transactionIndex\":\"0x0\",\"from\":\"0xb7705ae4c6f81b66cdb323c65f4e8133690fc099\",\"to\":\"0x942921b14f1b1c385cd7e0cc2ef7abe5598c8358\",\"value\":\"0x1\",\"gasPrice\":\"0x1\",\"gas\":\"0x5208\",\"input\":\"0x\",\"type\":\"0x0\",\"v\":\"0x25\",\"s\":\"0x575361bb330bf38b9a89dd8279d42a20d34edeaeede9739a7c2bdcbe3242d7bb\",\"r\":\"0xe7c5ff3cba254c4fe8f9f12c3f202150bb9a0aebeee349ff2f4acb23585f56bd\"},{\"hash\":\"0x7126cf20a0ad8bd51634837d9049615c34c1bff5e1a54e5663f7e23109bff48b\",\"nonce\":\"0x2\",\"blockHash\":\"0x29f141925d2d8e357ae5b6040c97aa12d7ac6dfcbe2b20e7b616d8907ac8e1f3\",\"blockNumber\":\"0x3\",\"transactionIndex\":\"0x1\",\"from\":\"0xb7705ae4c6f81b66cdb323c65f4e8133690fc099\",\"to\":\"0x942921b14f1b1c385cd7e0cc2ef7abe5598c8358\",\"value\":\"0x1\",\"gasPrice\":\"0x1\",\"gas\":\"0x5208\",\"input\":\"0x\",\"type\":\"0x0\",\"v\":\"0x25\",\"s\":\"0x575361bb330bf38b9a89dd8279d42a20d34edeaeede9739a7c2bdcbe3242d7bb\",\"r\":\"0xe7c5ff3cba254c4fe8f9f12c3f202150bb9a0aebeee349ff2f4acb23585f56bd\"}],\"transactionsRoot\":\"0x2e6e6deb19d24bd48eda6071ab38b1bae64c15ef1998c96f0d153711d3a3efc7\",\"uncles\":[]},\"id\":67}")]
    [TestCase(false, "0x0", "{\"jsonrpc\":\"2.0\",\"result\":{\"author\":\"0x0000000000000000000000000000000000000000\",\"difficulty\":\"0xf4240\",\"extraData\":\"0x010203\",\"gasLimit\":\"0x3d0900\",\"gasUsed\":\"0x0\",\"hash\":\"0x2167088a0f0de66028d2b728235af6d467108c1750c3e11a8f6e6cd60fddb0e4\",\"logsBloom\":\"0x00000000000000000000000000000000000000000000000000000000000000000000000000000000000000000000000000000000000000000000000000000000000000000000000000000000000000000000000000000000000000000000000000000000000000000000000000000000000000000000000000000000000000000000000000000000000000000000000000000000000000000000000000000000000000000000000000000000000000000000000000000000000000000000000000000000000000000000000000000000000000000000000000000000000000000000000000000000000000000000000000000000000000000000000000000000\",\"miner\":\"0x0000000000000000000000000000000000000000\",\"mixHash\":\"0x0000000000000000000000000000000000000000000000000000000000000000\",\"nonce\":\"0x00000000000003e8\",\"number\":\"0x0\",\"parentHash\":\"0x0000000000000000000000000000000000000000000000000000000000000000\",\"receiptsRoot\":\"0x56e81f171bcc55a6ff8345e692c0f86e5b48e01b996cadc001622fb5e363b421\",\"sha3Uncles\":\"0x1dcc4de8dec75d7aab85b567b6ccd41ad312451b948a7413f0a142fd40d49347\",\"size\":\"0x201\",\"stateRoot\":\"0x1ef7300d8961797263939a3d29bbba4ccf1702fabf02d8ad7a20b454edb6fd2f\",\"totalDifficulty\":\"0xf4240\",\"timestamp\":\"0xf4240\",\"transactions\":[],\"transactionsRoot\":\"0x56e81f171bcc55a6ff8345e692c0f86e5b48e01b996cadc001622fb5e363b421\",\"uncles\":[]},\"id\":67}")]
    [TestCase(true, "earliest", "{\"jsonrpc\":\"2.0\",\"result\":{\"author\":\"0x0000000000000000000000000000000000000000\",\"difficulty\":\"0xf4240\",\"extraData\":\"0x010203\",\"gasLimit\":\"0x3d0900\",\"gasUsed\":\"0x0\",\"hash\":\"0x2167088a0f0de66028d2b728235af6d467108c1750c3e11a8f6e6cd60fddb0e4\",\"logsBloom\":\"0x00000000000000000000000000000000000000000000000000000000000000000000000000000000000000000000000000000000000000000000000000000000000000000000000000000000000000000000000000000000000000000000000000000000000000000000000000000000000000000000000000000000000000000000000000000000000000000000000000000000000000000000000000000000000000000000000000000000000000000000000000000000000000000000000000000000000000000000000000000000000000000000000000000000000000000000000000000000000000000000000000000000000000000000000000000000\",\"miner\":\"0x0000000000000000000000000000000000000000\",\"mixHash\":\"0x0000000000000000000000000000000000000000000000000000000000000000\",\"nonce\":\"0x00000000000003e8\",\"number\":\"0x0\",\"parentHash\":\"0x0000000000000000000000000000000000000000000000000000000000000000\",\"receiptsRoot\":\"0x56e81f171bcc55a6ff8345e692c0f86e5b48e01b996cadc001622fb5e363b421\",\"sha3Uncles\":\"0x1dcc4de8dec75d7aab85b567b6ccd41ad312451b948a7413f0a142fd40d49347\",\"size\":\"0x201\",\"stateRoot\":\"0x1ef7300d8961797263939a3d29bbba4ccf1702fabf02d8ad7a20b454edb6fd2f\",\"totalDifficulty\":\"0xf4240\",\"timestamp\":\"0xf4240\",\"baseFeePerGas\":\"0x0\",\"transactions\":[],\"transactionsRoot\":\"0x56e81f171bcc55a6ff8345e692c0f86e5b48e01b996cadc001622fb5e363b421\",\"uncles\":[]},\"id\":67}")]
    [TestCase(true, "latest", "{\"jsonrpc\":\"2.0\",\"result\":{\"author\":\"0x475674cb523a0a2736b7f7534390288fce16982c\",\"difficulty\":\"0x1\",\"extraData\":\"0x4e65746865726d696e64\",\"gasLimit\":\"0x7a1200\",\"gasUsed\":\"0x0\",\"hash\":\"0x16b111d85efa64c1c8e27f1e59c8ccd6bb6643b1999628ac37294c31158e2245\",\"logsBloom\":\"0x00000000000000000000000000000000000000000000000000000000000000000000000000000000000000000000000000000000000000000000000000000000000000000000000000000000000000000000000000000000000000000000000000000000000000000000000000000000000000000000000000000000000000000000000000000000000000000000000000000000000000000000000000000000000000000000000000000000000000000000000000000000000000000000000000000000000000000000000000000000000000000000000000000000000000000000000000000000000000000000000000000000000000000000000000000000\",\"miner\":\"0x475674cb523a0a2736b7f7534390288fce16982c\",\"mixHash\":\"0x0000000000000000000000000000000000000000000000000000000000000000\",\"nonce\":\"0x0000000000000000\",\"number\":\"0x3\",\"parentHash\":\"0x761cfe357802c8a2a68e37ad8325607920e72ce19b5b0d3e1ba01840f7e905ec\",\"receiptsRoot\":\"0x56e81f171bcc55a6ff8345e692c0f86e5b48e01b996cadc001622fb5e363b421\",\"sha3Uncles\":\"0x1dcc4de8dec75d7aab85b567b6ccd41ad312451b948a7413f0a142fd40d49347\",\"size\":\"0x20b\",\"stateRoot\":\"0x1ef7300d8961797263939a3d29bbba4ccf1702fabf02d8ad7a20b454edb6fd2f\",\"totalDifficulty\":\"0xf4243\",\"timestamp\":\"0x5e47e919\",\"baseFeePerGas\":\"0x2da282a8\",\"transactions\":[],\"transactionsRoot\":\"0x56e81f171bcc55a6ff8345e692c0f86e5b48e01b996cadc001622fb5e363b421\",\"uncles\":[]},\"id\":67}")]
    [TestCase(true, "0x0", "{\"jsonrpc\":\"2.0\",\"result\":{\"author\":\"0x0000000000000000000000000000000000000000\",\"difficulty\":\"0xf4240\",\"extraData\":\"0x010203\",\"gasLimit\":\"0x3d0900\",\"gasUsed\":\"0x0\",\"hash\":\"0x2167088a0f0de66028d2b728235af6d467108c1750c3e11a8f6e6cd60fddb0e4\",\"logsBloom\":\"0x00000000000000000000000000000000000000000000000000000000000000000000000000000000000000000000000000000000000000000000000000000000000000000000000000000000000000000000000000000000000000000000000000000000000000000000000000000000000000000000000000000000000000000000000000000000000000000000000000000000000000000000000000000000000000000000000000000000000000000000000000000000000000000000000000000000000000000000000000000000000000000000000000000000000000000000000000000000000000000000000000000000000000000000000000000000\",\"miner\":\"0x0000000000000000000000000000000000000000\",\"mixHash\":\"0x0000000000000000000000000000000000000000000000000000000000000000\",\"nonce\":\"0x00000000000003e8\",\"number\":\"0x0\",\"parentHash\":\"0x0000000000000000000000000000000000000000000000000000000000000000\",\"receiptsRoot\":\"0x56e81f171bcc55a6ff8345e692c0f86e5b48e01b996cadc001622fb5e363b421\",\"sha3Uncles\":\"0x1dcc4de8dec75d7aab85b567b6ccd41ad312451b948a7413f0a142fd40d49347\",\"size\":\"0x201\",\"stateRoot\":\"0x1ef7300d8961797263939a3d29bbba4ccf1702fabf02d8ad7a20b454edb6fd2f\",\"totalDifficulty\":\"0xf4240\",\"timestamp\":\"0xf4240\",\"baseFeePerGas\":\"0x0\",\"transactions\":[],\"transactionsRoot\":\"0x56e81f171bcc55a6ff8345e692c0f86e5b48e01b996cadc001622fb5e363b421\",\"uncles\":[]},\"id\":67}")]
    [TestCase(false, "0x20", "{\"jsonrpc\":\"2.0\",\"result\":null,\"id\":67}")]
    public async Task Eth_get_block_by_number(bool eip1559, string blockParameter, string expectedResult)
    {
        using Context ctx = eip1559 ? await Context.CreateWithLondonEnabled() : await Context.Create();
        string serialized = await ctx.Test.TestEthRpc("eth_getBlockByNumber", blockParameter, "true");
        JToken.Parse(serialized).Should().BeEquivalentTo(expectedResult);
    }

    [TestCase("earliest", "{\"jsonrpc\":\"2.0\",\"result\":{\"author\":\"0x0000000000000000000000000000000000000000\",\"difficulty\":\"0xf4240\",\"extraData\":\"0x010203\",\"gasLimit\":\"0x3d0900\",\"gasUsed\":\"0x0\",\"hash\":\"0x2167088a0f0de66028d2b728235af6d467108c1750c3e11a8f6e6cd60fddb0e4\",\"logsBloom\":\"0x00000000000000000000000000000000000000000000000000000000000000000000000000000000000000000000000000000000000000000000000000000000000000000000000000000000000000000000000000000000000000000000000000000000000000000000000000000000000000000000000000000000000000000000000000000000000000000000000000000000000000000000000000000000000000000000000000000000000000000000000000000000000000000000000000000000000000000000000000000000000000000000000000000000000000000000000000000000000000000000000000000000000000000000000000000000\",\"miner\":\"0x0000000000000000000000000000000000000000\",\"mixHash\":\"0x0000000000000000000000000000000000000000000000000000000000000000\",\"nonce\":\"0x00000000000003e8\",\"number\":\"0x0\",\"parentHash\":\"0x0000000000000000000000000000000000000000000000000000000000000000\",\"receiptsRoot\":\"0x56e81f171bcc55a6ff8345e692c0f86e5b48e01b996cadc001622fb5e363b421\",\"sha3Uncles\":\"0x1dcc4de8dec75d7aab85b567b6ccd41ad312451b948a7413f0a142fd40d49347\",\"size\":\"0x201\",\"stateRoot\":\"0x1ef7300d8961797263939a3d29bbba4ccf1702fabf02d8ad7a20b454edb6fd2f\",\"totalDifficulty\":\"0xf4240\",\"timestamp\":\"0xf4240\",\"transactions\":[],\"transactionsRoot\":\"0x56e81f171bcc55a6ff8345e692c0f86e5b48e01b996cadc001622fb5e363b421\",\"uncles\":[]},\"id\":67}")]
    [TestCase("latest", "{\"jsonrpc\":\"2.0\",\"result\":{\"author\":\"0x475674cb523a0a2736b7f7534390288fce16982c\",\"difficulty\":\"0x1\",\"extraData\":\"0x4e65746865726d696e64\",\"gasLimit\":\"0x3d0900\",\"gasUsed\":\"0xa410\",\"hash\":\"0x29f141925d2d8e357ae5b6040c97aa12d7ac6dfcbe2b20e7b616d8907ac8e1f3\",\"logsBloom\":\"0x00000000000000000000000000000000000000000000000000000000000000000000000000000000000000000000000000000000000000000000000000000000000000000000000000000000000000000000000000000000000000000000000000000000000000000000000000000000000000000000000000000000000000000000000000000000000000000000000000000000000000000000000000000000000000000000000000000000000000000000000000000000000000000000000000000000000000000000000000000000000000000000000000000000000000000000000000000000000000000000000000000000000000000000000000000000\",\"miner\":\"0x475674cb523a0a2736b7f7534390288fce16982c\",\"mixHash\":\"0x0000000000000000000000000000000000000000000000000000000000000000\",\"nonce\":\"0x0000000000000000\",\"number\":\"0x3\",\"parentHash\":\"0x49e7d7466be0927347ff2f654c014a768b5a5fcd8c483635210466dd0d6d204c\",\"receiptsRoot\":\"0xd95b673818fa493deec414e01e610d97ee287c9421c8eff4102b1647c1a184e4\",\"sha3Uncles\":\"0x1dcc4de8dec75d7aab85b567b6ccd41ad312451b948a7413f0a142fd40d49347\",\"size\":\"0x2cb\",\"stateRoot\":\"0x4e786afc8bed76b7299973ca70022b367cbb94c14ec30e9e7273b31b6b968de9\",\"totalDifficulty\":\"0xf4243\",\"timestamp\":\"0x5e47e919\",\"transactions\":[\"0x681c2b6f99e37fd6fe6046db8b51ec3460d699cacd6a376143fd5842ac50621f\",\"0x7126cf20a0ad8bd51634837d9049615c34c1bff5e1a54e5663f7e23109bff48b\"],\"transactionsRoot\":\"0x2e6e6deb19d24bd48eda6071ab38b1bae64c15ef1998c96f0d153711d3a3efc7\",\"uncles\":[]},\"id\":67}")]
    [TestCase("pending", "{\"jsonrpc\":\"2.0\",\"result\":{\"author\":\"0x475674cb523a0a2736b7f7534390288fce16982c\",\"difficulty\":\"0x1\",\"extraData\":\"0x4e65746865726d696e64\",\"gasLimit\":\"0x3d0900\",\"gasUsed\":\"0xa410\",\"hash\":\"0x29f141925d2d8e357ae5b6040c97aa12d7ac6dfcbe2b20e7b616d8907ac8e1f3\",\"logsBloom\":\"0x00000000000000000000000000000000000000000000000000000000000000000000000000000000000000000000000000000000000000000000000000000000000000000000000000000000000000000000000000000000000000000000000000000000000000000000000000000000000000000000000000000000000000000000000000000000000000000000000000000000000000000000000000000000000000000000000000000000000000000000000000000000000000000000000000000000000000000000000000000000000000000000000000000000000000000000000000000000000000000000000000000000000000000000000000000000\",\"miner\":\"0x475674cb523a0a2736b7f7534390288fce16982c\",\"mixHash\":\"0x0000000000000000000000000000000000000000000000000000000000000000\",\"nonce\":\"0x0000000000000000\",\"number\":\"0x3\",\"parentHash\":\"0x49e7d7466be0927347ff2f654c014a768b5a5fcd8c483635210466dd0d6d204c\",\"receiptsRoot\":\"0xd95b673818fa493deec414e01e610d97ee287c9421c8eff4102b1647c1a184e4\",\"sha3Uncles\":\"0x1dcc4de8dec75d7aab85b567b6ccd41ad312451b948a7413f0a142fd40d49347\",\"size\":\"0x2cb\",\"stateRoot\":\"0x4e786afc8bed76b7299973ca70022b367cbb94c14ec30e9e7273b31b6b968de9\",\"totalDifficulty\":\"0xf4243\",\"timestamp\":\"0x5e47e919\",\"transactions\":[\"0x681c2b6f99e37fd6fe6046db8b51ec3460d699cacd6a376143fd5842ac50621f\",\"0x7126cf20a0ad8bd51634837d9049615c34c1bff5e1a54e5663f7e23109bff48b\"],\"transactionsRoot\":\"0x2e6e6deb19d24bd48eda6071ab38b1bae64c15ef1998c96f0d153711d3a3efc7\",\"uncles\":[]},\"id\":67}")]
    [TestCase("0x0", "{\"jsonrpc\":\"2.0\",\"result\":{\"author\":\"0x0000000000000000000000000000000000000000\",\"difficulty\":\"0xf4240\",\"extraData\":\"0x010203\",\"gasLimit\":\"0x3d0900\",\"gasUsed\":\"0x0\",\"hash\":\"0x2167088a0f0de66028d2b728235af6d467108c1750c3e11a8f6e6cd60fddb0e4\",\"logsBloom\":\"0x00000000000000000000000000000000000000000000000000000000000000000000000000000000000000000000000000000000000000000000000000000000000000000000000000000000000000000000000000000000000000000000000000000000000000000000000000000000000000000000000000000000000000000000000000000000000000000000000000000000000000000000000000000000000000000000000000000000000000000000000000000000000000000000000000000000000000000000000000000000000000000000000000000000000000000000000000000000000000000000000000000000000000000000000000000000\",\"miner\":\"0x0000000000000000000000000000000000000000\",\"mixHash\":\"0x0000000000000000000000000000000000000000000000000000000000000000\",\"nonce\":\"0x00000000000003e8\",\"number\":\"0x0\",\"parentHash\":\"0x0000000000000000000000000000000000000000000000000000000000000000\",\"receiptsRoot\":\"0x56e81f171bcc55a6ff8345e692c0f86e5b48e01b996cadc001622fb5e363b421\",\"sha3Uncles\":\"0x1dcc4de8dec75d7aab85b567b6ccd41ad312451b948a7413f0a142fd40d49347\",\"size\":\"0x201\",\"stateRoot\":\"0x1ef7300d8961797263939a3d29bbba4ccf1702fabf02d8ad7a20b454edb6fd2f\",\"totalDifficulty\":\"0xf4240\",\"timestamp\":\"0xf4240\",\"transactions\":[],\"transactionsRoot\":\"0x56e81f171bcc55a6ff8345e692c0f86e5b48e01b996cadc001622fb5e363b421\",\"uncles\":[]},\"id\":67}")]
    [TestCase("0x20", "{\"jsonrpc\":\"2.0\",\"result\":null,\"id\":67}")]
    public async Task Eth_get_block_by_number_no_details(string blockParameter, string expectedResult)
    {
        using Context ctx = await Context.Create();
        string serialized = await ctx.Test.TestEthRpc("eth_getBlockByNumber", blockParameter, "false");
        Assert.That(serialized, Is.EqualTo(expectedResult), serialized.Replace("\"", "\\\""));

        string serialized2 = await ctx.Test.TestEthRpc("eth_getBlockByNumber", blockParameter);
        Assert.That(serialized2, Is.EqualTo(expectedResult), serialized2);
    }

    [TestCase("0x0")]
    public async Task Eth_get_block_by_number_should_not_recover_tx_senders_for_request_without_tx_details(string blockParameter)
    {
        IBlockchainBridge? blockchainBridge = Substitute.For<IBlockchainBridge>();
        TestRpcBlockchain ctx = await TestRpcBlockchain.ForTest(SealEngineType.NethDev).WithBlockchainBridge(blockchainBridge).Build(MainnetSpecProvider.Instance);
        await ctx.TestEthRpc("eth_getBlockByNumber", blockParameter, "false");
        blockchainBridge.Received(0).RecoverTxSenders(Arg.Any<Block>());
    }


    [Test]
    public async Task Eth_get_block_by_number_null()
    {
        using Context ctx = await Context.Create();
        string serialized = await ctx.Test.TestEthRpc("eth_getBlockByNumber", "1000000", "false");
        Assert.That(serialized, Is.EqualTo("{\"jsonrpc\":\"2.0\",\"result\":null,\"id\":67}"));
    }

    [Test]
    public async Task Eth_protocol_version()
    {
        using Context ctx = await Context.Create();
        string serialized = await ctx.Test.TestEthRpc("eth_protocolVersion");
        Assert.That(serialized, Is.EqualTo("{\"jsonrpc\":\"2.0\",\"result\":\"0x44\",\"id\":67}"));
    }

    [Test]
    public async Task Eth_get_code()
    {
        using Context ctx = await Context.Create();
        string serialized = await ctx.Test.TestEthRpc("eth_getCode", TestItem.AddressA.ToString(), "latest");
        Assert.That(serialized, Is.EqualTo("{\"jsonrpc\":\"2.0\",\"result\":\"0xabcd\",\"id\":67}"));
    }

    [Test]
    public async Task Eth_get_code_default()
    {
        using Context ctx = await Context.Create();
        string serialized = await ctx.Test.TestEthRpc("eth_getCode", TestItem.AddressA.ToString());
        Assert.That(serialized, Is.EqualTo("{\"jsonrpc\":\"2.0\",\"result\":\"0xabcd\",\"id\":67}"));
    }

    [Test]
    public async Task Eth_accounts()
    {
        using Context ctx = await Context.Create();
        string serialized = await ctx.Test.TestEthRpc("eth_accounts");
        Assert.That(serialized, Is.EqualTo("{\"jsonrpc\":\"2.0\",\"result\":[\"0x7e5f4552091a69125d5dfcb7b8c2659029395bdf\",\"0x2b5ad5c4795c026514f8317c7a215e218dccd6cf\",\"0x6813eb9362372eef6200f3b1dbc3f819671cba69\",\"0x1eff47bc3a10a45d4b230b5d10e37751fe6aa718\",\"0xe1ab8145f7e55dc933d51a18c793f901a3a0b276\",\"0xe57bfe9f44b819898f47bf37e5af72a0783e1141\",\"0xd41c057fd1c78805aac12b0a94a405c0461a6fbb\",\"0xf1f6619b38a98d6de0800f1defc0a6399eb6d30c\",\"0xf7edc8fa1ecc32967f827c9043fcae6ba73afa5c\",\"0x4cceba2d7d2b4fdce4304d3e09a1fea9fbeb1528\",\"0x3da8d322cb2435da26e9c9fee670f9fb7fe74e49\",\"0xdbc23ae43a150ff8884b02cea117b22d1c3b9796\",\"0x68e527780872cda0216ba0d8fbd58b67a5d5e351\",\"0x5a83529ff76ac5723a87008c4d9b436ad4ca7d28\",\"0x8735015837bd10e05d9cf5ea43a2486bf4be156f\",\"0xfae394561e33e242c551d15d4625309ea4c0b97f\",\"0x252dae0a4b9d9b80f504f6418acd2d364c0c59cd\",\"0x79196b90d1e952c5a43d4847caa08d50b967c34a\",\"0x4bd1280852cadb002734647305afc1db7ddd6acb\",\"0x811da72aca31e56f770fc33df0e45fd08720e157\",\"0x157bfbecd023fd6384dad2bded5dad7e27bf92e4\",\"0x37da28c050e3c0a1c0ac3be97913ec038783da4c\",\"0x3bc8287f1d872df4217283b7920d363f13cf39d8\",\"0xf4e2b0fcbd0dc4b326d8a52b718a7bb43bdbd072\",\"0x9a5279029e9a2d6e787c5a09cb068ab3d45e209d\",\"0xc39677f5f47d5fe65ab24e66750e8fca127c15be\",\"0x1dc728786e09f862e39be1f39dd218ee37feb68d\",\"0x636cc65783084b9f370789c90f733dbbeb88925d\",\"0x4a7a7c2e09209dbe44a582cd92b0edd7129e74be\",\"0xa56160a359f2eaa66f5c9df5245542b07339a9a6\",\"0x6b09d6433a379752157fd1a9e537c5cae5fa3168\",\"0x32e77de0d74a5c7af861aaed324c6a4c488142a8\",\"0x093d49d617a10f26915553255ec3fee532d2c12f\",\"0x138854708d8b603c9b7d4d6e55b6d32d40557f4d\",\"0x7dc0a40d64d72bb4590652b8f5c687bf7f26400c\",\"0x9358a525cc25aa571af0bcb5b98fbeab045a5e36\",\"0xd8e8ea89d71de89214fa39ba13ba9fcddc0d9467\",\"0xb56ed8f48979e1a948ad129199a600d0562cac51\",\"0xf65ac7003e905d72c666bfec1dc0960ecc9d0d6e\",\"0xd817d23c981472d703be36da777ffdb1abefd972\",\"0xf2adb90aa27a3c61a95c50063b20919d811e1476\",\"0xae3dffee97f92db0201d11cb8877c89738353bce\",\"0xeb3025e7ac2764040384316b33476e048961a71f\",\"0x9e3289708dc5709926a542fcf260fd4b210461f0\",\"0x6c23face014f20b3ebb65ae96d0d7ff32ab94c17\",\"0xb83b6241f966b1685c8b2ffce3956e21f35b4dcb\",\"0x6350872d7465864689def650443026f2f73a08da\",\"0x673c638147fe91e4277646d86d5ae82f775eea5c\",\"0xf472086186382fca55cd182de196520abd76f69d\",\"0x5ae58d2bc5145bff0c1bec0f32bfc2d079bc66ed\",\"0x2b29bea668b044b2b355c370f85b729bcb43ec40\",\"0x3797126345fb5fb6a37629db55ec692173cfb458\",\"0xe6869cc98283ab53e8a1a5312857ef0be9d189fe\",\"0xa5dfe354b3fc30c5c3a8ffefc8f9470d9177c334\",\"0xa1a625ae13b80a9c48b7c0331c83bc4541ac137f\",\"0xa33c9d26e1e33b84247defca631c1d30ffc76f5d\",\"0xf9807a8719ae154e74591cb2d452797707fadf73\",\"0xa1ba6fc3ea0e89f0e79f89d9aa0081d010571e4a\",\"0x366c20b40048556e5682e360997537c3715aca0e\",\"0xeb0e56f32246d043228fac8b63a71687d5199af1\",\"0xdb3ed822b78f0641623a12166607b5fa4df862ad\",\"0xb88c19426f03c6981d1a4281c7414d842b97619a\",\"0x32e04b012ac811c91d36a355a6d2859a0071a965\",\"0xe0dd44773f7657b11019062879d65f3d9862460c\",\"0x756be12856a8f44ab22fdbcbd42b70b843377d09\",\"0x6f4c950442e1af093bcff730381e63ae9171b87a\",\"0x4d1bf28514a4451249908e611366ec967c3d1558\",\"0xb0142d883494197b02c6ece84f571d81bd831124\",\"0x1326324f5a9fb193409e10006e4ea41b970df321\",\"0xf9a2c330a19e2fbfeb50fe7a7195b973bb0a3be9\",\"0x7a601ffa997cede6435aeabf4fa2091f09e149ec\",\"0xa92f4b5c4fddcc37e5139873ac28a4a0a42d68df\",\"0x850cc185d6cae4a7fdfb3dd81f977dd1df7d6503\",\"0xb1b7c87e8a0bf2e7fd1a1c582bd353e4c4529341\",\"0xff844fdb49e00776ad538db9ea2f9fa98ec0caf7\",\"0x1ac6f9601f2f616badcea8a0a307e1a3c14767a4\",\"0xc2aa6271409c10dee630e79df90c968989ccf2b7\",\"0x883d01eae6eaac077e126ddb32cd53550966ed76\",\"0x127688bbc070dd69a4db8c3ba5d43909e13d8f77\",\"0x0b54a50c0409dab2e63c3566324268ed53ec019a\",\"0xafd46e3549cc63d7a240d6177d056857679e6f99\",\"0x752481f35bb1d44d786c7b4dbe40db4a4266f96f\",\"0xac32def421e36b43629f785fd04523260e7f2b28\",\"0xfe6032a0810e90d025a3a39dd29844f964ee102c\",\"0x5cb6f3e6499d1f068b33351d0cae4b68cdf501bf\",\"0x84b743441b7bdf65cb4293126db4c1b709d7d95e\",\"0x8530a26f6c062f55597bd30c1a44e248decb0027\",\"0x5ce162cfa6208d7c50a7cb3525ac126155e7bce4\",\"0x2853dc9ca40d012969e25360cce0d9d326b24a86\",\"0x802271c02f76701929e1ea772e72783d28e4b60f\",\"0x7bd2aa0726ac3b9e752b120de8568e90b0423ae4\",\"0xb540c05d9b2516da9596a5ee75d750717a4be035\",\"0xa72392cd4be285ab6681da1bf1c45f0b370cb7b4\",\"0xcf484269182ac2388a4bfe6d19fb0687e3534b7f\",\"0x994907cb80bfd175f9b0b32672cfde0091368e2e\",\"0x36eab6ce7fededc098ef98c41e83548a89147131\",\"0x440db3ab842910d2a39f4e1be9e017c6823fb658\",\"0x25ac70ea6f44c4531a7117ea3620fa29cdaaca48\",\"0x24d881139ee639c2a774b4b1851cb7a9d0fce122\",\"0xd9a284367b6d3e25a91c91b5a430af2593886eb9\",\"0xe6b3367318c5e11a6eed3cd0d850ec06a02e9b90\",\"0x88c0e901bd1fd1a77bda342f0d2210fdc71cef6b\",\"0x7231c364597f3bfdb72cf52b197cc59111e71794\",\"0x043aed06383f290ee28fa02794ec7215ca099683\",\"0x0c95931d95694b3ef74071241827c09f25d40620\",\"0x417f3b59ef57c641283c2300fae0f27fe98d518c\",\"0xd6b931d8d441b1ec98f55f8ec8adb532dc140c78\",\"0x9220625b1a30680387d542e6b5f753786ca5530e\",\"0x997cf669860a1dcc76344866534d8679a7b562e2\",\"0xb961768b578514debf079017ff78c47b0a6adbf6\",\"0x052b91ad9732d1bce0ddae15a4545e5c65d02443\",\"0x8df64de79608f0ae9e72ecae3a400582aed8101c\",\"0x0e7b23cd1fdb7ea3ccc80320ab43843a2f193c36\",\"0xfbbc41289f834a76e4320ac238512035560467ee\",\"0x61e1da6c7b8b211e6e5dd921efe27e73ad226dac\",\"0x87fcbe64187317c59a944be5b9c5c830b9373730\",\"0x2acf0d6fdac920081a446868b2f09a8dac797448\",\"0x1715eb68afba4d516ef1e068b55f5093bb4a2f59\",\"0x58bab2f728dc4fc227a4c38cab2ec93b73b4e828\",\"0x25346934b4faa00dee0190c2069156bde6010c18\",\"0xa01cca6367a84304b6607b76676c66c360b74741\",\"0x872917cec8992487651ee633dba73bd3a9dca309\",\"0x6c1a01c2ab554930a937b0a2e8105fb47946c679\",\"0x13c0e7c715fdea35c7f9663c719e4d36601275b9\",\"0xe8c5025c803f3279d94ea55598e147f601929bf4\",\"0x639acdbd838b81cea8d6a970136812783fa5bf5e\",\"0xb3087f34edab33a8182ba29adea4d739d9831a94\",\"0xc6a210606f2ee6e64afb9584db054f3476a5cc66\",\"0xd01c9d93efc83c00b30f768f832182beff65696f\",\"0x00edf2d16afbc028fb1e879559b07997af79539f\",\"0xf5d722030d17ca01f2813af9e7be158d7a037997\",\"0xae3d43ab6fdcd35386db427099ff11aa670ee0f4\",\"0x0dc8b8ef8457b1e45ac277d65ac5987b547ba775\",\"0xde521346f9327a4314a18b2cda96b2a33603177a\",\"0x69842e12d6f36f9f93f06086b70795bfc7e02745\",\"0x9b7bdf6ad17d5fc9a168acaa24495e52a65f3b79\",\"0xa2d47d2c42009520075cb15f5855052008d0c44d\",\"0xb0c249f6f92fb2491fc9750a5299d856ba2ea3c6\",\"0x839d96957f21e82fbcca0d42a1f12ef6e1cf82e9\",\"0x2a0d6b92b042497013e5549d6579202608ce0c80\",\"0xa4f8c598927eab2f1898f8f2d6f8121578de2344\",\"0xdb21655b672dacc8da6f538c899f9d6969604117\",\"0x21289cd01f9f58fc44962b6e213a0fbbd015beb6\",\"0x0b62d63c314d94dfa85b11a9c652ffe438382d6c\",\"0x9383e3096133f464d516b518b12851fd10d891f4\",\"0x64e582c17ab7c3b90e171795b504ca3c04108501\",\"0x848406919d014b1e5c27a82f951caff840fd63ef\",\"0x5fe015779fb36006b01f9c5a5dbcaa6ffa56f0c0\",\"0x28b6e15f86025b8ea8beaa6855a81069bfb6ab1e\",\"0x271d65af9a5a7b4cd7af264f251184c2a4b9e7a3\",\"0xddf44e34ed40c40624c7b9f20a1030b505a4fac0\",\"0xe5854075272ca5ef71663d5b87e0cd5ac53b2f36\",\"0x2798ba84d7830c5f60d750f37f87d93277106905\",\"0x7e9961fa09dd52f945f8143844785cf0e51bb4ce\",\"0xf33d2f7d96f92d912ca8418f9d62eb54c1a9889f\",\"0xeec566c793a89f388bbabfc0225183a6a95c4263\",\"0x2001f8cdcdeef1bbcc188ca59cf04fb44133d55a\",\"0x3bf958fa0626e898f548a8f95cf9ab3a4db65169\",\"0xb0d744fde06bbcb6655eb55288ec94fa6a0b2a52\",\"0x18eb36d090eeadf82f3454a6da690fc398d3eba1\",\"0xd2431ca38735c2fd438e2caa23f094191d89675b\",\"0x612b7be154a64292aae070aaa86fcd66ba218071\",\"0x681ce2f439fdc80e70c1eea8b8a085dfb976d32a\",\"0x2174ca3ee9ace7dd8c946c97054c72f2b384c4c2\",\"0x1d694d5ad94f32132ff5c14c901d3ddbee90a550\",\"0x0b6fe046e6fd8d7a7a36d5ad1ffb82d2e3e5c3bb\",\"0x258f4ed0560e290a95066d9dee3628f2f179302b\",\"0xe2a09565167d4e3f826adec6bef82b97e0a4383f\",\"0x9af70704e9ec5f505cdba564ff4dec03503ddaa2\",\"0xeb9afe072c781401bf364224c75a036e4d832f52\",\"0x07748403082b29a45abd6c124a37e6b14e6b1803\",\"0x63486b70d804464766cfd096bba5552c4bcdac30\",\"0x5181be40152caaba8e123a55b7762755d4e8e416\",\"0x9481da7766c043eefeecc9589ee7ade61316b0ff\",\"0x42aba3530dd1ccb1dda27bfaa7c6a832cfdb4446\",\"0x05650444ace15a01762bd97ee8fdeb495b3c2436\",\"0xd83d18a2eae2440e272a53f86e617cd9f33c8d68\",\"0x4a35a802dbd623561040dd50f6293842d0901731\",\"0x4dbaf6c348d8cd1f174a7a6155f80ea8d4a8baf8\",\"0x9efc4e49be8ff70d596ac20efec9b7842e1ea963\",\"0x68efde0cdd917c6da6dab02c23f69e7c9cff51a9\",\"0x99b52813933a46d95bd4265ea2f674e58827da97\",\"0x7b35461cc5adbdc415c1f9562ccc342adbf09bd4\",\"0x8ee8813fb9d41cc58ef87d28b36e948b1234e71d\",\"0x69c1bc7883a7bb7696c7726d025867cd16564c9c\",\"0x31eb18dd6f5a8064ab750eabb281cf162f43ccd0\",\"0xf5d122e123d9d7998d2bea685d11b10fec3e4508\",\"0xf762854586a40a93d1fdcde32c062829f3754de9\",\"0x1e3f8fb9f840325983d6e5c68b6b846ff66a20ac\",\"0x3c1638a25ad7e8c2a84b53b661dd1bd048407e8f\",\"0x2eedf8a799b73bc02e4664183eb72422c377153b\",\"0xcdef6f23a26f960b53468f497967ce74c026af52\",\"0x0a2035683fe5587b0b09db0e757306ad729fe6c1\",\"0x158cc083cfbcffb2f983a3aa8b027eb0711c9831\",\"0x691cb1645a4f21d879973b3a3b98a714fc1970d6\",\"0x754164c0cb85dda1b5b18e5b62adbb4d60c3efbf\",\"0x556330e8d92912ccf133851ba03abd2db70da404\",\"0x1745ceba112b0a41638e235ec59b35adf37b70ab\",\"0xa24c85b16a440587793f82e358fa6b204468735b\",\"0x5304fb08724d73f2bb5e04c582407c33cde6c8d3\",\"0x256a11785fc43141324cf61efb5f491378c10c85\",\"0xa9f161a2badd44f3fe45b91a044a9484b72f1dc4\",\"0xd5cc10c45fc0f9f956acd7559f61edbfec9f6c3d\",\"0x381c7a71035bdb42fb5d77523df2ff00d9f9df1b\",\"0x45cdbeea730d8212f451a6a8d0eb5998b04cccca\",\"0x6367283f25a32be0c28623d787c319e237c3b7bd\",\"0x598e94eb5e050045272d8417f6ab363bd874d568\",\"0x379ff6375f4a44f458683629ef05141d73fae55a\",\"0x18df8ba2ef19083ddff68f8b33976cf22e8419c6\",\"0xffceebc37a7351d5df9aa3b077ed39cc3b5192ff\",\"0x1cd21f00b58894260f7abed65ad23dce3cea0226\",\"0x26324733d604abb6176cf18e4f4a0624ceeddc09\",\"0x4102d394d723ff141b82ef9a6053fb89f90c67f4\",\"0x269c370cb95b63f9b6a7cad47998167f160a2689\",\"0x3bb9557113fbb052dae3008a2801a072c432c018\",\"0x3f588a72d94d0d0986b112c671c2343320a19386\",\"0x7cfa9eee1d752da599211bc8a68d0687708dabfc\",\"0x7bc23966c419eadcb8a2fc5f83e635c4d4ad0c2f\",\"0xc4ad60337b04fc721912531a52a5d77878293fb9\",\"0xfc5ba3041f750f9b6820ce066c153eb396aac1ff\",\"0x32480c2d857941d2fff4e34f0910b20c0f9c23bc\",\"0x8041c9a96585053db2d7214b5de56828645b8e62\",\"0x444ca66b3ceb4187840cb1a205566a1413d5fecb\",\"0xf084bbaabee1a700a8faa404027db620a5aa0059\",\"0x602d562b4ef2544f851587619b56f77a9d965d45\",\"0x216faec139a61329ef8b31d982de427d9c007a9e\",\"0x11eb17b20113ae923d72e52870d40bf59a08b40d\",\"0xe69017fcc36bbc7fb167b9585bdd47a950ba1992\",\"0xe5549f429a72bfa618cf5c1afdac22a730df6a1a\",\"0x161c2e10407e2a87959c0bae1f342c80eaea28f3\",\"0x4161220db043a7d682e0ad123a3f8fea165711aa\",\"0xb33609811fb3d9fc8955dc6e9e086f1f08fc3a65\",\"0x4148555ea4c00e14f81ef399bbe67ef2fd9811b1\",\"0x4f81e991f76276a17ca92a1321f37189b1727f77\",\"0xba95e317ead06b55c8b70276fc63904b3339dfa1\",\"0xf6203c4fb14da640d11fbd9573e3958d017e6745\",\"0x73377d6228266393747efa710017872d6dd5b9a6\",\"0xf7862d105fc6ee69604decc30aa89472ad405961\",\"0xfa1205e19719c248323563bd55cd8bfd08b0cbc6\",\"0x4f46630115b446f8f7cebe1e5961ef7858c25204\",\"0x7492ebbc1e7f2838fc7191edc031581d5712978a\",\"0xc0af3981f9c0dfcb8955fea07a3e4f23806fab51\",\"0x8621dd642245df371b584b48c081e8863313a70d\",\"0xc328de035c91b39efa07d2fe620813253c9b4ec2\",\"0xa11308e3b741227d41973ddb17534ceb27b8206f\",\"0xc4ff1b4565ee203fa12636e100fe9c89cd18acb7\",\"0x63a36aea8570219476ef835f09024acdedfee95a\",\"0xf7205066c153f7c88dc3653ebc72b438884ae109\",\"0xa8ce5c40c4aa9278ddeaa418e775985549960e7a\",\"0x81f58f2194b0413806bf2ce8e1654bc855dc65a1\",\"0xf0218008120201e66b65fce4df9035007e811228\",\"0x90f022e3ca8453f5e5765cd3054003b544526eec\",\"0x1d1f873ba1ddf7915e6e26f93f5624b40efaefe2\",\"0x0311afd3bc2ae250d5f9f2706bae2ef4164d6912\",\"0x5044a80bd3eff58302e638018534bbda8896c48a\"],\"id\":67}"), serialized.Replace("\"", "\\\""));
    }

    [Test]
    public async Task Eth_get_block_by_number_with_number_bad_number()
    {
        using Context ctx = await Context.Create();
        string serialized = await ctx.Test.TestEthRpc("eth_getBlockByNumber", "'0x1234567890123456789012345678901234567890123456789012345678901234567890'", "true");
        Assert.That(serialized, Is.EqualTo("{\"jsonrpc\":\"2.0\",\"error\":{\"code\":-32602,\"message\":\"Invalid params\"},\"id\":67}"));
    }

    [Test]
    public async Task Eth_get_proof()
    {
        using Context ctx = await Context.Create();
        string serialized = await ctx.Test.TestEthRpc("eth_getProof", TestBlockchain.AccountA.ToString(), "[]", "0x2");
        Assert.That(serialized, Is.EqualTo("{\"jsonrpc\":\"2.0\",\"result\":{\"accountProof\":[\"0xf8718080808080a0fc8311b2cabe1a1b33ea04f1865132a44aa0c17c567acd233422f9cfb516877480808080a0be8ea164b2fb1567e2505295dae6d8a9fe5f09e9c5ac854a7da23b2bc5f8523ca053692ab7cdc9bb02a28b1f45afe7be86cb27041ea98586e6ff05d98c9b0667138080808080\",\"0xf8518080808080a00dd1727b2abb59c0a6ac75c01176a9d1a276b0049d5fe32da3e1551096549e258080808080808080a038ca33d3070331da1ccf804819da57fcfc83358cadbef1d8bde89e1a346de5098080\",\"0xf872a020227dead52ea912e013e7641ccd6b3b174498e55066b0c174a09c8c3cc4bf5eb84ff84d01893635c9adc5de9fadf7a0475ae75f323761db271e75cbdae41aede237e48bc04127fb6611f0f33298f72ba0dbe576b4818846aa77e82f4ed5fa78f92766b141f282d36703886d196df39322\"],\"address\":\"0xb7705ae4c6f81b66cdb323c65f4e8133690fc099\",\"balance\":\"0x3635c9adc5de9fadf7\",\"codeHash\":\"0xdbe576b4818846aa77e82f4ed5fa78f92766b141f282d36703886d196df39322\",\"nonce\":\"0x1\",\"storageHash\":\"0x475ae75f323761db271e75cbdae41aede237e48bc04127fb6611f0f33298f72b\",\"storageProof\":[]},\"id\":67}"), serialized.Replace("\"", "\\\""));
    }

    [Test]
    public async Task Eth_get_proof_withTrimmedStorageKey()
    {
        using Context ctx = await Context.Create();
        string serialized = await ctx.Test.TestEthRpc("eth_getProof", TestBlockchain.AccountA.ToString(), "[\"0x1\"]", "0x2");
        Assert.That(serialized, Is.EqualTo("{\"jsonrpc\":\"2.0\",\"result\":{\"accountProof\":[\"0xf8718080808080a0fc8311b2cabe1a1b33ea04f1865132a44aa0c17c567acd233422f9cfb516877480808080a0be8ea164b2fb1567e2505295dae6d8a9fe5f09e9c5ac854a7da23b2bc5f8523ca053692ab7cdc9bb02a28b1f45afe7be86cb27041ea98586e6ff05d98c9b0667138080808080\",\"0xf8518080808080a00dd1727b2abb59c0a6ac75c01176a9d1a276b0049d5fe32da3e1551096549e258080808080808080a038ca33d3070331da1ccf804819da57fcfc83358cadbef1d8bde89e1a346de5098080\",\"0xf872a020227dead52ea912e013e7641ccd6b3b174498e55066b0c174a09c8c3cc4bf5eb84ff84d01893635c9adc5de9fadf7a0475ae75f323761db271e75cbdae41aede237e48bc04127fb6611f0f33298f72ba0dbe576b4818846aa77e82f4ed5fa78f92766b141f282d36703886d196df39322\"],\"address\":\"0xb7705ae4c6f81b66cdb323c65f4e8133690fc099\",\"balance\":\"0x3635c9adc5de9fadf7\",\"codeHash\":\"0xdbe576b4818846aa77e82f4ed5fa78f92766b141f282d36703886d196df39322\",\"nonce\":\"0x1\",\"storageHash\":\"0x475ae75f323761db271e75cbdae41aede237e48bc04127fb6611f0f33298f72b\",\"storageProof\":[{\"key\":\"0x0000000000000000000000000000000000000000000000000000000000000001\",\"proof\":[\"0xe7a120b10e2d527612073b26eecdfd717e6a320cf44b4afac2b0732d9fcbe2b7fa0cf68483abcdef\"],\"value\":\"0xabcdef\"}]},\"id\":67}"), serialized.Replace("\"", "\\\""));
    }

    [Test]
    public async Task Eth_get_block_by_number_empty_param()
    {
        using Context ctx = await Context.Create();
        string serialized = await ctx.Test.TestEthRpc("eth_getBlockByNumber", "", "true");
        Assert.That(serialized.StartsWith("{\"jsonrpc\":\"2.0\",\"error\""), Is.True);
    }

    [Test]
    public async Task Eth_get_account_notfound()
    {
        using Context ctx = await Context.Create();
        string serialized = await ctx.Test.TestEthRpc("eth_getAccount", "0x000000000000000000000000000000000000dead", "latest");

        serialized.Should().Be("{\"jsonrpc\":\"2.0\",\"result\":null,\"id\":67}");
    }

    [Test]
    public async Task Eth_get_account_found()
    {
        using Context ctx = await Context.Create();
        string account_address = TestBlockchain.AccountC.ToString();

        string serialized = await ctx.Test.TestEthRpc("eth_getAccount", account_address, "latest");
        string expected = "{\"jsonrpc\":\"2.0\",\"result\":{\"codeHash\":\"0xc5d2460186f7233c927e7db2dcc703c0e500b653ca82273b7bfad8045d85a470\",\"storageRoot\":\"0x56e81f171bcc55a6ff8345e692c0f86e5b48e01b996cadc001622fb5e363b421\",\"balance\":\"0x3635c9adc5dea00000\",\"nonce\":\"0x0\"},\"id\":67}";

        serialized.Should().Be(expected);
    }

    [Test]
    public async Task Eth_get_account_incorrect_block()
    {
        using Context ctx = await Context.Create();
        string account_address = TestBlockchain.AccountC.ToString();

        string serialized = await ctx.Test.TestEthRpc("eth_getAccount", account_address, "0xffff");

        serialized.Should().Be("{\"jsonrpc\":\"2.0\",\"error\":{\"code\":-32001,\"message\":\"65535 could not be found\"},\"id\":67}");
    }

    [Test]
    public async Task Eth_get_account_no_block_argument()
    {
        using Context ctx = await Context.Create();
        string account_address = TestBlockchain.AccountC.ToString();

        string serialized = await ctx.Test.TestEthRpc("eth_getAccount", account_address);
        string expected = "{\"jsonrpc\":\"2.0\",\"result\":{\"codeHash\":\"0xc5d2460186f7233c927e7db2dcc703c0e500b653ca82273b7bfad8045d85a470\",\"storageRoot\":\"0x56e81f171bcc55a6ff8345e692c0f86e5b48e01b996cadc001622fb5e363b421\",\"balance\":\"0x3635c9adc5dea00000\",\"nonce\":\"0x0\"},\"id\":67}";

        serialized.Should().Be(expected);
    }


    [Test]
    public async Task Eth_get_block_by_number_with_recovering_sender_from_receipts()
    {
        using Context ctx = await Context.Create();
        IBlockFinder blockFinder = Substitute.For<IBlockFinder>();
        IReceiptFinder receiptFinder = Substitute.For<IReceiptFinder>();

        Block block = Build.A.Block.WithNumber(1)
            .WithStateRoot(new Hash256("0x1ef7300d8961797263939a3d29bbba4ccf1702fabf02d8ad7a20b454edb6fd2f"))
            .WithTransactions(Build.A.Transaction.TestObject)
            .TestObject;

        LogEntry[] entries = {
            Build.A.LogEntry.TestObject,
            Build.A.LogEntry.TestObject
        };

        TxReceipt receipt = Build.A.Receipt.WithBloom(new Bloom(entries, new Bloom())).WithAllFieldsFilled
            .WithSender(TestItem.AddressE)
            .WithLogs(entries).TestObject;
        TxReceipt[] receiptsTab = { receipt };
        blockFinder.FindBlock(Arg.Any<BlockParameter>()).Returns(block);
        receiptFinder.Get(Arg.Any<Block>()).Returns(receiptsTab);
        receiptFinder.Get(Arg.Any<Hash256>()).Returns(receiptsTab);

        ctx.Test = await TestRpcBlockchain.ForTest(SealEngineType.NethDev).WithBlockFinder(blockFinder).WithReceiptFinder(receiptFinder).Build();
        string serialized = await ctx.Test.TestEthRpc("eth_getBlockByNumber", TestItem.KeccakA.ToString(), "true");

        JToken.Parse(serialized).Should().BeEquivalentTo("""{"jsonrpc":"2.0","result":{"author":"0x0000000000000000000000000000000000000000","difficulty":"0xf4240","extraData":"0x010203","gasLimit":"0x3d0900","gasUsed":"0x0","hash":"0xe3026a6708b90d5cb25557ac38ddc3f5ef550af10f31e1cf771524da8553fa1c","logsBloom":"0x00000000000000000000000000000000000000000000000000000000000000000000000000000000000000000000000000000000000000000000000000000000000000000000000000000000000000000000000000000000000000000000000000000000000000000000000000000000000000000000000000000000000000000000000000000000000000000000000000000000000000000000000000000000000000000000000000000000000000000000000000000000000000000000000000000000000000000000000000000000000000000000000000000000000000000000000000000000000000000000000000000000000000000000000000000000","miner":"0x0000000000000000000000000000000000000000","mixHash":"0x2ba5557a4c62a513c7e56d1bf13373e0da6bec016755483e91589fe1c6d212e2","nonce":"0x00000000000003e8","number":"0x1","parentHash":"0xff483e972a04a9a62bb4b7d04ae403c615604e4090521ecc5bb7af67f71be09c","receiptsRoot":"0x56e81f171bcc55a6ff8345e692c0f86e5b48e01b996cadc001622fb5e363b421","sha3Uncles":"0x1dcc4de8dec75d7aab85b567b6ccd41ad312451b948a7413f0a142fd40d49347","size":"0x221","stateRoot":"0x1ef7300d8961797263939a3d29bbba4ccf1702fabf02d8ad7a20b454edb6fd2f","totalDifficulty":"0x0","timestamp":"0xf4240","transactions":[{"nonce":"0x0","blockHash":"0xe3026a6708b90d5cb25557ac38ddc3f5ef550af10f31e1cf771524da8553fa1c","blockNumber":"0x1","transactionIndex":"0x0","from":"0x2d36e6c27c34ea22620e7b7c45de774599406cf3","to":"0x0000000000000000000000000000000000000000","value":"0x1","gasPrice":"0x1","gas":"0x5208","input":"0x","type":"0x0","v":"0x0","r":"0x0","s":"0x0","hash":null}],"transactionsRoot":"0x29cc403075ed3d1d6af940d577125cc378ee5a26f7746cbaf87f1cf4a38258b5","uncles":[]},"id":67}""");
    }

    [TestCase(false)]
    [TestCase(true)]
    public async Task Eth_get_transaction_receipt(bool postEip4844)
    {
        using Context ctx = await Context.Create();
        IBlockchainBridge blockchainBridge = Substitute.For<IBlockchainBridge>();
        IBlockFinder blockFinder = Substitute.For<IBlockFinder>();
        IReceiptFinder receiptFinder = Substitute.For<IReceiptFinder>();

        Block block = Build.A.Block.WithNumber(1)
            .WithStateRoot(new Hash256("0x1ef7300d8961797263939a3d29bbba4ccf1702fabf02d8ad7a20b454edb6fd2f"))
            .TestObject;

        LogEntry[] entries = new[]
        {
            Build.A.LogEntry.TestObject,
            Build.A.LogEntry.TestObject
        };

        TxReceipt receipt = Build.A.Receipt.WithBloom(new Bloom(entries, new Bloom())).WithAllFieldsFilled
            .WithLogs(entries).TestObject;
        TxReceipt[] receiptsTab = { receipt };


        blockchainBridge.GetReceiptAndGasInfo(Arg.Any<Hash256>())
            .Returns((receipt, postEip4844 ? new(UInt256.One, 2, 3) : new(UInt256.One), 0));
        blockFinder.FindBlock(Arg.Any<BlockParameter>()).Returns(block);
        receiptFinder.Get(Arg.Any<Block>()).Returns(receiptsTab);
        receiptFinder.Get(Arg.Any<Hash256>()).Returns(receiptsTab);

        ctx.Test = await TestRpcBlockchain.ForTest(SealEngineType.NethDev).WithBlockFinder(blockFinder).WithReceiptFinder(receiptFinder).WithBlockchainBridge(blockchainBridge).Build();
        string serialized = await ctx.Test.TestEthRpc("eth_getTransactionReceipt", TestItem.KeccakA.ToString());

        if (postEip4844)
            Assert.That(serialized, Is.EqualTo("{\"jsonrpc\":\"2.0\",\"result\":{\"transactionHash\":\"0x03783fac2efed8fbc9ad443e592ee30e61d65f471140c10ca155e937b435b760\",\"transactionIndex\":\"0x2\",\"blockHash\":\"0x017e667f4b8c174291d1543c466717566e206df1bfd6f30271055ddafdb18f72\",\"blockNumber\":\"0x2\",\"cumulativeGasUsed\":\"0x3e8\",\"gasUsed\":\"0x64\",\"blobGasUsed\":\"0x3\",\"blobGasPrice\":\"0x2\",\"effectiveGasPrice\":\"0x1\",\"from\":\"0xb7705ae4c6f81b66cdb323c65f4e8133690fc099\",\"to\":\"0x942921b14f1b1c385cd7e0cc2ef7abe5598c8358\",\"contractAddress\":\"0x76e68a8696537e4141926f3e528733af9e237d69\",\"logs\":[{\"removed\":false,\"logIndex\":\"0x0\",\"transactionIndex\":\"0x2\",\"transactionHash\":\"0x03783fac2efed8fbc9ad443e592ee30e61d65f471140c10ca155e937b435b760\",\"blockHash\":\"0x017e667f4b8c174291d1543c466717566e206df1bfd6f30271055ddafdb18f72\",\"blockNumber\":\"0x2\",\"address\":\"0x0000000000000000000000000000000000000000\",\"data\":\"0x\",\"topics\":[\"0x0000000000000000000000000000000000000000000000000000000000000000\"]},{\"removed\":false,\"logIndex\":\"0x1\",\"transactionIndex\":\"0x2\",\"transactionHash\":\"0x03783fac2efed8fbc9ad443e592ee30e61d65f471140c10ca155e937b435b760\",\"blockHash\":\"0x017e667f4b8c174291d1543c466717566e206df1bfd6f30271055ddafdb18f72\",\"blockNumber\":\"0x2\",\"address\":\"0x0000000000000000000000000000000000000000\",\"data\":\"0x\",\"topics\":[\"0x0000000000000000000000000000000000000000000000000000000000000000\"]}],\"logsBloom\":\"0x00000000000000000080000000000000000000000000000000000000000000000000000000000000000000000000000200000000000000000000000000000000000000000000000000000000000000000000000000000000000000000000000000000000020000000000000000000800000000000000000000000000000000000000000000000000000000000000000100000000000000000000000000000000000000000000000000000000000000000000000000000000000000000000000000000000000000000000000000000000000000000000000000000000000020000000000000000000000000000000000000000000000000000000000000000000\",\"root\":\"0x1f675bff07515f5df96737194ea945c36c41e7b4fcef307b7cd4d0e602a69111\",\"status\":\"0x1\",\"error\":\"error\",\"type\":\"0x0\"},\"id\":67}"));
        else
            Assert.That(serialized, Is.EqualTo("{\"jsonrpc\":\"2.0\",\"result\":{\"transactionHash\":\"0x03783fac2efed8fbc9ad443e592ee30e61d65f471140c10ca155e937b435b760\",\"transactionIndex\":\"0x2\",\"blockHash\":\"0x017e667f4b8c174291d1543c466717566e206df1bfd6f30271055ddafdb18f72\",\"blockNumber\":\"0x2\",\"cumulativeGasUsed\":\"0x3e8\",\"gasUsed\":\"0x64\",\"effectiveGasPrice\":\"0x1\",\"from\":\"0xb7705ae4c6f81b66cdb323c65f4e8133690fc099\",\"to\":\"0x942921b14f1b1c385cd7e0cc2ef7abe5598c8358\",\"contractAddress\":\"0x76e68a8696537e4141926f3e528733af9e237d69\",\"logs\":[{\"removed\":false,\"logIndex\":\"0x0\",\"transactionIndex\":\"0x2\",\"transactionHash\":\"0x03783fac2efed8fbc9ad443e592ee30e61d65f471140c10ca155e937b435b760\",\"blockHash\":\"0x017e667f4b8c174291d1543c466717566e206df1bfd6f30271055ddafdb18f72\",\"blockNumber\":\"0x2\",\"address\":\"0x0000000000000000000000000000000000000000\",\"data\":\"0x\",\"topics\":[\"0x0000000000000000000000000000000000000000000000000000000000000000\"]},{\"removed\":false,\"logIndex\":\"0x1\",\"transactionIndex\":\"0x2\",\"transactionHash\":\"0x03783fac2efed8fbc9ad443e592ee30e61d65f471140c10ca155e937b435b760\",\"blockHash\":\"0x017e667f4b8c174291d1543c466717566e206df1bfd6f30271055ddafdb18f72\",\"blockNumber\":\"0x2\",\"address\":\"0x0000000000000000000000000000000000000000\",\"data\":\"0x\",\"topics\":[\"0x0000000000000000000000000000000000000000000000000000000000000000\"]}],\"logsBloom\":\"0x00000000000000000080000000000000000000000000000000000000000000000000000000000000000000000000000200000000000000000000000000000000000000000000000000000000000000000000000000000000000000000000000000000000020000000000000000000800000000000000000000000000000000000000000000000000000000000000000100000000000000000000000000000000000000000000000000000000000000000000000000000000000000000000000000000000000000000000000000000000000000000000000000000000000020000000000000000000000000000000000000000000000000000000000000000000\",\"root\":\"0x1f675bff07515f5df96737194ea945c36c41e7b4fcef307b7cd4d0e602a69111\",\"status\":\"0x1\",\"error\":\"error\",\"type\":\"0x0\"},\"id\":67}"));
    }


    [Test]
    public async Task Eth_get_transaction_receipt_when_block_has_few_receipts()
    {
        using Context ctx = await Context.Create();
        IBlockchainBridge blockchainBridge = Substitute.For<IBlockchainBridge>();
        IBlockFinder blockFinder = Substitute.For<IBlockFinder>();
        IReceiptFinder receiptFinder = Substitute.For<IReceiptFinder>();

        int blockNumber = 1;
        Block genesis = Build.A.Block.Genesis
            .WithStateRoot(new Hash256("0x1ef7300d8961797263939a3d29bbba4ccf1702fabf02d8ad7a20b454edb6fd2f"))
            .TestObject;
        Block previousBlock = genesis;
        Block block = Build.A.Block.WithNumber(blockNumber).WithParent(previousBlock)
            .WithStateRoot(new Hash256("0x1ef7300d8961797263939a3d29bbba4ccf1702fabf02d8ad7a20b454edb6fd2f"))
            .TestObject;

        LogEntry[] logEntries = new[] { Build.A.LogEntry.TestObject, Build.A.LogEntry.TestObject };

        TxReceipt receipt1 = new TxReceipt()
        {
            Bloom = new Bloom(logEntries),
            Index = 1,
            Recipient = TestItem.AddressA,
            Sender = TestItem.AddressB,
            BlockHash = TestItem.KeccakA,
            BlockNumber = blockNumber,
            ContractAddress = TestItem.AddressC,
            GasUsed = 1000,
            TxHash = TestItem.KeccakA,
            StatusCode = 0,
            GasUsedTotal = 2000,
            Logs = logEntries
        };

        TxReceipt receipt2 = new TxReceipt()
        {
            Bloom = new Bloom(logEntries),
            Index = 2,
            Recipient = TestItem.AddressC,
            Sender = TestItem.AddressD,
            BlockHash = TestItem.KeccakA,
            BlockNumber = blockNumber,
            ContractAddress = TestItem.AddressC,
            GasUsed = 1000,
            TxHash = TestItem.KeccakB,
            StatusCode = 0,
            GasUsedTotal = 2000,
            Logs = logEntries
        };

        blockchainBridge.GetReceiptAndGasInfo(Arg.Any<Hash256>()).Returns((receipt2, new(UInt256.One), 2));

        TxReceipt[] receipts = { receipt1, receipt2 };

        blockFinder.FindBestSuggestedHeader().Returns(Build.A.BlockHeader.WithNumber(blockNumber).TestObject);
        blockFinder.Head.Returns(Build.A.Block.WithHeader(Build.A.BlockHeader.WithNumber(blockNumber).TestObject).TestObject);
        blockFinder.FindBlock(Arg.Any<BlockParameter>()).Returns(block);
        receiptFinder.Get(Arg.Any<Block>()).Returns(receipts);
        receiptFinder.Get(Arg.Any<Hash256>()).Returns(receipts);

        ctx.Test = await TestRpcBlockchain.ForTest(SealEngineType.NethDev).WithBlockFinder(blockFinder).WithBlockchainBridge(blockchainBridge).WithReceiptFinder(receiptFinder).Build();
        string serialized = await ctx.Test.TestEthRpc("eth_getTransactionReceipt", TestItem.KeccakA.ToString());

        Assert.That(serialized, Is.EqualTo("{\"jsonrpc\":\"2.0\",\"result\":{\"transactionHash\":\"0x03783fac2efed8fbc9ad443e592ee30e61d65f471140c10ca155e937b435b760\",\"transactionIndex\":\"0x2\",\"blockHash\":\"0x03783fac2efed8fbc9ad443e592ee30e61d65f471140c10ca155e937b435b760\",\"blockNumber\":\"0x1\",\"cumulativeGasUsed\":\"0x7d0\",\"gasUsed\":\"0x3e8\",\"effectiveGasPrice\":\"0x1\",\"from\":\"0x475674cb523a0a2736b7f7534390288fce16982c\",\"to\":\"0x76e68a8696537e4141926f3e528733af9e237d69\",\"contractAddress\":\"0x76e68a8696537e4141926f3e528733af9e237d69\",\"logs\":[{\"removed\":false,\"logIndex\":\"0x2\",\"transactionIndex\":\"0x2\",\"transactionHash\":\"0x1f675bff07515f5df96737194ea945c36c41e7b4fcef307b7cd4d0e602a69111\",\"blockHash\":\"0x03783fac2efed8fbc9ad443e592ee30e61d65f471140c10ca155e937b435b760\",\"blockNumber\":\"0x1\",\"address\":\"0x0000000000000000000000000000000000000000\",\"data\":\"0x\",\"topics\":[\"0x0000000000000000000000000000000000000000000000000000000000000000\"]},{\"removed\":false,\"logIndex\":\"0x3\",\"transactionIndex\":\"0x2\",\"transactionHash\":\"0x1f675bff07515f5df96737194ea945c36c41e7b4fcef307b7cd4d0e602a69111\",\"blockHash\":\"0x03783fac2efed8fbc9ad443e592ee30e61d65f471140c10ca155e937b435b760\",\"blockNumber\":\"0x1\",\"address\":\"0x0000000000000000000000000000000000000000\",\"data\":\"0x\",\"topics\":[\"0x0000000000000000000000000000000000000000000000000000000000000000\"]}],\"logsBloom\":\"0x00000000000000000080000000000000000000000000000000000000000000000000000000000000000000000000000200000000000000000000000000000000000000000000000000000000000000000000000000000000000000000000000000000000020000000000000000000800000000000000000000000000000000000000000000000000000000000000000100000000000000000000000000000000000000000000000000000000000000000000000000000000000000000000000000000000000000000000000000000000000000000000000000000000000020000000000000000000000000000000000000000000000000000000000000000000\",\"status\":\"0x0\",\"type\":\"0x0\"},\"id\":67}"));
    }

    [Test]
    public async Task Eth_get_transaction_receipt_returns_null_on_missing_receipt()
    {
        using Context ctx = await Context.Create();
        string serialized = await ctx.Test.TestEthRpc("eth_getTransactionReceipt", TestItem.KeccakA.ToString());
        Assert.That(serialized, Is.EqualTo("{\"jsonrpc\":\"2.0\",\"result\":null,\"id\":67}"));
    }


    [Test]
    public async Task Eth_getTransactionReceipt_return_info_about_mined_tx()
    {
        using Context ctx = await Context.Create();
        IBlockFinder blockFinder = Substitute.For<IBlockFinder>();
        IReceiptFinder receiptFinder = Substitute.For<IReceiptFinder>();
        IBlockchainBridge blockchainBridge = Substitute.For<IBlockchainBridge>();

        await ctx.Test.AddFunds(new Address("0x723847c97bc651c7e8c013dbbe65a70712f02ad3"), 1.Ether());
        Transaction tx = Build.A.Transaction.WithData(new byte[] { 0, 1 })
            .SignedAndResolved().WithChainId(TestBlockchainIds.ChainId).WithGasPrice(0).WithValue(0).WithGasLimit(210200).WithGasPrice(20.GWei()).TestObject;

        Block block = Build.A.Block.WithNumber(1)
            .WithStateRoot(new Hash256("0x1ef7300d8961797263939a3d29bbba4ccf1702fabf02d8ad7a20b454edb6fd2f"))
            .WithTransactions(tx)
            .TestObject;

        await ctx.Test.AddBlock(tx);

        LogEntry[] entries = new[]
        {
            Build.A.LogEntry.TestObject,
        };

        TxReceipt receipt = Build.A.Receipt.WithBloom(new Bloom(entries, new Bloom())).WithAllFieldsFilled
            .WithLogs(entries).TestObject;
        TxReceipt[] receiptsTab = { receipt };

        blockFinder.FindBlock(Arg.Any<BlockParameter>()).Returns(block);
        receiptFinder.Get(Arg.Any<Block>()).Returns(receiptsTab);
        receiptFinder.Get(Arg.Any<Hash256>()).Returns(receiptsTab);
        blockchainBridge.GetReceiptAndGasInfo(Arg.Any<Hash256>()).Returns((receipt, new(UInt256.One), 0));

        ctx.Test = await TestRpcBlockchain.ForTest(SealEngineType.NethDev).WithBlockFinder(blockFinder).WithReceiptFinder(receiptFinder).WithBlockchainBridge(blockchainBridge).Build();
        string serialized = await ctx.Test.TestEthRpc("eth_getTransactionReceipt", tx.Hash!.ToString());

        Assert.That(serialized, Is.EqualTo("{\"jsonrpc\":\"2.0\",\"result\":{\"transactionHash\":\"0xda6b4df2595675cbee0d4889f41c3d0790204e8ed1b8ad4cadaa45a7d50dace5\",\"transactionIndex\":\"0x2\",\"blockHash\":\"0x017e667f4b8c174291d1543c466717566e206df1bfd6f30271055ddafdb18f72\",\"blockNumber\":\"0x2\",\"cumulativeGasUsed\":\"0x3e8\",\"gasUsed\":\"0x64\",\"effectiveGasPrice\":\"0x1\",\"from\":\"0xb7705ae4c6f81b66cdb323c65f4e8133690fc099\",\"to\":\"0x942921b14f1b1c385cd7e0cc2ef7abe5598c8358\",\"contractAddress\":\"0x76e68a8696537e4141926f3e528733af9e237d69\",\"logs\":[{\"removed\":false,\"logIndex\":\"0x0\",\"transactionIndex\":\"0x2\",\"transactionHash\":\"0x03783fac2efed8fbc9ad443e592ee30e61d65f471140c10ca155e937b435b760\",\"blockHash\":\"0x017e667f4b8c174291d1543c466717566e206df1bfd6f30271055ddafdb18f72\",\"blockNumber\":\"0x2\",\"address\":\"0x0000000000000000000000000000000000000000\",\"data\":\"0x\",\"topics\":[\"0x0000000000000000000000000000000000000000000000000000000000000000\"]}],\"logsBloom\":\"0x00000000000000000080000000000000000000000000000000000000000000000000000000000000000000000000000200000000000000000000000000000000000000000000000000000000000000000000000000000000000000000000000000000000020000000000000000000800000000000000000000000000000000000000000000000000000000000000000100000000000000000000000000000000000000000000000000000000000000000000000000000000000000000000000000000000000000000000000000000000000000000000000000000000000020000000000000000000000000000000000000000000000000000000000000000000\",\"root\":\"0x1f675bff07515f5df96737194ea945c36c41e7b4fcef307b7cd4d0e602a69111\",\"status\":\"0x1\",\"error\":\"error\",\"type\":\"0x0\"},\"id\":67}"));
    }

    [Test]
    [Ignore("This test is flaky on CI. It could be connected with timeouts in block production.")]
    public async Task Eth_getTransactionReceipt_return_info_about_mined_1559tx()
    {
        using Context ctx = await Context.CreateWithLondonEnabled();
        await ctx.Test.AddFundsAfterLondon((new Address("0x723847c97bc651c7e8c013dbbe65a70712f02ad3"), 1.Ether()));
        Transaction tx = Build.A.Transaction.WithData(new byte[] { 0, 1 })
            .SignedAndResolved().WithChainId(TestBlockchainIds.ChainId).WithGasPrice(0).WithValue(0).WithGasLimit(210200)
            .WithType(TxType.EIP1559).WithMaxFeePerGas(20.GWei()).WithMaxPriorityFeePerGas(1.GWei()).TestObject;
        await ctx.Test.AddBlock(tx);
        string serialized = await ctx.Test.TestEthRpc("eth_getTransactionReceipt", tx.Hash!.ToString());
        Assert.That(serialized, Is.EqualTo("{\"jsonrpc\":\"2.0\",\"result\":{\"transactionHash\":\"0x31501f80bf2ec493c368a519cb8ed6f132f0be26202304bbf1e1728642affb7f\",\"transactionIndex\":\"0x0\",\"blockHash\":\"0x54515a11aa6c392ee2e1071fca3a579bc9a520930ef757dbf9b7d85fe155c691\",\"blockNumber\":\"0x5\",\"cumulativeGasUsed\":\"0x521c\",\"gasUsed\":\"0x521c\",\"effectiveGasPrice\":\"0x5e91eb5d\",\"from\":\"0x723847c97bc651c7e8c013dbbe65a70712f02ad3\",\"to\":\"0x0000000000000000000000000000000000000000\",\"contractAddress\":null,\"logs\":[],\"logsBloom\":\"0x00000000000000000000000000000000000000000000000000000000000000000000000000000000000000000000000000000000000000000000000000000000000000000000000000000000000000000000000000000000000000000000000000000000000000000000000000000000000000000000000000000000000000000000000000000000000000000000000000000000000000000000000000000000000000000000000000000000000000000000000000000000000000000000000000000000000000000000000000000000000000000000000000000000000000000000000000000000000000000000000000000000000000000000000000000000\",\"status\":\"0x1\",\"type\":\"0x2\"},\"id\":67}"));
    }

    [Test]
    [Ignore("This test is flaky on CI. It could be connected with timeouts in block production.")]
    public async Task Eth_getTransactionByHash_return_info_about_mined_1559tx()
    {
        using Context ctx = await Context.CreateWithLondonEnabled();
        await ctx.Test.AddFundsAfterLondon((new Address("0x723847c97bc651c7e8c013dbbe65a70712f02ad3"), 1.Ether()));
        Transaction tx = Build.A.Transaction.WithData(new byte[] { 0, 1 })
            .SignedAndResolved().WithChainId(TestBlockchainIds.ChainId).WithGasPrice(0).WithValue(0).WithGasLimit(210200)
            .WithType(TxType.EIP1559).WithMaxFeePerGas(20.GWei()).WithMaxPriorityFeePerGas(1.GWei()).TestObject;
        await ctx.Test.AddBlock(tx);
        string serialized = await ctx.Test.TestEthRpc("eth_getTransactionByHash", tx.Hash!.ToString());
        Assert.That(serialized, Is.EqualTo("{\"jsonrpc\":\"2.0\",\"result\":{\"hash\":\"0x31501f80bf2ec493c368a519cb8ed6f132f0be26202304bbf1e1728642affb7f\",\"nonce\":\"0x0\",\"blockHash\":\"0x54515a11aa6c392ee2e1071fca3a579bc9a520930ef757dbf9b7d85fe155c691\",\"blockNumber\":\"0x5\",\"transactionIndex\":\"0x0\",\"from\":\"0x723847c97bc651c7e8c013dbbe65a70712f02ad3\",\"to\":\"0x0000000000000000000000000000000000000000\",\"value\":\"0x0\",\"gasPrice\":\"0x5e91eb5d\",\"maxPriorityFeePerGas\":\"0x3b9aca00\",\"maxFeePerGas\":\"0x4a817c800\",\"gas\":\"0x33518\",\"data\":\"0x0001\",\"input\":\"0x0001\",\"chainId\":\"0x1\",\"type\":\"0x2\",\"v\":\"0x0\",\"s\":\"0x6b82095065a599e6b5e52bed0043702baf3411418af679ac483f9fc75a8f6aef\",\"r\":\"0x8654517f7822e7a4e10e79f3f5a4136703c7d1b51d98e47686e201c3c2845f92\"},\"id\":67}"));
    }

    [Test]
    public async Task Eth_chain_id()
    {
        using Context ctx = await Context.Create();
        string serialized = await ctx.Test.TestEthRpc("eth_chainId");
        Assert.That(serialized, Is.EqualTo($"{{\"jsonrpc\":\"2.0\",\"result\":\"0x{TestBlockchainIds.ChainId:X}\",\"id\":67}}"));
    }

    [Test]
    public async Task Send_transaction_with_signature_will_not_try_to_sign()
    {
        using Context ctx = await Context.Create();
        ITxSender txSender = Substitute.For<ITxSender>();
        IBlockchainBridge bridge = Substitute.For<IBlockchainBridge>();
        txSender.SendTransaction(Arg.Any<Transaction>(), TxHandlingOptions.PersistentBroadcast).Returns((TestItem.KeccakA, AcceptTxResult.Accepted));

        ctx.Test = await TestRpcBlockchain.ForTest(SealEngineType.NethDev).WithBlockchainBridge(bridge).WithTxSender(txSender).Build();
        Transaction tx = Build.A.Transaction.Signed(new EthereumEcdsa(TestBlockchainIds.ChainId), TestItem.PrivateKeyA).TestObject;
        string serialized = await ctx.Test.TestEthRpc("eth_sendRawTransaction", Rlp.Encode(tx, RlpBehaviors.None).Bytes.ToHexString());

        await txSender.Received().SendTransaction(Arg.Any<Transaction>(), TxHandlingOptions.PersistentBroadcast);
        Assert.That(serialized, Is.EqualTo($"{{\"jsonrpc\":\"2.0\",\"result\":\"{TestItem.KeccakA.Bytes.ToHexString(true)}\",\"id\":67}}"));
    }

    [TestCase("f865808506fc23ac00830124f8940000000000000000000000000000000000000316018032a044b25a8b9b247d01586b3d59c71728ff49c9b84928d9e7fa3377ead3b5570b5da03ceac696601ff7ee6f5fe8864e2998db9babdf5eeba1a0cd5b4d44b3fcbd181b")]
    public async Task Send_raw_transaction_will_send_transaction(string rawTransaction)
    {
        using Context ctx = await Context.Create();
        ITxSender txSender = Substitute.ForPartsOf<TxPoolSender>(ctx.Test.TxPool, ctx.Test.TxSealer,
            ctx.Test.NonceManager, ctx.Test.EthereumEcdsa);
        IBlockchainBridge bridge = Substitute.For<IBlockchainBridge>();
        ctx.Test = await TestRpcBlockchain.ForTest(SealEngineType.NethDev).WithBlockchainBridge(bridge).WithTxSender(txSender).Build();
        string serialized = await ctx.Test.TestEthRpc("eth_sendRawTransaction", rawTransaction);
        Transaction tx = Rlp.Decode<Transaction>(Bytes.FromHexString(rawTransaction));
        await txSender.Received().SendTransaction(tx, TxHandlingOptions.PersistentBroadcast);
        Assert.That(serialized, Is.EqualTo("{\"jsonrpc\":\"2.0\",\"error\":{\"code\":-32010,\"message\":\"Invalid\"},\"id\":67}"));
    }

    [Test]
    public async Task Send_transaction_without_signature_will_not_set_nonce_when_zero_and_not_null()
    {
        using Context ctx = await Context.Create();
        ITxSender txSender = Substitute.For<ITxSender>();
        IBlockchainBridge bridge = Substitute.For<IBlockchainBridge>();
        txSender.SendTransaction(Arg.Any<Transaction>(), TxHandlingOptions.PersistentBroadcast)
            .Returns((TestItem.KeccakA, AcceptTxResult.Accepted));

        ctx.Test = await TestRpcBlockchain.ForTest(SealEngineType.NethDev)
            .WithBlockchainBridge(bridge).WithTxSender(txSender).Build();
        Transaction tx = Build.A.Transaction.WithNonce(0).TestObject;
        TransactionForRpc rpcTx = TransactionForRpc.FromTransaction(tx);
        string serialized = await ctx.Test.TestEthRpc("eth_sendTransaction", rpcTx);
        // TODO: actual test missing now
        await txSender.Received().SendTransaction(Arg.Any<Transaction>(), TxHandlingOptions.PersistentBroadcast);
        Assert.That(serialized, Is.EqualTo($"{{\"jsonrpc\":\"2.0\",\"result\":\"{TestItem.KeccakA.Bytes.ToHexString(true)}\",\"id\":67}}"));
    }

    [Test]
    public async Task Send_transaction_without_signature_will_manage_nonce_when_null()
    {
        using Context ctx = await Context.Create();
        ITxSender txSender = Substitute.For<ITxSender>();
        IBlockchainBridge bridge = Substitute.For<IBlockchainBridge>();
        txSender.SendTransaction(Arg.Any<Transaction>(), TxHandlingOptions.PersistentBroadcast | TxHandlingOptions.ManagedNonce)
            .Returns((TestItem.KeccakA, AcceptTxResult.Accepted));

        ctx.Test = await TestRpcBlockchain.ForTest(SealEngineType.NethDev)
            .WithBlockchainBridge(bridge).WithTxSender(txSender).Build();
        Transaction tx = Build.A.Transaction.TestObject;
        LegacyTransactionForRpc rpcTx = (LegacyTransactionForRpc)TransactionForRpc.FromTransaction(tx);
        rpcTx.Nonce = null;
        string serialized = await ctx.Test.TestEthRpc("eth_sendTransaction", rpcTx);

        await txSender.Received().SendTransaction(Arg.Any<Transaction>(), TxHandlingOptions.PersistentBroadcast | TxHandlingOptions.ManagedNonce);
        Assert.That(serialized, Is.EqualTo($"{{\"jsonrpc\":\"2.0\",\"result\":\"{TestItem.KeccakA.Bytes.ToHexString(true)}\",\"id\":67}}"));
    }

    [Test]
    public async Task Send_transaction_should_return_ErrorCode_if_tx_not_added()
    {
        using Context ctx = await Context.Create();
        Transaction tx = Build.A.Transaction.WithValue(10000).SignedAndResolved(new PrivateKey("0x0000000000000000000000000000000000000000000000000000000000000001")).WithNonce(0).TestObject;
        TransactionForRpc txForRpc = TransactionForRpc.FromTransaction(tx);

        string serialized = await ctx.Test.TestEthRpc("eth_sendTransaction", txForRpc);

        Assert.That(serialized, Is.EqualTo("{\"jsonrpc\":\"2.0\",\"error\":{\"code\":-32010,\"message\":\"InsufficientFunds, Balance is zero, cannot pay gas\"},\"id\":67}"));
    }

    public enum AccessListProvided
    {
        None,
        Partial,
        Full
    }

    [TestCase(AccessListProvided.None, false, 2, "{\"jsonrpc\":\"2.0\",\"result\":{\"accessList\":[{\"address\":\"0xfffffffffffffffffffffffffffffffffffffffe\",\"storageKeys\":[\"0x0000000000000000000000000000000000000000000000000000000000000001\",\"0x0000000000000000000000000000000000000000000000000000000000000002\"]},{\"address\":\"0x76e68a8696537e4141926f3e528733af9e237d69\",\"storageKeys\":[]}],\"gasUsed\":\"0xf71b\"},\"id\":67}")]
    [TestCase(AccessListProvided.Full, false, 2, "{\"jsonrpc\":\"2.0\",\"result\":{\"accessList\":[{\"address\":\"0xfffffffffffffffffffffffffffffffffffffffe\",\"storageKeys\":[\"0x0000000000000000000000000000000000000000000000000000000000000001\",\"0x0000000000000000000000000000000000000000000000000000000000000002\"]},{\"address\":\"0x76e68a8696537e4141926f3e528733af9e237d69\",\"storageKeys\":[]}],\"gasUsed\":\"0xf71b\"},\"id\":67}")]
    [TestCase(AccessListProvided.Partial, false, 2, "{\"jsonrpc\":\"2.0\",\"result\":{\"accessList\":[{\"address\":\"0x76e68a8696537e4141926f3e528733af9e237d69\",\"storageKeys\":[]},{\"address\":\"0xfffffffffffffffffffffffffffffffffffffffe\",\"storageKeys\":[\"0x0000000000000000000000000000000000000000000000000000000000000001\",\"0x0000000000000000000000000000000000000000000000000000000000000002\"]}],\"gasUsed\":\"0xf71b\"},\"id\":67}")]

    [TestCase(AccessListProvided.None, true, 2, "{\"jsonrpc\":\"2.0\",\"result\":{\"accessList\":[{\"address\":\"0xfffffffffffffffffffffffffffffffffffffffe\",\"storageKeys\":[\"0x0000000000000000000000000000000000000000000000000000000000000001\",\"0x0000000000000000000000000000000000000000000000000000000000000002\"]},{\"address\":\"0x76e68a8696537e4141926f3e528733af9e237d69\",\"storageKeys\":[]}],\"gasUsed\":\"0xf71b\"},\"id\":67}")]
    [TestCase(AccessListProvided.Full, true, 2, "{\"jsonrpc\":\"2.0\",\"result\":{\"accessList\":[{\"address\":\"0xfffffffffffffffffffffffffffffffffffffffe\",\"storageKeys\":[\"0x0000000000000000000000000000000000000000000000000000000000000001\",\"0x0000000000000000000000000000000000000000000000000000000000000002\"]},{\"address\":\"0x76e68a8696537e4141926f3e528733af9e237d69\",\"storageKeys\":[]}],\"gasUsed\":\"0xf71b\"},\"id\":67}")]
    [TestCase(AccessListProvided.Partial, true, 2, "{\"jsonrpc\":\"2.0\",\"result\":{\"accessList\":[{\"address\":\"0x76e68a8696537e4141926f3e528733af9e237d69\",\"storageKeys\":[]},{\"address\":\"0xfffffffffffffffffffffffffffffffffffffffe\",\"storageKeys\":[\"0x0000000000000000000000000000000000000000000000000000000000000001\",\"0x0000000000000000000000000000000000000000000000000000000000000002\"]}],\"gasUsed\":\"0xf71b\"},\"id\":67}")]

    [TestCase(AccessListProvided.None, true, 12, "{\"jsonrpc\":\"2.0\",\"result\":{\"accessList\":[{\"address\":\"0xfffffffffffffffffffffffffffffffffffffffe\",\"storageKeys\":[\"0x0000000000000000000000000000000000000000000000000000000000000001\",\"0x0000000000000000000000000000000000000000000000000000000000000002\",\"0x0000000000000000000000000000000000000000000000000000000000000003\",\"0x0000000000000000000000000000000000000000000000000000000000000004\",\"0x0000000000000000000000000000000000000000000000000000000000000005\",\"0x0000000000000000000000000000000000000000000000000000000000000006\",\"0x0000000000000000000000000000000000000000000000000000000000000007\",\"0x0000000000000000000000000000000000000000000000000000000000000008\",\"0x0000000000000000000000000000000000000000000000000000000000000009\",\"0x000000000000000000000000000000000000000000000000000000000000000a\",\"0x000000000000000000000000000000000000000000000000000000000000000b\",\"0x000000000000000000000000000000000000000000000000000000000000000c\"]},{\"address\":\"0x76e68a8696537e4141926f3e528733af9e237d69\",\"storageKeys\":[]}],\"gasUsed\":\"0x14739\"},\"id\":67}")]
    [TestCase(AccessListProvided.Full, true, 12, "{\"jsonrpc\":\"2.0\",\"result\":{\"accessList\":[{\"address\":\"0xfffffffffffffffffffffffffffffffffffffffe\",\"storageKeys\":[\"0x0000000000000000000000000000000000000000000000000000000000000001\",\"0x0000000000000000000000000000000000000000000000000000000000000002\",\"0x0000000000000000000000000000000000000000000000000000000000000003\",\"0x0000000000000000000000000000000000000000000000000000000000000004\",\"0x0000000000000000000000000000000000000000000000000000000000000005\",\"0x0000000000000000000000000000000000000000000000000000000000000006\",\"0x0000000000000000000000000000000000000000000000000000000000000007\",\"0x0000000000000000000000000000000000000000000000000000000000000008\",\"0x0000000000000000000000000000000000000000000000000000000000000009\",\"0x000000000000000000000000000000000000000000000000000000000000000a\",\"0x000000000000000000000000000000000000000000000000000000000000000b\",\"0x000000000000000000000000000000000000000000000000000000000000000c\"]},{\"address\":\"0x76e68a8696537e4141926f3e528733af9e237d69\",\"storageKeys\":[]}],\"gasUsed\":\"0x14739\"},\"id\":67}")]
    [TestCase(AccessListProvided.Partial, true, 12, "{\"jsonrpc\":\"2.0\",\"result\":{\"accessList\":[{\"address\":\"0x76e68a8696537e4141926f3e528733af9e237d69\",\"storageKeys\":[]},{\"address\":\"0xfffffffffffffffffffffffffffffffffffffffe\",\"storageKeys\":[\"0x0000000000000000000000000000000000000000000000000000000000000001\",\"0x0000000000000000000000000000000000000000000000000000000000000002\",\"0x0000000000000000000000000000000000000000000000000000000000000003\",\"0x0000000000000000000000000000000000000000000000000000000000000004\",\"0x0000000000000000000000000000000000000000000000000000000000000005\",\"0x0000000000000000000000000000000000000000000000000000000000000006\",\"0x0000000000000000000000000000000000000000000000000000000000000007\",\"0x0000000000000000000000000000000000000000000000000000000000000008\",\"0x0000000000000000000000000000000000000000000000000000000000000009\",\"0x000000000000000000000000000000000000000000000000000000000000000a\",\"0x000000000000000000000000000000000000000000000000000000000000000b\",\"0x000000000000000000000000000000000000000000000000000000000000000c\"]}],\"gasUsed\":\"0x14739\"},\"id\":67}")]

    [TestCase(AccessListProvided.None, true, 17, "{\"jsonrpc\":\"2.0\",\"result\":{\"accessList\":[{\"address\":\"0xfffffffffffffffffffffffffffffffffffffffe\",\"storageKeys\":[\"0x0000000000000000000000000000000000000000000000000000000000000001\",\"0x0000000000000000000000000000000000000000000000000000000000000002\",\"0x0000000000000000000000000000000000000000000000000000000000000003\",\"0x0000000000000000000000000000000000000000000000000000000000000004\",\"0x0000000000000000000000000000000000000000000000000000000000000005\",\"0x0000000000000000000000000000000000000000000000000000000000000006\",\"0x0000000000000000000000000000000000000000000000000000000000000007\",\"0x0000000000000000000000000000000000000000000000000000000000000008\",\"0x0000000000000000000000000000000000000000000000000000000000000009\",\"0x000000000000000000000000000000000000000000000000000000000000000a\",\"0x000000000000000000000000000000000000000000000000000000000000000b\",\"0x000000000000000000000000000000000000000000000000000000000000000c\",\"0x000000000000000000000000000000000000000000000000000000000000000d\",\"0x000000000000000000000000000000000000000000000000000000000000000e\",\"0x000000000000000000000000000000000000000000000000000000000000000f\",\"0x0000000000000000000000000000000000000000000000000000000000000010\",\"0x0000000000000000000000000000000000000000000000000000000000000011\"]},{\"address\":\"0x76e68a8696537e4141926f3e528733af9e237d69\",\"storageKeys\":[]}],\"gasUsed\":\"0x16f48\"},\"id\":67}")]
    [TestCase(AccessListProvided.Full, true, 17, "{\"jsonrpc\":\"2.0\",\"result\":{\"accessList\":[{\"address\":\"0xfffffffffffffffffffffffffffffffffffffffe\",\"storageKeys\":[\"0x0000000000000000000000000000000000000000000000000000000000000001\",\"0x0000000000000000000000000000000000000000000000000000000000000002\",\"0x0000000000000000000000000000000000000000000000000000000000000003\",\"0x0000000000000000000000000000000000000000000000000000000000000004\",\"0x0000000000000000000000000000000000000000000000000000000000000005\",\"0x0000000000000000000000000000000000000000000000000000000000000006\",\"0x0000000000000000000000000000000000000000000000000000000000000007\",\"0x0000000000000000000000000000000000000000000000000000000000000008\",\"0x0000000000000000000000000000000000000000000000000000000000000009\",\"0x000000000000000000000000000000000000000000000000000000000000000a\",\"0x000000000000000000000000000000000000000000000000000000000000000b\",\"0x000000000000000000000000000000000000000000000000000000000000000c\",\"0x000000000000000000000000000000000000000000000000000000000000000d\",\"0x000000000000000000000000000000000000000000000000000000000000000e\",\"0x000000000000000000000000000000000000000000000000000000000000000f\",\"0x0000000000000000000000000000000000000000000000000000000000000010\",\"0x0000000000000000000000000000000000000000000000000000000000000011\"]},{\"address\":\"0x76e68a8696537e4141926f3e528733af9e237d69\",\"storageKeys\":[]}],\"gasUsed\":\"0x16f48\"},\"id\":67}")]
    [TestCase(AccessListProvided.Partial, true, 17, "{\"jsonrpc\":\"2.0\",\"result\":{\"accessList\":[{\"address\":\"0x76e68a8696537e4141926f3e528733af9e237d69\",\"storageKeys\":[]},{\"address\":\"0xfffffffffffffffffffffffffffffffffffffffe\",\"storageKeys\":[\"0x0000000000000000000000000000000000000000000000000000000000000001\",\"0x0000000000000000000000000000000000000000000000000000000000000002\",\"0x0000000000000000000000000000000000000000000000000000000000000003\",\"0x0000000000000000000000000000000000000000000000000000000000000004\",\"0x0000000000000000000000000000000000000000000000000000000000000005\",\"0x0000000000000000000000000000000000000000000000000000000000000006\",\"0x0000000000000000000000000000000000000000000000000000000000000007\",\"0x0000000000000000000000000000000000000000000000000000000000000008\",\"0x0000000000000000000000000000000000000000000000000000000000000009\",\"0x000000000000000000000000000000000000000000000000000000000000000a\",\"0x000000000000000000000000000000000000000000000000000000000000000b\",\"0x000000000000000000000000000000000000000000000000000000000000000c\",\"0x000000000000000000000000000000000000000000000000000000000000000d\",\"0x000000000000000000000000000000000000000000000000000000000000000e\",\"0x000000000000000000000000000000000000000000000000000000000000000f\",\"0x0000000000000000000000000000000000000000000000000000000000000010\",\"0x0000000000000000000000000000000000000000000000000000000000000011\"]}],\"gasUsed\":\"0x16f48\"},\"id\":67}")]

    public async Task Eth_create_access_list_sample(AccessListProvided accessListProvided, bool optimize, long loads, string expected)
    {
        TestRpcBlockchain test = await TestRpcBlockchain.ForTest(SealEngineType.NethDev).Build(new TestSpecProvider(Berlin.Instance));

        (byte[] code, AccessListForRpc _) = GetTestAccessList(loads);

        AccessListTransactionForRpc transaction = test.JsonSerializer.Deserialize<AccessListTransactionForRpc>($"{{\"type\":\"0x1\", \"data\": \"{code.ToHexString(true)}\"}}");

        if (accessListProvided != AccessListProvided.None)
        {
            transaction.AccessList = GetTestAccessList(2, accessListProvided == AccessListProvided.Full).AccessList;
        }

        string serialized = await test.TestEthRpc("eth_createAccessList", transaction, "0x0", optimize);
        Assert.That(serialized, Is.EqualTo(expected));
    }

    [TestCase(null)]
    [TestCase(0)]
    public static void Should_handle_gasCap_as_max_if_null_or_zero(long? gasCap)
    {
        LegacyTransactionForRpc rpcTx = new LegacyTransactionForRpc();

        rpcTx.EnsureDefaults(gasCap);

        Assert.That(rpcTx.Gas, Is.EqualTo(long.MaxValue), "Gas must be set to max if gasCap is null or 0");
    }

    [Ignore(reason: "Shows disparity across 'default' methods")]
    [TestCase(null)]
    [TestCase(0)]
    public static void ToTransactionWithDefaults_and_EnsureDefaults_same_GasLimit(long? gasCap)
    {
        long toTransactionWitDefaultsGasLimit;
        {
            var rpcTx = new LegacyTransactionForRpc();
            Transaction tx = rpcTx.ToTransaction();
            toTransactionWitDefaultsGasLimit = tx.GasLimit;
        }

        long ensureDefaultsGasLimit;
        {
            var rpcTx = new LegacyTransactionForRpc();
            rpcTx.EnsureDefaults(gasCap);
            var tx = rpcTx.ToTransaction();
            ensureDefaultsGasLimit = tx.GasLimit;
        }

        toTransactionWitDefaultsGasLimit.Should().Be(ensureDefaultsGasLimit);
    }

    [Test]
    public async Task eth_getBlockByNumber_should_return_withdrawals_correctly()
    {
        using Context ctx = await Context.Create();
        IBlockFinder blockFinder = Substitute.For<IBlockFinder>();
        IReceiptFinder receiptFinder = Substitute.For<IReceiptFinder>();

        Block block = Build.A.Block.WithNumber(1)
            .WithStateRoot(new Hash256("0x1ef7300d8961797263939a3d29bbba4ccf1702fabf02d8ad7a20b454edb6fd2f"))
            .WithTransactions(new[] { Build.A.Transaction.TestObject })
            .WithWithdrawals(new[] { Build.A.Withdrawal.WithAmount(1_000).TestObject })
            .TestObject;

        LogEntry[] entries = new[]
        {
            Build.A.LogEntry.TestObject,
            Build.A.LogEntry.TestObject
        };

        TxReceipt receipt = Build.A.Receipt.WithBloom(new Bloom(entries, new Bloom())).WithAllFieldsFilled
            .WithSender(TestItem.AddressE)
            .WithLogs(entries).TestObject;
        TxReceipt[] receiptsTab = { receipt };
        blockFinder.FindBlock(Arg.Any<BlockParameter>()).Returns(block);
        receiptFinder.Get(Arg.Any<Block>()).Returns(receiptsTab);
        receiptFinder.Get(Arg.Any<Hash256>()).Returns(receiptsTab);

        ctx.Test = await TestRpcBlockchain.ForTest(SealEngineType.NethDev).WithBlockFinder(blockFinder).WithReceiptFinder(receiptFinder).Build();
        string result = await ctx.Test.TestEthRpc("eth_getBlockByNumber", TestItem.KeccakA.ToString(), "true");

        Assert.That((new EthereumJsonSerializer().Serialize(new
        {
            jsonrpc = "2.0",
            result = new BlockForRpc(block, true, Substitute.For<ISpecProvider>()),
            id = 67
        })), Is.EqualTo(result));
    }

<<<<<<< HEAD
    private static (byte[] ByteCode, AccessListForRpc AccessList) GetTestAccessList(long loads = 2, bool allowSystemUser = true)
=======

    [Test]
    public async Task eth_sendRawTransaction_sender_with_non_delegated_code_is_rejected()
    {
        var specProvider = new TestSpecProvider(Prague.Instance);
        specProvider.AllowTestChainOverride = false;

        TestRpcBlockchain Test = await TestRpcBlockchain.ForTest(SealEngineType.NethDev).Build(specProvider);

        Transaction testTx = Build.A.Transaction
          .WithType(TxType.SetCode)
          .WithNonce(Test.State.GetNonce(TestItem.AddressA))
          .WithMaxFeePerGas(9.GWei())
          .WithMaxPriorityFeePerGas(9.GWei())
          .WithGasLimit(GasCostOf.Transaction + GasCostOf.NewAccount)
          .WithAuthorizationCodeIfAuthorizationListTx()
          .WithTo(TestItem.AddressA)
          .SignedAndResolved(TestItem.PrivateKeyA).TestObject;

        string result = await Test.TestEthRpc("eth_sendRawTransaction", Bytes.ToHexString(Rlp.Encode(testTx).Bytes));

        JsonRpcErrorResponse actual = new EthereumJsonSerializer().Deserialize<JsonRpcErrorResponse>(result);
        Assert.That(actual.Error!.Message, Is.EqualTo(nameof(AcceptTxResult.SenderIsContract)));
    }


    [Test]
    public async Task eth_sendRawTransaction_sender_with_delegated_code_is_accepted()
    {
        var specProvider = new TestSpecProvider(Prague.Instance);
        specProvider.AllowTestChainOverride = false;

        TestRpcBlockchain test = await TestRpcBlockchain.ForTest(SealEngineType.NethDev).Build(specProvider);
        Transaction setCodeTx = Build.A.Transaction
          .WithType(TxType.SetCode)
          .WithNonce(test.State.GetNonce(TestItem.AddressB))
          .WithMaxFeePerGas(9.GWei())
          .WithMaxPriorityFeePerGas(9.GWei())
          .WithGasLimit(GasCostOf.Transaction + GasCostOf.NewAccount)
          .WithAuthorizationCode(test.EthereumEcdsa.Sign(TestItem.PrivateKeyB, 0, Address.Zero, (ulong)test.State.GetNonce(TestItem.AddressB) + 1))
          .WithTo(TestItem.AddressA)
          .SignedAndResolved(TestItem.PrivateKeyB).TestObject;

        await test.AddBlock(setCodeTx);

        var code = test.State.GetCode(TestItem.AddressB);

        Assert.That(code!.Slice(0, 3), Is.EquivalentTo(Eip7702Constants.DelegationHeader.ToArray()));

        Transaction normalTx = Build.A.Transaction
          .WithNonce(test.State.GetNonce(TestItem.AddressB))
          .WithMaxFeePerGas(9.GWei())
          .WithMaxPriorityFeePerGas(9.GWei())
          .WithGasLimit(GasCostOf.Transaction)
          .WithTo(TestItem.AddressA)
          .SignedAndResolved(TestItem.PrivateKeyB).TestObject;

        string result = await test.TestEthRpc("eth_sendRawTransaction", Bytes.ToHexString(Rlp.Encode(normalTx).Bytes));

        JsonRpcSuccessResponse actual = new EthereumJsonSerializer().Deserialize<JsonRpcSuccessResponse>(result);
        Assert.That(actual.Result, Is.Not.Null);
    }

    [Test]
    public async Task eth_sendRawTransaction_returns_correct_error_if_AuthorityTuple_has_null_value()
    {
        var specProvider = new TestSpecProvider(Prague.Instance);
        specProvider.AllowTestChainOverride = false;

        TestRpcBlockchain test = await TestRpcBlockchain.ForTest(SealEngineType.NethDev).Build(specProvider);
        Transaction invalidSetCodeTx = Build.A.Transaction
          .WithType(TxType.SetCode)
          .WithNonce(test.State.GetNonce(TestItem.AddressB))
          .WithMaxFeePerGas(9.GWei())
          .WithMaxPriorityFeePerGas(9.GWei())
          .WithGasLimit(GasCostOf.Transaction + GasCostOf.NewAccount)
          .WithAuthorizationCode(new AllowNullAuthorizationTuple(0, null, 0, new Signature(new byte[65])))
          .WithTo(TestItem.AddressA)
          .SignedAndResolved(TestItem.PrivateKeyB).TestObject;

        string result = await test.TestEthRpc("eth_sendRawTransaction", Bytes.ToHexString(Rlp.Encode(invalidSetCodeTx).Bytes));

        JsonRpcErrorResponse actual = new EthereumJsonSerializer().Deserialize<JsonRpcErrorResponse>(result);
        Assert.That(actual.Error!.Code, Is.EqualTo(ErrorCodes.TransactionRejected));
    }
    public class AllowNullAuthorizationTuple : AuthorizationTuple
    {
        public AllowNullAuthorizationTuple(ulong chainId, Address? codeAddress, ulong nonce, Signature? sig)
            : base(chainId, Address.Zero, nonce, new Signature(new byte[65]))
        {
            CodeAddress = codeAddress!;
            AuthoritySignature = sig!;
        }
    }

    private static (byte[] ByteCode, AccessListItemForRpc[] AccessList) GetTestAccessList(long loads = 2, bool allowSystemUser = true)
>>>>>>> 0944765b
    {
        var builder = new AccessList.Builder();
        if (allowSystemUser)
        {
            builder.AddAddress(Address.SystemUser);
            for (int i = 0; i < (int)loads; i++)
            {
                builder.AddStorage((UInt256)(i + 1));
            }
        }
        builder.AddAddress(TestItem.AddressC);
        AccessList accessList = builder.Build();

        Prepare code = Prepare.EvmCode;

        for (int i = 1; i <= loads; i++)
        {
            // accesses Address.SystemUser with storage
            code = code.PushData(i)
                .Op(Instruction.SLOAD);
        }

        byte[] byteCode = code
            // accesses TestItem.AddressC without storage
            .PushData(TestItem.AddressC)
            .Op(Instruction.BALANCE)
            // return
            .PushData(new byte[] { 1, 2, 3 }.PadRight(32))
            .PushData(0)
            .Op(Instruction.MSTORE)
            .PushData(3)
            .PushData(0)
            .Op(Instruction.RETURN)
            .Done;
        return (byteCode, AccessListForRpc.FromAccessList(accessList));
    }


    protected class Context : IDisposable
    {
        public TestRpcBlockchain Test { get; set; } = null!;
        public TestRpcBlockchain AuraTest { get; set; } = null!;

        private Context() { }

        public static async Task<Context> CreateWithLondonEnabled()
        {
            OverridableReleaseSpec releaseSpec = new(London.Instance) { Eip1559TransitionBlock = 1 };
            TestSpecProvider specProvider = new(releaseSpec);
            return await Create(specProvider);
        }

        public static async Task<Context> CreateWithCancunEnabled()
        {
            OverridableReleaseSpec releaseSpec = new(Cancun.Instance);
            TestSpecProvider specProvider = new(releaseSpec);
            return await Create(specProvider);
        }

        public static async Task<Context> Create(ISpecProvider? specProvider = null, IBlockchainBridge? blockchainBridge = null) =>
            new()
            {
                Test = await TestRpcBlockchain.ForTest(SealEngineType.NethDev).WithBlockchainBridge(blockchainBridge!).WithConfig(new JsonRpcConfig() { EstimateErrorMargin = 0 }).Build(specProvider),
                AuraTest = await TestRpcBlockchain.ForTest(SealEngineType.AuRa).Build(specProvider)
            };

        public void Dispose()
        {
            Test?.Dispose();
            AuraTest?.Dispose();
        }
    }
}<|MERGE_RESOLUTION|>--- conflicted
+++ resolved
@@ -1224,9 +1224,6 @@
         })), Is.EqualTo(result));
     }
 
-<<<<<<< HEAD
-    private static (byte[] ByteCode, AccessListForRpc AccessList) GetTestAccessList(long loads = 2, bool allowSystemUser = true)
-=======
 
     [Test]
     public async Task eth_sendRawTransaction_sender_with_non_delegated_code_is_rejected()
@@ -1322,8 +1319,7 @@
         }
     }
 
-    private static (byte[] ByteCode, AccessListItemForRpc[] AccessList) GetTestAccessList(long loads = 2, bool allowSystemUser = true)
->>>>>>> 0944765b
+    private static (byte[] ByteCode, AccessListForRpc AccessList) GetTestAccessList(long loads = 2, bool allowSystemUser = true)
     {
         var builder = new AccessList.Builder();
         if (allowSystemUser)
