--- conflicted
+++ resolved
@@ -684,13 +684,8 @@
     public async Task Eth_protocol_version()
     {
         using Context ctx = await Context.Create();
-<<<<<<< HEAD
-        string serialized = ctx.Test.TestEthRpc("eth_protocolVersion");
+        string serialized = await ctx.Test.TestEthRpc("eth_protocolVersion");
         Assert.That(serialized, Is.EqualTo("{\"jsonrpc\":\"2.0\",\"result\":\"0x44\",\"id\":67}"));
-=======
-        string serialized = await ctx.Test.TestEthRpc("eth_protocolVersion");
-        Assert.That(serialized, Is.EqualTo("{\"jsonrpc\":\"2.0\",\"result\":\"0x42\",\"id\":67}"));
->>>>>>> 5a2f2ff5
     }
 
     [Test]
