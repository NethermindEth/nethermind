--- conflicted
+++ resolved
@@ -95,11 +95,7 @@
             TraceTransfers = true
         };
 
-<<<<<<< HEAD
-        SimulateOutput<SimulateCallResult> result = chain.Bridge.Simulate(chain.BlockFinder.Head?.Header!, payload, new SimulateBlockTracerFactory<SimulateCallResult>(), CancellationToken.None);
-=======
         SimulateOutput<SimulateCallResult> result = chain.Bridge.Simulate(chain.BlockFinder.Head?.Header!, payload, new SimulateBlockMutatorTracerFactory<SimulateCallResult>(), CancellationToken.None);
->>>>>>> b0a269da
 
         byte[] addressBytes = result.Items[0].Calls.First().ReturnData!.SliceWithZeroPaddingEmptyOnError(12, 20);
         Address resultingAddress = new(addressBytes);
