// SPDX-FileCopyrightText: 2023 Demerzel Solutions Limited
// SPDX-License-Identifier: LGPL-3.0-only

using System;
using System.Collections.Generic;
using System.Linq;
using System.Threading.Tasks;
using FluentAssertions;
using Nethermind.Blockchain.Find;
using Nethermind.Config;
using Nethermind.Core;
using Nethermind.Core.Extensions;
using Nethermind.Core.Test.Builders;
using Nethermind.Crypto;
using Nethermind.Evm;
using Nethermind.Facade.Eth.RpcTransaction;
using Nethermind.Facade.Proxy.Models.Simulate;
using Nethermind.Facade.Simulate;
using Nethermind.Int256;
using Nethermind.JsonRpc.Modules.Eth;
using Nethermind.Serialization.Json;
using NUnit.Framework;
using ResultType = Nethermind.Facade.Proxy.Models.Simulate.ResultType;

namespace Nethermind.JsonRpc.Test.Modules.Eth;

public class EthSimulateTestsBlocksAndTransactions
{
    private static Transaction GetTransferTxData(UInt256 nonce, IEthereumEcdsa ethereumEcdsa, PrivateKey from, Address to, UInt256 amount)
    {
        Transaction tx = new()
        {
            Value = amount,
            Nonce = nonce,
            GasLimit = 50_000,
            SenderAddress = from.Address,
            To = to,
            GasPrice = 20.GWei()
        };

        ethereumEcdsa.Sign(from, tx);
        tx.Hash = tx.CalculateHash();
        return tx;
    }

    [Test]
    public async Task Test_eth_simulate_serialisation()
    {
        TestRpcBlockchain chain = await EthRpcSimulateTestsBase.CreateChain();

        UInt256 nonceA = chain.ReadOnlyState.GetNonce(TestItem.AddressA);
        Transaction txToFail = GetTransferTxData(nonceA, chain.EthereumEcdsa, TestItem.PrivateKeyA, TestItem.AddressB, 10_000_000);
        UInt256 nextNonceA = ++nonceA;
        Transaction tx = GetTransferTxData(nextNonceA, chain.EthereumEcdsa, TestItem.PrivateKeyA, TestItem.AddressB, 4_000_000);

        SimulatePayload<TransactionForRpc> payload = new()
        {
            BlockStateCalls =
            [
                new()
                {
                    BlockOverrides = new BlockOverride { Number = 10 },
                    Calls = [TransactionForRpc.FromTransaction(txToFail), TransactionForRpc.FromTransaction(tx)],
                    StateOverrides = new Dictionary<Address, AccountOverride>
                    {
                        { TestItem.AddressA, new AccountOverride { Balance = Math.Max(420_000_004_000_001UL, 1_000_000_004_000_001UL) } }
                    }
                }
            ],
            TraceTransfers = true,
            Validation = true
        };

        //Force persistence of head block in main chain
        chain.BlockTree.UpdateMainChain(new List<Block> { chain.BlockFinder.Head! }, true, true);
        chain.BlockTree.UpdateHeadBlock(chain.BlockFinder.Head!.Hash!);

        //will mock our GetCachedCodeInfo function - it shall be called 3 times if redirect is working, 2 times if not
<<<<<<< HEAD
        SimulateTxExecutor<SimulateCallResult> executor = new(chain.Bridge, chain.BlockFinder, new JsonRpcConfig(), new SimulateBlockTracerFactory<SimulateCallResult>());
=======
        SimulateTxExecutor<SimulateCallResult> executor = new(chain.Bridge, chain.BlockFinder, new JsonRpcConfig(), new SimulateBlockMutatorTracerFactory<SimulateCallResult>());
>>>>>>> b0a269da
        ResultWrapper<IReadOnlyList<SimulateBlockResult<SimulateCallResult>>> result = executor.Execute(payload, BlockParameter.Latest);
        IReadOnlyList<SimulateBlockResult<SimulateCallResult>> data = result.Data;
        Assert.That(data.Count, Is.EqualTo(7));

        SimulateBlockResult<SimulateCallResult> blockResult = data.Last();
        blockResult.Calls.Select(static c => c.Status).Should().BeEquivalentTo(new[] { (ulong)ResultType.Success, (ulong)ResultType.Success });

    }


    /// <summary>
    ///     This test verifies that a temporary forked blockchain can make transactions, blocks and report on them
    ///     We test on blocks before current head and after it,
    ///     Note that if we get blocks before head we set simulation start state to one of that first block
    /// </summary>
    [Test]
    public async Task Test_eth_simulate_eth_moved()
    {
        TestRpcBlockchain chain = await EthRpcSimulateTestsBase.CreateChain();

        UInt256 nonceA = chain.ReadOnlyState.GetNonce(TestItem.AddressA);
        Transaction txMainnetAtoB = GetTransferTxData(nonceA, chain.EthereumEcdsa, TestItem.PrivateKeyA, TestItem.AddressB, 1);
        Transaction txAtoB1 = GetTransferTxData(nonceA + 1, chain.EthereumEcdsa, TestItem.PrivateKeyA, TestItem.AddressB, 1);
        Transaction txAtoB2 = GetTransferTxData(nonceA + 2, chain.EthereumEcdsa, TestItem.PrivateKeyA, TestItem.AddressB, 1);
        Transaction txAtoB3 = GetTransferTxData(nonceA + 3, chain.EthereumEcdsa, TestItem.PrivateKeyA, TestItem.AddressB, 1);
        Transaction txAtoB4 = GetTransferTxData(nonceA + 4, chain.EthereumEcdsa, TestItem.PrivateKeyA, TestItem.AddressB, 1);

        SimulatePayload<TransactionForRpc> payload = new()
        {
            BlockStateCalls = new List<BlockStateCall<TransactionForRpc>>
            {
                new()
                {
                    BlockOverrides =
                        new BlockOverride
                        {
                            Number = (ulong)chain.BlockFinder.Head!.Number+2,
                            GasLimit = 5_000_000,
                            FeeRecipient = TestItem.AddressC,
                            BaseFeePerGas = 0
                        },
                    Calls = [TransactionForRpc.FromTransaction(txAtoB1), TransactionForRpc.FromTransaction(txAtoB2)
                    ]
                },
                new()
                {
                    BlockOverrides =
                        new BlockOverride
                        {
                            Number = (ulong)checked(chain.Bridge.HeadBlock.Number + 10),
                            GasLimit = 5_000_000,
                            FeeRecipient = TestItem.AddressC,
                            BaseFeePerGas = 0
                        },
                    Calls = [TransactionForRpc.FromTransaction(txAtoB3), TransactionForRpc.FromTransaction(txAtoB4)]
                }
            },
            TraceTransfers = true
        };

        //Test that transfer tx works on mainchain
        UInt256 before = chain.ReadOnlyState.GetBalance(TestItem.AddressA);
        await chain.AddBlock(txMainnetAtoB);
        UInt256 after = chain.ReadOnlyState.GetBalance(TestItem.AddressA);
        Assert.That(after, Is.LessThan(before));

        chain.Bridge.GetReceipt(txMainnetAtoB.Hash!);

        //Force persistancy of head block in main chain
        chain.BlockTree.UpdateMainChain(new List<Block> { chain.BlockFinder.Head! }, true, true);
        chain.BlockTree.UpdateHeadBlock(chain.BlockFinder.Head!.Hash!);

        //will mock our GetCachedCodeInfo function - it shall be called 3 times if redirect is working, 2 times if not
<<<<<<< HEAD
        SimulateTxExecutor<SimulateCallResult> executor = new(chain.Bridge, chain.BlockFinder, new JsonRpcConfig(), new SimulateBlockTracerFactory<SimulateCallResult>());
=======
        SimulateTxExecutor<SimulateCallResult> executor = new(chain.Bridge, chain.BlockFinder, new JsonRpcConfig(), new SimulateBlockMutatorTracerFactory<SimulateCallResult>());
>>>>>>> b0a269da
        ResultWrapper<IReadOnlyList<SimulateBlockResult<SimulateCallResult>>> result =
            executor.Execute(payload, BlockParameter.Latest);
        IReadOnlyList<SimulateBlockResult<SimulateCallResult>> data = result.Data;

        Assert.That(data.Count, Is.EqualTo(9));

        SimulateBlockResult<SimulateCallResult> blockResult = data[0];
        Assert.That(blockResult.Calls.Count, Is.EqualTo(2));
        blockResult = data.Last();
        Assert.That(blockResult.Calls.Count, Is.EqualTo(2));
    }

    /// <summary>
    ///     This test verifies that a temporary forked blockchain can make transactions, blocks and report on them
    /// </summary>
    [Test]
    public async Task Test_eth_simulate_transactions_forced_fail()
    {
        TestRpcBlockchain chain = await EthRpcSimulateTestsBase.CreateChain();

        UInt256 nonceA = chain.ReadOnlyState.GetNonce(TestItem.AddressA);

        Transaction txMainnetAtoB =
            GetTransferTxData(nonceA, chain.EthereumEcdsa, TestItem.PrivateKeyA, TestItem.AddressB, 1);
        //shall be Ok
        Transaction txAtoB1 =
            GetTransferTxData(nonceA + 1, chain.EthereumEcdsa, TestItem.PrivateKeyA, TestItem.AddressB, 1);

        //shall fail
        Transaction txAtoB2 =
            GetTransferTxData(nonceA + 2, chain.EthereumEcdsa, TestItem.PrivateKeyA, TestItem.AddressB, UInt256.MaxValue);

        LegacyTransactionForRpc transactionForRpc = (LegacyTransactionForRpc)TransactionForRpc.FromTransaction(txAtoB2);
        transactionForRpc.Nonce = null;
        LegacyTransactionForRpc transactionForRpc2 = (LegacyTransactionForRpc)TransactionForRpc.FromTransaction(txAtoB1);
        transactionForRpc2.Nonce = null;

        SimulatePayload<TransactionForRpc> payload = new()
        {
            BlockStateCalls = new List<BlockStateCall<TransactionForRpc>>
            {
                new()
                {
                    BlockOverrides =
                        new BlockOverride
                        {
                            Number = (ulong)checked(chain.Bridge.HeadBlock.Number + 10),
                            GasLimit = 5_000_000,
                            FeeRecipient = TestItem.AddressC,
                            BaseFeePerGas = 0
                        },
                    Calls = [transactionForRpc2]
                },
                new()
                {
                    BlockOverrides =
                        new BlockOverride
                        {
                            Number = 123,
                            GasLimit = 5_000_000,
                            FeeRecipient = TestItem.AddressC,
                            BaseFeePerGas = 0
                        },
                    Calls = new[] { transactionForRpc }
                }
            },
            TraceTransfers = true,
            Validation = true
        };

        //Test that transfer tx works on mainchain
        UInt256 before = chain.ReadOnlyState.GetBalance(TestItem.AddressA);
        await chain.AddBlock(txMainnetAtoB);
        UInt256 after = chain.ReadOnlyState.GetBalance(TestItem.AddressA);
        Assert.That(after, Is.LessThan(before));

        chain.Bridge.GetReceipt(txMainnetAtoB.Hash!);

        //Force persistancy of head block in main chain
        chain.BlockTree.UpdateMainChain(new List<Block> { chain.BlockFinder.Head! }, true, true);
        chain.BlockTree.UpdateHeadBlock(chain.BlockFinder.Head!.Hash!);

        //will mock our GetCachedCodeInfo function - it shall be called 3 times if redirect is working, 2 times if not
<<<<<<< HEAD
        SimulateTxExecutor<SimulateCallResult> executor = new(chain.Bridge, chain.BlockFinder, new JsonRpcConfig(), new SimulateBlockTracerFactory<SimulateCallResult>());
=======
        SimulateTxExecutor<SimulateCallResult> executor = new(chain.Bridge, chain.BlockFinder, new JsonRpcConfig(), new SimulateBlockMutatorTracerFactory<SimulateCallResult>());
>>>>>>> b0a269da

        ResultWrapper<IReadOnlyList<SimulateBlockResult<SimulateCallResult>>> result =
            executor.Execute(payload, BlockParameter.Latest);
        Assert.That(result.Result!.Error!.Contains("higher than sender balance"), Is.True);
    }


    [Test]
    public async Task TestTransferLogsAddress()
    {
        EthereumJsonSerializer serializer = new();
        string input = """
                       {
                              "traceTransfers": true,
                        "blockStateCalls": [
                          {
                            "blockOverrides": {
                              "baseFeePerGas": "0xa"
                            },
                            "stateOverrides": {
                              "0xc000000000000000000000000000000000000000": {
                                "balance": "0x35a4ece8"
                              }
                            },
                            "calls": [
                              {
                                "from": "0xc000000000000000000000000000000000000000",
                                "to": "0xc100000000000000000000000000000000000000",
                                "gas": "0x5208",
                                "maxFeePerGas": "0x14",
                                "maxPriorityFeePerGas": "0x1",
                                "maxFeePerBlobGas": "0x0",
                                "value": "0x65",
                                "nonce": "0x0",
                                "input": "0x"
                              }
                            ]
                          }
                        ]
                       }
                       """;
        var payload = serializer.Deserialize<SimulatePayload<TransactionForRpc>>(input);
        TestRpcBlockchain chain = await EthRpcSimulateTestsBase.CreateChain();
        Console.WriteLine("current test: simulateTransferOverBlockStateCalls");
        var result = chain.EthRpcModule.eth_simulateV1(payload!, BlockParameter.Latest);
        var logs = result.Data.First().Calls.First().Logs.ToArray();
        Assert.That(logs.First().Address == new Address("0xEeeeeEeeeEeEeeEeEeEeeEEEeeeeEeeeeeeeEEeE"));
    }
}<|MERGE_RESOLUTION|>--- conflicted
+++ resolved
@@ -76,11 +76,7 @@
         chain.BlockTree.UpdateHeadBlock(chain.BlockFinder.Head!.Hash!);
 
         //will mock our GetCachedCodeInfo function - it shall be called 3 times if redirect is working, 2 times if not
-<<<<<<< HEAD
-        SimulateTxExecutor<SimulateCallResult> executor = new(chain.Bridge, chain.BlockFinder, new JsonRpcConfig(), new SimulateBlockTracerFactory<SimulateCallResult>());
-=======
         SimulateTxExecutor<SimulateCallResult> executor = new(chain.Bridge, chain.BlockFinder, new JsonRpcConfig(), new SimulateBlockMutatorTracerFactory<SimulateCallResult>());
->>>>>>> b0a269da
         ResultWrapper<IReadOnlyList<SimulateBlockResult<SimulateCallResult>>> result = executor.Execute(payload, BlockParameter.Latest);
         IReadOnlyList<SimulateBlockResult<SimulateCallResult>> data = result.Data;
         Assert.That(data.Count, Is.EqualTo(7));
@@ -154,11 +150,7 @@
         chain.BlockTree.UpdateHeadBlock(chain.BlockFinder.Head!.Hash!);
 
         //will mock our GetCachedCodeInfo function - it shall be called 3 times if redirect is working, 2 times if not
-<<<<<<< HEAD
-        SimulateTxExecutor<SimulateCallResult> executor = new(chain.Bridge, chain.BlockFinder, new JsonRpcConfig(), new SimulateBlockTracerFactory<SimulateCallResult>());
-=======
         SimulateTxExecutor<SimulateCallResult> executor = new(chain.Bridge, chain.BlockFinder, new JsonRpcConfig(), new SimulateBlockMutatorTracerFactory<SimulateCallResult>());
->>>>>>> b0a269da
         ResultWrapper<IReadOnlyList<SimulateBlockResult<SimulateCallResult>>> result =
             executor.Execute(payload, BlockParameter.Latest);
         IReadOnlyList<SimulateBlockResult<SimulateCallResult>> data = result.Data;
@@ -242,11 +234,7 @@
         chain.BlockTree.UpdateHeadBlock(chain.BlockFinder.Head!.Hash!);
 
         //will mock our GetCachedCodeInfo function - it shall be called 3 times if redirect is working, 2 times if not
-<<<<<<< HEAD
-        SimulateTxExecutor<SimulateCallResult> executor = new(chain.Bridge, chain.BlockFinder, new JsonRpcConfig(), new SimulateBlockTracerFactory<SimulateCallResult>());
-=======
         SimulateTxExecutor<SimulateCallResult> executor = new(chain.Bridge, chain.BlockFinder, new JsonRpcConfig(), new SimulateBlockMutatorTracerFactory<SimulateCallResult>());
->>>>>>> b0a269da
 
         ResultWrapper<IReadOnlyList<SimulateBlockResult<SimulateCallResult>>> result =
             executor.Execute(payload, BlockParameter.Latest);
