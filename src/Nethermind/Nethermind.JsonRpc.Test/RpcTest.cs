--- conflicted
+++ resolved
@@ -37,21 +37,12 @@
 
         EthereumJsonSerializer serializer = new();
 
-<<<<<<< HEAD
         Stream stream = new MemoryStream();
         long size = await serializer.SerializeAsync(stream, response, cts.Token).ConfigureAwait(false);
 
         // for coverage (and to prove that it does not throw
         Stream indentedStream = new MemoryStream();
         await serializer.SerializeAsync(indentedStream, response, cts.Token, true).ConfigureAwait(false);
-=======
-        await using Stream stream = new MemoryStream();
-        long size = await serializer.SerializeAsync(stream, response).ConfigureAwait(false);
-
-        // for coverage (and to prove that it does not throw
-        await using Stream indentedStream = new MemoryStream();
-        await serializer.SerializeAsync(indentedStream, response, true).ConfigureAwait(false);
->>>>>>> 51132d45
 
         stream.Seek(0, SeekOrigin.Begin);
         string serialized = await new StreamReader(stream).ReadToEndAsync().ConfigureAwait(false);
