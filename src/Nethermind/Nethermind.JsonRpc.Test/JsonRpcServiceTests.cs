--- conflicted
+++ resolved
@@ -49,37 +49,36 @@
     private ILogManager _logManager = null!;
     private JsonRpcContext _context = null!;
 
-<<<<<<< HEAD
-        private JsonRpcResponse TestRequest<T>(T module, string method, params string[] parameters) where T : IRpcModule
-        {
-            RpcModuleProvider moduleProvider = new(new FileSystem(), _configurationProvider.GetConfig<IJsonRpcConfig>(), LimboLogs.Instance);
-            moduleProvider.Register(new SingletonModulePool<T>(new SingletonFactory<T>(module), allowExclusive: true));
-            _jsonRpcService = new JsonRpcService(moduleProvider, _logManager, _configurationProvider.GetConfig<IJsonRpcConfig>());
-            JsonRpcRequest request = RpcTest.GetJsonRequest(method, parameters);
-            JsonRpcResponse response = _jsonRpcService.SendRequestAsync(request, _context).Result;
-            Assert.That(response.Id, Is.EqualTo(request.Id));
-            return response;
-        }
-
-        [Test]
-        public void GetBlockByNumberTest()
-        {
-            IEthRpcModule ethRpcModule = Substitute.For<IEthRpcModule>();
-            ISpecProvider specProvider = Substitute.For<ISpecProvider>();
-            ethRpcModule.eth_getBlockByNumber(Arg.Any<BlockParameter>(), true).ReturnsForAnyArgs(_ => ResultWrapper<BlockForRpc>.Success(new BlockForRpc(Build.A.Block.WithNumber(2).TestObject, true, specProvider)));
-            JsonRpcSuccessResponse? response = TestRequest(ethRpcModule, "eth_getBlockByNumber", "0x1b4", "true") as JsonRpcSuccessResponse;
-            Assert.That((response?.Result as BlockForRpc)?.Number, Is.EqualTo(2L));
-        }
-
-        [Test]
-        public void Eth_module_populates_size_when_returning_block_data()
-        {
-            IEthRpcModule ethRpcModule = Substitute.For<IEthRpcModule>();
-            ISpecProvider specProvider = Substitute.For<ISpecProvider>();
-            ethRpcModule.eth_getBlockByNumber(Arg.Any<BlockParameter>(), true).ReturnsForAnyArgs(_ => ResultWrapper<BlockForRpc>.Success(new BlockForRpc(Build.A.Block.WithNumber(2).TestObject, true, specProvider)));
-            JsonRpcSuccessResponse? response = TestRequest(ethRpcModule, "eth_getBlockByNumber", "0x1b4", "true") as JsonRpcSuccessResponse;
-            Assert.That((response?.Result as BlockForRpc)?.Size, Is.EqualTo(513L));
-        }
+    private JsonRpcResponse TestRequest<T>(T module, string method, params string[]? parameters) where T : IRpcModule
+    {
+        RpcModuleProvider moduleProvider = new(new FileSystem(), _configurationProvider.GetConfig<IJsonRpcConfig>(), LimboLogs.Instance);
+        moduleProvider.Register(new SingletonModulePool<T>(new SingletonFactory<T>(module), true));
+        _jsonRpcService = new JsonRpcService(moduleProvider, _logManager, _configurationProvider.GetConfig<IJsonRpcConfig>());
+        JsonRpcRequest request = RpcTest.GetJsonRequest(method, parameters);
+        JsonRpcResponse response = _jsonRpcService.SendRequestAsync(request, _context).Result;
+        Assert.That(response.Id, Is.EqualTo(request.Id));
+        return response;
+    }
+
+    [Test]
+    public void GetBlockByNumberTest()
+    {
+        IEthRpcModule ethRpcModule = Substitute.For<IEthRpcModule>();
+        ISpecProvider specProvider = Substitute.For<ISpecProvider>();
+        ethRpcModule.eth_getBlockByNumber(Arg.Any<BlockParameter>(), true).ReturnsForAnyArgs(x => ResultWrapper<BlockForRpc>.Success(new BlockForRpc(Build.A.Block.WithNumber(2).TestObject, true, specProvider)));
+        JsonRpcSuccessResponse? response = TestRequest(ethRpcModule, "eth_getBlockByNumber", "0x1b4", "true") as JsonRpcSuccessResponse;
+        Assert.That((response?.Result as BlockForRpc)?.Number, Is.EqualTo(2L));
+    }
+
+    [Test]
+    public void Eth_module_populates_size_when_returning_block_data()
+    {
+        IEthRpcModule ethRpcModule = Substitute.For<IEthRpcModule>();
+        ISpecProvider specProvider = Substitute.For<ISpecProvider>();
+        ethRpcModule.eth_getBlockByNumber(Arg.Any<BlockParameter>(), true).ReturnsForAnyArgs(x => ResultWrapper<BlockForRpc>.Success(new BlockForRpc(Build.A.Block.WithNumber(2).TestObject, true, specProvider)));
+        JsonRpcSuccessResponse? response = TestRequest(ethRpcModule, "eth_getBlockByNumber", "0x1b4", "true") as JsonRpcSuccessResponse;
+        Assert.That((response?.Result as BlockForRpc)?.Size, Is.EqualTo(513L));
+    }
 
 
         [Test]
@@ -112,64 +111,6 @@
             Assert.That(response?.Result, Is.EqualTo("0x1"));
         }
 
-        [Test]
-        public void Case_sensitivity_test()
-        {
-            IEthRpcModule ethRpcModule = Substitute.For<IEthRpcModule>();
-            ethRpcModule.eth_chainId().ReturnsForAnyArgs(ResultWrapper<ulong>.Success(1ul));
-            TestRequest(ethRpcModule, "eth_chainID").Should().BeOfType<JsonRpcErrorResponse>();
-            TestRequest(ethRpcModule, "eth_chainId").Should().BeOfType<JsonRpcSuccessResponse>();
-        }
-
-        [Test]
-        public void GetNewFilterTest()
-        {
-            IEthRpcModule ethRpcModule = Substitute.For<IEthRpcModule>();
-            ethRpcModule.eth_newFilter(Arg.Any<Filter>()).ReturnsForAnyArgs(_ => ResultWrapper<UInt256?>.Success(1));
-=======
-    private JsonRpcResponse TestRequest<T>(T module, string method, params string[]? parameters) where T : IRpcModule
-    {
-        RpcModuleProvider moduleProvider = new(new FileSystem(), _configurationProvider.GetConfig<IJsonRpcConfig>(), LimboLogs.Instance);
-        moduleProvider.Register(new SingletonModulePool<T>(new SingletonFactory<T>(module), true));
-        _jsonRpcService = new JsonRpcService(moduleProvider, _logManager, _configurationProvider.GetConfig<IJsonRpcConfig>());
-        JsonRpcRequest request = RpcTest.GetJsonRequest(method, parameters);
-        JsonRpcResponse response = _jsonRpcService.SendRequestAsync(request, _context).Result;
-        Assert.That(response.Id, Is.EqualTo(request.Id));
-        return response;
-    }
->>>>>>> 4460f7a7
-
-    [Test]
-    public void GetBlockByNumberTest()
-    {
-        IEthRpcModule ethRpcModule = Substitute.For<IEthRpcModule>();
-        ISpecProvider specProvider = Substitute.For<ISpecProvider>();
-        ethRpcModule.eth_getBlockByNumber(Arg.Any<BlockParameter>(), true).ReturnsForAnyArgs(x => ResultWrapper<BlockForRpc>.Success(new BlockForRpc(Build.A.Block.WithNumber(2).TestObject, true, specProvider)));
-        JsonRpcSuccessResponse? response = TestRequest(ethRpcModule, "eth_getBlockByNumber", "0x1b4", "true") as JsonRpcSuccessResponse;
-        Assert.That((response?.Result as BlockForRpc)?.Number, Is.EqualTo(2L));
-    }
-
-    [Test]
-    public void Eth_module_populates_size_when_returning_block_data()
-    {
-        IEthRpcModule ethRpcModule = Substitute.For<IEthRpcModule>();
-        ISpecProvider specProvider = Substitute.For<ISpecProvider>();
-        ethRpcModule.eth_getBlockByNumber(Arg.Any<BlockParameter>(), true).ReturnsForAnyArgs(x => ResultWrapper<BlockForRpc>.Success(new BlockForRpc(Build.A.Block.WithNumber(2).TestObject, true, specProvider)));
-        JsonRpcSuccessResponse? response = TestRequest(ethRpcModule, "eth_getBlockByNumber", "0x1b4", "true") as JsonRpcSuccessResponse;
-        Assert.That((response?.Result as BlockForRpc)?.Size, Is.EqualTo(513L));
-    }
-
-    [Test]
-    public void CanHandleOptionalArguments()
-    {
-        EthereumJsonSerializer serializer = new();
-        string serialized = serializer.Serialize(new TransactionForRpc());
-        IEthRpcModule ethRpcModule = Substitute.For<IEthRpcModule>();
-        ethRpcModule.eth_call(Arg.Any<TransactionForRpc>()).ReturnsForAnyArgs(x => ResultWrapper<string>.Success("0x1"));
-        JsonRpcSuccessResponse? response = TestRequest(ethRpcModule, "eth_call", serialized) as JsonRpcSuccessResponse;
-        Assert.That(response?.Result, Is.EqualTo("0x1"));
-    }
-
     [Test]
     public void Case_sensitivity_test()
     {
@@ -192,27 +133,14 @@
             address = "0x1f88f1f195afa192cfee860698584c030f4c9db2",
             topics = new List<object>
             {
-<<<<<<< HEAD
-                fromBlock = "0x1",
-                toBlock = "latest",
-                address = "0x1f88f1f195afa192cfee860698584c030f4c9db2",
-                topics = new List<object>
-            {
-                    "0x000000000000000000000000a94f5374fce5edbc8e2a8697c15331677e6ebf0b", null!,
-=======
                 "0x000000000000000000000000a94f5374fce5edbc8e2a8697c15331677e6ebf0b", null!,
->>>>>>> 4460f7a7
                 new[]
                 {
                     "0x000000000000000000000000a94f5374fce5edbc8e2a8697c15331677e6ebf0b",
                     "0x0000000000000000000000000aff3454fce5edbc8cca8697c15331677e6ebccc"
                 }
             }
-<<<<<<< HEAD
-            };
-=======
         };
->>>>>>> 4460f7a7
 
         JsonRpcSuccessResponse? response = TestRequest(ethRpcModule, "eth_newFilter", JsonSerializer.Serialize(parameters)) as JsonRpcSuccessResponse;
         Assert.That(response?.Result, Is.EqualTo(UInt256.One));
@@ -300,28 +228,8 @@
 
         var json = new EthereumJsonSerializer().Serialize(rpcBlock);
 
-<<<<<<< HEAD
-        // With (Block, bool), tests don't run for some reason. Flipped to (bool, Block).
-        private static IEnumerable<(bool, Block)> BlockForRpcTestSource() =>
-            new[]
-    {
-                (true, Build.A.Block
-                    .WithWithdrawals(new[]
-        {
-                        Build.A.Withdrawal
-                    .WithAmount(1)
-                    .WithRecipient(TestItem.AddressA)
-                            .TestObject
-                    })
-                .TestObject
-            ),
-
-            (false, Build.A.Block.WithWithdrawals(null).TestObject)
-        };
-=======
         json.Contains("withdrawals\"", StringComparison.Ordinal).Should().Be(item.Expected);
         json.Contains("withdrawalsRoot", StringComparison.Ordinal).Should().Be(item.Expected);
->>>>>>> 4460f7a7
     }
 
     // With (Block, bool), tests don't run for some reason. Flipped to (bool, Block).
