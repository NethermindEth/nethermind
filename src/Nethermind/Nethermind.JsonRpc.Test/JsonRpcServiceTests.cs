--- conflicted
+++ resolved
@@ -187,36 +187,6 @@
             Assert.AreEqual(TestItem.KeccakA, response?.Result);
         }
 
-<<<<<<< HEAD
-        [Test]
-        public void BlockForRpc_should_expose_withdrawals_if_any()
-        {
-            var specProvider = Substitute.For<ISpecProvider>();
-            var block = Build.A.Block
-                .WithWithdrawals(new[]
-                {
-                    Build.A.Withdrawal
-                        .WithAmount(1)
-                        .WithRecipient(TestItem.AddressA)
-                        .TestObject
-                })
-                .TestObject;
-            var rpcBlock = new BlockForRpc(block, false, specProvider);
-
-            block.WithdrawalsRoot.Should().NotBeNull();
-            rpcBlock.WithdrawalsRoot.Should().BeEquivalentTo(block.WithdrawalsRoot);
-            rpcBlock.Withdrawals.Should().BeEquivalentTo(block.Withdrawals);
-
-            block = Build.A.Block.WithWithdrawals(null).TestObject;
-            rpcBlock = new(block, false, specProvider);
-
-            var serializer = new EthereumJsonSerializer();
-            var json = serializer.Serialize(rpcBlock);
-
-            json.Should().NotContain("withdrawals");
-            json.Should().NotContain("withdrawalsRoot");
-        }
-=======
         [TestCaseSource(nameof(BlockForRpcTestSource))]
         public void BlockForRpc_should_expose_withdrawals_if_any((bool Expected, Block Block) item)
         {
@@ -249,6 +219,5 @@
 
                 (false, Build.A.Block.WithWithdrawals(null).TestObject)
             };
->>>>>>> 193c1c3e
     }
 }