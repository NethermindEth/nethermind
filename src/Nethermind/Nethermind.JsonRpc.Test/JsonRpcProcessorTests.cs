--- conflicted
+++ resolved
@@ -25,14 +25,7 @@
     public class JsonRpcProcessorTests
     {
         private readonly bool _returnErrors;
-<<<<<<< HEAD
-        private IFileSystem _fileSystem = null!;
-        private JsonRpcContext _context = null!;
         private readonly JsonRpcErrorResponse _errorResponse = new();
-        private JsonRpcProcessor _jsonRpcProcessor = null!;
-=======
-        private readonly JsonRpcErrorResponse _errorResponse = new();
->>>>>>> dd2f2362
 
         public JsonRpcProcessorTests(bool returnErrors)
         {
@@ -66,12 +59,8 @@
             Assert.AreEqual("840b55c4-18b0-431c-be1d-6d22198b53f2", result[0].Response!.Id);
         }
 
-<<<<<<< HEAD
-        private ValueTask<List<JsonRpcResult>> ProcessAsync(string request) => _jsonRpcProcessor.ProcessAsync(request, _context).ToListAsync();
-=======
         private ValueTask<List<JsonRpcResult>> ProcessAsync(string request, JsonRpcContext? context = null, JsonRpcConfig? config = null) =>
             Initialize(config).ProcessAsync(request, context ?? new JsonRpcContext(RpcEndpoint.Http)).ToListAsync();
->>>>>>> dd2f2362
 
         [Test]
         public async Task Can_process_non_hex_ids()
@@ -262,14 +251,9 @@
         public async Task Will_return_error_when_batch_request_is_too_large()
         {
             StringBuilder request = new();
-<<<<<<< HEAD
-            request.Append("[");
-            for (int i = 0; i < 101; i++)
-=======
             int maxBatchSize = new JsonRpcConfig().MaxBatchSize;
             request.Append("[");
             for (int i = 0; i < maxBatchSize + 1; i++)
->>>>>>> dd2f2362
             {
                 if (i != 0) request.Append(",");
                 request.Append(
@@ -283,8 +267,6 @@
         }
 
         [Test]
-<<<<<<< HEAD
-=======
         public async Task Will_not_return_error_when_batch_request_is_too_large_but_endpoint_is_authenticated()
         {
             StringBuilder request = new();
@@ -310,7 +292,6 @@
         }
 
         [Test]
->>>>>>> dd2f2362
         public async Task Can_process_batch_request_with_result_limit([Values(false, true)] bool limit)
         {
             IList<JsonRpcResult> result = await ProcessAsync("[{\"id\":67,\"jsonrpc\":\"2.0\",\"method\":\"eth_getTransactionCount\",\"params\":[\"0x7f01d9b227593e033bf8d6fc86e634d27aa85568\",\"0x668c24\"]},{\"id\":68,\"jsonrpc\":\"2.0\",\"method\":\"eth_getTransactionCount\",\"params\":[\"0x7f01d9b227593e033bf8d6fc86e634d27aa85568\",\"0x668c24\"]}]");
