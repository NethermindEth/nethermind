// SPDX-FileCopyrightText: 2022 Demerzel Solutions Limited
// SPDX-License-Identifier: LGPL-3.0-only

using System.IO;
using Nethermind.Blockchain.Find;
using Nethermind.Core.Test.Builders;
using Nethermind.JsonRpc.Data;
using Nethermind.Serialization.Json;

using NUnit.Framework;

namespace Nethermind.JsonRpc.Test.Data
{
    [Parallelizable(ParallelScope.Self)]
    [TestFixture]
    public class BlockParameterConverterTests : SerializationTestBase
    {
        [TestCase("0", 0)]
        [TestCase("100", 100)]
        [TestCase("\"0x0\"", 0)]
        [TestCase("\"0xA\"", 10)]
        [TestCase("\"0xa\"", 10)]
        [TestCase("\"0\"", 0)]
        [TestCase("\"100\"", 100)]
        public void Can_read_block_number(string input, long output)
        {
            IJsonSerializer serializer = new EthereumJsonSerializer();

            BlockParameter blockParameter = serializer.Deserialize<BlockParameter>(input)!;

            Assert.That(blockParameter.BlockNumber, Is.EqualTo(output));
        }

        [TestCase("null", BlockParameterType.Latest)]
        [TestCase("\"\"", BlockParameterType.Latest)]
        [TestCase("\"latest\"", BlockParameterType.Latest)]
        [TestCase("\"LATEst\"", BlockParameterType.Latest)]
        [TestCase("\"earliest\"", BlockParameterType.Earliest)]
        [TestCase("\"EaRlIEST\"", BlockParameterType.Earliest)]
        [TestCase("\"pending\"", BlockParameterType.Pending)]
        [TestCase("\"PeNdInG\"", BlockParameterType.Pending)]
        [TestCase("\"finalized\"", BlockParameterType.Finalized)]
        [TestCase("\"Finalized\"", BlockParameterType.Finalized)]
        [TestCase("\"safe\"", BlockParameterType.Safe)]
        [TestCase("\"Safe\"", BlockParameterType.Safe)]
        public void Can_read_type(string input, BlockParameterType output)
        {
            IJsonSerializer serializer = new EthereumJsonSerializer();

            BlockParameter blockParameter = serializer.Deserialize<BlockParameter>(input)!;

            Assert.That(blockParameter.Type, Is.EqualTo(output));
        }

        [TestCase("\"latest\"", BlockParameterType.Latest)]
        [TestCase("\"earliest\"", BlockParameterType.Earliest)]
        [TestCase("\"pending\"", BlockParameterType.Pending)]
        [TestCase("null", BlockParameterType.BlockNumber)]
        [TestCase("null", BlockParameterType.BlockHash)]
        public void Can_write_type(string output, BlockParameterType input)
        {
            BlockParameter blockParameter = new(input);

            IJsonSerializer serializer = new EthereumJsonSerializer();

            var result = serializer.Serialize(blockParameter);

<<<<<<< HEAD
            Assert.AreEqual(output, result);
=======
            Assert.That(reader.ToString(), Is.EqualTo(output));
>>>>>>> fa44ee5f
        }

        [TestCase("\"0x0\"", 0)]
        [TestCase("\"0xa\"", 10)]
        public void Can_write_number(string output, long input)
        {
            BlockParameter blockParameter = new(input);

            IJsonSerializer serializer = new EthereumJsonSerializer();

            var result = serializer.Serialize(blockParameter);

<<<<<<< HEAD
            Assert.AreEqual(output, result);
=======
            Assert.That(reader.ToString(), Is.EqualTo(output));
>>>>>>> fa44ee5f
        }

        [Test]
        public void Can_do_roundtrip()
        {
            TestRoundtrip(BlockParameter.Latest, "latest");
            TestRoundtrip(BlockParameter.Pending, "pending");
            TestRoundtrip(BlockParameter.Earliest, "earliest");
            TestRoundtrip(BlockParameter.Finalized, "finalized");
            TestRoundtrip(BlockParameter.Safe, "safe");
            TestRoundtrip(new BlockParameter(0L), "zero");
            TestRoundtrip(new BlockParameter(long.MaxValue), "max");
            TestRoundtrip(new BlockParameter(TestItem.KeccakA), "hash");
            TestRoundtrip(new BlockParameter(TestItem.KeccakA, true), "hash with canonical");
        }
    }
}<|MERGE_RESOLUTION|>--- conflicted
+++ resolved
@@ -65,11 +65,7 @@
 
             var result = serializer.Serialize(blockParameter);
 
-<<<<<<< HEAD
             Assert.AreEqual(output, result);
-=======
-            Assert.That(reader.ToString(), Is.EqualTo(output));
->>>>>>> fa44ee5f
         }
 
         [TestCase("\"0x0\"", 0)]
@@ -82,11 +78,7 @@
 
             var result = serializer.Serialize(blockParameter);
 
-<<<<<<< HEAD
             Assert.AreEqual(output, result);
-=======
-            Assert.That(reader.ToString(), Is.EqualTo(output));
->>>>>>> fa44ee5f
         }
 
         [Test]
