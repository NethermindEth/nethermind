--- conflicted
+++ resolved
@@ -17,33 +17,6 @@
 {
     public class Eip2930Tests
     {
-<<<<<<< HEAD
-        private readonly EthereumJsonSerializer _serializer = new();
-        private Transaction _transaction = new();
-        private Dictionary<Address, IReadOnlySet<UInt256>> _data = new();
-        private TransactionForRpc _transactionForRpc = new();
-        private HashSet<UInt256> _storageKeys = new();
-
-        private AccessList GetTestAccessList()
-        {
-            AccessListBuilder accessListBuilder = new();
-
-            accessListBuilder.AddAddress(TestItem.AddressA);
-            accessListBuilder.AddStorage(1);
-            accessListBuilder.AddStorage(2);
-            accessListBuilder.AddStorage(3);
-            accessListBuilder.AddStorage(5);
-            accessListBuilder.AddStorage(8);
-            accessListBuilder.AddAddress(TestItem.AddressB);
-            accessListBuilder.AddStorage(42);
-
-            return accessListBuilder.ToAccessList();
-        }
-
-        [TestCase(TxType.AccessList, "{\"nonce\":\"0x0\",\"blockHash\":null,\"blockNumber\":null,\"transactionIndex\":null,\"to\":null,\"value\":\"0x0\",\"gasPrice\":\"0x0\",\"gas\":\"0x0\",\"input\":null,\"type\":\"0x1\",\"accessList\":[{\"address\":\"0xb7705ae4c6f81b66cdb323c65f4e8133690fc099\",\"storageKeys\":[\"0x0000000000000000000000000000000000000000000000000000000000000001\",\"0x0000000000000000000000000000000000000000000000000000000000000002\",\"0x0000000000000000000000000000000000000000000000000000000000000003\",\"0x0000000000000000000000000000000000000000000000000000000000000005\",\"0x0000000000000000000000000000000000000000000000000000000000000008\"]},{\"address\":\"0x942921b14f1b1c385cd7e0cc2ef7abe5598c8358\",\"storageKeys\":[\"0x000000000000000000000000000000000000000000000000000000000000002a\"]}]}")]
-        [TestCase(TxType.EIP1559, "{\"nonce\":\"0x0\",\"blockHash\":null,\"blockNumber\":null,\"transactionIndex\":null,\"to\":null,\"value\":\"0x0\",\"gasPrice\":\"0x0\",\"maxPriorityFeePerGas\":\"0x0\",\"maxFeePerGas\":\"0x0\",\"gas\":\"0x0\",\"input\":null,\"type\":\"0x2\",\"accessList\":[{\"address\":\"0xb7705ae4c6f81b66cdb323c65f4e8133690fc099\",\"storageKeys\":[\"0x0000000000000000000000000000000000000000000000000000000000000001\",\"0x0000000000000000000000000000000000000000000000000000000000000002\",\"0x0000000000000000000000000000000000000000000000000000000000000003\",\"0x0000000000000000000000000000000000000000000000000000000000000005\",\"0x0000000000000000000000000000000000000000000000000000000000000008\"]},{\"address\":\"0x942921b14f1b1c385cd7e0cc2ef7abe5598c8358\",\"storageKeys\":[\"0x000000000000000000000000000000000000000000000000000000000000002a\"]}]}")]
-        public void can_serialize_valid_accessList(TxType txType, string txJson)
-=======
         return new AccessList.Builder()
             .AddAddress(TestItem.AddressA)
             .AddStorage(1)
@@ -62,12 +35,16 @@
     {
         Transaction transaction = new()
         {
-            Type = txType,
-            AccessList = GetTestAccessList(),
-        };
-        TransactionForRpc transactionForRpc = new(transaction);
-
-        string serialized = _serializer.Serialize(transactionForRpc);
+            AccessListBuilder accessListBuilder = new();
+
+            accessListBuilder.AddAddress(TestItem.AddressA);
+            accessListBuilder.AddStorage(1);
+            accessListBuilder.AddStorage(2);
+            accessListBuilder.AddStorage(3);
+            accessListBuilder.AddStorage(5);
+            accessListBuilder.AddStorage(8);
+            accessListBuilder.AddAddress(TestItem.AddressB);
+            accessListBuilder.AddStorage(42);
 
         JToken.Parse(serialized).Should().BeEquivalentTo(JToken.Parse(txJson));
     }
@@ -77,7 +54,6 @@
     public void can_deserialize_valid_accessList(TxType txType, string txJson)
     {
         Transaction transaction = new()
->>>>>>> 6472650d
         {
             _transaction = new Transaction();
             _transaction.Type = txType;
@@ -99,13 +75,8 @@
             _transaction.AccessList = GetTestAccessList();
             _transactionForRpc = new TransactionForRpc(_transaction);
 
-<<<<<<< HEAD
-            deserializedTxForRpc.Should().BeEquivalentTo(_transactionForRpc);
-        }
-=======
         JObject.Parse(serialized).Should().NotHaveElement("accessList");
     }
->>>>>>> 6472650d
 
         [TestCase(TxType.AccessList, "{\"nonce\":\"0x0\",\"blockHash\":null,\"blockNumber\":null,\"transactionIndex\":null,\"to\":null,\"value\":\"0x0\",\"gasPrice\":\"0x0\",\"gas\":\"0x0\",\"input\":null,\"type\":\"0x1\"}")]
         [TestCase(TxType.EIP1559, "{\"nonce\":\"0x0\",\"blockHash\":null,\"blockNumber\":null,\"transactionIndex\":null,\"to\":null,\"value\":\"0x0\",\"gasPrice\":\"0x0\",\"maxPriorityFeePerGas\":\"0x0\",\"maxFeePerGas\":\"0x0\",\"gas\":\"0x0\",\"input\":null,\"type\":\"0x2\"}")]
@@ -119,35 +90,6 @@
             txJson.Should().Be(serialized);
         }
 
-<<<<<<< HEAD
-        [Test]
-        public void can_deserialize_null_accessList()
-        {
-            _transactionForRpc = _serializer.Deserialize<TransactionForRpc>("{\"nonce\":\"0x0\",\"blockHash\":null,\"blockNumber\":null,\"transactionIndex\":null,\"to\":null,\"value\":\"0x0\",\"gasPrice\":\"0x0\",\"gas\":\"0x0\",\"input\":null,\"type\":\"0x01\"}");
-
-            _transactionForRpc.Type.Should().Be(TxType.AccessList);
-            _transactionForRpc.AccessList.Should().BeNull();
-        }
-
-        [TestCase(TxType.AccessList, "{\"nonce\":\"0x0\",\"blockHash\":null,\"blockNumber\":null,\"transactionIndex\":null,\"to\":null,\"value\":\"0x0\",\"gasPrice\":\"0x0\",\"gas\":\"0x0\",\"input\":null,\"type\":\"0x1\",\"accessList\":[]}")]
-        [TestCase(TxType.EIP1559, "{\"nonce\":\"0x0\",\"blockHash\":null,\"blockNumber\":null,\"transactionIndex\":null,\"to\":null,\"value\":\"0x0\",\"gasPrice\":\"0x0\",\"maxPriorityFeePerGas\":\"0x0\",\"maxFeePerGas\":\"0x0\",\"gas\":\"0x0\",\"input\":null,\"type\":\"0x2\",\"accessList\":[]}")]
-        public void can_serialize_empty_accessList(TxType txType, string txJson)
-        {
-            _data = new Dictionary<Address, IReadOnlySet<UInt256>>();
-            _transaction = new Transaction();
-            _transaction.Type = txType;
-            _transaction.AccessList = new AccessList(_data);
-            _transactionForRpc = new TransactionForRpc(_transaction);
-
-            string serialized = _serializer.Serialize(_transactionForRpc);
-            txJson.Should().Be(serialized);
-        }
-
-        [Test]
-        public void can_deserialize_empty_accessList()
-        {
-            _transactionForRpc = _serializer.Deserialize<TransactionForRpc>("{\"nonce\":\"0x0\",\"blockHash\":null,\"blockNumber\":null,\"transactionIndex\":null,\"to\":null,\"value\":\"0x0\",\"gasPrice\":\"0x0\",\"gas\":\"0x0\",\"input\":null,\"type\":\"0x01\",\"accessList\":[]}")!;
-=======
         JObject.Parse(serialized).GetValue("accessList").Should().BeEquivalentTo(new JArray());
     }
 
@@ -185,7 +127,9 @@
         };
         TransactionForRpc transactionForRpc = new(transaction);
 
-        string serialized = _serializer.Serialize(transactionForRpc);
+            _transactionForRpc.Type.Should().Be(TxType.AccessList);
+            _transactionForRpc.AccessList.Should().BeNull();
+        }
 
         JToken.Parse(serialized).Should().BeEquivalentTo(JToken.Parse(txJson));
     }
@@ -215,7 +159,9 @@
 
         TransactionForRpc transactionForRpc = new(transaction);
 
-        string serialized = _serializer.Serialize(transactionForRpc);
+            _transactionForRpc.Type.Should().Be(TxType.AccessList);
+            _transactionForRpc.AccessList!.Length.Should().Be(0);
+        }
 
         JToken.Parse(serialized).Should().BeEquivalentTo(JToken.Parse(txJson));
     }
@@ -227,23 +173,68 @@
         object[] accessList = { new AccessListItemForRpc(TestItem.AddressA, new HashSet<UInt256>()) };
 
         TransactionForRpc transactionForRpc = _serializer.Deserialize<TransactionForRpc>(json);
->>>>>>> 6472650d
-
-            _transactionForRpc.Type.Should().Be(TxType.AccessList);
-            _transactionForRpc.AccessList!.Length.Should().Be(0);
-        }
-
-<<<<<<< HEAD
-        [TestCase(TxType.AccessList, "{\"nonce\":\"0x0\",\"blockHash\":null,\"blockNumber\":null,\"transactionIndex\":null,\"to\":null,\"value\":\"0x0\",\"gasPrice\":\"0x0\",\"gas\":\"0x0\",\"input\":null,\"type\":\"0x1\",\"accessList\":[{\"address\":\"0xb7705ae4c6f81b66cdb323c65f4e8133690fc099\",\"storageKeys\":[]}]}")]
-        [TestCase(TxType.EIP1559, "{\"nonce\":\"0x0\",\"blockHash\":null,\"blockNumber\":null,\"transactionIndex\":null,\"to\":null,\"value\":\"0x0\",\"gasPrice\":\"0x0\",\"maxPriorityFeePerGas\":\"0x0\",\"maxFeePerGas\":\"0x0\",\"gas\":\"0x0\",\"input\":null,\"type\":\"0x2\",\"accessList\":[{\"address\":\"0xb7705ae4c6f81b66cdb323c65f4e8133690fc099\",\"storageKeys\":[]}]}")]
-        public void can_serialize_accessList_with_empty_storageKeys(TxType txType, string txJson)
+
+        transactionForRpc.Type.Should().Be(TxType.AccessList);
+        transactionForRpc.AccessList.Should().BeEquivalentTo(accessList);
+    }
+
+    [Test]
+    public void can_deserialize_accessList_with_null_storageKeys()
+    {
+        string json = """{"nonce":"0x0","blockHash":null,"blockNumber":null,"transactionIndex":null,"to":null,"value":"0x0","gasPrice":"0x0","gas":"0x0","input":null,"type":"0x01","accessList":[{"address":"0xb7705ae4c6f81b66cdb323c65f4e8133690fc099"}]}""";
+        object[] accessList = { new AccessListItemForRpc(TestItem.AddressA, null) };
+
+        TransactionForRpc transactionForRpc = _serializer.Deserialize<TransactionForRpc>(json);
+
+        transactionForRpc.Type.Should().Be(TxType.AccessList);
+        transactionForRpc.AccessList.Should().BeEquivalentTo(accessList);
+    }
+
+    [Test]
+    public void can_deserialize_accessList_with_null_storageKeys_and_eip1559_txType()
+    {
+        string json = """{"nonce":"0x0","blockHash":null,"blockNumber":null,"transactionIndex":null,"to":null,"value":"0x0","maxFeePerGas":"0x10","gas":"0x0","input":null,"type":"0x02","accessList":[{"address":"0xb7705ae4c6f81b66cdb323c65f4e8133690fc099"}]}""";
+        AccessListItemForRpc[] accessList = { new(TestItem.AddressA, null) };
+
+        TransactionForRpc transactionForRpc = _serializer.Deserialize<TransactionForRpc>(json);
+
+        transactionForRpc.Type.Should().Be(TxType.EIP1559);
+        transactionForRpc.AccessList.Should().BeEquivalentTo(accessList);
+    }
+
+    [Test]
+    public void can_deserialize_not_provided_txType()
+    {
+        string json = """{"nonce":"0x0","blockHash":null,"blockNumber":null,"transactionIndex":null,"to":null,"value":"0x0","gasPrice":"0x0","gas":"0x0","input":null}""";
+
+        TransactionForRpc transactionForRpc = _serializer.Deserialize<TransactionForRpc>(json);
+
+        // if there is not TxType provided, default value should be TxType.Legacy equal 0
+        transactionForRpc.Type.Should().Be(0);
+    }
+
+    [Test]
+    public void can_deserialize_direct_null_txType()
+    {
+        string json = """{"nonce":"0x0","blockHash":null,"blockNumber":null,"transactionIndex":null,"to":null,"value":"0x0","gasPrice":"0x0","gas":"0x0","input":null,"type":null}""";
+
+        TransactionForRpc transactionForRpc = _serializer.Deserialize<TransactionForRpc>(json);
+
+        // if there is null TxType provided, still default value should be TxType.Legacy equal 0
+        transactionForRpc.Type.Should().Be(0);
+    }
+
+    [TestCase(TxType.AccessList)]
+    [TestCase(TxType.EIP1559)]
+    public void can_convert_fromTransaction_toTransactionForRpc_and_back(TxType txType)
+    {
+        Transaction transaction = new()
         {
             _data = new Dictionary<Address, IReadOnlySet<UInt256>>();
             _transaction = new Transaction();
             _transaction.Type = txType;
 
-            _storageKeys = new HashSet<UInt256> { };
-            _data.Add(TestItem.AddressA, _storageKeys);
+            _data.Add(TestItem.AddressA, null);
             _transaction.AccessList = new AccessList(_data);
             _transactionForRpc = new TransactionForRpc(_transaction);
 
@@ -252,60 +243,15 @@
         }
 
         [Test]
-        public void can_deserialize_accessList_with_empty_storageKeys()
-        {
-            _transactionForRpc = _serializer.Deserialize<TransactionForRpc>("{\"nonce\":\"0x0\",\"blockHash\":null,\"blockNumber\":null,\"transactionIndex\":null,\"to\":null,\"value\":\"0x0\",\"gasPrice\":\"0x0\",\"gas\":\"0x0\",\"input\":null,\"type\":\"0x01\",\"accessList\":[{\"address\":\"0xb7705ae4c6f81b66cdb323c65f4e8133690fc099\",\"storageKeys\":[]}]}");
-
-            object[] accessList = { new AccessListItemForRpc(TestItem.AddressA, new HashSet<UInt256> { }) };
-            _transactionForRpc.Type.Should().Be(TxType.AccessList);
-            _transactionForRpc.AccessList.Should().BeEquivalentTo(accessList);
-        }
-=======
-    [Test]
-    public void can_deserialize_accessList_with_null_storageKeys()
-    {
-        string json = """{"nonce":"0x0","blockHash":null,"blockNumber":null,"transactionIndex":null,"to":null,"value":"0x0","gasPrice":"0x0","gas":"0x0","input":null,"type":"0x01","accessList":[{"address":"0xb7705ae4c6f81b66cdb323c65f4e8133690fc099"}]}""";
-        object[] accessList = { new AccessListItemForRpc(TestItem.AddressA, null) };
->>>>>>> 6472650d
-
-        [TestCase(TxType.AccessList, "{\"nonce\":\"0x0\",\"blockHash\":null,\"blockNumber\":null,\"transactionIndex\":null,\"to\":null,\"value\":\"0x0\",\"gasPrice\":\"0x0\",\"gas\":\"0x0\",\"input\":null,\"type\":\"0x1\",\"accessList\":[{\"address\":\"0xb7705ae4c6f81b66cdb323c65f4e8133690fc099\",\"storageKeys\":[]}]}")]
-        [TestCase(TxType.EIP1559, "{\"nonce\":\"0x0\",\"blockHash\":null,\"blockNumber\":null,\"transactionIndex\":null,\"to\":null,\"value\":\"0x0\",\"gasPrice\":\"0x0\",\"maxPriorityFeePerGas\":\"0x0\",\"maxFeePerGas\":\"0x0\",\"gas\":\"0x0\",\"input\":null,\"type\":\"0x2\",\"accessList\":[{\"address\":\"0xb7705ae4c6f81b66cdb323c65f4e8133690fc099\",\"storageKeys\":[]}]}")]
-        public void can_serialize_accessList_with_null_storageKeys(TxType txType, string txJson)
-        {
-            _data = new Dictionary<Address, IReadOnlySet<UInt256>>();
-            _transaction = new Transaction();
-            _transaction.Type = txType;
-
-<<<<<<< HEAD
-            _data.Add(TestItem.AddressA, null);
-            _transaction.AccessList = new AccessList(_data);
-            _transactionForRpc = new TransactionForRpc(_transaction);
-=======
-        transactionForRpc.Type.Should().Be(TxType.AccessList);
-        transactionForRpc.AccessList.Should().BeEquivalentTo(accessList);
-    }
->>>>>>> 6472650d
-
-            string serialized = _serializer.Serialize(_transactionForRpc);
-            txJson.Should().Be(serialized);
-        }
-
-        [Test]
         public void can_deserialize_accessList_with_null_storageKeys()
         {
             _transactionForRpc = _serializer.Deserialize<TransactionForRpc>("{\"nonce\":\"0x0\",\"blockHash\":null,\"blockNumber\":null,\"transactionIndex\":null,\"to\":null,\"value\":\"0x0\",\"gasPrice\":\"0x0\",\"gas\":\"0x0\",\"input\":null,\"type\":\"0x01\",\"accessList\":[{\"address\":\"0xb7705ae4c6f81b66cdb323c65f4e8133690fc099\"}]}");
 
-<<<<<<< HEAD
             object[] accessList = { new AccessListItemForRpc(TestItem.AddressA, null) };
             _transactionForRpc.Type.Should().Be(TxType.AccessList);
             _transactionForRpc.AccessList.Length.Should().Be(1);
             _transactionForRpc.AccessList.Should().BeEquivalentTo(accessList);
         }
-=======
-        transactionForRpc.Type.Should().Be(TxType.EIP1559);
-        transactionForRpc.AccessList.Should().BeEquivalentTo(accessList);
-    }
->>>>>>> 6472650d
 
         [Test]
         public void can_deserialize_accessList_with_null_storageKeys_and_eip1559_txType()
