﻿<Project Sdk="Microsoft.NET.Sdk">
  <PropertyGroup>
    <TargetFramework>net6.0</TargetFramework>
    <Product>Nethermind Eth2.0 blockchain</Product>
    <Authors>sgryphon</Authors>
    <Copyright>Copyright © 2019 Demerzel Solutions Limited</Copyright>
    <Version>0.0.1</Version>
    <LangVersion>latest</LangVersion>
    <Nullable>enable</Nullable>
  </PropertyGroup>
  <ItemGroup>
    <PackageReference Include="Microsoft.AspNetCore.WebUtilities" Version="2.2.0" />
<<<<<<< HEAD
    <PackageReference Include="Microsoft.Extensions.Http" Version="5.0.0" />
    <PackageReference Include="Microsoft.Extensions.Http.Polly" Version="5.0.0" />
    <PackageReference Include="Microsoft.Extensions.Logging.Abstractions" Version="5.0.0" />
    <PackageReference Include="Newtonsoft.Json" Version="13.0.1" />
=======
    <PackageReference Include="Microsoft.Extensions.Http" Version="6.0.0" />
    <PackageReference Include="Microsoft.Extensions.Http.Polly" Version="6.0.0" />
    <PackageReference Include="Microsoft.Extensions.Logging.Abstractions" Version="6.0.0" />
    <PackageReference Include="Newtonsoft.Json" Version="12.0.3" />
>>>>>>> 67447704
    <PackageReference Include="System.ComponentModel.Annotations" Version="4.7.0" />
    <PackageReference Include="System.Text.Json" Version="4.7.1" />
  </ItemGroup>
  <ItemGroup>
    <Compile Remove="BeaconNodeOApiClient-generated.cs" />
  </ItemGroup>
  <ItemGroup>
    <DotNetCliToolReference Include="NSwag.ConsoleCore" Version="13.1.6" />
  </ItemGroup>
  <ItemGroup>
    <ProjectReference Include="..\Nethermind.Core2.Abstractions\Nethermind.Core2.Abstractions.csproj" />
    <ProjectReference Include="..\Nethermind.Core2.Configuration\Nethermind.Core2.Configuration.csproj" />
    <ProjectReference Include="..\Nethermind.Core2.Json\Nethermind.Core2.Json.csproj" />
    <ProjectReference Include="..\Nethermind.Logging.Microsoft\Nethermind.Logging.Microsoft.csproj" />
  </ItemGroup>
</Project><|MERGE_RESOLUTION|>--- conflicted
+++ resolved
@@ -10,17 +10,10 @@
   </PropertyGroup>
   <ItemGroup>
     <PackageReference Include="Microsoft.AspNetCore.WebUtilities" Version="2.2.0" />
-<<<<<<< HEAD
-    <PackageReference Include="Microsoft.Extensions.Http" Version="5.0.0" />
-    <PackageReference Include="Microsoft.Extensions.Http.Polly" Version="5.0.0" />
-    <PackageReference Include="Microsoft.Extensions.Logging.Abstractions" Version="5.0.0" />
-    <PackageReference Include="Newtonsoft.Json" Version="13.0.1" />
-=======
     <PackageReference Include="Microsoft.Extensions.Http" Version="6.0.0" />
     <PackageReference Include="Microsoft.Extensions.Http.Polly" Version="6.0.0" />
     <PackageReference Include="Microsoft.Extensions.Logging.Abstractions" Version="6.0.0" />
-    <PackageReference Include="Newtonsoft.Json" Version="12.0.3" />
->>>>>>> 67447704
+    <PackageReference Include="Newtonsoft.Json" Version="13.0.1" />
     <PackageReference Include="System.ComponentModel.Annotations" Version="4.7.0" />
     <PackageReference Include="System.Text.Json" Version="4.7.1" />
   </ItemGroup>
