<Project Sdk="Microsoft.NET.Sdk">

  <PropertyGroup>
    <TargetFramework>net6.0</TargetFramework>

    <IsPackable>false</IsPackable>
  </PropertyGroup>

  <PropertyGroup Condition="'$(Configuration)|$(Platform)'=='Debug|AnyCPU'">
    <TreatWarningsAsErrors>true</TreatWarningsAsErrors>
    <WarningsAsErrors />
  </PropertyGroup>

  <ItemGroup>
    <PackageReference Include="Microsoft.NET.Test.Sdk" Version="17.0.0" />
    <PackageReference Include="coverlet.collector" Version="3.0.1">
      <PrivateAssets>all</PrivateAssets>
      <IncludeAssets>runtime; build; native; contentfiles; analyzers; buildtransitive</IncludeAssets>
    </PackageReference>
    <PackageReference Include="NUnit" Version="3.13.2" />
    <PackageReference Include="Newtonsoft.Json" Version="13.0.1" />
<<<<<<< HEAD
    <PackageReference Include="NUnit3TestAdapter" Version="4.0.0" />
=======
    <PackageReference Include="NUnit3TestAdapter" Version="4.1.0" />
>>>>>>> 67447704
  </ItemGroup>

  <ItemGroup>
    <ProjectReference Include="..\Ethereum.Test.Base\Ethereum.Test.Base.csproj" />
  </ItemGroup>

</Project><|MERGE_RESOLUTION|>--- conflicted
+++ resolved
@@ -19,11 +19,7 @@
     </PackageReference>
     <PackageReference Include="NUnit" Version="3.13.2" />
     <PackageReference Include="Newtonsoft.Json" Version="13.0.1" />
-<<<<<<< HEAD
-    <PackageReference Include="NUnit3TestAdapter" Version="4.0.0" />
-=======
-    <PackageReference Include="NUnit3TestAdapter" Version="4.1.0" />
->>>>>>> 67447704
+    <PackageReference Include="NUnit3TestAdapter" Version="4.0.1" />
   </ItemGroup>
 
   <ItemGroup>
