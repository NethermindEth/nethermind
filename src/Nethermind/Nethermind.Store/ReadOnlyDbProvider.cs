--- conflicted
+++ resolved
@@ -73,24 +73,13 @@
         {
             StateDb.Restore(-1);
             CodeDb.Restore(-1);
-<<<<<<< HEAD
-            NestedStateDb.ClearTempChanges();
-            NestedCodeDb.ClearTempChanges();
-            NestedReceiptsDb.ClearTempChanges();
-            NestedBlocksDb.ClearTempChanges();
-            NestedHeadersDb.ClearTempChanges();
-            NestedBlockInfosDb.ClearTempChanges();
-            NestedConfigsDb.ClearTempChanges();
-            NestedEthRequestsDb.ClearTempChanges();
-            NestedBloomDb.ClearTempChanges();
-=======
             NestedReceiptsDb.Restore(-1);
             NestedBlocksDb.Restore(-1);
             NestedHeadersDb.Restore(-1);
             NestedBlockInfosDb.Restore(-1);
             NestedConfigsDb.Restore(-1);
             NestedEthRequestsDb.Restore(-1);
->>>>>>> 02f560da
+			NestedReceiptsDb.Restore(-1);
         }
     }
 }