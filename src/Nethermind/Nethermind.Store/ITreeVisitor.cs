/*
 * Copyright (c) 2018 Demerzel Solutions Limited
 * This file is part of the Nethermind library.
 *
 * The Nethermind library is free software: you can redistribute it and/or modify
 * it under the terms of the GNU Lesser General Public License as published by
 * the Free Software Foundation, either version 3 of the License, or
 * (at your option) any later version.
 *
 * The Nethermind library is distributed in the hope that it will be useful,
 * but WITHOUT ANY WARRANTY; without even the implied warranty of
 * MERCHANTABILITY or FITNESS FOR A PARTICULAR PURPOSE. See the
 * GNU Lesser General Public License for more details.
 *
 * You should have received a copy of the GNU Lesser General Public License
 * along with the Nethermind. If not, see <http://www.gnu.org/licenses/>.
 */

using Nethermind.Core.Crypto;

namespace Nethermind.Store
{
    public class VisitContext
    {
        public int Level { get; set; }

        public bool IsStorage { get; set; }

        public int? BranchChildIndex { get; set; }
    }
    
    public interface ITreeVisitor
    {
<<<<<<< HEAD
        void VisitTree(Keccak rootHash, VisitContext context);
=======
        bool ShouldVisit(Keccak nextNode);
        
        void VisitTree(Keccak rootHash, VisitContext visitContext);
>>>>>>> dba208ea
        
        void VisitMissingNode(Keccak nodeHash, VisitContext visitContext);
        
<<<<<<< HEAD
        void VisitBranch(byte[] hashOrRlp, VisitContext context);
        
        void VisitExtension(byte[] hashOrRlp, VisitContext context);
        
        void VisitLeaf(byte[] hashOrRlp, VisitContext context, byte[] value = null);
=======
        void VisitBranch(TrieNode node, VisitContext visitContext);
        
        void VisitExtension(TrieNode node, VisitContext visitContext);
        
        void VisitLeaf(TrieNode node, VisitContext visitContext);
>>>>>>> dba208ea
        
        void VisitCode(Keccak codeHash, byte[] code, VisitContext visitContext);
    }
}<|MERGE_RESOLUTION|>--- conflicted
+++ resolved
@@ -31,29 +31,17 @@
     
     public interface ITreeVisitor
     {
-<<<<<<< HEAD
-        void VisitTree(Keccak rootHash, VisitContext context);
-=======
         bool ShouldVisit(Keccak nextNode);
         
         void VisitTree(Keccak rootHash, VisitContext visitContext);
->>>>>>> dba208ea
         
         void VisitMissingNode(Keccak nodeHash, VisitContext visitContext);
         
-<<<<<<< HEAD
-        void VisitBranch(byte[] hashOrRlp, VisitContext context);
-        
-        void VisitExtension(byte[] hashOrRlp, VisitContext context);
-        
-        void VisitLeaf(byte[] hashOrRlp, VisitContext context, byte[] value = null);
-=======
         void VisitBranch(TrieNode node, VisitContext visitContext);
         
         void VisitExtension(TrieNode node, VisitContext visitContext);
         
-        void VisitLeaf(TrieNode node, VisitContext visitContext);
->>>>>>> dba208ea
+        void VisitLeaf(TrieNode node, VisitContext visitContext, byte[] value = null);
         
         void VisitCode(Keccak codeHash, byte[] code, VisitContext visitContext);
     }
