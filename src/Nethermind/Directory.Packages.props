<Project>
  <PropertyGroup>
    <ManagePackageVersionsCentrally>true</ManagePackageVersionsCentrally>
  </PropertyGroup>
  <ItemGroup>
    <PackageVersion Include="Antlr4.Runtime.Standard" Version="4.11.1" />
    <PackageVersion Include="AspNetCore.HealthChecks.UI" Version="6.0.5" />
    <PackageVersion Include="AspNetCore.HealthChecks.UI.Client" Version="6.0.5" />
    <PackageVersion Include="AspNetCore.HealthChecks.UI.InMemory.Storage" Version="6.0.5" />
    <PackageVersion Include="BenchmarkDotNet" Version="0.13.5" />
    <PackageVersion Include="BenchmarkDotNet.Diagnostics.Windows" Version="0.13.5" />
<<<<<<< HEAD
    <PackageVersion Include="Ckzg.Bindings" Version="0.1.2.437" />
=======
    <PackageVersion Include="Ckzg.Bindings" Version="0.1.2.501" />
>>>>>>> fc358301
    <PackageVersion Include="Colorful.Console" Version="1.2.15" />
    <PackageVersion Include="CommandLineParser" Version="2.9.1" />
    <PackageVersion Include="ConcurrentHashSet" Version="1.3.0" />
    <PackageVersion Include="coverlet.collector" Version="3.2.0" />
    <PackageVersion Include="coverlet.msbuild" Version="3.2.0" />
    <PackageVersion Include="Crc32.NET" Version="1.2.0" />
    <PackageVersion Include="DnsClient" Version="1.7.0" />
    <PackageVersion Include="FastEnum" Version="1.8.0" />
    <PackageVersion Include="FluentAssertions" Version="6.10.0" />
    <PackageVersion Include="FluentAssertions.Json" Version="6.1.0" />
    <PackageVersion Include="Google.Protobuf" Version="3.22.0" />
    <PackageVersion Include="Google.Protobuf.Tools" Version="3.22.0" />
    <PackageVersion Include="Grpc" Version="2.46.6" />
    <PackageVersion Include="Grpc.Tools" Version="2.51.0" />
    <PackageVersion Include="HexMate" Version="0.0.3" />
    <PackageVersion Include="Jint" Version="2.11.58" />
    <PackageVersion Include="MathNet.Numerics.FSharp" Version="5.0.0" />
    <PackageVersion Include="Microsoft.AspNetCore.DataProtection" Version="7.0.3" />
    <PackageVersion Include="Microsoft.AspNetCore.DataProtection.Abstractions" Version="7.0.3" />
    <PackageVersion Include="Microsoft.AspNetCore.DataProtection.Extensions" Version="7.0.3" />
    <PackageVersion Include="Microsoft.AspNetCore.Http.Abstractions" Version="2.2.0" />
    <PackageVersion Include="Microsoft.AspNetCore.WebSockets" Version="2.2.1" />
    <PackageVersion Include="Microsoft.Extensions.CommandLineUtils" Version="1.1.1" />
    <PackageVersion Include="Microsoft.Extensions.Hosting.Abstractions" Version="7.0.0" />
    <PackageVersion Include="Microsoft.Extensions.Logging" Version="7.0.0" />
    <PackageVersion Include="Microsoft.Extensions.Logging.Abstractions" Version="7.0.0" />
    <PackageVersion Include="Microsoft.Extensions.Logging.Console" Version="7.0.0" />
    <PackageVersion Include="Microsoft.Extensions.ObjectPool" Version="7.0.3" />
    <PackageVersion Include="Microsoft.NET.Test.Sdk" Version="17.4.1" />
    <PackageVersion Include="Microsoft.VisualStudio.Azure.Containers.Tools.Targets" Version="1.17.0" />
    <PackageVersion Include="Nethermind.Crypto.Pairings" Version="1.0.1" />
    <PackageVersion Include="Nethermind.Crypto.SecP256k1" Version="1.0.1" />
    <PackageVersion Include="Nethermind.DotNetty.Buffers" Version="1.0.0" />
    <PackageVersion Include="Nethermind.DotNetty.Handlers" Version="1.0.0" />
    <PackageVersion Include="Nethermind.DotNetty.Transport" Version="1.0.0" />
    <PackageVersion Include="Nethermind.Gmp" Version="1.0.1" />
    <PackageVersion Include="Nethermind.Numerics.Int256" Version="1.1.0" />
    <PackageVersion Include="Newtonsoft.Json" Version="13.0.2" />
    <PackageVersion Include="Nito.Collections.Deque" Version="1.1.1" />
    <PackageVersion Include="NLog" Version="5.1.2" />
    <PackageVersion Include="NLog.Targets.Seq" Version="2.1.0" />
    <PackageVersion Include="NSubstitute" Version="5.0.0" />
    <PackageVersion Include="NUnit" Version="3.13.3" />
    <PackageVersion Include="NUnit.Analyzers" Version="3.6.1" />
    <PackageVersion Include="NUnit3TestAdapter" Version="4.3.1" />
    <PackageVersion Include="Open.NAT.Core" Version="2.1.0.5" />
    <PackageVersion Include="Polly" Version="7.2.3" />
    <PackageVersion Include="Portable.BouncyCastle" Version="1.9.0" />
    <PackageVersion Include="prometheus-net" Version="8.0.0" />
    <PackageVersion Include="prometheus-net.AspNetCore" Version="8.0.0" />
    <PackageVersion Include="ReadLine" Version="2.0.1" />
    <PackageVersion Include="RichardSzalay.MockHttp" Version="6.0.0" />
    <PackageVersion Include="RocksDB" Version="8.0.0.37452" />
    <PackageVersion Include="SCrypt" Version="2.0.0.2" />
    <PackageVersion Include="Seq.Api" Version="2023.1.0" />
    <PackageVersion Include="Shouldly" Version="4.1.0" />
    <PackageVersion Include="Snappy.Standard" Version="0.2.0" />
    <PackageVersion Include="System.Configuration.ConfigurationManager" Version="7.0.0" />
    <PackageVersion Include="System.Diagnostics.TextWriterTraceListener" Version="4.3.0" />
    <PackageVersion Include="System.IdentityModel.Tokens.Jwt" Version="6.27.0" />
    <PackageVersion Include="System.IO.Compression.ZipFile" Version="4.3.0" />
    <PackageVersion Include="System.Linq.Async" Version="6.0.1" />
    <PackageVersion Include="System.Net.Http" Version="4.3.4" />
    <PackageVersion Include="System.Runtime.Caching" Version="7.0.0" />
    <PackageVersion Include="System.Security.Cryptography.ProtectedData" Version="7.0.1" />
    <PackageVersion Include="System.Text.Encodings.Web" Version="7.0.0" />
    <PackageVersion Include="TestableIO.System.IO.Abstractions.Wrappers" Version="19.2.18" />
    <PackageVersion Include="Websocket.Client" Version="4.5.2" />
    <PackageVersion Include="YamlDotNet" Version="13.0.1" />
  </ItemGroup>
</Project><|MERGE_RESOLUTION|>--- conflicted
+++ resolved
@@ -9,11 +9,7 @@
     <PackageVersion Include="AspNetCore.HealthChecks.UI.InMemory.Storage" Version="6.0.5" />
     <PackageVersion Include="BenchmarkDotNet" Version="0.13.5" />
     <PackageVersion Include="BenchmarkDotNet.Diagnostics.Windows" Version="0.13.5" />
-<<<<<<< HEAD
-    <PackageVersion Include="Ckzg.Bindings" Version="0.1.2.437" />
-=======
     <PackageVersion Include="Ckzg.Bindings" Version="0.1.2.501" />
->>>>>>> fc358301
     <PackageVersion Include="Colorful.Console" Version="1.2.15" />
     <PackageVersion Include="CommandLineParser" Version="2.9.1" />
     <PackageVersion Include="ConcurrentHashSet" Version="1.3.0" />
