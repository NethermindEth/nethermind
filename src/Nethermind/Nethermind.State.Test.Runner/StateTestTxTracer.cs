--- conflicted
+++ resolved
@@ -90,15 +90,11 @@
 
         public void SetOperationMemorySize(ulong newSize)
         {
-<<<<<<< HEAD
-            _traceEntry.UpdateMemorySize(newSize);
-	    if (!IsTracingMemory)
-	    {
-		return;
-	    }
-=======
             _traceEntry.UpdateMemorySize((int)newSize);
->>>>>>> 2f33a5af
+            if (!IsTracingMemory)
+            {
+                return;
+            }
             int diff = (int)_traceEntry.MemSize * 2 - (_traceEntry.Memory.Length - 2);
             if (diff > 0)
             {
