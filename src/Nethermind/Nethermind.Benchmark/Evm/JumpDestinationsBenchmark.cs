--- conflicted
+++ resolved
@@ -1,9 +1,5 @@
 // SPDX-FileCopyrightText: 2023 Demerzel Solutions Limited
 // SPDX-License-Identifier: LGPL-3.0-only
-
-using BenchmarkDotNet.Attributes;
-using Nethermind.Core.Extensions;
-using Nethermind.Evm.CodeAnalysis;
 
 namespace Nethermind.Benchmarks.Evm
 {
@@ -29,11 +25,7 @@
         [Benchmark]
         public bool Current()
         {
-<<<<<<< HEAD
-            return _codeInfo.ValidateJump(0, false, Shanghai.Instance);
-=======
             return _codeInfo.ValidateJump(0, false);
->>>>>>> f4a6391d
         }
     }
 }