--- conflicted
+++ resolved
@@ -323,8 +323,6 @@
         }
 
         [Benchmark]
-<<<<<<< HEAD
-=======
         public void ReadWithMemoryTrieStoreReadOnly()
         {
             StateTree tempTree = new StateTree(_memoryTrieStore.AsReadOnly(), NullLogManager.Instance);
@@ -336,7 +334,6 @@
         }
 
         [Benchmark]
->>>>>>> 1e539c98
         public void ReadAndDeserialize()
         {
             StateTree tempTree = new StateTree(new TrieStore(_backingMemory, NullLogManager.Instance), NullLogManager.Instance);
