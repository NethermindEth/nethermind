<Project Sdk="Microsoft.NET.Sdk">
  <PropertyGroup>
    <AllowUnsafeBlocks>true</AllowUnsafeBlocks>
    <RootNamespace>Nethermind.Benchmarks</RootNamespace>
  </PropertyGroup>
  
  <ItemGroup>
<<<<<<< HEAD
    <PackageReference Include="BenchmarkDotNet" Version="0.13.1" />
    <PackageReference Include="HexMate" Version="0.0.2" />
    <PackageReference Include="Nethermind.Numerics.Dirichlet" Version="1.0.0-preview.1" />
=======
    <PackageReference Include="BenchmarkDotNet" />
    <PackageReference Include="HexMate" />
>>>>>>> 0a3a694f
  </ItemGroup>
  <ItemGroup>
    <ProjectReference Include="..\Nethermind.Consensus.Ethash\Nethermind.Consensus.Ethash.csproj" />
    <ProjectReference Include="..\Nethermind.Core.Test\Nethermind.Core.Test.csproj" />
    <ProjectReference Include="..\Nethermind.Core\Nethermind.Core.csproj" />
    <ProjectReference Include="..\Nethermind.Network.Stats\Nethermind.Network.Stats.csproj" />
  </ItemGroup>
</Project><|MERGE_RESOLUTION|>--- conflicted
+++ resolved
@@ -5,14 +5,8 @@
   </PropertyGroup>
   
   <ItemGroup>
-<<<<<<< HEAD
-    <PackageReference Include="BenchmarkDotNet" Version="0.13.1" />
-    <PackageReference Include="HexMate" Version="0.0.2" />
-    <PackageReference Include="Nethermind.Numerics.Dirichlet" Version="1.0.0-preview.1" />
-=======
     <PackageReference Include="BenchmarkDotNet" />
     <PackageReference Include="HexMate" />
->>>>>>> 0a3a694f
   </ItemGroup>
   <ItemGroup>
     <ProjectReference Include="..\Nethermind.Consensus.Ethash\Nethermind.Consensus.Ethash.csproj" />
