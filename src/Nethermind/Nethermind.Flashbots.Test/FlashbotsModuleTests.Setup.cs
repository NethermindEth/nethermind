--- conflicted
+++ resolved
@@ -50,29 +50,9 @@
 
     protected static async Task<EngineModuleTests.MergeTestBlockchain> CreateBlockChain(
         IReleaseSpec? releaseSpec = null)
-<<<<<<< HEAD
-    => await new EngineModuleTests.MergeTestBlockchain().Build(new TestSingleReleaseSpecProvider(releaseSpec ?? London.Instance));
-
-    private IFlashbotsRpcModule CreateFlashbotsModule(EngineModuleTests.MergeTestBlockchain chain)
-    {
-        return new FlashbotsRpcModule(
-            new ValidateSubmissionHandler(
-                chain.HeaderValidator,
-                chain.BlockTree,
-                chain.BlockValidator,
-                chain.ReadOnlyTxProcessingEnvFactory,
-                chain.LogManager,
-                chain.SpecProvider,
-                new FlashbotsConfig(),
-                chain.EthereumEcdsa
-            )
-        );
-    }
-=======
         => await new EngineModuleTests.MergeTestBlockchain()
             .BuildMergeTestBlockchain(configurer: (builder) => builder
                 .AddSingleton<ISpecProvider>(new TestSingleReleaseSpecProvider(releaseSpec ?? London.Instance))
                 .AddModule(new FlashbotsModule(new FlashbotsConfig(), new JsonRpcConfig()))
             );
->>>>>>> 2e346112
 }