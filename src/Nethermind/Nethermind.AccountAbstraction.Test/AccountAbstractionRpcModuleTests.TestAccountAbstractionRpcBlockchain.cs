--- conflicted
+++ resolved
@@ -191,11 +191,8 @@
                     State,
                     ReceiptStorage,
                     NullWitnessCollector.Instance,
-<<<<<<< HEAD
+                    new BlockhashStore(BlockTree, SpecProvider, State),
                     TxProcessor,
-=======
-                    new BlockhashStore(BlockTree, SpecProvider, State),
->>>>>>> fc273d60
                     LogManager);
 
                 AbiParameterConverter.RegisterFactory(new AbiTypeFactory(new AbiTuple<UserOperationAbi>()));
