--- conflicted
+++ resolved
@@ -80,13 +80,7 @@
             public AbiDefinition EntryPointContractAbi { get; private set; } = null!;
             public IDictionary<Address, UserOperationTxBuilder> UserOperationTxBuilder { get; private set; } = new Dictionary<Address, UserOperationTxBuilder>();
             public UserOperationTxSource UserOperationTxSource { get; private set; } = null!;
-<<<<<<< HEAD
-            
-=======
-
-            public Address EntryPointAddress { get; private set; } = null!;
-
->>>>>>> f06b20fa
+            
             public TestAccountAbstractionRpcBlockchain(UInt256? initialBaseFeePerGas)
             {
                 Signer = new Signer(1, TestItem.PrivateKeyD, LogManager);
@@ -102,11 +96,7 @@
             private AccountAbstractionConfig _accountAbstractionConfig = new AccountAbstractionConfig() 
                 {
                     Enabled = true, 
-<<<<<<< HEAD
                     EntryPointContractAddresses = "0xb0894727fe4ff102e1f1c8a16f38afc7b859f215,0x96cc609c8f5458fb8a7da4d94b678e38ebf3d04e",
-=======
-                    EntryPointContractAddress = "0xb0894727fe4ff102e1f1c8a16f38afc7b859f215",
->>>>>>> f06b20fa
                     Create2FactoryAddress = "0xd75a3a95360e44a3874e691fb48d77855f127069",
                     UserOperationPoolSize = 200
                 };
@@ -162,12 +152,6 @@
                     entryPointContractAddresses.Add(entryPointContractAddress!);
                 }
                 Address.TryParse(_accountAbstractionConfig.Create2FactoryAddress, out Address? create2FactoryAddress);
-<<<<<<< HEAD
-
-=======
-                EntryPointAddress = entryPointContractAddress!;
-                
->>>>>>> f06b20fa
                 BlockValidator = CreateBlockValidator();
                 BlockProcessor blockProcessor = new(
                     SpecProvider,
@@ -210,7 +194,6 @@
                         LogManager);
                 }
                 
-<<<<<<< HEAD
                 foreach(Address entryPoint in entryPointContractAddresses){
                     UserOperationPool[entryPoint] = new UserOperationPool(
                         _accountAbstractionConfig, 
@@ -230,25 +213,6 @@
                             _accountAbstractionConfig.MaximumUserOperationPerSender),
                         SpecProvider.ChainId);
                 }
-=======
-                UserOperationPool = new UserOperationPool(
-                    _accountAbstractionConfig, 
-                    BlockTree,
-                    entryPointContractAddress!, 
-                    LogManager.GetClassLogger(),
-                    new PaymasterThrottler(), 
-                    LogFinder, 
-                    Signer, 
-                    State, 
-                    Timestamper, 
-                    UserOperationSimulator, 
-                    new UserOperationSortedPool(
-                        _accountAbstractionConfig.UserOperationPoolSize, 
-                        new CompareUserOperationsByDecreasingGasPrice(), 
-                        LogManager, 
-                        _accountAbstractionConfig.MaximumUserOperationPerSender),
-                    SpecProvider.ChainId);
->>>>>>> f06b20fa
                 
                 return blockProcessor;
             }
@@ -287,7 +251,6 @@
             {
                 ResultWrapper<Keccak> resultOfUserOperation = UserOperationPool[entryPoint].AddUserOperation(userOperation);
                 resultOfUserOperation.GetResult().ResultType.Should().NotBe(ResultType.Failure, resultOfUserOperation.Result.Error);
-<<<<<<< HEAD
                 resultOfUserOperation.GetData().Should().Be(userOperation.CalculateRequestId(entryPoint, SpecProvider.ChainId));
             }
 
@@ -307,9 +270,6 @@
                 Address[] eps = entryPointContractAddresses.ToArray();
                 Address[] recieved_eps = (Address[])(resultOfEntryPoints.GetData());
                 Assert.AreEqual(eps, recieved_eps);
-=======
-                resultOfUserOperation.GetData().Should().Be(userOperation.CalculateRequestId(new Address(_accountAbstractionConfig.EntryPointContractAddress), SpecProvider.ChainId));
->>>>>>> f06b20fa
             }
         }
     }
