--- conflicted
+++ resolved
@@ -191,13 +191,9 @@
                     State,
                     ReceiptStorage,
                     new BlockhashStore(SpecProvider, State),
-<<<<<<< HEAD
+                    TxProcessor,
                     LogManager,
                     new BeaconBlockRootHandler(TxProcessor, LogManager));
-=======
-                    TxProcessor,
-                    LogManager);
->>>>>>> 0c3333ab
 
                 AbiParameterConverter.RegisterFactory(new AbiTypeFactory(new AbiTuple<UserOperationAbi>()));
 
