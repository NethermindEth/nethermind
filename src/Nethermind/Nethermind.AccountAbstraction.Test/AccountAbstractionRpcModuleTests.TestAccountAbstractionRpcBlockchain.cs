//  Copyright (c) 2021 Demerzel Solutions Limited
//  This file is part of the Nethermind library.
// 
//  The Nethermind library is free software: you can redistribute it and/or modify
//  it under the terms of the GNU Lesser General Public License as published by
//  the Free Software Foundation, either version 3 of the License, or
//  (at your option) any later version.
// 
//  The Nethermind library is distributed in the hope that it will be useful,
//  but WITHOUT ANY WARRANTY; without even the implied warranty of
//  MERCHANTABILITY or FITNESS FOR A PARTICULAR PURPOSE. See the
//  GNU Lesser General Public License for more details.
// 
//  You should have received a copy of the GNU Lesser General Public License
//  along with the Nethermind. If not, see <http://www.gnu.org/licenses/>.
// 

using System.Collections.Generic;
using System.Linq;
using System.Threading.Tasks;
using NUnit.Framework;
using FluentAssertions;
using Nethermind.Abi;
using Nethermind.AccountAbstraction.Contracts;
using Nethermind.AccountAbstraction.Data;
using Nethermind.AccountAbstraction.Executor;
using Nethermind.AccountAbstraction.Source;
using Nethermind.Blockchain;
using Nethermind.Blockchain.Contracts.Json;
using Nethermind.Consensus;
using Nethermind.Consensus.Comparers;
using Nethermind.Consensus.Processing;
using Nethermind.Consensus.Producers;
using Nethermind.Consensus.Rewards;
using Nethermind.Consensus.Test;
using Nethermind.Consensus.Transactions;
using Nethermind.Consensus.Validators;
using Nethermind.Core;
using Nethermind.Core.Crypto;
using Nethermind.Core.Specs;
using Nethermind.Core.Test;
using Nethermind.Core.Test.Blockchain;
using Nethermind.Core.Test.Builders;
using Nethermind.Evm.Tracing;
using Nethermind.Int256;
using Nethermind.JsonRpc;
using Nethermind.JsonRpc.Test.Modules;
using Nethermind.Logging;
using Nethermind.Merge.Plugin.Data;
using Nethermind.Merge.Plugin.Handlers;
using Nethermind.Specs;
using Nethermind.Specs.Forks;
using Nethermind.State;
using NSubstitute;

namespace Nethermind.AccountAbstraction.Test
{
    public partial class AccountAbstractionRpcModuleTests
    {
        public static Task<TestAccountAbstractionRpcBlockchain> CreateChain(IReleaseSpec? releaseSpec = null,
            UInt256? initialBaseFeePerGas = null)
        {
            TestAccountAbstractionRpcBlockchain testMevRpcBlockchain = new(initialBaseFeePerGas);
            TestSpecProvider testSpecProvider = releaseSpec is not null
                ? new TestSpecProvider(releaseSpec)
                : new TestSpecProvider(London.Instance);
            testSpecProvider.ChainId = 1;
            return TestRpcBlockchain.ForTest(testMevRpcBlockchain).Build(testSpecProvider);
        }

        public class TestAccountAbstractionRpcBlockchain : TestRpcBlockchain
        {
            public IDictionary<Address, IUserOperationPool> UserOperationPool { get; private set; } =
                new Dictionary<Address, IUserOperationPool>();

            public IDictionary<Address, UserOperationSimulator> UserOperationSimulator { get; private set; } =
                new Dictionary<Address, UserOperationSimulator>();

            public AbiDefinition EntryPointContractAbi { get; private set; } = null!;

            public IDictionary<Address, UserOperationTxBuilder> UserOperationTxBuilder { get; private set; } =
                new Dictionary<Address, UserOperationTxBuilder>();

            public UserOperationTxSource UserOperationTxSource { get; private set; } = null!;
            public Address[] EntryPointAddresses { get; private set; } = null!;
            public Address[] WhitelistedPayamsters { get; private set; } = null!;
            
            public TestAccountAbstractionRpcBlockchain(UInt256? initialBaseFeePerGas)
            {
                Signer = new Signer(1, TestItem.PrivateKeyD, LogManager);
                GenesisBlockBuilder = Core.Test.Builders.Build.A.Block.Genesis.Genesis
                    .WithTimestamp(UInt256.One)
                    .WithGasLimit(GasLimitCalculator.GasLimit)
                    .WithBaseFeePerGas(initialBaseFeePerGas ?? 0);
            }
            
            public IAccountAbstractionRpcModule AccountAbstractionRpcModule { get; set; } = Substitute.For<IAccountAbstractionRpcModule>();
            public ManualGasLimitCalculator GasLimitCalculator = new() {GasLimit = 10_000_000};
            private AccountAbstractionConfig _accountAbstractionConfig = new AccountAbstractionConfig() 
                {
                    Enabled = true, 
                    EntryPointContractAddresses = "0xb0894727fe4ff102e1f1c8a16f38afc7b859f215,0x96cc609c8f5458fb8a7da4d94b678e38ebf3d04e",
                    UserOperationPoolSize = 200,
                    WhitelistedPaymasters = ""
                };
            public Address MinerAddress => TestItem.PrivateKeyD.Address;
            private ISigner Signer { get; }

            public override ILogManager LogManager => NUnitLogManager.Instance;

            protected override IBlockProducer CreateTestBlockProducer(TxPoolTxSource txPoolTxSource, ISealer sealer,
                ITransactionComparerProvider transactionComparerProvider)
            {
                MiningConfig miningConfig = new() { MinGasPrice = UInt256.One };
                SpecProvider.UpdateMergeTransitionInfo(1, 0);

                BlockProducerEnvFactory blockProducerEnvFactory = new BlockProducerEnvFactory(
                    DbProvider,
                    BlockTree,
                    ReadOnlyTrieStore,
                    SpecProvider,
                    BlockValidator,
                    NoBlockRewards.Instance,
                    ReceiptStorage,
                    BlockPreprocessorStep,
                    TxPool,
                    transactionComparerProvider,
                    miningConfig,
                    LogManager)
                {
                    TransactionsExecutorFactory =
                        new AABlockProducerTransactionsExecutorFactory(
                            SpecProvider,
                            LogManager,
                            Signer,
                            EntryPointAddresses)
                };

                UserOperationTxSource = new(UserOperationTxBuilder, UserOperationPool, UserOperationSimulator, SpecProvider, State, Signer, LogManager.GetClassLogger());

                PostMergeBlockProducer CreatePostMergeBlockProducer(IBlockProductionTrigger blockProductionTrigger,
                    ITxSource? txSource = null)
                {
                    var blockProducerEnv = blockProducerEnvFactory.Create(txSource);
                    return new PostMergeBlockProducerFactory(SpecProvider, SealEngine, Timestamper, miningConfig,
                        LogManager, GasLimitCalculator).Create(
                        blockProducerEnv, blockProductionTrigger);
                }

                IBlockProducer blockProducer =
                    CreatePostMergeBlockProducer(BlockProductionTrigger, UserOperationTxSource);

                blockProducer.BlockProduced += OnBlockProduced;

                return blockProducer;
            }

            private void OnBlockProduced(object? sender, BlockEventArgs e)
            {
                BlockTree.SuggestBlock(e.Block, BlockTreeSuggestOptions.None, false);
                BlockchainProcessor.Process(e.Block!, GetProcessingOptions(), NullBlockTracer.Instance);
                BlockTree.UpdateMainChain(new[] { e.Block! }, true);
            }

            private ProcessingOptions GetProcessingOptions()
            {
                ProcessingOptions options = ProcessingOptions.None;
                options |= ProcessingOptions.StoreReceipts;
                return options;
            }


            protected override BlockProcessor CreateBlockProcessor()
            {
                // Address.TryParse(_accountAbstractionConfig.EntryPointContractAddress, out Address? entryPointContractAddress);
                IList<Address> entryPointContractAddresses = new List<Address>();
                IList<string> entryPointContractAddressesString = _accountAbstractionConfig.GetEntryPointAddresses().ToList();
                foreach (string addressString in entryPointContractAddressesString)
                {
                    bool parsed = Address.TryParse(
                        addressString,
                        out Address? entryPointContractAddress);
                    entryPointContractAddresses.Add(entryPointContractAddress!);
                }

                EntryPointAddresses = entryPointContractAddresses.ToArray();
                
                IList<Address> whitelistedPaymasters = new List<Address>();
                IList<string> whitelistedPaymastersString = _accountAbstractionConfig.GetWhitelistedPaymasters().ToList();
                foreach (string addressString in whitelistedPaymastersString){
                    bool parsed = Address.TryParse(
                        addressString,
                        out Address? whitelistedPaymaster);
                    whitelistedPaymasters.Add(whitelistedPaymaster!);
                }

                WhitelistedPayamsters = whitelistedPaymasters.ToArray();
                
                
                BlockValidator = CreateBlockValidator();
                BlockProcessor blockProcessor = new(
                    SpecProvider,
                    BlockValidator,
                    NoBlockRewards.Instance,
                    new BlockProcessor.BlockValidationTransactionsExecutor(TxProcessor, State),
                    State,
                    Storage,
                    ReceiptStorage,
                    NullWitnessCollector.Instance,
                    LogManager);

                var parser = new AbiDefinitionParser();
                parser.RegisterAbiTypeFactory(new AbiTuple<UserOperationAbi>());
                var json = parser.LoadContract(typeof(EntryPoint));
                EntryPointContractAbi = parser.Parse(json);

                foreach (Address entryPoint in entryPointContractAddresses)
                {
                    UserOperationTxBuilder[entryPoint] = new UserOperationTxBuilder(
                        EntryPointContractAbi,
                        Signer,
                        entryPoint!,
                        SpecProvider,
                        State);
                }

                foreach (Address entryPoint in entryPointContractAddresses)
                {
                    UserOperationSimulator[entryPoint] = new(
                        UserOperationTxBuilder[entryPoint],
                        State,
                        StateReader,
                        EntryPointContractAbi,
                        entryPoint!,
                        WhitelistedPayamsters,
                        SpecProvider, 
                        BlockTree, 
                        DbProvider, 
                        ReadOnlyTrieStore, 
                        Timestamper,
                        LogManager);
                }

                IUserOperationBroadcaster broadcaster = new UserOperationBroadcaster(LogManager.GetClassLogger());

                foreach (Address entryPoint in entryPointContractAddresses)
                {
                    UserOperationPool[entryPoint] = new UserOperationPool(
                        _accountAbstractionConfig,
                        BlockTree,
                        entryPoint!,
                        LogManager.GetClassLogger(),
<<<<<<< HEAD
                        new PaymasterThrottler(), 
                        LogFinder, 
                        Signer, 
                        State, 
                        SpecProvider,
                        Timestamper, 
                        UserOperationSimulator[entryPoint], 
=======
                        new PaymasterThrottler(),
                        LogFinder,
                        Signer,
                        State,
                        Timestamper,
                        UserOperationSimulator[entryPoint],
>>>>>>> 174d2120
                        new UserOperationSortedPool(
                            _accountAbstractionConfig.UserOperationPoolSize,
                            new CompareUserOperationsByDecreasingGasPrice(),
                            LogManager,
                            _accountAbstractionConfig.MaximumUserOperationPerSender),
                        broadcaster,
                        SpecProvider.ChainId);
                }

                return blockProcessor;
            }

            protected override async Task<TestBlockchain> Build(ISpecProvider? specProvider = null,
                UInt256? initialValues = null)
            {
                TestBlockchain chain = await base.Build(specProvider, initialValues);
                IList<Address> entryPointContractAddresses = new List<Address>();
                IList<string> _entryPointContractAddressesString =
                    _accountAbstractionConfig.GetEntryPointAddresses().ToList();
                foreach (string _addressString in _entryPointContractAddressesString)
                {
                    bool parsed = Address.TryParse(
                        _addressString,
                        out Address? entryPointContractAddress);
                    entryPointContractAddresses.Add(entryPointContractAddress!);
                }

                AccountAbstractionRpcModule =
                    new AccountAbstractionRpcModule(UserOperationPool, entryPointContractAddresses.ToArray());

                return chain;
            }

            private IBlockValidator CreateBlockValidator()
            {
                HeaderValidator headerValidator = new(BlockTree, Always.Valid, SpecProvider, LogManager);

                return new BlockValidator(
                    new TxValidator(SpecProvider.ChainId),
                    headerValidator,
                    Always.Valid,
                    SpecProvider,
                    LogManager);
            }

            protected override Task AddBlocksOnStart() => Task.CompletedTask;

            public void SendUserOperation(Address entryPoint, UserOperation userOperation)
            {
                ResultWrapper<Keccak> resultOfUserOperation = UserOperationPool[entryPoint].AddUserOperation(userOperation);
                resultOfUserOperation.GetResult().ResultType.Should().NotBe(ResultType.Failure, resultOfUserOperation.Result.Error);
                resultOfUserOperation.GetData().Should().Be(userOperation.RequestId!);
            }

            public void SupportedEntryPoints()
            {
                ResultWrapper<Address[]> resultOfEntryPoints = AccountAbstractionRpcModule.eth_supportedEntryPoints();
                resultOfEntryPoints.GetResult().ResultType.Should()
                    .NotBe(ResultType.Failure, resultOfEntryPoints.Result.Error);
                IList<Address> entryPointContractAddresses = new List<Address>();
                IList<string> _entryPointContractAddressesString =
                    _accountAbstractionConfig.GetEntryPointAddresses().ToList();
                foreach (string _addressString in _entryPointContractAddressesString)
                {
                    bool parsed = Address.TryParse(
                        _addressString,
                        out Address? entryPointContractAddress);
                    entryPointContractAddresses.Add(entryPointContractAddress!);
                }

                Address[] eps = entryPointContractAddresses.ToArray();
                Address[] recieved_eps = (Address[])(resultOfEntryPoints.GetData());
                Assert.AreEqual(eps, recieved_eps);
            }
        }
    }
}<|MERGE_RESOLUTION|>--- conflicted
+++ resolved
@@ -250,7 +250,6 @@
                         BlockTree,
                         entryPoint!,
                         LogManager.GetClassLogger(),
-<<<<<<< HEAD
                         new PaymasterThrottler(), 
                         LogFinder, 
                         Signer, 
@@ -258,14 +257,6 @@
                         SpecProvider,
                         Timestamper, 
                         UserOperationSimulator[entryPoint], 
-=======
-                        new PaymasterThrottler(),
-                        LogFinder,
-                        Signer,
-                        State,
-                        Timestamper,
-                        UserOperationSimulator[entryPoint],
->>>>>>> 174d2120
                         new UserOperationSortedPool(
                             _accountAbstractionConfig.UserOperationPoolSize,
                             new CompareUserOperationsByDecreasingGasPrice(),
