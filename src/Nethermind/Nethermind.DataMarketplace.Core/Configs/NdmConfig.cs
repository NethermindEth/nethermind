--- conflicted
+++ resolved
@@ -52,7 +52,7 @@
         public string GasPriceType { get; set; } = "custom";
         public uint CancelTransactionGasPricePercentageMultiplier { get; set; } = 110;
         public bool JsonRpcDataChannelEnabled { get; set; }
-<<<<<<< HEAD
+        public UInt256 RefundGasPrice { get; set; } = 20000000000;
 
         public ulong DepositsDbWriteBufferSize { get; set; } = (ulong)16.MiB();
         public uint DepositsDbWriteBufferNumber { get; set; } = 4;
@@ -83,58 +83,5 @@
         public uint EthRequestsDbWriteBufferNumber { get; set; } = 4;
         public ulong EthRequestsDbBlockCacheSize { get; set; } = (ulong)8.MiB();
         public bool EthRequestsDbCacheIndexAndFilterBlocks { get; set; } = false;
-
-        public bool ProviderSessionsDbCacheIndexAndFilterBlocks { get; set; } = false;
-        public ulong ProviderSessionsDbBlockCacheSize { get; set; } = (ulong)1.KiB();
-        public ulong ProviderSessionsDbWriteBufferSize { get; set; } = (ulong)1.KiB();
-        public uint ProviderSessionsDbWriteBufferNumber { get; set; } = 4;
-
-        public bool ConsumersDbCacheIndexAndFilterBlocks { get; set; } = false;
-        public ulong ConsumersDbBlockCacheSize { get; set; } = (ulong)1.KiB();
-        public ulong ConsumersDbWriteBufferSize { get; set; } = (ulong)1.KiB();
-        public uint ConsumersDbWriteBufferNumber { get; set; } = 4;
-
-        public bool ProviderDepositApprovalsDbCacheIndexAndFilterBlocks { get; set; } = false;
-        public ulong ProviderDepositApprovalsDbBlockCacheSize { get; set; } = (ulong)1.KiB();
-        public ulong ProviderDepositApprovalsDbWriteBufferSize { get; set; } = (ulong)1.KiB();
-        public uint ProviderDepositApprovalsDbWriteBufferNumber { get; set; } = 4;
-
-        public bool ProviderReceiptsDbCacheIndexAndFilterBlocks { get; set; } = false;
-        public ulong ProviderReceiptsDbBlockCacheSize { get; set; } = (ulong)1.KiB();
-        public ulong ProviderReceiptsDbWriteBufferSize { get; set; } = (ulong)1.KiB();
-        public uint ProviderReceiptsDbWriteBufferNumber { get; set; } = 4;
-=======
-        public UInt256 RefundGasPrice { get; set; } = 20000000000;
-
-        public ulong DepositsDbWriteBufferSize { get; set; } = 16.MiB();
-        public uint DepositsDbWriteBufferNumber { get; set; } = 4;
-        public ulong DepositsDbBlockCacheSize { get; set; } = 64.MiB();
-        public bool DepositsDbCacheIndexAndFilterBlocks { get; set; } = false;
-
-        public ulong ConsumerSessionsDbWriteBufferSize { get; set; } = 16.MiB();
-        public uint ConsumerSessionsDbWriteBufferNumber { get; set; } = 4;
-        public ulong ConsumerSessionsDbBlockCacheSize { get; set; } = 64.MiB();
-        public bool ConsumerSessionsDbCacheIndexAndFilterBlocks { get; set; } = false;
-
-        public ulong ConsumerReceiptsDbWriteBufferSize { get; set; } = 16.MiB();
-        public uint ConsumerReceiptsDbWriteBufferNumber { get; set; } = 4;
-        public ulong ConsumerReceiptsDbBlockCacheSize { get; set; } = 64.MiB();
-        public bool ConsumerReceiptsDbCacheIndexAndFilterBlocks { get; set; } = false;
-
-        public ulong ConsumerDepositApprovalsDbWriteBufferSize { get; set; } = 16.MiB();
-        public uint ConsumerDepositApprovalsDbWriteBufferNumber { get; set; } = 4;
-        public ulong ConsumerDepositApprovalsDbBlockCacheSize { get; set; } = 64.MiB();
-        public bool ConsumerDepositApprovalsDbCacheIndexAndFilterBlocks { get; set; } = false;
-
-        public ulong ConfigsDbWriteBufferSize { get; set; } = 2.MiB();
-        public uint ConfigsDbWriteBufferNumber { get; set; } = 4;
-        public ulong ConfigsDbBlockCacheSize { get; set; } = 8.MiB();
-        public bool ConfigsDbCacheIndexAndFilterBlocks { get; set; } = false;
-
-        public ulong EthRequestsDbWriteBufferSize { get; set; } = 2.MiB();
-        public uint EthRequestsDbWriteBufferNumber { get; set; } = 4;
-        public ulong EthRequestsDbBlockCacheSize { get; set; } = 8.MiB();
-        public bool EthRequestsDbCacheIndexAndFilterBlocks { get; set; } = false;
->>>>>>> 993659cb
     }
 }