--- conflicted
+++ resolved
@@ -52,7 +52,7 @@
         public string GasPriceType { get; set; } = "custom";
         public uint CancelTransactionGasPricePercentageMultiplier { get; set; } = 110;
         public bool JsonRpcDataChannelEnabled { get; set; }
-<<<<<<< HEAD
+        public UInt256 RefundGasPrice { get; set; } = 20000000000;
 
         public ulong DepositsDbWriteBufferSize { get; set; } = 16.MiB();
         public uint DepositsDbWriteBufferNumber { get; set; } = 4;
@@ -83,8 +83,5 @@
         public uint EthRequestsDbWriteBufferNumber { get; set; } = 4;
         public ulong EthRequestsDbBlockCacheSize { get; set; } = 8.MiB();
         public bool EthRequestsDbCacheIndexAndFilterBlocks { get; set; } = false;
-=======
-        public UInt256 RefundGasPrice { get; set; } = 20000000000;
->>>>>>> 42683c4f
     }
 }