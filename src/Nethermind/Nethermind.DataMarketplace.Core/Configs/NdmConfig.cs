/*
 * Copyright (c) 2018 Demerzel Solutions Limited
 * This file is part of the Nethermind library.
 *
 * The Nethermind library is free software: you can redistribute it and/or modify
 * it under the terms of the GNU Lesser General Public License as published by
 * the Free Software Foundation, either version 3 of the License, or
 * (at your option) any later version.
 *
 * The Nethermind library is distributed in the hope that it will be useful,
 * but WITHOUT ANY WARRANTY; without even the implied warranty of
 * MERCHANTABILITY or FITNESS FOR A PARTICULAR PURPOSE. See the
 * GNU Lesser General Public License for more details.
 *
 * You should have received a copy of the GNU Lesser General Public License
 * along with the Nethermind. If not, see <http://www.gnu.org/licenses/>.
 */

using System;
using Nethermind.Dirichlet.Numerics;

namespace Nethermind.DataMarketplace.Core.Configs
{
    public class NdmConfig : INdmConfig
    {
        public bool Enabled { get; set; }
        public string InitializerName { get; set; } = "ndm";
        public bool StoreConfigInDatabase { get; set; } = true;
        public string Id { get; set; } = "ndm";
        public string FilesPath { get; set; } = "ndm/files";
        public ulong FileMaxSize { get; set; } = 1024UL * 1024UL * 64UL;
        public string ProviderName { get; set; } = "Nethermind";
        public string Persistence { get; set; } = "rocks";
        public bool VerifyP2PSignature { get; set; } = true;
        public string ProviderAddress { get; set; } = "";
        public string ProviderColdWalletAddress { get; set; } = "";
        public string ConsumerAddress { get; set; } = "";
        public string ContractAddress { get; set; } = "";
        public UInt256 ReceiptRequestThreshold { get; set; } = 10000000000000000;
        public UInt256 ReceiptsMergeThreshold { get; set; } = 100000000000000000;
        public UInt256 PaymentClaimThreshold { get; set; } = 1000000000000000000;
        public uint BlockConfirmations { get; set; } = 0;
        public bool FaucetEnabled { get; set; } = false;
        public string FaucetAddress { get; set; }
        public string FaucetHost { get; set; }
        public UInt256 FaucetWeiRequestMaxValue { get; set; } = 1000000000000000000;
        public UInt256 FaucetEthDailyRequestsTotalValue { get; set; } = 500;
        public string PluginsPath { get; set; } = "ndm/plugins";
<<<<<<< HEAD
        public string DatabasePath { get; set; } = "ndm";
=======
        public bool ProxyEnabled { get; set; }
        public string[] JsonRpcUrlProxies { get; set; } = Array.Empty<string>();
>>>>>>> 32da1d57
    }
}<|MERGE_RESOLUTION|>--- conflicted
+++ resolved
@@ -46,11 +46,8 @@
         public UInt256 FaucetWeiRequestMaxValue { get; set; } = 1000000000000000000;
         public UInt256 FaucetEthDailyRequestsTotalValue { get; set; } = 500;
         public string PluginsPath { get; set; } = "ndm/plugins";
-<<<<<<< HEAD
         public string DatabasePath { get; set; } = "ndm";
-=======
         public bool ProxyEnabled { get; set; }
         public string[] JsonRpcUrlProxies { get; set; } = Array.Empty<string>();
->>>>>>> 32da1d57
     }
 }