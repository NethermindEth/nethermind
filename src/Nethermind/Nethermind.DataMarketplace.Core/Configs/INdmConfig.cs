--- conflicted
+++ resolved
@@ -73,16 +73,13 @@
         UInt256 FaucetEthDailyRequestsTotalValue { get; }
         [ConfigItem(Description = "An arbitrary path to the plugins directory that should be loaded as external assemblies", DefaultValue = "ndm/plugins")]
         string PluginsPath { get; }
-<<<<<<< HEAD
         [ConfigItem(Description = "Path to the directory, where NDM databases will be kept, when using RocksDB provider", DefaultValue = "ndm")]
         string DatabasePath { get; }
-=======
         
         [ConfigItem(Description = "If 'true' then JSON RPC calls will be redirected to the specified proxies.", DefaultValue = "false")]
         bool ProxyEnabled { get; }
         
         [ConfigItem(Description = "'List of JSON RPC URLs proxies.", DefaultValue = "")]
         string[] JsonRpcUrlProxies { get; }
->>>>>>> 32da1d57
     }
 }