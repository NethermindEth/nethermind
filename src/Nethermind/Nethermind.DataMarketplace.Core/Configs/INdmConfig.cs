//  Copyright (c) 2018 Demerzel Solutions Limited
//  This file is part of the Nethermind library.
// 
//  The Nethermind library is free software: you can redistribute it and/or modify
//  it under the terms of the GNU Lesser General Public License as published by
//  the Free Software Foundation, either version 3 of the License, or
//  (at your option) any later version.
// 
//  The Nethermind library is distributed in the hope that it will be useful,
//  but WITHOUT ANY WARRANTY; without even the implied warranty of
//  MERCHANTABILITY or FITNESS FOR A PARTICULAR PURPOSE. See the
//  GNU Lesser General Public License for more details.
// 
//  You should have received a copy of the GNU Lesser General Public License
//  along with the Nethermind. If not, see <http://www.gnu.org/licenses/>.

using Nethermind.Config;
using Nethermind.Core.Attributes;
using Nethermind.Int256;

namespace Nethermind.DataMarketplace.Core.Configs
{
    public interface INdmConfig : IConfig
    {
        [ConfigItem(Description = "If 'false' then it disables the NDM (Nethermind Data Marketplace) capability", DefaultValue = "false")]
        bool Enabled { get; }
        [ConfigItem(Description = "Type of the initializer that will be used to bootstrap NDM", DefaultValue = "ndm")]
        string InitializerName { get; }
        [ConfigItem(Description = "If 'false' then it reads the configuration from file, instead of the database", DefaultValue = "true")]
        bool StoreConfigInDatabase { get; }
        [ConfigItem(Description = "An arbitrary ID of the configuration that will be stored in a database", DefaultValue = "ndm")]
        string Id { get; }
        [ConfigItem(Description = "Path to the directory where NDM files (e.g. data provider assets such as documents) will be kept", DefaultValue = "ndm/files")]
        string FilesPath { get; }
        [ConfigItem(Description = "Max file size in bytes of a single data provider asset file", DefaultValue = "67108864")]
        ulong FileMaxSize { get; }
        [ConfigItem(Description = "An arbitrary name of the data provider", DefaultValue = "Nethermind")]
        string ProviderName { get; }
        [ConfigItem(Description = "Type of the database provider, possible values: rocks, mongo", DefaultValue = "rocks")]
        string Persistence { get; }
        [ConfigItem(Description = "If 'false' then signature verification will be skipped during NDM capability P2P handshake", DefaultValue = "true")]
        bool VerifyP2PSignature { get; }
        [ConfigItem(Description = "An account address (hot wallet) of the data provider", DefaultValue = null)]
        string? ProviderAddress { get; }
        [ConfigItem(Description = "An account address (cold wallet) of the data provider", DefaultValue = null)]
        string? ProviderColdWalletAddress { get; }
        [ConfigItem(Description = "An account address (hot wallet) of the data consumer", DefaultValue = null)]
        string? ConsumerAddress { get; }

        [DoNotUseInSecuredContext("Hardcode so cannot be overwritten to redirect to another contract")]
        [ConfigItem(Description = "An address of the smart contract used by NDM", DefaultValue = "0x82c839fa4a41e158f613ec8a1a84be3c816d370f")]
        string? ContractAddress { get; }

        [ConfigItem(Description = "Data provider's threshold (Wei) that once reached will send a receipt request to the data consumer", DefaultValue = "10000000000000000")]
        UInt256 ReceiptRequestThreshold { get; }
        [ConfigItem(Description = "Data provider's threshold (Wei) that once reached will send a merge receipts request to the data consumer", DefaultValue = "100000000000000000")]
        UInt256 ReceiptsMergeThreshold { get; }
        [ConfigItem(Description = "Data provider's threshold (Wei) that once reached will send a payment claim to the data consumer", DefaultValue = "1000000000000000000")]
        UInt256 PaymentClaimThreshold { get; }
        [ConfigItem(Description = "Number of the required blocks confirmations (e.g. 6) to mark the transaction as successfully processed", DefaultValue = "0")]
        uint BlockConfirmations { get; }
        [ConfigItem(Description = "If 'true' then it enables the faucet capability", DefaultValue = "false")]
        bool FaucetEnabled { get; }
        [ConfigItem(Description = "An account address that will be used to transfer the funds from if faucet capability is enabled", DefaultValue = null)]
        string? FaucetAddress { get; }
        [ConfigItem(Description = "IP address of the faucet to connect to in order to request ETH", DefaultValue = null)]
        string? FaucetHost { get; }
        [ConfigItem(Description = "Maximal value (Wei) of a single ETH request to the faucet", DefaultValue = "1000000000000000000")]
        UInt256 FaucetWeiRequestMaxValue { get; }
        [ConfigItem(Description = "Maximal value (ETH) of a total ETH requests (per day) to the faucet", DefaultValue = "500")]
        UInt256 FaucetEthDailyRequestsTotalValue { get; }
        [ConfigItem(Description = "An arbitrary path to the plugins directory that should be loaded as external assemblies", DefaultValue = "ndm/plugins")]
        string PluginsPath { get; }
        [ConfigItem(Description = "Path to the directory, where NDM databases will be kept, when using RocksDB provider", DefaultValue = "ndm")]
        string DatabasePath { get; }
        [ConfigItem(Description = "If 'true' then JSON RPC calls will be redirected to the specified proxies.", DefaultValue = "false")]
        bool ProxyEnabled { get; }
        [ConfigItem(Description = "'List of JSON RPC URLs proxies.", DefaultValue = "System.String[]")]
        string[] JsonRpcUrlProxies { get; }
        [ConfigItem(Description = "Gas price (make deposit, claim payment etc.).", DefaultValue = "20000000000")]
        UInt256 GasPrice { get; }
        [ConfigItem(Description = "Gas price type ('custom', 'safeLow', 'average', 'fast', 'fastest').", DefaultValue = "custom")]
        string GasPriceType { get; }
        [ConfigItem(Description = "Percentage multiplier (by default 110%) for calculating gas price when canceling transaction.", DefaultValue = "110")]
        uint CancelTransactionGasPricePercentageMultiplier { get; set; }
        [ConfigItem(Description = "If 'true', data stream results can be fetched via 'ndm_pullData('depositId')' method.", DefaultValue = "false")]
        bool JsonRpcDataChannelEnabled { get; }
<<<<<<< HEAD

        ulong DepositsDbWriteBufferSize { get; set; }
        uint DepositsDbWriteBufferNumber { get; set; }
        ulong DepositsDbBlockCacheSize { get; set; }
        bool DepositsDbCacheIndexAndFilterBlocks { get; set; }

        ulong ConsumerSessionsDbWriteBufferSize { get; set; }
        uint ConsumerSessionsDbWriteBufferNumber { get; set; }
        ulong ConsumerSessionsDbBlockCacheSize { get; set; }
        bool ConsumerSessionsDbCacheIndexAndFilterBlocks { get; set; }

        ulong ConsumerReceiptsDbWriteBufferSize { get; set; }
        uint ConsumerReceiptsDbWriteBufferNumber { get; set; }
        ulong ConsumerReceiptsDbBlockCacheSize { get; set; }
        bool ConsumerReceiptsDbCacheIndexAndFilterBlocks { get; set; }

        ulong ConsumerDepositApprovalsDbWriteBufferSize { get; set; }
        uint ConsumerDepositApprovalsDbWriteBufferNumber { get; set; }
        ulong ConsumerDepositApprovalsDbBlockCacheSize { get; set; }
        bool ConsumerDepositApprovalsDbCacheIndexAndFilterBlocks { get; set; }

        ulong ConfigsDbWriteBufferSize { get; set; }
        uint ConfigsDbWriteBufferNumber { get; set; }
        ulong ConfigsDbBlockCacheSize { get; set; }
        bool ConfigsDbCacheIndexAndFilterBlocks { get; set; }

        ulong EthRequestsDbWriteBufferSize { get; set; }
        uint EthRequestsDbWriteBufferNumber { get; set; }
        ulong EthRequestsDbBlockCacheSize { get; set; }
=======
        
        [ConfigItem(HiddenFromDocs = true)]
        ulong DepositsDbWriteBufferSize { get; set; }
        [ConfigItem(HiddenFromDocs = true)]
        uint DepositsDbWriteBufferNumber { get; set; }
        [ConfigItem(HiddenFromDocs = true)]
        ulong DepositsDbBlockCacheSize { get; set; }
        [ConfigItem(HiddenFromDocs = true)]
        bool DepositsDbCacheIndexAndFilterBlocks { get; set; }

        [ConfigItem(HiddenFromDocs = true)]
        ulong ConsumerSessionsDbWriteBufferSize { get; set; }
        [ConfigItem(HiddenFromDocs = true)]
        uint ConsumerSessionsDbWriteBufferNumber { get; set; }
        [ConfigItem(HiddenFromDocs = true)]
        ulong ConsumerSessionsDbBlockCacheSize { get; set; }
        [ConfigItem(HiddenFromDocs = true)]
        bool ConsumerSessionsDbCacheIndexAndFilterBlocks { get; set; }

        [ConfigItem(HiddenFromDocs = true)]
        ulong ConsumerReceiptsDbWriteBufferSize { get; set; }
        [ConfigItem(HiddenFromDocs = true)]
        uint ConsumerReceiptsDbWriteBufferNumber { get; set; }
        [ConfigItem(HiddenFromDocs = true)]
        ulong ConsumerReceiptsDbBlockCacheSize { get; set; }
        [ConfigItem(HiddenFromDocs = true)]
        bool ConsumerReceiptsDbCacheIndexAndFilterBlocks { get; set; }

        [ConfigItem(HiddenFromDocs = true)]
        ulong ConsumerDepositApprovalsDbWriteBufferSize { get; set; }
        [ConfigItem(HiddenFromDocs = true)]
        uint ConsumerDepositApprovalsDbWriteBufferNumber { get; set; }
        [ConfigItem(HiddenFromDocs = true)]
        ulong ConsumerDepositApprovalsDbBlockCacheSize { get; set; }
        [ConfigItem(HiddenFromDocs = true)]
        bool ConsumerDepositApprovalsDbCacheIndexAndFilterBlocks { get; set; }

        [ConfigItem(HiddenFromDocs = true)]
        ulong ConfigsDbWriteBufferSize { get; set; }
        [ConfigItem(HiddenFromDocs = true)]
        uint ConfigsDbWriteBufferNumber { get; set; }
        [ConfigItem(HiddenFromDocs = true)]
        ulong ConfigsDbBlockCacheSize { get; set; }
        [ConfigItem(HiddenFromDocs = true)]
        bool ConfigsDbCacheIndexAndFilterBlocks { get; set; }

        [ConfigItem(HiddenFromDocs = true)]
        ulong EthRequestsDbWriteBufferSize { get; set; }
        [ConfigItem(HiddenFromDocs = true)]
        uint EthRequestsDbWriteBufferNumber { get; set; }
        [ConfigItem(HiddenFromDocs = true)]
        ulong EthRequestsDbBlockCacheSize { get; set; }
        [ConfigItem(HiddenFromDocs = true)]
>>>>>>> b54d4c9d
        bool EthRequestsDbCacheIndexAndFilterBlocks { get; set; }
    }
}<|MERGE_RESOLUTION|>--- conflicted
+++ resolved
@@ -85,38 +85,6 @@
         uint CancelTransactionGasPricePercentageMultiplier { get; set; }
         [ConfigItem(Description = "If 'true', data stream results can be fetched via 'ndm_pullData('depositId')' method.", DefaultValue = "false")]
         bool JsonRpcDataChannelEnabled { get; }
-<<<<<<< HEAD
-
-        ulong DepositsDbWriteBufferSize { get; set; }
-        uint DepositsDbWriteBufferNumber { get; set; }
-        ulong DepositsDbBlockCacheSize { get; set; }
-        bool DepositsDbCacheIndexAndFilterBlocks { get; set; }
-
-        ulong ConsumerSessionsDbWriteBufferSize { get; set; }
-        uint ConsumerSessionsDbWriteBufferNumber { get; set; }
-        ulong ConsumerSessionsDbBlockCacheSize { get; set; }
-        bool ConsumerSessionsDbCacheIndexAndFilterBlocks { get; set; }
-
-        ulong ConsumerReceiptsDbWriteBufferSize { get; set; }
-        uint ConsumerReceiptsDbWriteBufferNumber { get; set; }
-        ulong ConsumerReceiptsDbBlockCacheSize { get; set; }
-        bool ConsumerReceiptsDbCacheIndexAndFilterBlocks { get; set; }
-
-        ulong ConsumerDepositApprovalsDbWriteBufferSize { get; set; }
-        uint ConsumerDepositApprovalsDbWriteBufferNumber { get; set; }
-        ulong ConsumerDepositApprovalsDbBlockCacheSize { get; set; }
-        bool ConsumerDepositApprovalsDbCacheIndexAndFilterBlocks { get; set; }
-
-        ulong ConfigsDbWriteBufferSize { get; set; }
-        uint ConfigsDbWriteBufferNumber { get; set; }
-        ulong ConfigsDbBlockCacheSize { get; set; }
-        bool ConfigsDbCacheIndexAndFilterBlocks { get; set; }
-
-        ulong EthRequestsDbWriteBufferSize { get; set; }
-        uint EthRequestsDbWriteBufferNumber { get; set; }
-        ulong EthRequestsDbBlockCacheSize { get; set; }
-=======
-        
         [ConfigItem(HiddenFromDocs = true)]
         ulong DepositsDbWriteBufferSize { get; set; }
         [ConfigItem(HiddenFromDocs = true)]
@@ -169,7 +137,6 @@
         [ConfigItem(HiddenFromDocs = true)]
         ulong EthRequestsDbBlockCacheSize { get; set; }
         [ConfigItem(HiddenFromDocs = true)]
->>>>>>> b54d4c9d
         bool EthRequestsDbCacheIndexAndFilterBlocks { get; set; }
     }
 }