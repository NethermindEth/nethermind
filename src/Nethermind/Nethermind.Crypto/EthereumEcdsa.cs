--- conflicted
+++ resolved
@@ -4,13 +4,8 @@
 using System;
 using System.Globalization;
 using System.Numerics;
-using System.Runtime.CompilerServices;
 using Nethermind.Core;
 using Nethermind.Core.Crypto;
-<<<<<<< HEAD
-using Nethermind.Core.Specs;
-=======
->>>>>>> eee5ac23
 
 namespace Nethermind.Crypto
 {
@@ -30,22 +25,9 @@
 
         public ulong ChainId => chainId;
 
-<<<<<<< HEAD
-        public EthereumEcdsa(ISpecProvider specProvider) : this(specProvider.ChainId)
-        {
-        }
-
-        public Address? RecoverAddress(Signature signature, Hash256 message) => RecoverAddress(signature.BytesWithRecovery, message);
-
-
-        public Address? RecoverAddress(Span<byte> signatureBytes65, Hash256 message) => RecoverAddress(signatureBytes65[..64], signatureBytes65[64], message.Bytes);
-
-        public static Address? RecoverAddress(Span<byte> signatureBytes64, byte v, Span<byte> message)
-=======
         public Address? RecoverAddress(Signature signature, in ValueHash256 message) => RecoverAddress(signature.Bytes, signature.RecoveryId, message.Bytes);
 
         private static Address? RecoverAddress(Span<byte> signatureBytes64, byte v, ReadOnlySpan<byte> message)
->>>>>>> eee5ac23
         {
             Span<byte> publicKey = stackalloc byte[65];
             bool success = SpanSecP256k1.RecoverKeyFromCompact(
