--- conflicted
+++ resolved
@@ -10,12 +10,8 @@
     </ItemGroup>
 
     <ItemGroup>
-<<<<<<< HEAD
       <PackageReference Include="Integrative.CrossProtect" Version="0.1.1" />
-      <PackageReference Include="Portable.BouncyCastle" Version="1.8.6" />
-=======
       <PackageReference Include="Portable.BouncyCastle" Version="1.8.6.7" />
->>>>>>> cc6837c3
     </ItemGroup>
 
     <ItemGroup>
