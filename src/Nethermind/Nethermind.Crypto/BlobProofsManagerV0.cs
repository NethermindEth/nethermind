// SPDX-FileCopyrightText: 2025 Demerzel Solutions Limited
// SPDX-License-Identifier: LGPL-3.0-only

using System;
using System.Buffers;
using System.Linq;
using CkzgLib;
using Nethermind.Core;
using Nethermind.Core.Collections;

namespace Nethermind.Crypto;

internal class BlobProofsManagerV0 : IBlobProofsManager
{
    public static BlobProofsManagerV0 Instance { get; } = new BlobProofsManagerV0();

    public ShardBlobNetworkWrapper AllocateWrapper(params ReadOnlySpan<byte[]> blobs)
    {
        ShardBlobNetworkWrapper result = new(blobs.ToArray(), new byte[blobs.Length][], new byte[blobs.Length][], ProofVersion.V0);

        for (int i = 0; i < blobs.Length; i++)
        {
            result.Commitments[i] = new byte[Ckzg.BytesPerCommitment];
            result.Proofs[i] = new byte[Ckzg.BytesPerProof];
        }

        return result;
    }

    public void ComputeProofsAndCommitments(ShardBlobNetworkWrapper wrapper)
    {
        for (int i = 0; i < wrapper.Blobs.Length; i++)
        {
            Ckzg.BlobToKzgCommitment(wrapper.Commitments[i], wrapper.Blobs[i], KzgPolynomialCommitments.CkzgSetup);
            Ckzg.ComputeBlobKzgProof(wrapper.Proofs[i], wrapper.Blobs[i], wrapper.Commitments[i], KzgPolynomialCommitments.CkzgSetup);
        }
    }

    public bool ValidateLengths(ShardBlobNetworkWrapper wrapper)
    {
        if (wrapper.Blobs.Length != wrapper.Commitments.Length || wrapper.Blobs.Length != wrapper.Proofs.Length)
        {
            return false;
        }

        for (int i = 0; i < wrapper.Blobs.Length; i++)
        {
            if (wrapper.Blobs[i].Length != Ckzg.BytesPerBlob || wrapper.Commitments[i].Length != Ckzg.BytesPerCommitment || wrapper.Proofs[i].Length != Ckzg.BytesPerProof)
            {
                return false;
            }
        }

        return true;
    }

    public bool ValidateProofs(ShardBlobNetworkWrapper wrapper)
    {
<<<<<<< HEAD
        if (wrapper.Blobs.All(x => x.All(y => y == 0)))
        {
            return true;
        }

=======
>>>>>>> d5256c8e
        if (wrapper.Version is not ProofVersion.V0)
        {
            return false;
        }

        if (wrapper.Blobs.Length is 1 && wrapper.Commitments.Length is 1 && wrapper.Proofs.Length is 1)
        {
            try
            {
                return Ckzg.VerifyBlobKzgProof(wrapper.Blobs[0], wrapper.Commitments[0], wrapper.Proofs[0], KzgPolynomialCommitments.CkzgSetup);
            }
            catch (Exception e) when (e is ArgumentException or ApplicationException or InsufficientMemoryException)
            {
                return false;
            }
        }

        int length = wrapper.Blobs.Length * Ckzg.BytesPerBlob;
        using ArrayPoolSpan<byte> flatBlobs = new(length);

        length = wrapper.Blobs.Length * Ckzg.BytesPerCommitment;
        using ArrayPoolSpan<byte> flatCommitments = new(length);

        length = wrapper.Blobs.Length * Ckzg.BytesPerProof;
        using ArrayPoolSpan<byte> flatProofs = new(length);

        for (int i = 0; i < wrapper.Blobs.Length; i++)
        {
            wrapper.Blobs[i].CopyTo(flatBlobs.Slice(i * Ckzg.BytesPerBlob, Ckzg.BytesPerBlob));
            wrapper.Commitments[i].CopyTo(flatCommitments.Slice(i * Ckzg.BytesPerCommitment, Ckzg.BytesPerCommitment));
            wrapper.Proofs[i].CopyTo(flatProofs.Slice(i * Ckzg.BytesPerProof, Ckzg.BytesPerProof));
        }

        try
        {
            return Ckzg.VerifyBlobKzgProofBatch(flatBlobs, flatCommitments, flatProofs, wrapper.Blobs.Length, KzgPolynomialCommitments.CkzgSetup);
        }
        catch (Exception e) when (e is ArgumentException or ApplicationException or InsufficientMemoryException)
        {
            return false;
        }
    }
}<|MERGE_RESOLUTION|>--- conflicted
+++ resolved
@@ -56,14 +56,6 @@
 
     public bool ValidateProofs(ShardBlobNetworkWrapper wrapper)
     {
-<<<<<<< HEAD
-        if (wrapper.Blobs.All(x => x.All(y => y == 0)))
-        {
-            return true;
-        }
-
-=======
->>>>>>> d5256c8e
         if (wrapper.Version is not ProofVersion.V0)
         {
             return false;
