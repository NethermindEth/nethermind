--- conflicted
+++ resolved
@@ -68,17 +68,11 @@
                 new(syncServer, blockchainProcessor, blockProducer, new HealthChecksConfig(),
                     healthHintService, ethSyncingInfo, new EngineRpcCapabilitiesProvider(api.SpecProvider), api, new[] { drive }, test.IsMining);
             CheckHealthResult result = nodeHealthService.CheckHealth();
-<<<<<<< HEAD
-            Assert.AreEqual(test.ExpectedHealthy, result.Healthy);
-            Assert.AreEqual(test.ExpectedMessage, FormatMessages(result.Messages.Select(x => x.Message)));
-            Assert.AreEqual(test.ExpectedLongMessage, FormatMessages(result.Messages.Select(x => x.LongMessage)));
-            Assert.AreEqual(test.IsSyncing, result.IsSyncing);
-            CollectionAssert.AreEqual(test.ExpectedErrors, result.Errors);
-=======
             Assert.That(result.Healthy, Is.EqualTo(test.ExpectedHealthy));
             Assert.That(FormatMessages(result.Messages.Select(x => x.Message)), Is.EqualTo(test.ExpectedMessage));
             Assert.That(FormatMessages(result.Messages.Select(x => x.LongMessage)), Is.EqualTo(test.ExpectedLongMessage));
->>>>>>> 1c036167
+            Assert.That(result.IsSyncing, Is.EqualTo(test.IsSyncing));
+            CollectionAssert.AreEqual(test.ExpectedErrors, result.Errors);
         }
 
         [Test]
@@ -154,17 +148,11 @@
             }
 
             CheckHealthResult result = nodeHealthService.CheckHealth();
-<<<<<<< HEAD
-            Assert.AreEqual(test.ExpectedHealthy, result.Healthy);
-            Assert.AreEqual(test.ExpectedMessage, FormatMessages(result.Messages.Select(x => x.Message)));
-            Assert.AreEqual(test.ExpectedLongMessage, FormatMessages(result.Messages.Select(x => x.LongMessage)));
-            Assert.AreEqual(test.IsSyncing, result.IsSyncing);
-            CollectionAssert.AreEqual(test.ExpectedErrors, result.Errors);
-=======
             Assert.That(result.Healthy, Is.EqualTo(test.ExpectedHealthy));
             Assert.That(FormatMessages(result.Messages.Select(x => x.Message)), Is.EqualTo(test.ExpectedMessage));
             Assert.That(FormatMessages(result.Messages.Select(x => x.LongMessage)), Is.EqualTo(test.ExpectedLongMessage));
->>>>>>> 1c036167
+            Assert.That(result.IsSyncing, Is.EqualTo(test.IsSyncing));
+            CollectionAssert.AreEqual(test.ExpectedErrors, result.Errors);
         }
 
         public class CheckHealthPostMergeTest
