﻿//  Copyright (c) 2018 Demerzel Solutions Limited
//  This file is part of the Nethermind library.
// 
//  The Nethermind library is free software: you can redistribute it and/or modify
//  it under the terms of the GNU Lesser General Public License as published by
//  the Free Software Foundation, either version 3 of the License, or
//  (at your option) any later version.
// 
//  The Nethermind library is distributed in the hope that it will be useful,
//  but WITHOUT ANY WARRANTY; without even the implied warranty of
//  MERCHANTABILITY or FITNESS FOR A PARTICULAR PURPOSE. See the
//  GNU Lesser General Public License for more details.
// 
//  You should have received a copy of the GNU Lesser General Public License
//  along with the Nethermind. If not, see <http://www.gnu.org/licenses/>.

using System;

namespace Nethermind.Db
{
    public class ReadOnlyDbProvider : IReadOnlyDbProvider
    {
        public ReadOnlyDb NestedStateDb { get; }
        public ReadOnlyDb NestedCodeDb { get; }
        
        public ReadOnlyDbProvider(IDbProvider wrappedProvider, bool createInMemoryWriteStore)
        {
            if (wrappedProvider == null)
            {
                throw new ArgumentNullException(nameof(wrappedProvider));
            }

            NestedStateDb = new ReadOnlyDb(wrappedProvider.StateDb, createInMemoryWriteStore);
            StateDb = new StateDb(NestedStateDb);
            NestedCodeDb = new ReadOnlyDb(wrappedProvider.CodeDb, createInMemoryWriteStore);
            CodeDb = new StateDb(NestedCodeDb);
            // StateDb = new ReadOnlyDb(wrappedProvider.StateDb, createInMemoryWriteStore);
            // CodeDb = new ReadOnlyDb(wrappedProvider.CodeDb, createInMemoryWriteStore);
            NestedReceiptsDb = new ReadOnlyColumnsDb<ReceiptsColumns>(wrappedProvider.ReceiptsDb, createInMemoryWriteStore);
            NestedBlockInfosDb = new ReadOnlyDb(wrappedProvider.BlockInfosDb, createInMemoryWriteStore);
            NestedBlocksDb = new ReadOnlyDb(wrappedProvider.BlocksDb, createInMemoryWriteStore);
            NestedHeadersDb = new ReadOnlyDb(wrappedProvider.HeadersDb, createInMemoryWriteStore);
            NestedPendingTxsDb = new ReadOnlyDb(wrappedProvider.PendingTxsDb, createInMemoryWriteStore);
            NestedConfigsDb = new ReadOnlyDb(wrappedProvider.ConfigsDb, createInMemoryWriteStore);
            NestedEthRequestsDb = new ReadOnlyDb(wrappedProvider.EthRequestsDb, createInMemoryWriteStore);
            NestedBloomDb = new ReadOnlyDb(wrappedProvider.BloomDb, createInMemoryWriteStore);
            NestedChtDb = new ReadOnlyDb(wrappedProvider.ChtDb, createInMemoryWriteStore);
        }

        public void Dispose()
        {
        }

        public ISnapshotableDb StateDb { get; }
        public ISnapshotableDb CodeDb { get; }
        public IColumnsDb<ReceiptsColumns> ReceiptsDb => NestedReceiptsDb;
        public IDb BlocksDb => NestedBlocksDb;
        public IDb HeadersDb => NestedHeadersDb;
        public IDb BlockInfosDb => NestedBlockInfosDb;
        public IDb PendingTxsDb => NestedPendingTxsDb;
        public IDb ConfigsDb => NestedConfigsDb;
        public IDb EthRequestsDb => NestedEthRequestsDb;
        public IDb BloomDb => NestedBloomDb;
<<<<<<< HEAD
        public IDb ChtDb => NestedChtDb;
=======
        public IDb BeamStateDb { get; } = new MemDb(); 
>>>>>>> e64d5e1a
        public ReadOnlyColumnsDb<ReceiptsColumns> NestedReceiptsDb { get; }
        public ReadOnlyDb NestedBlocksDb { get; }
        public ReadOnlyDb NestedHeadersDb { get; }
        public ReadOnlyDb NestedBlockInfosDb { get; }
        public ReadOnlyDb NestedPendingTxsDb { get; }
        public ReadOnlyDb NestedConfigsDb { get; }
        public ReadOnlyDb NestedEthRequestsDb { get; }
        public ReadOnlyDb NestedBloomDb { get; }
        public ReadOnlyDb NestedChtDb { get; }

        public void ClearTempChanges()
        {
            StateDb.Restore(-1);
            CodeDb.Restore(-1);
            NestedReceiptsDb.Restore(-1);
            NestedBlocksDb.Restore(-1);
            NestedHeadersDb.Restore(-1);
            NestedBlockInfosDb.Restore(-1);
            NestedConfigsDb.Restore(-1);
            NestedEthRequestsDb.Restore(-1); 
            NestedReceiptsDb.Restore(-1);
            NestedBloomDb.Restore(-1);
<<<<<<< HEAD
            NestedChtDb.Restore(-1);
=======
            BeamStateDb.Clear();
>>>>>>> e64d5e1a
        }
    }
}<|MERGE_RESOLUTION|>--- conflicted
+++ resolved
@@ -61,11 +61,8 @@
         public IDb ConfigsDb => NestedConfigsDb;
         public IDb EthRequestsDb => NestedEthRequestsDb;
         public IDb BloomDb => NestedBloomDb;
-<<<<<<< HEAD
         public IDb ChtDb => NestedChtDb;
-=======
         public IDb BeamStateDb { get; } = new MemDb(); 
->>>>>>> e64d5e1a
         public ReadOnlyColumnsDb<ReceiptsColumns> NestedReceiptsDb { get; }
         public ReadOnlyDb NestedBlocksDb { get; }
         public ReadOnlyDb NestedHeadersDb { get; }
@@ -88,11 +85,8 @@
             NestedEthRequestsDb.Restore(-1); 
             NestedReceiptsDb.Restore(-1);
             NestedBloomDb.Restore(-1);
-<<<<<<< HEAD
             NestedChtDb.Restore(-1);
-=======
             BeamStateDb.Clear();
->>>>>>> e64d5e1a
         }
     }
 }