--- conflicted
+++ resolved
@@ -41,11 +41,7 @@
         
         private long _maxThisDbSize;
 
-<<<<<<< HEAD
-        public DbOnTheRocks(string basePath, string dbPath, IDbConfig dbConfig, ILogManager logManager, ColumnFamilies columnFamilies = null)
-=======
-        public DbOnTheRocks(string basePath, string dbPath, IDbConfig dbConfig, ILogManager logManager = null, bool deleteOnStart = false) // TODO: check column families
->>>>>>> 02f560da
+        public DbOnTheRocks(string basePath, string dbPath, IDbConfig dbConfig, ILogManager logManager, ColumnFamilies columnFamilies = null, bool deleteOnStart = false)
         {
             RocksDb Open(DbOptions options, string path, ColumnFamilies families)
             {
