// SPDX-FileCopyrightText: 2022 Demerzel Solutions Limited
// SPDX-License-Identifier: LGPL-3.0-only

using System;
using Nethermind.Config;

namespace Nethermind.Db;

[ConfigCategory(Description = "Configuration of the pruning parameters (pruning is the process of removing some of the intermediary state nodes - it saves some disk space but makes most of the historical state queries fail).")]
public interface IPruningConfig : IConfig
{
    [ConfigItem(Description = "Enables in-memory pruning. Obsolete, use Mode instead.", DefaultValue = "true", HiddenFromDocs = true)]
    [Obsolete]
    public bool Enabled { get; set; }

    [ConfigItem(Description = "The pruning mode.", DefaultValue = "Hybrid")]
    PruningMode Mode { get; set; }

    [ConfigItem(Description = "The in-memory cache size, in MB. Bigger size tend to improve performance.", DefaultValue = "1280")]
    long CacheMb { get; set; }

    [ConfigItem(Description = "The in-memory cache size for dirty nodes, in MB. Increasing this reduces pruning interval but cause increased pruning time.", DefaultValue = "1024")]
    long DirtyCacheMb { get; set; }

    [ConfigItem(
        Description = "The block persistence frequency. Only applied with archive node.",
        DefaultValue = "1")]
    long PersistenceInterval { get; set; }

    [ConfigItem(
        Description = $"The threshold, in MB, to trigger full pruning. Depends on `{nameof(Mode)}` and `{nameof(FullPruningTrigger)}`.",
        DefaultValue = "256000")]
    long FullPruningThresholdMb { get; set; }

    [ConfigItem(
        Description = "The full pruning trigger.", DefaultValue = "Manual")]
    FullPruningTrigger FullPruningTrigger { get; set; }

    [ConfigItem(
        Description = """
            The max number of parallel tasks that can be used by full pruning.

            Allowed values:

            - `-1`: Uses the number of logical processors.
            - `0`: Uses 25% of logical processors.
            - `1`: Runs on a single thread.

            The recommended value depends on the type of the node:

            - If the node needs to be responsive (serves for RPC or validator), then the recommended value is `0` or `-1`.
            - If the node doesn't have many other responsibilities but needs to be able to follow the chain reliably without any delays and produce live logs, the `0` or `1` is recommended.
            - If the node doesn't have to be responsive, has very fast I/O (like NVMe) and the shortest pruning time is to be achieved, then `-1` is recommended.
            """,
        DefaultValue = "0")]
    int FullPruningMaxDegreeOfParallelism { get; set; }

    [ConfigItem(
        Description = "The memory budget, in MB, used for the trie visit. Increasing this value significantly reduces the IOPS requirement at the expense of memory usage. `0` to disable.",
        DefaultValue = "4000")]
    int FullPruningMemoryBudgetMb { get; set; }

    [ConfigItem(
        Description = "Whether to disable low-priority for pruning writes. Full pruning uses low-priority write operations to prevent blocking block processing. If block processing is not high-priority, set this option to `true` for faster pruning.",
        DefaultValue = "false")]
    bool FullPruningDisableLowPriorityWrites { get; set; }

    [ConfigItem(Description = "The minimum delay, in hours, between full pruning operations not to exhaust disk writes.", DefaultValue = "240")]
    int FullPruningMinimumDelayHours { get; set; }

    [ConfigItem(Description = "The action to take on pruning completion.", DefaultValue = "None")]
    FullPruningCompletionBehavior FullPruningCompletionBehavior { get; set; }

    [ConfigItem(Description = "Whether to enables available disk space check.", DefaultValue = "true")]
    bool AvailableSpaceCheckEnabled { get; set; }

    [ConfigItem(Description = "_DEPRECATED_ Pruning trie store uses pruning cache as past keys.", DefaultValue = "0.1", HiddenFromDocs = true)]
    double TrackedPastKeyCountMemoryRatio { get; set; }

    [ConfigItem(Description = "Enable tracking of past key to reduce database and pruning cache growth", DefaultValue = "true")]
    bool TrackPastKeys { get; set; }

    [ConfigItem(Description = "The number of past states before the state gets pruned. Used to determine how old of a state to keep from the head.", DefaultValue = "64")]
    int PruningBoundary { get; set; }

    [ConfigItem(Description = "Dirty node shard count", DefaultValue = "8")]
    int DirtyNodeShardBit { get; set; }

    [ConfigItem(Description = "Portion of persisted node to be prune at a time", DefaultValue = "0.05")]
    double PrunePersistedNodePortion { get; set; }

    [ConfigItem(Description = "Minimum persisted cache prune target", DefaultValue = "50000000")]
    long PrunePersistedNodeMinimumTarget { get; set; }
<<<<<<< HEAD
=======

    [ConfigItem(Description = "Maximimum number of block worth of unpersisted state in memory. Default is 297, which is number of mainnet block per hour.", DefaultValue = "297")]
    long MaxUnpersistedBlockCount { get; set; }

    [ConfigItem(Description = "Minimum number of block worth of unpersisted state in memory. Prevent memory pruning too often due to insufficient dirty cache memory.", DefaultValue = "8")]
    long MinUnpersistedBlockCount { get; set; }

    [ConfigItem(Description = "Maximum number of block in commit buffer before blocking.", DefaultValue = "128", HiddenFromDocs = true)]
    int MaxBufferedCommitCount { get; set; }
>>>>>>> 2e346112
}<|MERGE_RESOLUTION|>--- conflicted
+++ resolved
@@ -91,8 +91,6 @@
 
     [ConfigItem(Description = "Minimum persisted cache prune target", DefaultValue = "50000000")]
     long PrunePersistedNodeMinimumTarget { get; set; }
-<<<<<<< HEAD
-=======
 
     [ConfigItem(Description = "Maximimum number of block worth of unpersisted state in memory. Default is 297, which is number of mainnet block per hour.", DefaultValue = "297")]
     long MaxUnpersistedBlockCount { get; set; }
@@ -102,5 +100,4 @@
 
     [ConfigItem(Description = "Maximum number of block in commit buffer before blocking.", DefaultValue = "128", HiddenFromDocs = true)]
     int MaxBufferedCommitCount { get; set; }
->>>>>>> 2e346112
 }