// SPDX-FileCopyrightText: 2022 Demerzel Solutions Limited
// SPDX-License-Identifier: LGPL-3.0-only

using System;
using System.Collections.Generic;
using System.Linq;
using System.Threading;
using Nethermind.Core;
using Nethermind.Core.Collections;
using Nethermind.Core.Extensions;

namespace Nethermind.Db
{
    public class MemDb : IFullDb
    {
        private readonly int _writeDelay; // for testing scenarios
        private readonly int _readDelay; // for testing scenarios
        public long ReadsCount { get; private set; }
        public long WritesCount { get; private set; }

        private readonly SpanConcurrentDictionary<byte, byte[]?> _db;

        public MemDb(string name)
            : this(0, 0)
        {
            Name = name;
        }

        public MemDb() : this(0, 0)
        {
        }

        public MemDb(int writeDelay, int readDelay)
        {
            _writeDelay = writeDelay;
            _readDelay = readDelay;
            _db = new SpanConcurrentDictionary<byte, byte[]>(Bytes.SpanEqualityComparer);
        }

        public string Name { get; }

        public virtual byte[]? this[ReadOnlySpan<byte> key]
        {
            get
            {
                return Get(key);
            }
            set
            {
                Set(key, value);
            }
        }

        public KeyValuePair<byte[], byte[]?>[] this[byte[][] keys]
        {
            get
            {
                if (_readDelay > 0)
                {
                    Thread.Sleep(_readDelay);
                }

                ReadsCount += keys.Length;
                return keys.Select(k => new KeyValuePair<byte[], byte[]>(k, _db.TryGetValue(k, out var value) ? value : null)).ToArray();
            }
        }

        public virtual void Remove(ReadOnlySpan<byte> key)
        {
            _db.TryRemove(key, out _);
        }

        public bool KeyExists(ReadOnlySpan<byte> key)
        {
            return _db.ContainsKey(key);
        }

        public IDb Innermost => this;

        public virtual void Flush()
        {
        }

        public void Clear()
        {
            _db.Clear();
        }

        public IEnumerable<KeyValuePair<byte[], byte[]?>> GetAll(bool ordered = false) => _db;

        public IEnumerable<byte[]> GetAllKeys(bool ordered = false) => Keys;

        public IEnumerable<byte[]> GetAllValues(bool ordered = false) => Values;

        public virtual IWriteBatch StartWriteBatch()
        {
            return this.LikeABatch();
        }

        public ICollection<byte[]> Keys => _db.Keys;
        public ICollection<byte[]> Values => _db.Values;

        public int Count => _db.Count;

        public long GetSize() => 0;
        public long GetCacheSize(bool includeCacheSize) => 0;
        public long GetIndexSize() => 0;
        public long GetMemtableSize() => 0;

        public void Dispose()
        {
        }

        public bool PreferWriteByArray => true;

        public virtual Span<byte> GetSpan(ReadOnlySpan<byte> key)
        {
            return Get(key).AsSpan();
        }

        public void DangerousReleaseMemory(in ReadOnlySpan<byte> span)
        {
        }

        public virtual byte[]? Get(ReadOnlySpan<byte> key, ReadFlags flags = ReadFlags.None)
        {
            if (_readDelay > 0)
            {
                Thread.Sleep(_readDelay);
            }

            ReadsCount++;
            return _db.TryGetValue(key, out byte[] value) ? value : null;
        }

        public virtual void Set(ReadOnlySpan<byte> key, byte[]? value, WriteFlags flags = WriteFlags.None)
        {
            if (_writeDelay > 0)
            {
                Thread.Sleep(_writeDelay);
            }

            WritesCount++;
<<<<<<< HEAD
            if (value == null)
=======
            if (value is null)
>>>>>>> fad11b10
            {
                _db.TryRemove(key, out _);
                return;
            }
            _db[key] = value;
        }
    }
}<|MERGE_RESOLUTION|>--- conflicted
+++ resolved
@@ -141,11 +141,7 @@
             }
 
             WritesCount++;
-<<<<<<< HEAD
-            if (value == null)
-=======
             if (value is null)
->>>>>>> fad11b10
             {
                 _db.TryRemove(key, out _);
                 return;
