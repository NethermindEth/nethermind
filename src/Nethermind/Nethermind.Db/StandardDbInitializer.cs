// SPDX-FileCopyrightText: 2022 Demerzel Solutions Limited
// SPDX-License-Identifier: LGPL-3.0-only

using System;
using System.IO.Abstractions;
using System.Threading;
using System.Threading.Tasks;
using Nethermind.Db.FullPruning;

namespace Nethermind.Db
{
    public class StandardDbInitializer : RocksDbInitializer
    {
        private readonly IFileSystem _fileSystem;

        public StandardDbInitializer(
            IDbProvider? dbProvider,
            IRocksDbFactory? rocksDbFactory,
            IMemDbFactory? memDbFactory,
            IFileSystem? fileSystem = null)
            : base(dbProvider, rocksDbFactory, memDbFactory)
        {
            _fileSystem = fileSystem ?? new FileSystem();
        }

        public void InitStandardDbs(bool useReceiptsDb, bool useBlobsDb = true)
        {
            RegisterAll(useReceiptsDb, useBlobsDb);
            InitAll();
        }

        public async Task InitStandardDbsAsync(bool useReceiptsDb, bool useBlobsDb = true)
        {
            RegisterAll(useReceiptsDb, useBlobsDb);
            await InitAllAsync();
        }

        private void RegisterAll(bool useReceiptsDb, bool useBlobsDb)
        {
            RegisterDb(BuildRocksDbSettings(DbNames.Blocks, () => Metrics.BlocksDbReads++, () => Metrics.BlocksDbWrites++));
            RegisterDb(BuildRocksDbSettings(DbNames.Headers, () => Metrics.HeaderDbReads++, () => Metrics.HeaderDbWrites++));
            RegisterDb(BuildRocksDbSettings(DbNames.BlockInfos, () => Metrics.BlockInfosDbReads++, () => Metrics.BlockInfosDbWrites++));

            RocksDbSettings stateDbSettings = BuildRocksDbSettings(DbNames.State, () => Metrics.StateDbReads++, () => Metrics.StateDbWrites++);
            RegisterCustomDb(DbNames.State, () => new FullPruningDb(
                stateDbSettings,
                PersistedDb
                    ? new FullPruningInnerDbFactory(RocksDbFactory, _fileSystem, stateDbSettings.DbPath)
                    : new MemDbFactoryToRocksDbAdapter(MemDbFactory),
                () => Interlocked.Increment(ref Metrics.StateDbInPruningWrites)));

            RegisterDb(BuildRocksDbSettings(DbNames.Code, () => Metrics.CodeDbReads++, () => Metrics.CodeDbWrites++));
            RegisterDb(BuildRocksDbSettings(DbNames.Bloom, () => Metrics.BloomDbReads++, () => Metrics.BloomDbWrites++));
            RegisterDb(BuildRocksDbSettings(DbNames.CHT, () => Metrics.CHTDbReads++, () => Metrics.CHTDbWrites++));
            RegisterDb(BuildRocksDbSettings(DbNames.Witness, () => Metrics.WitnessDbReads++, () => Metrics.WitnessDbWrites++));
            if (useReceiptsDb)
            {
                RegisterColumnsDb<ReceiptsColumns>(BuildRocksDbSettings(DbNames.Receipts, () => Metrics.ReceiptsDbReads++, () => Metrics.ReceiptsDbWrites++));
            }
            else
            {
                RegisterCustomDb(DbNames.Receipts, () => new ReadOnlyColumnsDb<ReceiptsColumns>(new MemColumnsDb<ReceiptsColumns>(), false));
            }
            RegisterDb(BuildRocksDbSettings(DbNames.Metadata, () => Metrics.MetadataDbReads++, () => Metrics.MetadataDbWrites++));
            if (useBlobsDb)
            {
<<<<<<< HEAD
                RegisterDb(BuildRocksDbSettings(DbNames.BlobTransactions, () => Metrics.BlobTransactionsDbReads++, () => Metrics.BlobTransactionsDbWrites++));
=======
                RegisterColumnsDb<BlobTxsColumns>(BuildRocksDbSettings(DbNames.BlobTransactions, () => Metrics.BlobTransactionsDbReads++, () => Metrics.BlobTransactionsDbWrites++));
>>>>>>> 7cd6d1bf
            }
        }

        private RocksDbSettings BuildRocksDbSettings(string dbName, Action updateReadsMetrics, Action updateWriteMetrics, bool deleteOnStart = false)
        {
            return new(GetTitleDbName(dbName), dbName)
            {
                UpdateReadMetrics = updateReadsMetrics,
                UpdateWriteMetrics = updateWriteMetrics,
                DeleteOnStart = deleteOnStart
            };
        }
    }
}<|MERGE_RESOLUTION|>--- conflicted
+++ resolved
@@ -64,11 +64,7 @@
             RegisterDb(BuildRocksDbSettings(DbNames.Metadata, () => Metrics.MetadataDbReads++, () => Metrics.MetadataDbWrites++));
             if (useBlobsDb)
             {
-<<<<<<< HEAD
-                RegisterDb(BuildRocksDbSettings(DbNames.BlobTransactions, () => Metrics.BlobTransactionsDbReads++, () => Metrics.BlobTransactionsDbWrites++));
-=======
                 RegisterColumnsDb<BlobTxsColumns>(BuildRocksDbSettings(DbNames.BlobTransactions, () => Metrics.BlobTransactionsDbReads++, () => Metrics.BlobTransactionsDbWrites++));
->>>>>>> 7cd6d1bf
             }
         }
 
