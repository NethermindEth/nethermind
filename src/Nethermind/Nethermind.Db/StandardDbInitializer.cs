// SPDX-FileCopyrightText: 2022 Demerzel Solutions Limited
// SPDX-License-Identifier: LGPL-3.0-only

using System;
using System.IO.Abstractions;
using System.Threading;
using System.Threading.Tasks;
using Nethermind.Db.FullPruning;

namespace Nethermind.Db
{
    public class StandardDbInitializer : RocksDbInitializer
    {
        private readonly IFileSystem _fileSystem;

        public StandardDbInitializer(
            IDbProvider? dbProvider,
            IDbFactory? rocksDbFactory,
            IFileSystem? fileSystem = null)
            : base(dbProvider, rocksDbFactory)
        {
            _fileSystem = fileSystem ?? new FileSystem();
        }

        public void InitStandardDbs(bool useReceiptsDb, bool useBlobsDb = true)
        {
            RegisterAll(useReceiptsDb, useBlobsDb);
            InitAll();
        }

        public async Task InitStandardDbsAsync(bool useReceiptsDb, bool useBlobsDb = true)
        {
            RegisterAll(useReceiptsDb, useBlobsDb);
            await InitAllAsync();
        }

        private void RegisterAll(bool useReceiptsDb, bool useBlobsDb)
        {
            RegisterDb(BuildDbSettings(DbNames.Blocks));
            RegisterDb(BuildDbSettings(DbNames.Headers));
            RegisterDb(BuildDbSettings(DbNames.BlockNumbers));
            RegisterDb(BuildDbSettings(DbNames.BlockInfos));
            RegisterDb(BuildDbSettings(DbNames.BadBlocks));
            RegisterDb(BuildDbSettings(DbNames.Code));
            RegisterDb(BuildDbSettings(DbNames.Bloom));
<<<<<<< HEAD
            RegisterDb(BuildDbSettings(DbNames.CHT));
            RegisterDb(BuildDbSettings(DbNames.Witness));

=======
>>>>>>> 738c39c1
            if (useReceiptsDb)
            {
                RegisterColumnsDb<ReceiptsColumns>(BuildDbSettings(DbNames.Receipts));
            }
            else
            {
                RegisterCustomColumnDb(DbNames.Receipts, () => new ReadOnlyColumnsDb<ReceiptsColumns>(new MemColumnsDb<ReceiptsColumns>(), false));
            }
            RegisterDb(BuildDbSettings(DbNames.Metadata));
            if (useBlobsDb)
            {
                RegisterColumnsDb<BlobTxsColumns>(BuildDbSettings(DbNames.BlobTransactions));
            }
        }

        private static DbSettings BuildDbSettings(string dbName, bool deleteOnStart = false)
        {
            return new(GetTitleDbName(dbName), dbName)
            {
                DeleteOnStart = deleteOnStart
            };
        }
    }
}<|MERGE_RESOLUTION|>--- conflicted
+++ resolved
@@ -43,12 +43,7 @@
             RegisterDb(BuildDbSettings(DbNames.BadBlocks));
             RegisterDb(BuildDbSettings(DbNames.Code));
             RegisterDb(BuildDbSettings(DbNames.Bloom));
-<<<<<<< HEAD
-            RegisterDb(BuildDbSettings(DbNames.CHT));
-            RegisterDb(BuildDbSettings(DbNames.Witness));
 
-=======
->>>>>>> 738c39c1
             if (useReceiptsDb)
             {
                 RegisterColumnsDb<ReceiptsColumns>(BuildDbSettings(DbNames.Receipts));
