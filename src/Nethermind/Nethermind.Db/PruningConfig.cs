// SPDX-FileCopyrightText: 2022 Demerzel Solutions Limited
// SPDX-License-Identifier: LGPL-3.0-only

using System;
using Nethermind.Core;
using Nethermind.Core.Extensions;

namespace Nethermind.Db
{
    public class PruningConfig : IPruningConfig
    {
        public bool Enabled
        {
            get => Mode.IsMemory();
            set
            {
                if (value)
                {
                    Mode |= PruningMode.Memory;
                }
                else
                {
                    Mode &= ~PruningMode.Memory;
                }
            }
        }

        public PruningMode Mode { get; set; } = PruningMode.Hybrid;
        public long CacheMb { get; set; } = 1280;
        public long DirtyCacheMb { get; set; } = 1024;
        public long PersistenceInterval { get; set; } = 1;
        public long FullPruningThresholdMb { get; set; } = 256000;
        public FullPruningTrigger FullPruningTrigger { get; set; } = FullPruningTrigger.Manual;
        public int FullPruningMaxDegreeOfParallelism { get; set; }
        public int FullPruningMemoryBudgetMb { get; set; } = 4000;
        public bool FullPruningDisableLowPriorityWrites { get; set; } = false;
        public int FullPruningMinimumDelayHours { get; set; } = 240;
        public FullPruningCompletionBehavior FullPruningCompletionBehavior { get; set; } = FullPruningCompletionBehavior.None;
        public bool AvailableSpaceCheckEnabled { get; set; } = true;
        public double TrackedPastKeyCountMemoryRatio { get; set; } = 0.1;
        public bool TrackPastKeys { get; set; } = true;
        public int PruningBoundary { get; set; } = (int)Reorganization.MaxDepth;
<<<<<<< HEAD
        public int DirtyNodeShardBit { get; set; } = 8;
        public double PrunePersistedNodePortion { get; set; } = 0.05;
        public long PrunePersistedNodeMinimumTarget { get; set; } = 50.MiB();
=======

        private int _dirtyNodeShardBit = 8;

        public int DirtyNodeShardBit
        {
            get => _dirtyNodeShardBit;
            set
            {
                // 30 because of the 1 << 31 become negative
                if (value is <= 0 or > 30)
                {
                    throw new InvalidOperationException($"Shard bit count must be between 0 and 30.");
                }

                _dirtyNodeShardBit = value;
            }
        }

        public double PrunePersistedNodePortion { get; set; } = 0.05;
        public long PrunePersistedNodeMinimumTarget { get; set; } = 50.MiB();
        public long MaxUnpersistedBlockCount { get; set; } = 300; // About 1 hour on mainnet
        public long MinUnpersistedBlockCount { get; set; } = 8; // About slightly more than 1 minute
        public int MaxBufferedCommitCount { get; set; } = 128;
>>>>>>> eee5ac23
    }
}<|MERGE_RESOLUTION|>--- conflicted
+++ resolved
@@ -40,11 +40,6 @@
         public double TrackedPastKeyCountMemoryRatio { get; set; } = 0.1;
         public bool TrackPastKeys { get; set; } = true;
         public int PruningBoundary { get; set; } = (int)Reorganization.MaxDepth;
-<<<<<<< HEAD
-        public int DirtyNodeShardBit { get; set; } = 8;
-        public double PrunePersistedNodePortion { get; set; } = 0.05;
-        public long PrunePersistedNodeMinimumTarget { get; set; } = 50.MiB();
-=======
 
         private int _dirtyNodeShardBit = 8;
 
@@ -68,6 +63,5 @@
         public long MaxUnpersistedBlockCount { get; set; } = 300; // About 1 hour on mainnet
         public long MinUnpersistedBlockCount { get; set; } = 8; // About slightly more than 1 minute
         public int MaxBufferedCommitCount { get; set; } = 128;
->>>>>>> eee5ac23
     }
 }