// SPDX-FileCopyrightText: 2022 Demerzel Solutions Limited
// SPDX-License-Identifier: LGPL-3.0-only

using FluentAssertions;
using Nethermind.Consensus;
using Nethermind.Core;
using Nethermind.Core.Test.Builders;
using Nethermind.Crypto;
using Nethermind.Int256;
using Nethermind.Logging;
using Nethermind.TxPool;
using NSubstitute;
using NUnit.Framework;

namespace Nethermind.Facade.Test
{
    public class TxPoolBridgeTests
    {
        private ITxSender _txSender;
        private ITxPool _txPool;
        private ITxSigner _txSigner;
        private INonceManager _nonceManager;
        private IEthereumEcdsa _ecdsa;

        [SetUp]
        public void SetUp()
        {
            _txPool = Substitute.For<ITxPool>();
            _txSigner = Substitute.For<ITxSigner>();
            _nonceManager = Substitute.For<INonceManager>();
            _ecdsa = Substitute.For<IEthereumEcdsa>();
            _txSender = new TxPoolSender(_txPool, new TxSealer(_txSigner, Timestamper.Default), _nonceManager, _ecdsa);
        }

        [Test]
        public void Timestamp_is_set_on_transactions()
        {
<<<<<<< HEAD
            Transaction tx = Build.A.Transaction.WithSenderAddress(TestItem.AddressA).Signed(new EthereumEcdsa(ChainId.Mainnet, LimboLogs.Instance), TestItem.PrivateKeyA).TestObject;
=======
            Transaction tx = Build.A.Transaction.Signed(new EthereumEcdsa(TestBlockchainIds.ChainId, LimboLogs.Instance), TestItem.PrivateKeyA).TestObject;
>>>>>>> fd34651a
            _txSender.SendTransaction(tx, TxHandlingOptions.PersistentBroadcast);
            _txPool.Received().SubmitTx(Arg.Is<Transaction>(tx => tx.Timestamp != UInt256.Zero), TxHandlingOptions.PersistentBroadcast);
        }

        [Test]
        public void get_transaction_returns_null_when_transaction_not_found()
        {
            _txPool.TryGetPendingTransaction(TestItem.KeccakA, out Transaction tx);
            tx.Should().Be(null);
        }
    }
}<|MERGE_RESOLUTION|>--- conflicted
+++ resolved
@@ -35,11 +35,7 @@
         [Test]
         public void Timestamp_is_set_on_transactions()
         {
-<<<<<<< HEAD
-            Transaction tx = Build.A.Transaction.WithSenderAddress(TestItem.AddressA).Signed(new EthereumEcdsa(ChainId.Mainnet, LimboLogs.Instance), TestItem.PrivateKeyA).TestObject;
-=======
-            Transaction tx = Build.A.Transaction.Signed(new EthereumEcdsa(TestBlockchainIds.ChainId, LimboLogs.Instance), TestItem.PrivateKeyA).TestObject;
->>>>>>> fd34651a
+            Transaction tx = Build.A.Transaction.WithSenderAddress(TestItem.AddressA).Signed(new EthereumEcdsa(TestBlockchainIds.ChainId, LimboLogs.Instance), TestItem.PrivateKeyA).TestObject;
             _txSender.SendTransaction(tx, TxHandlingOptions.PersistentBroadcast);
             _txPool.Received().SubmitTx(Arg.Is<Transaction>(tx => tx.Timestamp != UInt256.Zero), TxHandlingOptions.PersistentBroadcast);
         }
