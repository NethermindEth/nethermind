--- conflicted
+++ resolved
@@ -29,18 +29,11 @@
             blockTree.Head.Returns(Build.A.Block.WithHeader(Build.A.BlockHeader.WithNumber(6178000L).TestObject).TestObject);
             EthSyncingInfo ethSyncingInfo = new(blockTree, receiptStorage, syncConfig, new StaticSelector(SyncMode.All), LimboLogs.Instance);
             SyncingResult syncingResult = ethSyncingInfo.GetFullInfo();
-<<<<<<< HEAD
-            Assert.AreEqual(false, syncingResult.IsSyncing);
-            Assert.AreEqual(0, syncingResult.CurrentBlock);
-            Assert.AreEqual(0, syncingResult.HighestBlock);
-            Assert.AreEqual(0, syncingResult.StartingBlock);
-            Assert.AreEqual(SyncMode.None, syncingResult.SyncMode);
-=======
             Assert.That(syncingResult.IsSyncing, Is.EqualTo(false));
             Assert.That(syncingResult.CurrentBlock, Is.EqualTo(0));
             Assert.That(syncingResult.HighestBlock, Is.EqualTo(0));
             Assert.That(syncingResult.StartingBlock, Is.EqualTo(0));
->>>>>>> 1c036167
+            Assert.That(syncingResult.SyncMode, Is.EqualTo(SyncMode.None));
         }
 
         [Test]
@@ -53,18 +46,11 @@
             blockTree.Head.Returns(Build.A.Block.WithHeader(Build.A.BlockHeader.WithNumber(6178000L).TestObject).TestObject);
             EthSyncingInfo ethSyncingInfo = new(blockTree, receiptStorage, syncConfig, new StaticSelector(SyncMode.All), LimboLogs.Instance);
             SyncingResult syncingResult = ethSyncingInfo.GetFullInfo();
-<<<<<<< HEAD
-            Assert.AreEqual(true, syncingResult.IsSyncing);
-            Assert.AreEqual(6178000L, syncingResult.CurrentBlock);
-            Assert.AreEqual(6178010, syncingResult.HighestBlock);
-            Assert.AreEqual(0, syncingResult.StartingBlock);
-            Assert.AreEqual(SyncMode.All, syncingResult.SyncMode);
-=======
             Assert.That(syncingResult.IsSyncing, Is.EqualTo(true));
             Assert.That(syncingResult.CurrentBlock, Is.EqualTo(6178000L));
             Assert.That(syncingResult.HighestBlock, Is.EqualTo(6178010));
             Assert.That(syncingResult.StartingBlock, Is.EqualTo(0));
->>>>>>> 1c036167
+            Assert.That(syncingResult.SyncMode, Is.EqualTo(SyncMode.All));
         }
 
         [TestCase(6178001L, 6178000L, false)]
@@ -134,11 +120,7 @@
 
             EthSyncingInfo ethSyncingInfo = new(blockTree, receiptStorage, syncConfig, new StaticSelector(SyncMode.FastBlocks), LimboLogs.Instance);
             SyncingResult syncingResult = ethSyncingInfo.GetFullInfo();
-<<<<<<< HEAD
-            Assert.AreEqual(CreateSyncingResult(expectedResult, currentHead, highestBlock, SyncMode.FastBlocks), syncingResult);
-=======
-            Assert.That(syncingResult, Is.EqualTo(CreateSyncingResult(expectedResult, currentHead, highestBlock)));
->>>>>>> 1c036167
+            Assert.That(syncingResult, Is.EqualTo(CreateSyncingResult(expectedResult, currentHead, highestBlock, SyncMode.FastBlocks)));
         }
 
         [Test]
