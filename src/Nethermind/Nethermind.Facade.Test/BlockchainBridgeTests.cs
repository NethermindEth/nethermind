--- conflicted
+++ resolved
@@ -18,14 +18,9 @@
 using Nethermind.Specs;
 using NSubstitute;
 using NUnit.Framework;
-<<<<<<< HEAD
-using Nethermind.Config;
-using Nethermind.Core.Test;
-=======
 using Nethermind.Consensus;
 using Nethermind.Consensus.Tracing;
 using Nethermind.Core.Test.Modules;
->>>>>>> eee5ac23
 using Nethermind.Evm;
 using Nethermind.Facade.Find;
 using Nethermind.Facade.Proxy.Models.Simulate;
@@ -50,43 +45,6 @@
         _blockTree = Substitute.For<IBlockTree>();
         _receiptStorage = Substitute.For<IReceiptStorage>();
         _transactionProcessor = Substitute.For<ITransactionProcessor>();
-<<<<<<< HEAD
-        _ethereumEcdsa = Substitute.For<IEthereumEcdsa>();
-        _specProvider = MainnetSpecProvider.Instance;
-
-        WorldStateManager worldStateManager = TestWorldStateFactory.CreateForTest(_dbProvider, LimboLogs.Instance);
-        IOverridableWorldScope overridableWorldScope = worldStateManager.CreateOverridableWorldScope();
-
-        IReadOnlyBlockTree readOnlyBlockTree = _blockTree.AsReadOnly();
-        TestReadOnlyTxProcessingEnv processingEnv = new(
-            overridableWorldScope,
-            readOnlyBlockTree,
-            _specProvider,
-            LimboLogs.Instance,
-            _transactionProcessor);
-
-        SimulateReadOnlyBlocksProcessingEnvFactory simulateProcessingEnvFactory = new SimulateReadOnlyBlocksProcessingEnvFactory(
-            worldStateManager,
-            readOnlyBlockTree,
-            new ReadOnlyDbProvider(_dbProvider, true),
-            _specProvider,
-            SimulateTransactionProcessorFactory.Instance,
-            LimboLogs.Instance);
-
-        _blockchainBridge = new BlockchainBridge(
-            processingEnv,
-            simulateProcessingEnvFactory,
-            _txPool,
-            _receiptStorage,
-            _filterStore,
-            _filterManager,
-            _ethereumEcdsa,
-            _timestamper,
-            Substitute.For<ILogFinder>(),
-            _specProvider,
-            new BlocksConfig(),
-            false);
-=======
 
         _container = new ContainerBuilder()
             .AddModule(new TestNethermindModule())
@@ -106,13 +64,6 @@
     public void TearDown()
     {
         _container.Dispose();
->>>>>>> eee5ac23
-    }
-
-    [TearDown]
-    public void TearDown()
-    {
-        _filterStore.Dispose();
     }
 
     [Test]
@@ -223,25 +174,6 @@
     [TestCase(0)]
     public void Bridge_head_is_correct(long headNumber)
     {
-<<<<<<< HEAD
-        WorldStateManager worldStateManager = TestWorldStateFactory.CreateForTest(_dbProvider, LimboLogs.Instance);
-        IReadOnlyBlockTree roBlockTree = _blockTree.AsReadOnly();
-        OverridableTxProcessingEnv processingEnv = new(
-            worldStateManager.CreateOverridableWorldScope(),
-            roBlockTree,
-            _specProvider,
-            LimboLogs.Instance);
-
-        SimulateReadOnlyBlocksProcessingEnvFactory simulateProcessingEnv = new SimulateReadOnlyBlocksProcessingEnvFactory(
-            worldStateManager,
-            roBlockTree,
-            new ReadOnlyDbProvider(_dbProvider, true),
-            _specProvider,
-            SimulateTransactionProcessorFactory.Instance,
-            LimboLogs.Instance);
-
-=======
->>>>>>> eee5ac23
         Block head = Build.A.Block.WithNumber(headNumber).TestObject;
         Block bestSuggested = Build.A.Block.WithNumber(8).TestObject;
 
