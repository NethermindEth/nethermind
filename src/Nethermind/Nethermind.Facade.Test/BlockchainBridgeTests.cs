--- conflicted
+++ resolved
@@ -82,24 +82,20 @@
             IWorldStateManager readOnlyWorldStateManager =
                 new ReadOnlyWorldStateManager(dbProvider, trieStore, LimboLogs.Instance);
 
-<<<<<<< HEAD
+            IReadOnlyBlockTree readOnlyBlockTree = _blockTree.AsReadOnly();
             ReadOnlyTxProcessingEnv processingEnv = new TestReadOnlyTxProcessingEnv(
-=======
-            IReadOnlyBlockTree readOnlyBlockTree = _blockTree.AsReadOnly();
-            ReadOnlyTxProcessingEnv processingEnv = new(
->>>>>>> 57c4eb27
                 readOnlyWorldStateManager,
                 readOnlyBlockTree,
                 _specProvider,
-                LimboLogs.Instance);
+                LimboLogs.Instance,
+                _transactionProcessor);
 
             SimulateReadOnlyBlocksProcessingEnvFactory simulateProcessingEnvFactory = new SimulateReadOnlyBlocksProcessingEnvFactory(
                 readOnlyWorldStateManager,
                 readOnlyBlockTree,
-            new ReadOnlyDbProvider(_dbProvider, true),
-                _specProvider,
-                LimboLogs.Instance,
-                _transactionProcessor);
+                new ReadOnlyDbProvider(_dbProvider, true),
+                _specProvider,
+                LimboLogs.Instance);
 
             _blockchainBridge = new BlockchainBridge(
                 processingEnv,
