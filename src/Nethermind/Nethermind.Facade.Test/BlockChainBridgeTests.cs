--- conflicted
+++ resolved
@@ -169,11 +169,7 @@
         {
             ReadOnlyTxProcessingEnv processingEnv = new ReadOnlyTxProcessingEnv(
                 new ReadOnlyDbProvider(_dbProvider, false),
-<<<<<<< HEAD
-                new TrieStore(_dbProvider.StateDb, LimboLogs.Instance).AsReadOnly(_dbProvider.StateDb), 
-=======
                 new TrieStore(_dbProvider.StateDb, LimboLogs.Instance).AsReadOnly(), 
->>>>>>> 33f3c9d6
                 new ReadOnlyBlockTree(_blockTree),
                 _specProvider,
                 LimboLogs.Instance);
@@ -211,11 +207,7 @@
         {
             ReadOnlyTxProcessingEnv processingEnv = new ReadOnlyTxProcessingEnv(
                 new ReadOnlyDbProvider(_dbProvider, false),
-<<<<<<< HEAD
-                new TrieStore(_dbProvider.StateDb, LimboLogs.Instance).AsReadOnly(_dbProvider.StateDb), 
-=======
                 new TrieStore(_dbProvider.StateDb, LimboLogs.Instance).AsReadOnly(), 
->>>>>>> 33f3c9d6
                 new ReadOnlyBlockTree(_blockTree),
                 _specProvider,
                 LimboLogs.Instance);
