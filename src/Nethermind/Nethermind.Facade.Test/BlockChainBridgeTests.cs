--- conflicted
+++ resolved
@@ -63,19 +63,13 @@
         [SetUp]
         public void SetUp()
         {
-<<<<<<< HEAD
             _dbProvider = new MemDbProvider();
 
             _stateReader = new StateReader(_dbProvider.StateDb, _dbProvider.CodeDb, LimboLogs.Instance);
             _stateProvider = new StateProvider(_dbProvider.StateDb, _dbProvider.CodeDb, LimboLogs.Instance);
             _storageProvider = new StorageProvider(_dbProvider.StateDb, _stateProvider, LimboLogs.Instance);
-            
-=======
-            _stateReader = Substitute.For<IStateReader>();
-            _stateProvider = Substitute.For<IStateProvider>();
-            _storageProvider = Substitute.For<IStorageProvider>();
+          
             _timestamper = new ManualTimestamper();
->>>>>>> 5d539e3a
             _blockTree = Substitute.For<IBlockTree>();
             _txPool = Substitute.For<ITxPool>();
             _receiptStorage = Substitute.For<IReceiptStorage>();
