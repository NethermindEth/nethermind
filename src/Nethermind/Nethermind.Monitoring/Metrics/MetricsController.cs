// SPDX-FileCopyrightText: 2022 Demerzel Solutions Limited
// SPDX-License-Identifier: LGPL-3.0-only

using System;
using System.Collections.Generic;
using System.ComponentModel;
using System.Linq;
using System.Reflection;
using System.Runtime.Serialization;
using System.Text.RegularExpressions;
using System.Threading;
using Nethermind.Monitoring.Config;
using Prometheus;

namespace Nethermind.Monitoring.Metrics
{
    public partial class MetricsController : IMetricsController
    {
        private readonly int _intervalSeconds;
        private Timer _timer;
        private readonly Dictionary<Type, (PropertyInfo, string)[]> _propertiesCache = new();
        private readonly Dictionary<Type, (FieldInfo, string)[]> _fieldsCache = new();
        private readonly Dictionary<Type, (string DictName, IDictionary<string, long> Dict)> _dynamicPropCache = new();
        private readonly HashSet<Type> _metricTypes = new();

        public readonly Dictionary<string, Gauge> _gauges = new();

        public void RegisterMetrics(Type type)
        {
            EnsurePropertiesCached(type);
            foreach ((PropertyInfo propertyInfo, string gaugeName) in _propertiesCache[type])
            {
                _gauges[gaugeName] = CreateMemberInfoMectricsGauge(propertyInfo);
            }

            foreach ((FieldInfo fieldInfo, string gaugeName) in _fieldsCache[type])
            {
                _gauges[gaugeName] = CreateMemberInfoMectricsGauge(fieldInfo);
            }

            _metricTypes.Add(type);
        }

        private Gauge CreateMemberInfoMectricsGauge(MemberInfo propertyInfo)
        {
            var staticLabels = propertyInfo
                .GetCustomAttributes<MetricsStaticDescriptionTagAttribute>()
                .ToDictionary(
                    attribute => attribute.Label,
                    attribute => GetStaticMemberInfo(attribute.Informer, attribute.Label));

            string description = propertyInfo.GetCustomAttribute<DescriptionAttribute>()?.Description;
            string name = BuildGaugeName(propertyInfo);

            return CreateGauge(name, description, staticLabels);
        }

        private static string GetStaticMemberInfo(Type givenInformer, string givenName)
        {
            Type type = givenInformer;
            PropertyInfo[] tagsData = type.GetProperties(BindingFlags.Static | BindingFlags.Public);
            PropertyInfo info = tagsData.FirstOrDefault(info => info.Name == givenName);
            if (info is null)
                throw new NotSupportedException("Developer error: a requested static description field was not implemented!");

            object value = info.GetValue(null);
            if (value is null)
                throw new NotSupportedException("Developer error: a requested static description field was not initialised!");

            return value.ToString();
        }

        private void EnsurePropertiesCached(Type type)
        {
            if (!_propertiesCache.ContainsKey(type))
            {
                _propertiesCache[type] = type.GetProperties().Where(p => !p.PropertyType.IsAssignableTo(typeof(System.Collections.IEnumerable))).Select(
                    p => (p, GetGaugeNameKey(type.Name, p.Name))).ToArray();
            }

            if (!_fieldsCache.ContainsKey(type))
            {
                _fieldsCache[type] = type.GetFields().Where(f => !f.FieldType.IsAssignableTo(typeof(System.Collections.IEnumerable))).Select(
                    f => (f, GetGaugeNameKey(type.Name, f.Name))).ToArray();
            }

            if (!_dynamicPropCache.ContainsKey(type))
            {
                var p = type.GetProperties().FirstOrDefault(p => p.PropertyType.IsAssignableTo(typeof(IDictionary<string, long>)));
                if (p != null)
                {
                    _dynamicPropCache[type] = (p.Name, (IDictionary<string, long>)p.GetValue(null));
                }
            }
        }

        private static string BuildGaugeName(MemberInfo propertyInfo) =>
            propertyInfo.GetCustomAttribute<DataMemberAttribute>()?.Name ?? BuildGaugeName(propertyInfo.Name);

        private static string BuildGaugeName(string propertyName) =>
<<<<<<< HEAD
            $"nethermind_{GetGaugeNameRegex().Replace(propertyName, "$1_$2").ToLowerInvariant()}";
=======
            $"nethermind_{Regex.Replace(propertyName, @"(\p{Ll})(\p{Lu})", "$1_$2").ToLowerInvariant()}";
>>>>>>> e76a3205

        private static Gauge CreateGauge(string name, string help = null, IDictionary<string, string> labels = null) => labels is null
            ? Prometheus.Metrics.CreateGauge(name, help ?? string.Empty)
            : Prometheus.Metrics.WithLabels(labels).CreateGauge(name, help ?? string.Empty);

        public MetricsController(IMetricsConfig metricsConfig)
        {
            _intervalSeconds = metricsConfig.IntervalSeconds == 0 ? 5 : metricsConfig.IntervalSeconds;
        }

        public void StartUpdating() => _timer = new Timer(UpdateMetrics, null, TimeSpan.Zero, TimeSpan.FromSeconds(_intervalSeconds));

        public void StopUpdating() => _timer?.Change(Timeout.Infinite, 0);

        public void UpdateMetrics(object state)
        {
            foreach (Type metricType in _metricTypes)
            {
                UpdateMetrics(metricType);
            }
        }

        private void UpdateMetrics(Type type)
        {
            EnsurePropertiesCached(type);

            foreach ((PropertyInfo propertyInfo, string gaugeName) in _propertiesCache[type])
            {
                double value = Convert.ToDouble(propertyInfo.GetValue(null));
                ReplaceValueIfChanged(value, gaugeName);
            }

            foreach ((FieldInfo fieldInfo, string gaugeName) in _fieldsCache[type])
            {
                double value = Convert.ToDouble(fieldInfo.GetValue(null));
                ReplaceValueIfChanged(value, gaugeName);
            }

            if (_dynamicPropCache.TryGetValue(type, out var dict))
            {
                foreach (var kvp in dict.Dict)
                {
                    double value = Convert.ToDouble(kvp.Value);
                    var gaugeName = GetGaugeNameKey(dict.DictName, kvp.Key);

                    if (ReplaceValueIfChanged(value, gaugeName) is null)
                    {
                        var gauge = CreateGauge(BuildGaugeName(kvp.Key));
                        _gauges[gaugeName] = gauge;
                        gauge.Set(value);
                    }
                }
            }

            Gauge ReplaceValueIfChanged(double value, string gaugeName)
            {
                if (_gauges.TryGetValue(gaugeName, out var gauge))
                {
                    if (Math.Abs(gauge.Value - value) > double.Epsilon)
                        gauge.Set(value);
                }

                return gauge;
            }
        }

        private static string GetGaugeNameKey(params string[] par) => string.Join('.', par);

        [GeneratedRegex("(\\p{Ll})(\\p{Lu})")]
        private static partial Regex GetGaugeNameRegex();
    }
}<|MERGE_RESOLUTION|>--- conflicted
+++ resolved
@@ -98,11 +98,7 @@
             propertyInfo.GetCustomAttribute<DataMemberAttribute>()?.Name ?? BuildGaugeName(propertyInfo.Name);
 
         private static string BuildGaugeName(string propertyName) =>
-<<<<<<< HEAD
             $"nethermind_{GetGaugeNameRegex().Replace(propertyName, "$1_$2").ToLowerInvariant()}";
-=======
-            $"nethermind_{Regex.Replace(propertyName, @"(\p{Ll})(\p{Lu})", "$1_$2").ToLowerInvariant()}";
->>>>>>> e76a3205
 
         private static Gauge CreateGauge(string name, string help = null, IDictionary<string, string> labels = null) => labels is null
             ? Prometheus.Metrics.CreateGauge(name, help ?? string.Empty)
