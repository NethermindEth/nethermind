// SPDX-FileCopyrightText: 2022 Demerzel Solutions Limited
// SPDX-License-Identifier: LGPL-3.0-only

#nullable enable
using System;
using System.Buffers;
using System.Collections;
using System.Collections.Generic;
using System.ComponentModel;
using System.Diagnostics;
using System.Diagnostics.Metrics;
using System.Linq;
using System.Reflection;
using System.Runtime.CompilerServices;
using System.Runtime.InteropServices;
using System.Runtime.Serialization;
using System.Text.RegularExpressions;
using System.Threading;
using Nethermind.Core;
using Nethermind.Core.Attributes;
using Nethermind.Core.Collections;
using Nethermind.Core.Extensions;
using Nethermind.Core.Metric;
using Nethermind.Monitoring.Config;
using Prometheus;

[assembly: InternalsVisibleTo("Nethermind.Monitoring.Test")]

namespace Nethermind.Monitoring.Metrics
{
    public partial class MetricsController : IMetricsController
    {
        private readonly int _intervalSeconds;
        private Timer _timer = null!;
        private static bool _staticLabelsInitialized = false;

        private readonly Dictionary<Type, IMetricUpdater[]> _metricUpdaters = new();
        private readonly HashSet<Type> _metricTypes = new();

        // Largely for testing reason
        internal readonly Dictionary<string, IMetricUpdater> _individualUpdater = new();

        private readonly bool _useCounters;

        private readonly List<Action> _callbacks = new();

        public interface IMetricUpdater
        {
            void Update();
        }

        public class GaugeMetricUpdater(Gauge gauge, Func<double> accessor, params string[] labels) : IMetricUpdater
        {
<<<<<<< HEAD
            public void Update()
            {
                double value = accessor();
                SetGauge(value, labels, gauge);
            }

            public Gauge Gauge => gauge;
        }

        public class GaugePerKeyMetricUpdater(IDictionary dict, string dictionaryName) : IMetricUpdater
        {
            public readonly Dictionary<string, Gauge> _gauges = new();

=======
            public void Update() => SetGauge(accessor(), gauge, labels);
            public Gauge Gauge => gauge;
        }

        public class GaugePerKeyMetricUpdater(IDictionary dict, string dictionaryName) : IMetricUpdater
        {
            private readonly Dictionary<string, Gauge> _gauges = new();
            public IReadOnlyDictionary<string, Gauge> Gauges => _gauges;

>>>>>>> 02992e8e
            public void Update()
            {
                // Its fine that the key here need to call `ToString()`. Better here then in the metrics, where it might
                // impact the performance of whatever is updating the metrics.
                foreach (object keyObj in dict.Keys) // Different dictionary seems to iterate to different KV type. So need to use `Keys` here.
                {
                    string keyStr = keyObj.ToString()!;
                    double value = Convert.ToDouble(dict[keyObj]);
                    string gaugeName = GetGaugeNameKey(dictionaryName, keyStr);
<<<<<<< HEAD

                    if (ReplaceValueIfChanged(value, gaugeName) is null)
                    {
                        // Don't know why it does not prefix with dictionary name or class name. Not gonna change behaviour now.
                        Gauge gauge = CreateGauge(BuildGaugeName(keyStr));
                        _gauges[gaugeName] = gauge;
                        gauge.Set(value);
                    }
                }
            }

            Gauge? ReplaceValueIfChanged(double value, string gaugeName, params string[] labels)
            {
                if (_gauges.TryGetValue(gaugeName, out Gauge? gauge))
                {
                    SetGauge(value, labels, gauge);
                }

                return gauge;
=======
                    ref Gauge? gauge = ref CollectionsMarshal.GetValueRefOrAddDefault(_gauges, gaugeName, out _);
                    gauge ??= CreateGauge(BuildGaugeName(keyStr));
                    SetGauge(value, gauge);
                }
            }
        }

        public class KeyIsLabelGaugeMetricUpdater(Gauge gauge, IDictionary dict) : IMetricUpdater
        {
            public void Update()
            {
                foreach (object key in dict.Keys)
                {
                    double value = Convert.ToDouble(dict[key]);
                    switch (key)
                    {
                        case IMetricLabels label:
                            Update(value, label.Labels);
                            break;
                        case ITuple keyAsTuple:
                            {
                                using ArrayPoolList<string> labels = new ArrayPoolList<string>(keyAsTuple.Length);
                                for (int i = 0; i < keyAsTuple.Length; i++)
                                {
                                    labels[i] = keyAsTuple[i]!.ToString()!;
                                }

                                Update(value, labels.AsSpan());
                                break;
                            }
                        default:
                            Update(value, key.ToString()!);
                            break;
                    }
                }
>>>>>>> 02992e8e
            }
        }

<<<<<<< HEAD
        public class KeyIsLabelGaugeMetricUpdater(Gauge gauge, IDictionary dict) : IMetricUpdater
        {
            public void Update()
            {
                foreach (object key in dict.Keys)
                {
                    double value = Convert.ToDouble(dict[key]);
                    switch (key)
                    {
                        case IMetricLabels label:
                            Update(value, label.Labels);
                            break;
                        case ITuple keyAsTuple:
                            string[] labels = new string[keyAsTuple.Length];
                            for (int i = 0; i < keyAsTuple.Length; i++)
                            {
                                labels[i] = keyAsTuple[i]!.ToString()!;
                            }

                            Update(value, labels);
                            break;
                        default:
                            Update(value, key.ToString()!);
                            break;
                    }
                }
=======
            private void Update(double value, params ReadOnlySpan<string> labels) => SetGauge(value, gauge, labels);
            public Gauge Gauge => gauge;
        }

        public void RegisterMetrics(Type type)
        {
            if (_metricTypes.Add(type))
            {
                EnsurePropertiesCached(type);
>>>>>>> 02992e8e
            }

            private void Update(double value, params string[] labels)
            {
                SetGauge(value, labels, gauge);
            }

            public Gauge Gauge => gauge;
        }

        public class SummaryMetricUpdater(Summary summary) : IMetricUpdater, ISummaryMetricObserver
        {
            public void Update()
            {
                // Noop: Updated when `Observe` is called.
            }

            public void Observe(IMetricLabels labels, double value)
            {
                summary.WithLabels(labels.Labels).Observe(value);
            }
        }

        public void RegisterMetrics(Type type)
        {
            if (_metricTypes.Add(type) == false)
            {
                return;
            }

            EnsurePropertiesCached(type);
        }

        internal record CommonMetricInfo(string Name, string Description, Dictionary<string, string> Tags);

        private static CommonMetricInfo DetermineMetricInfo(MemberInfo member)
        {
            string name = BuildGaugeName(member);
            string description = member.GetCustomAttribute<DescriptionAttribute>()?.Description!;

            bool haveTagAttributes = member.GetCustomAttributes<MetricsStaticDescriptionTagAttribute>().Any();
<<<<<<< HEAD
            if (!haveTagAttributes)
            {
                return new CommonMetricInfo(name, description, []);
            }

            Dictionary<string, string> tags = new();
            member.GetCustomAttributes<MetricsStaticDescriptionTagAttribute>().ForEach(attribute =>
                tags.Add(attribute.Label, GetStaticMemberInfo(attribute.Informer, attribute.Label)));
            return new CommonMetricInfo(name, description, tags);
        }

        private static Gauge CreateMemberInfoMetricsGauge(MemberInfo member, params string[] labels)
        {
            var metricInfo = DetermineMetricInfo(member);
            return CreateGauge(metricInfo.Name, metricInfo.Description, metricInfo.Tags, labels);
=======
            return CreateGauge(name, description, !haveTagAttributes ? null : CreateTags(), labels);

            Dictionary<string, string> CreateTags() =>
                member.GetCustomAttributes<MetricsStaticDescriptionTagAttribute>().ToDictionary(
                    attribute => attribute.Label,
                    attribute => GetStaticMemberInfo(attribute.Informer, attribute.Label));
>>>>>>> 02992e8e
        }

        // Tags that all metrics share
        private static readonly Dictionary<string, string> _commonStaticTags = new()
        {
            { nameof(ProductInfo.Instance), ProductInfo.Instance },
            { nameof(ProductInfo.Network), ProductInfo.Network },
            { nameof(ProductInfo.SyncType), ProductInfo.SyncType },
            { nameof(ProductInfo.PruningMode), ProductInfo.PruningMode },
            { nameof(ProductInfo.Version), ProductInfo.Version },
            { nameof(ProductInfo.Commit), ProductInfo.Commit },
            { nameof(ProductInfo.Runtime), ProductInfo.Runtime },
            { nameof(ProductInfo.BuildTimestamp), ProductInfo.BuildTimestamp.ToUnixTimeSeconds().ToString() },
        };

        private static ObservableInstrument<double> CreateDiagnosticsMetricsObservableGauge(Meter meter, MemberInfo member, Func<double> observer)
        {
            string description = member.GetCustomAttribute<DescriptionAttribute>()?.Description!;
            string name = member.GetCustomAttribute<DataMemberAttribute>()?.Name ?? member.Name;

            return member.GetCustomAttribute<CounterMetricAttribute>() is not null
                ? meter.CreateObservableCounter(name, observer, description: description)
                : meter.CreateObservableGauge(name, observer, description: description);
        }

        private static string GetStaticMemberInfo(Type givenInformer, string givenName)
        {
            Type type = givenInformer;
            PropertyInfo[] tagsData = type.GetProperties(BindingFlags.Static | BindingFlags.Public);
            PropertyInfo info = tagsData.FirstOrDefault(info => info.Name == givenName) ?? throw new NotSupportedException("Developer error: a requested static description field was not implemented!");
            object value = info.GetValue(null) ?? throw new NotSupportedException("Developer error: a requested static description field was not initialised!");
            return value.ToString()!;
        }

        private void EnsurePropertiesCached(Type type)
        {
            if (!_metricUpdaters.ContainsKey(type))
            {
                Meter? meter = null;
                if (_useCounters)
                {
                    meter = new(type.Namespace!);
                }

                IList<IMetricUpdater> metricUpdaters = new List<IMetricUpdater>();
                foreach (var propertyInfo in type.GetProperties())
<<<<<<< HEAD
                {
                    if (TryCreateMetricUpdater(type, meter, propertyInfo, out IMetricUpdater updater))
                    {
                        metricUpdaters.Add(updater);
                    }
                }
                foreach (var fieldInfo in type.GetFields())
                {
=======
                {
                    if (TryCreateMetricUpdater(type, meter, propertyInfo, out IMetricUpdater updater))
                    {
                        metricUpdaters.Add(updater);
                    }
                }
                foreach (var fieldInfo in type.GetFields())
                {
>>>>>>> 02992e8e
                    if (TryCreateMetricUpdater(type, meter, fieldInfo, out IMetricUpdater updater))
                    {
                        metricUpdaters.Add(updater);
                    }
<<<<<<< HEAD
                }

                _metricUpdaters[type] = metricUpdaters.ToArray();
            }
        }

        private bool TryCreateMetricUpdater(Type type, Meter? meter, MemberInfo memberInfo, out IMetricUpdater metricUpdater)
        {
            Type memberType = memberInfo.GetMemberType();

            if (memberType.IsAssignableTo(typeof(ISummaryMetricObserver)))
            {
                SummaryMetricAttribute attribute = memberInfo.GetCustomAttribute<SummaryMetricAttribute>()!;
                CommonMetricInfo metricInfo = DetermineMetricInfo(memberInfo);

                Summary summary = Prometheus.Metrics.WithLabels(metricInfo.Tags).CreateSummary(metricInfo.Name, metricInfo.Description,
                    new SummaryConfiguration()
                    {
                        LabelNames = attribute.LabelNames,
                        Objectives = attribute.ObjectiveQuantile.Zip(attribute.ObjectiveEpsilon).Select(o => new QuantileEpsilonPair(o.Item1, o.Item2)).ToArray(),
                    });

                metricUpdater = new SummaryMetricUpdater(summary);

                if (memberInfo is PropertyInfo p)
                {
                    p.SetValue(null, metricUpdater);
                }
                else if (memberInfo is FieldInfo f)
                {
                    f.SetValue(null, metricUpdater);
                }
                else
                {
                    throw new UnreachableException();
                }

                _individualUpdater.Add(GetGaugeNameKey(type.Name, memberInfo.Name), metricUpdater);
                return true;
=======
                }

                _metricUpdaters[type] = metricUpdaters.ToArray();
>>>>>>> 02992e8e
            }
        }

<<<<<<< HEAD
            static bool NotEnumerable(Type t) => !t.IsAssignableTo(typeof(IEnumerable));
            if (NotEnumerable(memberType))
=======
        private bool TryCreateMetricUpdater(Type type, Meter? meter, MemberInfo memberInfo, out IMetricUpdater metricUpdater)
        {
            Type memberType = memberInfo.GetMemberType();

            if (!memberType.IsEnumerable())
>>>>>>> 02992e8e
            {
                Func<double> accessor = GetValueAccessor(memberInfo);

                if (meter is not null)
                {
                    CreateDiagnosticsMetricsObservableGauge(meter, memberInfo, accessor);
                }

                Gauge gauge = CreateMemberInfoMetricsGauge(memberInfo);
                metricUpdater = new GaugeMetricUpdater(gauge, accessor);
                _individualUpdater.Add(GetGaugeNameKey(type.Name, memberInfo.Name), metricUpdater);
                return true;
            }

<<<<<<< HEAD
            if (memberType.IsGenericType &&
                (memberType.GetGenericTypeDefinition().IsAssignableTo(typeof(IDictionary)) ||
                 memberType.GetGenericTypeDefinition().IsAssignableTo(typeof(IDictionary<,>)))
               )
            {
                IDictionary dict = memberInfo.GetValue<IDictionary>();
                string[]? labelNames = memberInfo.GetCustomAttribute<KeyIsLabelAttribute>()?.LabelNames;
                metricUpdater = labelNames is null || labelNames.Length == 0
                    ? new GaugePerKeyMetricUpdater(dict, memberInfo.Name)
                    : new KeyIsLabelGaugeMetricUpdater(CreateMemberInfoMetricsGauge(memberInfo, labelNames), dict);
=======
            if (memberType.IsDictionary())
            {
                IDictionary dict = memberInfo.GetValue<IDictionary>();
                string[]? labelNames = memberInfo.GetCustomAttribute<KeyIsLabelAttribute>()?.LabelNames;
                metricUpdater = labelNames?.Length > 0
                    ? new KeyIsLabelGaugeMetricUpdater(CreateMemberInfoMetricsGauge(memberInfo, labelNames), dict)
                    : new GaugePerKeyMetricUpdater(dict, memberInfo.Name);
>>>>>>> 02992e8e
                _individualUpdater.Add(GetGaugeNameKey(type.Name, memberInfo.Name), metricUpdater);
                return true;
            }

            metricUpdater = null!;
            return false;
        }

        private static string BuildGaugeName(MemberInfo propertyInfo) =>
            propertyInfo.GetCustomAttribute<DataMemberAttribute>()?.Name ?? BuildGaugeName(propertyInfo.Name);

        private static string BuildGaugeName(string propertyName) =>
            $"nethermind_{GetGaugeNameRegex().Replace(propertyName, "$1_$2").ToLowerInvariant()}";

        private static Gauge CreateGauge(string name, string? help = null, IDictionary<string, string>? staticLabels = null, params string[] labels) => staticLabels is null
            ? Prometheus.Metrics.CreateGauge(name, help ?? string.Empty, labels)
            : Prometheus.Metrics.WithLabels(staticLabels).CreateGauge(name, help ?? string.Empty, labels);

        public MetricsController(IMetricsConfig metricsConfig)
        {
            if (!_staticLabelsInitialized)
            {
                _staticLabelsInitialized = true;
                Prometheus.Metrics.DefaultRegistry.SetStaticLabels(_commonStaticTags);
            }

            _intervalSeconds = metricsConfig.IntervalSeconds == 0 ? 5 : metricsConfig.IntervalSeconds;
            _useCounters = metricsConfig.CountersEnabled;
        }

        public void StartUpdating() => _timer = new Timer(UpdateAllMetrics, null, TimeSpan.Zero, TimeSpan.FromSeconds(_intervalSeconds));

        public void StopUpdating() => _timer?.Change(Timeout.Infinite, 0);

        private void UpdateAllMetrics(object? state) => UpdateAllMetrics();

        public void UpdateAllMetrics()
        {
            foreach (Action callback in _callbacks)
            {
                callback();
            }

            foreach (Type metricType in _metricTypes)
            {
                UpdateMetrics(metricType);
            }
        }

        public void AddMetricsUpdateAction(Action callback)
        {
            _callbacks.Add(callback);
        }

        private void UpdateMetrics(Type type)
        {
            EnsurePropertiesCached(type);

            foreach (IMetricUpdater metricUpdater in _metricUpdaters[type])
            {
                metricUpdater.Update();
            }
<<<<<<< HEAD
        }

        private static Func<double> GetValueAccessor(MemberInfo member)
        {
            return () => Convert.ToDouble(member.GetValue<object>());
=======
>>>>>>> 02992e8e
        }

        private static Func<double> GetValueAccessor(MemberInfo member) => () => Convert.ToDouble(member.GetValue<object>());

        private static string GetGaugeNameKey(params string[] par) => string.Join('.', par);

        [GeneratedRegex("(\\p{Ll})(\\p{Lu})")]
        private static partial Regex GetGaugeNameRegex();

<<<<<<< HEAD
        private static void SetGauge(double value, string[] labels, Gauge gauge)
        {
            if (labels.Length > 0)
            {
                Gauge.Child ch = gauge.WithLabels(labels);
                if (Math.Abs(ch.Value - value) > double.Epsilon)
                    ch.Set(value);
            }
            else
            {
                if (Math.Abs(gauge.Value - value) > double.Epsilon)
                    gauge.Set(value);
            }
=======
        private static void SetGauge(double value, Gauge gauge, params ReadOnlySpan<string> labels)
        {
            IGauge gaugeToSet = labels.Length > 0 ? gauge.WithLabels(labels) : gauge;
            if (Math.Abs(gaugeToSet.Value - value) > double.Epsilon)
                gaugeToSet.Set(value);
>>>>>>> 02992e8e
        }
    }
}<|MERGE_RESOLUTION|>--- conflicted
+++ resolved
@@ -51,21 +51,6 @@
 
         public class GaugeMetricUpdater(Gauge gauge, Func<double> accessor, params string[] labels) : IMetricUpdater
         {
-<<<<<<< HEAD
-            public void Update()
-            {
-                double value = accessor();
-                SetGauge(value, labels, gauge);
-            }
-
-            public Gauge Gauge => gauge;
-        }
-
-        public class GaugePerKeyMetricUpdater(IDictionary dict, string dictionaryName) : IMetricUpdater
-        {
-            public readonly Dictionary<string, Gauge> _gauges = new();
-
-=======
             public void Update() => SetGauge(accessor(), gauge, labels);
             public Gauge Gauge => gauge;
         }
@@ -75,7 +60,6 @@
             private readonly Dictionary<string, Gauge> _gauges = new();
             public IReadOnlyDictionary<string, Gauge> Gauges => _gauges;
 
->>>>>>> 02992e8e
             public void Update()
             {
                 // Its fine that the key here need to call `ToString()`. Better here then in the metrics, where it might
@@ -85,27 +69,6 @@
                     string keyStr = keyObj.ToString()!;
                     double value = Convert.ToDouble(dict[keyObj]);
                     string gaugeName = GetGaugeNameKey(dictionaryName, keyStr);
-<<<<<<< HEAD
-
-                    if (ReplaceValueIfChanged(value, gaugeName) is null)
-                    {
-                        // Don't know why it does not prefix with dictionary name or class name. Not gonna change behaviour now.
-                        Gauge gauge = CreateGauge(BuildGaugeName(keyStr));
-                        _gauges[gaugeName] = gauge;
-                        gauge.Set(value);
-                    }
-                }
-            }
-
-            Gauge? ReplaceValueIfChanged(double value, string gaugeName, params string[] labels)
-            {
-                if (_gauges.TryGetValue(gaugeName, out Gauge? gauge))
-                {
-                    SetGauge(value, labels, gauge);
-                }
-
-                return gauge;
-=======
                     ref Gauge? gauge = ref CollectionsMarshal.GetValueRefOrAddDefault(_gauges, gaugeName, out _);
                     gauge ??= CreateGauge(BuildGaugeName(keyStr));
                     SetGauge(value, gauge);
@@ -141,79 +104,31 @@
                             break;
                     }
                 }
->>>>>>> 02992e8e
-            }
-        }
-
-<<<<<<< HEAD
-        public class KeyIsLabelGaugeMetricUpdater(Gauge gauge, IDictionary dict) : IMetricUpdater
-        {
-            public void Update()
-            {
-                foreach (object key in dict.Keys)
-                {
-                    double value = Convert.ToDouble(dict[key]);
-                    switch (key)
-                    {
-                        case IMetricLabels label:
-                            Update(value, label.Labels);
-                            break;
-                        case ITuple keyAsTuple:
-                            string[] labels = new string[keyAsTuple.Length];
-                            for (int i = 0; i < keyAsTuple.Length; i++)
-                            {
-                                labels[i] = keyAsTuple[i]!.ToString()!;
-                            }
-
-                            Update(value, labels);
-                            break;
-                        default:
-                            Update(value, key.ToString()!);
-                            break;
-                    }
-                }
-=======
+            }
+
             private void Update(double value, params ReadOnlySpan<string> labels) => SetGauge(value, gauge, labels);
             public Gauge Gauge => gauge;
         }
 
+        public class SummaryMetricUpdater(Summary summary) : IMetricUpdater, ISummaryMetricObserver
+        {
+            public void Update()
+            {
+                // Noop: Updated when `Observe` is called.
+            }
+
+            public void Observe(IMetricLabels labels, double value)
+            {
+                summary.WithLabels(labels.Labels).Observe(value);
+            }
+        }
+
         public void RegisterMetrics(Type type)
         {
             if (_metricTypes.Add(type))
             {
                 EnsurePropertiesCached(type);
->>>>>>> 02992e8e
-            }
-
-            private void Update(double value, params string[] labels)
-            {
-                SetGauge(value, labels, gauge);
-            }
-
-            public Gauge Gauge => gauge;
-        }
-
-        public class SummaryMetricUpdater(Summary summary) : IMetricUpdater, ISummaryMetricObserver
-        {
-            public void Update()
-            {
-                // Noop: Updated when `Observe` is called.
-            }
-
-            public void Observe(IMetricLabels labels, double value)
-            {
-                summary.WithLabels(labels.Labels).Observe(value);
-            }
-        }
-
-        public void RegisterMetrics(Type type)
-        {
-            if (_metricTypes.Add(type) == false)
-            {
-                return;
-            }
-
-            EnsurePropertiesCached(type);
+            }
         }
 
         internal record CommonMetricInfo(string Name, string Description, Dictionary<string, string> Tags);
@@ -222,32 +137,19 @@
         {
             string name = BuildGaugeName(member);
             string description = member.GetCustomAttribute<DescriptionAttribute>()?.Description!;
-
-            bool haveTagAttributes = member.GetCustomAttributes<MetricsStaticDescriptionTagAttribute>().Any();
-<<<<<<< HEAD
-            if (!haveTagAttributes)
-            {
-                return new CommonMetricInfo(name, description, []);
-            }
-
-            Dictionary<string, string> tags = new();
-            member.GetCustomAttributes<MetricsStaticDescriptionTagAttribute>().ForEach(attribute =>
-                tags.Add(attribute.Label, GetStaticMemberInfo(attribute.Informer, attribute.Label)));
-            return new CommonMetricInfo(name, description, tags);
-        }
-
-        private static Gauge CreateMemberInfoMetricsGauge(MemberInfo member, params string[] labels)
-        {
-            var metricInfo = DetermineMetricInfo(member);
-            return CreateGauge(metricInfo.Name, metricInfo.Description, metricInfo.Tags, labels);
-=======
-            return CreateGauge(name, description, !haveTagAttributes ? null : CreateTags(), labels);
 
             Dictionary<string, string> CreateTags() =>
                 member.GetCustomAttributes<MetricsStaticDescriptionTagAttribute>().ToDictionary(
                     attribute => attribute.Label,
                     attribute => GetStaticMemberInfo(attribute.Informer, attribute.Label));
->>>>>>> 02992e8e
+
+            return new CommonMetricInfo(name, description, CreateTags());
+        }
+
+        private static Gauge CreateMemberInfoMetricsGauge(MemberInfo member, params string[] labels)
+        {
+            var metricInfo = DetermineMetricInfo(member);
+            return CreateGauge(metricInfo.Name, metricInfo.Description, metricInfo.Tags, labels);
         }
 
         // Tags that all metrics share
@@ -294,7 +196,6 @@
 
                 IList<IMetricUpdater> metricUpdaters = new List<IMetricUpdater>();
                 foreach (var propertyInfo in type.GetProperties())
-<<<<<<< HEAD
                 {
                     if (TryCreateMetricUpdater(type, meter, propertyInfo, out IMetricUpdater updater))
                     {
@@ -303,21 +204,10 @@
                 }
                 foreach (var fieldInfo in type.GetFields())
                 {
-=======
-                {
-                    if (TryCreateMetricUpdater(type, meter, propertyInfo, out IMetricUpdater updater))
-                    {
-                        metricUpdaters.Add(updater);
-                    }
-                }
-                foreach (var fieldInfo in type.GetFields())
-                {
->>>>>>> 02992e8e
                     if (TryCreateMetricUpdater(type, meter, fieldInfo, out IMetricUpdater updater))
                     {
                         metricUpdaters.Add(updater);
                     }
-<<<<<<< HEAD
                 }
 
                 _metricUpdaters[type] = metricUpdaters.ToArray();
@@ -357,24 +247,9 @@
 
                 _individualUpdater.Add(GetGaugeNameKey(type.Name, memberInfo.Name), metricUpdater);
                 return true;
-=======
-                }
-
-                _metricUpdaters[type] = metricUpdaters.ToArray();
->>>>>>> 02992e8e
-            }
-        }
-
-<<<<<<< HEAD
-            static bool NotEnumerable(Type t) => !t.IsAssignableTo(typeof(IEnumerable));
-            if (NotEnumerable(memberType))
-=======
-        private bool TryCreateMetricUpdater(Type type, Meter? meter, MemberInfo memberInfo, out IMetricUpdater metricUpdater)
-        {
-            Type memberType = memberInfo.GetMemberType();
+            }
 
             if (!memberType.IsEnumerable())
->>>>>>> 02992e8e
             {
                 Func<double> accessor = GetValueAccessor(memberInfo);
 
@@ -389,18 +264,6 @@
                 return true;
             }
 
-<<<<<<< HEAD
-            if (memberType.IsGenericType &&
-                (memberType.GetGenericTypeDefinition().IsAssignableTo(typeof(IDictionary)) ||
-                 memberType.GetGenericTypeDefinition().IsAssignableTo(typeof(IDictionary<,>)))
-               )
-            {
-                IDictionary dict = memberInfo.GetValue<IDictionary>();
-                string[]? labelNames = memberInfo.GetCustomAttribute<KeyIsLabelAttribute>()?.LabelNames;
-                metricUpdater = labelNames is null || labelNames.Length == 0
-                    ? new GaugePerKeyMetricUpdater(dict, memberInfo.Name)
-                    : new KeyIsLabelGaugeMetricUpdater(CreateMemberInfoMetricsGauge(memberInfo, labelNames), dict);
-=======
             if (memberType.IsDictionary())
             {
                 IDictionary dict = memberInfo.GetValue<IDictionary>();
@@ -408,7 +271,6 @@
                 metricUpdater = labelNames?.Length > 0
                     ? new KeyIsLabelGaugeMetricUpdater(CreateMemberInfoMetricsGauge(memberInfo, labelNames), dict)
                     : new GaugePerKeyMetricUpdater(dict, memberInfo.Name);
->>>>>>> 02992e8e
                 _individualUpdater.Add(GetGaugeNameKey(type.Name, memberInfo.Name), metricUpdater);
                 return true;
             }
@@ -471,14 +333,6 @@
             {
                 metricUpdater.Update();
             }
-<<<<<<< HEAD
-        }
-
-        private static Func<double> GetValueAccessor(MemberInfo member)
-        {
-            return () => Convert.ToDouble(member.GetValue<object>());
-=======
->>>>>>> 02992e8e
         }
 
         private static Func<double> GetValueAccessor(MemberInfo member) => () => Convert.ToDouble(member.GetValue<object>());
@@ -488,27 +342,11 @@
         [GeneratedRegex("(\\p{Ll})(\\p{Lu})")]
         private static partial Regex GetGaugeNameRegex();
 
-<<<<<<< HEAD
-        private static void SetGauge(double value, string[] labels, Gauge gauge)
-        {
-            if (labels.Length > 0)
-            {
-                Gauge.Child ch = gauge.WithLabels(labels);
-                if (Math.Abs(ch.Value - value) > double.Epsilon)
-                    ch.Set(value);
-            }
-            else
-            {
-                if (Math.Abs(gauge.Value - value) > double.Epsilon)
-                    gauge.Set(value);
-            }
-=======
         private static void SetGauge(double value, Gauge gauge, params ReadOnlySpan<string> labels)
         {
             IGauge gaugeToSet = labels.Length > 0 ? gauge.WithLabels(labels) : gauge;
             if (Math.Abs(gaugeToSet.Value - value) > double.Epsilon)
                 gaugeToSet.Set(value);
->>>>>>> 02992e8e
         }
     }
 }