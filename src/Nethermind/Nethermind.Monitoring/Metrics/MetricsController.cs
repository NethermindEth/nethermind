//  Copyright (c) 2021 Demerzel Solutions Limited
//  This file is part of the Nethermind library.
// 
//  The Nethermind library is free software: you can redistribute it and/or modify
//  it under the terms of the GNU Lesser General Public License as published by
//  the Free Software Foundation, either version 3 of the License, or
//  (at your option) any later version.
// 
//  The Nethermind library is distributed in the hope that it will be useful,
//  but WITHOUT ANY WARRANTY; without even the implied warranty of
//  MERCHANTABILITY or FITNESS FOR A PARTICULAR PURPOSE. See the
//  GNU Lesser General Public License for more details.
// 
//  You should have received a copy of the GNU Lesser General Public License
//  along with the Nethermind. If not, see <http://www.gnu.org/licenses/>.

using System;
using System.Collections.Generic;
using System.ComponentModel;
using System.Linq;
using System.Reflection;
using System.Runtime.Serialization;
using System.Text.RegularExpressions;
using System.Threading;
using Nethermind.Monitoring.Config;
using Prometheus;

namespace Nethermind.Monitoring.Metrics
{
    public class MetricsController : IMetricsController
    {
        private readonly int _intervalSeconds;
        private Timer _timer;
        private Dictionary<string, Gauge> _gauges = new();
        private Dictionary<Type, (PropertyInfo, string)[]> _propertiesCache = new();
        private Dictionary<Type, (FieldInfo, string)[]> _fieldsCache = new();
        private Dictionary<Type, (string DictName, IDictionary<string, long> Dict)> _dynamicPropCache = new();
        private HashSet<Type> _metricTypes = new();

        public void RegisterMetrics(Type type)
        {
            EnsurePropertiesCached(type);
            foreach ((PropertyInfo propertyInfo, string gaugeName) in _propertiesCache[type])
            {
                _gauges[gaugeName] = CreateMemberInfoMectricsGauge(propertyInfo);
            }

            foreach ((FieldInfo fieldInfo, string gaugeName) in _fieldsCache[type])
            {
                _gauges[gaugeName] = CreateMemberInfoMectricsGauge(fieldInfo);
            }

            _metricTypes.Add(type);
        }

        private Gauge CreateMemberInfoMectricsGauge(MemberInfo propertyInfo)
        {
<<<<<<< HEAD
            Dictionary<string, string> tagValues = new();
=======
            GaugeConfiguration configuration = new();
>>>>>>> 9b474af2

            var staticLabels = propertyInfo
                .GetCustomAttributes<MetricsStaticDescriptionTagAttribute>()
                .ToDictionary(
                    attribute => attribute.Label,
                    attribute => GetStaticMemberInfo(attribute.Informer, attribute.Label));

            string description = propertyInfo.GetCustomAttribute<DescriptionAttribute>()?.Description;
<<<<<<< HEAD
            _gauges[gaugeName] = CreateGauge(BuildGaugeName(propertyInfo.Name), description, staticLabels);
=======
            string name = BuildGaugeName(propertyInfo);
            return CreateGauge(name, description, configuration);
>>>>>>> 9b474af2
        }

        private static string GetStaticMemberInfo(Type givenInformer, string givenName)
        {
            Type type = givenInformer;
            PropertyInfo[] tagsData = type.GetProperties(BindingFlags.Static | BindingFlags.Public);
            PropertyInfo info = tagsData.FirstOrDefault(info => info.Name == givenName);
            if (info is null)
            {
                throw new NotSupportedException("Developer error: a requested static description field was not implemented!");
            }

            object value = info.GetValue(null);
            if (value is null)
            {
                throw new NotSupportedException("Developer error: a requested static description field was not initialised!");
            }

            return value.ToString();
        }

        private void EnsurePropertiesCached(Type type)
        {
            if (!_propertiesCache.ContainsKey(type))
            {
                _propertiesCache[type] = type.GetProperties().Where(p => !p.PropertyType.IsAssignableTo(typeof(System.Collections.IEnumerable))).Select(
                    p => (p, GetGaugeNameKey(type.Name, p.Name))).ToArray();
            }

            if (!_fieldsCache.ContainsKey(type))
            {
                _fieldsCache[type] = type.GetFields().Where(f => !f.FieldType.IsAssignableTo(typeof(System.Collections.IEnumerable))).Select(
                    f => (f, GetGaugeNameKey(type.Name, f.Name))).ToArray();
            }

            if (!_dynamicPropCache.ContainsKey(type))
            {
                var p = type.GetProperties().FirstOrDefault(p => p.PropertyType.IsAssignableTo(typeof(IDictionary<string, long>)));
                if (p != null)
                {
                    _dynamicPropCache[type] = (p.Name, (IDictionary<string, long>)p.GetValue(null));
                }
            }
        }

        private static string BuildGaugeName(MemberInfo propertyInfo) =>
            propertyInfo.GetCustomAttribute<DataMemberAttribute>()?.Name ?? BuildGaugeName(propertyInfo.Name);

        private static string BuildGaugeName(string propertyName) =>
            Regex.Replace(propertyName, @"(\p{Ll})(\p{Lu})", "nethermind_$1_$2").ToLowerInvariant();

<<<<<<< HEAD
        private static Gauge CreateGauge(string name, string help = null, IDictionary<string, string> labels = null)
        {
            var gaugeName = $"nethermind_{name}";

            help ??= string.Empty;

            return labels is null
                ? Prometheus.Metrics.CreateGauge(gaugeName, help)
                : Prometheus.Metrics.WithLabels(labels).CreateGauge(gaugeName, help);
        }
=======
        private static Gauge CreateGauge(string name, string help = "", GaugeConfiguration configuration = null)
            => Prometheus.Metrics.CreateGauge(name, help, configuration);
>>>>>>> 9b474af2

        public MetricsController(IMetricsConfig metricsConfig)
        {
            _intervalSeconds = metricsConfig.IntervalSeconds == 0 ? 5 : metricsConfig.IntervalSeconds;
        }

        public void StartUpdating()
        {
            _timer = new Timer(UpdateMetrics, null, TimeSpan.Zero, TimeSpan.FromSeconds(_intervalSeconds));
        }

        public void StopUpdating()
        {
            _timer?.Change(Timeout.Infinite, 0);
        }

        public void UpdateMetrics(object state)
        {
            foreach (Type metricType in _metricTypes)
            {
                UpdateMetrics(metricType);
            }
        }

        private void UpdateMetrics(Type type)
        {
            EnsurePropertiesCached(type);

            foreach ((PropertyInfo propertyInfo, string gaugeName) in _propertiesCache[type])
            {
                double value = Convert.ToDouble(propertyInfo.GetValue(null));
                ReplaceValueIfChanged(value, gaugeName);
            }

            foreach ((FieldInfo fieldInfo, string gaugeName) in _fieldsCache[type])
            {
                double value = Convert.ToDouble(fieldInfo.GetValue(null));
                ReplaceValueIfChanged(value, gaugeName);
            }

            if (_dynamicPropCache.TryGetValue(type, out var dict))
            {
                foreach (var kvp in dict.Dict)
                {
                    double value = Convert.ToDouble(kvp.Value);
                    var gaugeName = GetGaugeNameKey(dict.DictName, kvp.Key);

                    if (ReplaceValueIfChanged(value, gaugeName) is null)
                    {
                        var gauge = CreateGauge(BuildGaugeName(kvp.Key));
                        _gauges[gaugeName] = gauge;
                        gauge.Set(value);
                    }
                }
            }

            Gauge ReplaceValueIfChanged(double value, string gaugeName)
            {
                if (_gauges.TryGetValue(gaugeName, out var gauge))
                {
                    if (Math.Abs(gauge.Value - value) > double.Epsilon)
                    {
                        gauge.Set(value);
                    }
                }

                return gauge;
            }
        }

        private string GetGaugeNameKey(params string[] par)
        {
            return string.Join('.', par);
        }
    }
}<|MERGE_RESOLUTION|>--- conflicted
+++ resolved
@@ -55,12 +55,6 @@
 
         private Gauge CreateMemberInfoMectricsGauge(MemberInfo propertyInfo)
         {
-<<<<<<< HEAD
-            Dictionary<string, string> tagValues = new();
-=======
-            GaugeConfiguration configuration = new();
->>>>>>> 9b474af2
-
             var staticLabels = propertyInfo
                 .GetCustomAttributes<MetricsStaticDescriptionTagAttribute>()
                 .ToDictionary(
@@ -68,12 +62,9 @@
                     attribute => GetStaticMemberInfo(attribute.Informer, attribute.Label));
 
             string description = propertyInfo.GetCustomAttribute<DescriptionAttribute>()?.Description;
-<<<<<<< HEAD
-            _gauges[gaugeName] = CreateGauge(BuildGaugeName(propertyInfo.Name), description, staticLabels);
-=======
             string name = BuildGaugeName(propertyInfo);
-            return CreateGauge(name, description, configuration);
->>>>>>> 9b474af2
+
+            return CreateGauge(name, description, staticLabels);
         }
 
         private static string GetStaticMemberInfo(Type givenInformer, string givenName)
@@ -125,21 +116,9 @@
         private static string BuildGaugeName(string propertyName) =>
             Regex.Replace(propertyName, @"(\p{Ll})(\p{Lu})", "nethermind_$1_$2").ToLowerInvariant();
 
-<<<<<<< HEAD
-        private static Gauge CreateGauge(string name, string help = null, IDictionary<string, string> labels = null)
-        {
-            var gaugeName = $"nethermind_{name}";
-
-            help ??= string.Empty;
-
-            return labels is null
-                ? Prometheus.Metrics.CreateGauge(gaugeName, help)
-                : Prometheus.Metrics.WithLabels(labels).CreateGauge(gaugeName, help);
-        }
-=======
-        private static Gauge CreateGauge(string name, string help = "", GaugeConfiguration configuration = null)
-            => Prometheus.Metrics.CreateGauge(name, help, configuration);
->>>>>>> 9b474af2
+        private static Gauge CreateGauge(string name, string help = null, IDictionary<string, string> labels = null) => labels is null
+            ? Prometheus.Metrics.CreateGauge(name, help ?? string.Empty)
+            : Prometheus.Metrics.WithLabels(labels).CreateGauge(name, help ?? string.Empty);
 
         public MetricsController(IMetricsConfig metricsConfig)
         {
