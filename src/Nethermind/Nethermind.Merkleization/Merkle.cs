// SPDX-FileCopyrightText: 2023 Demerzel Solutions Limited
// SPDX-License-Identifier: LGPL-3.0-only

using System;
using System.Numerics;
using System.Runtime.InteropServices;
using System.Security.Cryptography;
using Nethermind.Core;
using Nethermind.Core.Crypto;
using Nethermind.Int256;

namespace Nethermind.Merkleization;

public static partial class Merkle
{
    public static UInt256[] ZeroHashes = new UInt256[64];

    private static void BuildZeroHashes()
    {
        Span<UInt256> concatenation = stackalloc UInt256[2];
        // ZeroHashes[0] will be UInt256.Zero
        for (int i = 1; i < 64; i++)
        {
            var previous = ZeroHashes[i - 1];
            MemoryMarshal.CreateSpan(ref previous, 1).CopyTo(concatenation[..1]);
            MemoryMarshal.CreateSpan(ref previous, 1).CopyTo(concatenation.Slice(1, 1));
            ZeroHashes[i] = new UInt256(SHA256.HashData(MemoryMarshal.Cast<UInt256, byte>(concatenation)));
        }
    }

    private static readonly UInt256 RootOfNull;

    static Merkle()
    {
        BuildZeroHashes();
        RootOfNull = new UInt256(new Root(SHA256.HashData([])).AsSpan().ToArray());
    }

    public static ulong NextPowerOfTwo(uint v)
    {
        if (v == 0) return 1;
        return BitOperations.RoundUpToPowerOf2(v);
    }
    public static ulong NextPowerOfTwo(ulong v)
    {
        if (v == 0) return 1;
        return BitOperations.RoundUpToPowerOf2(v);
    }

    public static int NextPowerOfTwoExponent(ulong v)
    {
        return BitOperations.Log2(BitOperations.RoundUpToPowerOf2(v));
    }

    public static int CountLeadingZeros(ulong x)
    {
        if (x == 0) return 0;
        if (x == 1) return 64;

        return BitOperations.LeadingZeroCount(x) + (BitOperations.IsPow2(x) ? 1 : 0);
    }

    private static UInt256 Compute(Span<UInt256> span)
    {
        return MemoryMarshal.Cast<byte, UInt256>(SHA256.HashData(MemoryMarshal.Cast<UInt256, byte>(span)))[0];
    }

    internal static UInt256 HashConcatenation(UInt256 left, UInt256 right, int level)
    {
        if (IsZeroHash(left, level) && IsZeroHash(right, level))
        {
            return ZeroHashes[level + 1];
        }

        Span<UInt256> concatenation = stackalloc UInt256[2];
        concatenation[0] = left;
        concatenation[1] = right;
        return Compute(concatenation);
    }

    private static bool IsZeroHash(UInt256 span, int level)
    {
        return span.Equals(ZeroHashes[level]);
    }

    public static void MixIn(ref UInt256 root, int value)
    {
        var v = value < 0 ? ulong.MaxValue : 0L;
        var lengthPart = new UInt256((ulong)value, v, v, v);
        root = HashConcatenation(root, lengthPart, 0);
    }

    public static void Merkleize(out UInt256 root, bool value)
    {
        root = value ? UInt256.One : UInt256.Zero;
    }

    public static void Merkleize(out UInt256 root, byte value)
    {
        root = new UInt256(value);
    }

    public static void Merkleize(out UInt256 root, ushort value)
    {
        root = new UInt256(value);
    }

    public static void Merkleize(out UInt256 root, int value)
    {
        var v = value < 0 ? ulong.MaxValue : 0L;
        root = new UInt256((ulong)value, v, v, v);
    }

    public static void Merkleize(out UInt256 root, uint value)
    {
        root = new UInt256(value);
    }

<<<<<<< HEAD
    public static void Ize(out UInt256 root, long value)
=======
    public static void Merkleize(out UInt256 root, long value)
>>>>>>> b0c51654
    {
        var v = value < 0 ? ulong.MaxValue : 0L;
        root = new UInt256((ulong)value, v, v, v);
    }

<<<<<<< HEAD
    public static void Ize(out UInt256 root, ulong value)
=======
    public static void Merkleize(out UInt256 root, ulong value)
>>>>>>> b0c51654
    {
        root = new UInt256(value);
    }

    public static void Merkleize(out UInt256 root, UInt128 value)
    {
        root = new UInt256((ulong)(value & ulong.MaxValue), (ulong)(value >> 64));
    }

    public static void Merkleize(out UInt256 root, UInt256 value)
    {
        root = value;
    }

    public static void Merkleize(out UInt256 root, Bytes32 value)
    {
        ReadOnlySpan<byte> readOnlyBytes = value.AsSpan();
        unsafe
        {
            fixed (byte* buffer = &readOnlyBytes.GetPinnableReference())
            {
                Span<byte> apiNeedsWriteableEvenThoughOnlyReading = new Span<byte>(buffer, readOnlyBytes.Length);

                root = new UInt256(apiNeedsWriteableEvenThoughOnlyReading);
            }
        }
    }

    public static void Merkleize(out UInt256 root, Root value)
    {
        ReadOnlySpan<byte> readOnlyBytes = value.AsSpan();
        unsafe
        {
            fixed (byte* buffer = &readOnlyBytes.GetPinnableReference())
            {
                Span<byte> apiNeedsWriteableEvenThoughOnlyReading = new Span<byte>(buffer, readOnlyBytes.Length);

                root = new UInt256(apiNeedsWriteableEvenThoughOnlyReading);
            }
        }
    }

    public static void Merkleize(out UInt256 root, ReadOnlySpan<bool> value)
    {
        const int typeSize = 1;
        int partialChunkLength = value.Length % (32 / typeSize);
        if (partialChunkLength > 0)
        {
            ReadOnlySpan<bool> fullChunks = value[..^partialChunkLength];
            Span<bool> lastChunk = stackalloc bool[32 / typeSize];
            value[^partialChunkLength..].CopyTo(lastChunk);
            Merkleize(out root, MemoryMarshal.Cast<bool, UInt256>(fullChunks), MemoryMarshal.Cast<bool, UInt256>(lastChunk));
        }
        else
        {
            Merkleize(out root, MemoryMarshal.Cast<bool, UInt256>(value));
        }
    }

    public static void Merkleize(out UInt256 root, ReadOnlySpan<byte> value)
    {
        const int typeSize = 1;
        int partialChunkLength = value.Length % (32 / typeSize);
        if (partialChunkLength > 0)
        {
            ReadOnlySpan<byte> fullChunks = value[..^partialChunkLength];
            Span<byte> lastChunk = stackalloc byte[32 / typeSize];
            value[^partialChunkLength..].CopyTo(lastChunk);
            Merkleize(out root, MemoryMarshal.Cast<byte, UInt256>(fullChunks), MemoryMarshal.Cast<byte, UInt256>(lastChunk));
        }
        else
        {
            Merkleize(out root, MemoryMarshal.Cast<byte, UInt256>(value));
        }
    }

    public static void Merkleize(out UInt256 root, ReadOnlySpan<byte> value, ulong chunkCount)
    {
        const int typeSize = 1;
        int partialChunkLength = value.Length % (32 / typeSize);
        if (partialChunkLength > 0)
        {
            ReadOnlySpan<byte> fullChunks = value[..^partialChunkLength];
            Span<byte> lastChunk = stackalloc byte[32 / typeSize];
            value[^partialChunkLength..].CopyTo(lastChunk);
            Merkleize(out root, MemoryMarshal.Cast<byte, UInt256>(fullChunks), MemoryMarshal.Cast<byte, UInt256>(lastChunk), chunkCount);
        }
        else
        {
            Merkleize(out root, MemoryMarshal.Cast<byte, UInt256>(value), chunkCount);
        }
    }

    public static void MerkleizeBits(out UInt256 root, Span<byte> value, uint limit)
    {
        // reset lowest bit perf
        int lastBitPosition = ResetLastBit(ref value[^1]);
        int length = value.Length * 8 - (8 - lastBitPosition);
        if (value[^1] == 0)
        {
            value = value[..^1];
        }

        const int typeSize = 1;
        int partialChunkLength = value.Length % (32 / typeSize);
        if (partialChunkLength > 0)
        {
            Span<byte> fullChunks = value[..^partialChunkLength];
            Span<byte> lastChunk = stackalloc byte[32 / typeSize];
            value[^partialChunkLength..].CopyTo(lastChunk);
            Merkleize(out root, MemoryMarshal.Cast<byte, UInt256>(fullChunks), MemoryMarshal.Cast<byte, UInt256>(lastChunk), limit);
        }
        else
        {
            Merkleize(out root, MemoryMarshal.Cast<byte, UInt256>(value), default, limit);
        }

        MixIn(ref root, length);
    }

    private static int ResetLastBit(ref byte lastByte)
    {
        if ((lastByte >> 7) % 2 == 1)
        {
            lastByte -= 128;
            return 7;
        }

        if ((lastByte >> 6) % 2 == 1)
        {
            lastByte -= 64;
            return 6;
        }

        if ((lastByte >> 5) % 2 == 1)
        {
            lastByte -= 32;
            return 5;
        }

        if ((lastByte >> 4) % 2 == 1)
        {
            lastByte -= 16;
            return 4;
        }

        if ((lastByte >> 3) % 2 == 1)
        {
            lastByte -= 8;
            return 3;
        }

        if ((lastByte >> 2) % 2 == 1)
        {
            lastByte -= 4;
            return 2;
        }

        if ((lastByte >> 1) % 2 == 1)
        {
            lastByte -= 2;
            return 1;
        }

        if (lastByte % 2 == 1)
        {
            lastByte -= 1;
            return 0;
        }

        return 8;
    }

    public static void Merkleize(out UInt256 root, ReadOnlySpan<ushort> value)
    {
        const int typeSize = 2;
        int partialChunkLength = value.Length % (32 / typeSize);
        if (partialChunkLength > 0)
        {
            ReadOnlySpan<ushort> fullChunks = value[..^partialChunkLength];
            Span<ushort> lastChunk = stackalloc ushort[32 / typeSize];
            value[^partialChunkLength..].CopyTo(lastChunk);
            Merkleize(out root, MemoryMarshal.Cast<ushort, UInt256>(fullChunks), MemoryMarshal.Cast<ushort, UInt256>(lastChunk));
        }
        else
        {
            Merkleize(out root, MemoryMarshal.Cast<ushort, UInt256>(value));
        }
    }

    public static void Merkleize(out UInt256 root, ReadOnlySpan<uint> value)
    {
        const int typeSize = 4;
        int partialChunkLength = value.Length % (32 / typeSize);
        if (partialChunkLength > 0)
        {
            ReadOnlySpan<uint> fullChunks = value[..^partialChunkLength];
            Span<uint> lastChunk = stackalloc uint[32 / typeSize];
            value[^partialChunkLength..].CopyTo(lastChunk);
            Merkleize(out root, MemoryMarshal.Cast<uint, UInt256>(fullChunks), MemoryMarshal.Cast<uint, UInt256>(lastChunk));
        }
        else
        {
            Merkleize(out root, MemoryMarshal.Cast<uint, UInt256>(value));
        }
    }

    public static void Merkleize(out UInt256 root, ReadOnlySpan<ulong> value, ulong maxLength = 0U)
    {
        const int typeSize = sizeof(ulong);
        ulong limit = (maxLength * typeSize + 31) / 32;
        int partialChunkLength = value.Length % (32 / typeSize);
        if (partialChunkLength > 0)
        {
            ReadOnlySpan<ulong> fullChunks = value[..^partialChunkLength];
            Span<ulong> lastChunk = stackalloc ulong[32 / typeSize];
            value[^partialChunkLength..].CopyTo(lastChunk);
            Merkleize(out root, MemoryMarshal.Cast<ulong, UInt256>(fullChunks), MemoryMarshal.Cast<ulong, UInt256>(lastChunk), limit);
        }
        else
        {
            Merkleize(out root, MemoryMarshal.Cast<ulong, UInt256>(value), limit);
        }
    }

    public static void Ize(out UInt256 root, ReadOnlySpan<UInt128> value)
    {
        const int typeSize = 16;
        int partialChunkLength = value.Length % (32 / typeSize);
        if (partialChunkLength > 0)
        {
            ReadOnlySpan<UInt128> fullChunks = value[..^partialChunkLength];
            Span<UInt128> lastChunk = stackalloc UInt128[32 / typeSize];
            value[^partialChunkLength..].CopyTo(lastChunk);
            Merkleize(out root, MemoryMarshal.Cast<UInt128, UInt256>(fullChunks), MemoryMarshal.Cast<UInt128, UInt256>(lastChunk));
        }
        else
        {
            Merkleize(out root, MemoryMarshal.Cast<UInt128, UInt256>(value));
        }
    }

    public static void Merkleize(out UInt256 root, ReadOnlySpan<UInt256> value, ReadOnlySpan<UInt256> lastChunk, ulong limit = 0)
    {
        if (limit == 0 && (value.Length + lastChunk.Length == 1))
        {
            root = value.Length == 0 ? lastChunk[0] : value[0];
            return;
        }

        int depth = NextPowerOfTwoExponent(limit == 0UL ? (uint)(value.Length + lastChunk.Length) : limit);
        Merkleizer merkleizer = new Merkleizer(depth);
        int length = value.Length;
        for (int i = 0; i < length; i++)
        {
            merkleizer.Feed(value[i]);
        }

        if (lastChunk.Length > 0)
        {
            merkleizer.Feed(lastChunk[0]);
        }

        merkleizer.CalculateRoot(out root);
    }

    public static void Merkleize(out UInt256 root, ReadOnlySpan<UInt256> value, ulong limit = 0UL)
    {
        if (limit == 0 && value.Length == 1)
        {
            root = value[0];
            return;
        }

        int depth = NextPowerOfTwoExponent(limit == 0UL ? (ulong)value.Length : limit);
        Merkleizer merkleizer = new Merkleizer(depth);
        int length = value.Length;
        for (int i = 0; i < length; i++)
        {
            merkleizer.Feed(value[i]);
        }

        merkleizer.CalculateRoot(out root);
    }
}<|MERGE_RESOLUTION|>--- conflicted
+++ resolved
@@ -116,21 +116,13 @@
         root = new UInt256(value);
     }
 
-<<<<<<< HEAD
-    public static void Ize(out UInt256 root, long value)
-=======
     public static void Merkleize(out UInt256 root, long value)
->>>>>>> b0c51654
     {
         var v = value < 0 ? ulong.MaxValue : 0L;
         root = new UInt256((ulong)value, v, v, v);
     }
 
-<<<<<<< HEAD
-    public static void Ize(out UInt256 root, ulong value)
-=======
     public static void Merkleize(out UInt256 root, ulong value)
->>>>>>> b0c51654
     {
         root = new UInt256(value);
     }
