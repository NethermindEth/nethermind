// SPDX-FileCopyrightText: 2022 Demerzel Solutions Limited
// SPDX-License-Identifier: LGPL-3.0-only

using System;
using System.Collections;
using System.Collections.Generic;
using System.Linq;
using System.Runtime.InteropServices;
using Nethermind.Core;
using Nethermind.Core.Collections;
using Nethermind.Core.Crypto;
using Nethermind.Int256;

namespace Nethermind.Merkleization;

public ref struct Merkleizer
{
    public readonly bool IsKthBitSet(int k)
    {
        return (_filled & ((ulong)1 << k)) != 0;
    }

    public void SetKthBit(int k)
    {
        _filled |= (ulong)1 << k;
    }

    public void UnsetKthBit(int k)
    {
        _filled &= ~((ulong)1 << k);
    }

    private readonly Span<UInt256> _chunks;
    private ulong _filled;

    public readonly UInt256 PartChunk
    {
        get
        {
            _chunks[^1] = UInt256.Zero;
            return _chunks[^1];
        }
    }

    public Merkleizer(Span<UInt256> chunks)
    {
        _chunks = chunks;
        _filled = 0;
    }

    public Merkleizer(int depth)
    {
        _chunks = new UInt256[depth + 1];
        _filled = 0;
    }

    public void Feed(UInt256 chunk)
    {
        FeedAtLevel(chunk, 0);
    }

    public void Feed(long value)
    {
<<<<<<< HEAD
        Merkle.Ize(out _chunks[^1], value);
        Feed(_chunks[^1]);
    }

    public void Feed(Span<byte> bytes, int? limit = null)
    {
        if (bytes.Length is not 0)
        {
            FeedAtLevel(MemoryMarshal.Cast<byte, UInt256>(bytes)[0], 0);
        }
        else
        {
            FeedAtLevel(UInt256.Zero, 0);
        }
        if (limit is not null)
        {
            Merkle.MixIn(ref _chunks[^1], limit.Value);
        }
    }
    public void Feed(Span<short> bytes, int? limit = null)
    {
        if (bytes.Length is not 0)
        {
            FeedAtLevel(MemoryMarshal.Cast<short, UInt256>(bytes)[0], 0);
        }
        else
        {
            FeedAtLevel(UInt256.Zero, 0);
        }
        if (limit is not null)
        {
            Merkle.MixIn(ref _chunks[^1], limit.Value);
        }
    }
    public void Feed(Span<ushort> bytes, int? limit = null)
    {
        if (bytes.Length is not 0)
        {
            FeedAtLevel(MemoryMarshal.Cast<ushort, UInt256>(bytes)[0], 0);
        }
        else
        {
            FeedAtLevel(UInt256.Zero, 0);
        }
        if (limit is not null)
        {
            Merkle.MixIn(ref _chunks[^1], limit.Value);
        }
    }
    public void Feed(Span<int> bytes, int? limit = null)
    {
        if (bytes.Length is not 0)
        {
            FeedAtLevel(MemoryMarshal.Cast<int, UInt256>(bytes)[0], 0);
        }
        else
        {
            FeedAtLevel(UInt256.Zero, 0);
        }
        if (limit is not null)
        {
            Merkle.MixIn(ref _chunks[^1], limit.Value);
        }
    }
    public void Feed(Span<uint> bytes, int? limit = null)
    {
        if (bytes.Length is not 0)
        {
            FeedAtLevel(MemoryMarshal.Cast<uint, UInt256>(bytes)[0], 0);
        }
        else
        {
            FeedAtLevel(UInt256.Zero, 0);
        }
        if (limit is not null)
        {
            Merkle.MixIn(ref _chunks[^1], limit.Value);
        }
    }
    public void Feed(Span<long> bytes, int? limit = null)
    {
        if (bytes.Length is not 0)
        {
            FeedAtLevel(MemoryMarshal.Cast<long, UInt256>(bytes)[0], 0);
        }
        else
        {
            FeedAtLevel(UInt256.Zero, 0);
        }
        if (limit is not null)
        {
            Merkle.MixIn(ref _chunks[^1], limit.Value);
        }
    }
    public void Feed(Span<ulong> bytes, int? limit = null)
    {
        if (bytes.Length is not 0)
        {
            FeedAtLevel(MemoryMarshal.Cast<ulong, UInt256>(bytes)[0], 0);
        }
        else
        {
            FeedAtLevel(UInt256.Zero, 0);
        }
        if (limit is not null)
        {
            Merkle.MixIn(ref _chunks[^1], limit.Value);
        }
=======
        Merkle.Merkleize(out _chunks[^1], value);
        Feed(_chunks[^1]);
    }

    public void Feed(Span<byte> data, int? limit = null)
    {
        if (data.Length is 0)
        {
            Merkle.Merkleize(out _chunks[^1], UInt256.Zero);
        }
        else
        {
            Merkle.Merkleize(out _chunks[^1], data);
        }

        if (limit is not null) Merkle.MixIn(ref _chunks[^1], limit.Value);
    }

    public void Feed(Span<ushort> data, int? limit = null)
    {
        if (data.Length is 0)
        {
            Merkle.Merkleize(out _chunks[^1], UInt256.Zero);
        }
        else
        {
            Merkle.Merkleize(out _chunks[^1], MemoryMarshal.Cast<ushort, byte>(data));
        }

        if (limit is not null) Merkle.MixIn(ref _chunks[^1], limit.Value);
    }

    public void Feed(Span<short> data, int? limit = null)
    {
        if (data.Length is 0)
        {
            Merkle.Merkleize(out _chunks[^1], UInt256.Zero);
        }
        else
        {
            Merkle.Merkleize(out _chunks[^1], MemoryMarshal.Cast<short, byte>(data));
        }

        if (limit is not null) Merkle.MixIn(ref _chunks[^1], limit.Value);
    }

    public void Feed(Span<uint> data, int? limit = null)
    {
        if (data.Length is 0)
        {
            Merkle.Merkleize(out _chunks[^1], UInt256.Zero);
        }
        else
        {
            Merkle.Merkleize(out _chunks[^1], MemoryMarshal.Cast<uint, byte>(data));
        }

        if (limit is not null) Merkle.MixIn(ref _chunks[^1], limit.Value);
    }

    public void Feed(Span<int> data, int? limit = null)
    {
        if (data.Length is 0)
        {
            Merkle.Merkleize(out _chunks[^1], UInt256.Zero);
        }
        else
        {
            Merkle.Merkleize(out _chunks[^1], MemoryMarshal.Cast<int, byte>(data));
        }

        if (limit is not null) Merkle.MixIn(ref _chunks[^1], limit.Value);
    }

    public void Feed(Span<ulong> data, int? limit = null)
    {
        if (data.Length is 0)
        {
            Merkle.Merkleize(out _chunks[^1], UInt256.Zero);
        }
        else
        {
            Merkle.Merkleize(out _chunks[^1], MemoryMarshal.Cast<ulong, byte>(data));
        }

        if (limit is not null) Merkle.MixIn(ref _chunks[^1], limit.Value);
    }

    public void Feed(Span<long> data, int? limit = null)
    {
        if (data.Length is 0)
        {
            Merkle.Merkleize(out _chunks[^1], UInt256.Zero);
        }
        else
        {
            Merkle.Merkleize(out _chunks[^1], MemoryMarshal.Cast<long, byte>(data));
        }

        if (limit is not null) Merkle.MixIn(ref _chunks[^1], limit.Value);
    }

    public void Feed(Span<UInt128> data, int? limit = null)
    {
        if (data.Length is 0)
        {
            Merkle.Merkleize(out _chunks[^1], UInt256.Zero);
        }
        else
        {
            Merkle.Merkleize(out _chunks[^1], MemoryMarshal.Cast<UInt128, byte>(data));
        }

        if (limit is not null) Merkle.MixIn(ref _chunks[^1], limit.Value);
>>>>>>> b0c51654
    }

    public void Feed(bool value)
    {
        Merkle.Merkleize(out _chunks[^1], value);
        Feed(_chunks[^1]);
    }

    public void Feed(byte value)
    {
        Merkle.Ize(out _chunks[^1], value);
        Feed(_chunks[^1]);
    }

    public void Feed(ushort value)
    {
        Merkle.Ize(out _chunks[^1], value);
        Feed(_chunks[^1]);
    }

    public void Feed(short value)
    {
        Merkle.Ize(out _chunks[^1], value);
        Feed(_chunks[^1]);
    }

    public void Feed(uint value)
    {
        Merkle.Merkleize(out _chunks[^1], value);
        Feed(_chunks[^1]);
    }
    public void Feed(int value)
    {
        Merkle.Merkleize(out _chunks[^1], value);
        Feed(_chunks[^1]);
    }
    public void Feed(int? value)
    {
        if (value is null)
        {
            return;
        }
        Merkle.Merkleize(out _chunks[^1], value.Value);
        Feed(_chunks[^1]);
    }
    public void Feed(int value)
    {
        Merkle.Ize(out _chunks[^1], value);
        Feed(_chunks[^1]);
    }
    public void Feed(int? value)
    {
        if (value is null)
        {
            return;
        }
        Merkle.Ize(out _chunks[^1], value.Value);
        Feed(_chunks[^1]);
    }

    public void Feed(ulong value)
    {
        Merkle.Merkleize(out _chunks[^1], value);
        Feed(_chunks[^1]);
    }

    public void Feed(byte[]? value)
    {
        if (value is null)
        {
            return;
        }

        Merkle.Merkleize(out _chunks[^1], value);
        Feed(_chunks[^1]);
    }

    public void FeedBits(byte[]? value, uint limit)
    {
        if (value is null)
        {
            return;
        }

        Merkle.MerkleizeBits(out _chunks[^1], value, limit);
        Feed(_chunks[^1]);
    }

    public void Feed(BitArray? vector)
    {
        if (vector is null) return;
        // bitfield_bytes
        byte[] bytes = new byte[(vector.Length + 7) / 8];
        vector.CopyTo(bytes, 0);

        Merkle.Merkleize(out _chunks[^1], bytes);
        Feed(_chunks[^1]);
    }

    public void Feed(BitArray? list, ulong maximumBitlistLength)
    {
        if (list is null) return;

        // chunk count
        ulong chunkCount = (maximumBitlistLength + 255) / 256;

        // bitfield_bytes
        byte[] bytes = new byte[(list.Length + 7) / 8];
        list.CopyTo(bytes, 0);
<<<<<<< HEAD

        Merkle.Ize(out _chunks[^1], bytes, chunkCount);
        Merkle.MixIn(ref _chunks[^1], list.Length);
=======

        Merkle.Merkleize(out _chunks[^1], bytes, chunkCount);
        Merkle.MixIn(ref _chunks[^1], list.Length);
        Feed(_chunks[^1]);
    }

    public void Feed(IReadOnlyList<byte[]> value, ulong maxLength)
    {
        if (value is null)
        {
            return;
        }

        using ArrayPoolSpan<UInt256> subRoots = new(value.Count);

        for (int i = 0; i < value.Count; i++)
        {
            Merkle.Merkleize(out subRoots[i], value[i]);
        }

        Merkle.Merkleize(out _chunks[^1], subRoots, maxLength);
        Merkle.MixIn(ref _chunks[^1], value.Count);
>>>>>>> b0c51654
        Feed(_chunks[^1]);
    }

    public void Feed(IEnumerable<ReadOnlyMemory<byte>>? value, ulong maxLength)
    {
        if (value is null)
        {
            return;
        }

        using ArrayPoolSpan<UInt256> subRoots = new(value.Count());
        int i = 0;

        foreach (ReadOnlyMemory<byte> memory in value)
        {
            Merkle.Merkleize(out UInt256 root, memory.Span);
            subRoots[i++] = root;
        }

        Merkle.Merkleize(out _chunks[^1], subRoots, maxLength);
        Merkle.MixIn(ref _chunks[^1], subRoots.Length);
        Feed(_chunks[^1]);
    }

    public void Feed(Bytes32 value)
    {
        // TODO: Is this going to have correct endianness? (the ulongs inside UInt256 are the correct order,
        // and if only used as memory to store bytes, the native order of a ulong (bit or little) shouldn't matter)
        Feed(MemoryMarshal.Cast<byte, UInt256>(value.AsSpan())[0]);
    }

    public void Feed(Root value)
    {
        Feed(MemoryMarshal.Cast<byte, UInt256>(value.AsSpan())[0]);
    }

    public void Feed(IReadOnlyList<Bytes32> value)
    {
        // TODO: If the above MemoryMarshal.Cast of a single Bytes32, we could use that here
        // (rather than the CreateFromLittleEndian() that wants an (unnecessarily) writeable Span.)
        // Better yet, just MemoryMarshal.Cast the entire span and pass directly to Merkle.Ize ?
        using ArrayPoolSpan<UInt256> input = new(value.Count);
        for (int i = 0; i < value.Count; i++)
        {
            Merkle.Merkleize(out input[i], value[i]);
        }

        Merkle.Merkleize(out _chunks[^1], input);
        Feed(_chunks[^1]);
    }

    public void Feed(IReadOnlyList<Bytes32> value, ulong maxLength)
    {
        using ArrayPoolSpan<UInt256> subRoots = new(value.Count);

        for (int i = 0; i < value.Count; i++)
        {
            Merkle.Merkleize(out subRoots[i], value[i]);
        }

        Merkle.Merkleize(out _chunks[^1], subRoots, maxLength);
        Merkle.MixIn(ref _chunks[^1], value.Count);
        Feed(_chunks[^1]);
    }

    public void Feed(IReadOnlyList<ulong> value, ulong maxLength)
    {
        // TODO: If UInt256 is the correct memory layout
        using ArrayPoolSpan<UInt256> subRoots = new(value.Count);

        for (int i = 0; i < value.Count; i++)
        {
            Merkle.Merkleize(out subRoots[i], value[i]);
        }

        Merkle.Merkleize(out _chunks[^1], subRoots, maxLength);
        Merkle.MixIn(ref _chunks[^1], value.Count);
        Feed(_chunks[^1]);
    }

    public void Feed(IReadOnlyList<ulong> value, ulong maxLength)
    {
        // TODO: If UInt256 is the correct memory layout
        UInt256[] subRoots = new UInt256[value.Count];
        for (int i = 0; i < value.Count; i++)
        {
            Merkle.Ize(out subRoots[i], value[i]);
        }

        Merkle.Ize(out _chunks[^1], subRoots, maxLength);
        Merkle.MixIn(ref _chunks[^1], value.Count);
        Feed(_chunks[^1]);
    }

    public void Feed(IReadOnlyList<Root> value)
    {
        using ArrayPoolSpan<UInt256> input = new(value.Count);
        for (int i = 0; i < value.Count; i++)
        {
            Merkle.Merkleize(out input[i], value[i]);
        }

        Merkle.Merkleize(out _chunks[^1], input);
        Feed(_chunks[^1]);
    }

    public void Feed(IReadOnlyList<Root> value, ulong maxLength)
    {
        using ArrayPoolSpan<UInt256> subRoots = new(value.Count);
        for (int i = 0; i < value.Count; i++)
        {
            Merkle.Merkleize(out subRoots[i], value[i]);
        }

        Merkle.Merkleize(out _chunks[^1], subRoots, maxLength);
        Merkle.MixIn(ref _chunks[^1], value.Count);
        Feed(_chunks[^1]);
    }

    private void FeedAtLevel(UInt256 chunk, int level)
    {
        for (int i = level; i < _chunks.Length; i++)
        {
            if (IsKthBitSet(i))
            {
                chunk = Merkle.HashConcatenation(_chunks[i], chunk, i);
                UnsetKthBit(i);
            }
            else
            {
                _chunks[i] = chunk;
                SetKthBit(i);
                break;
            }
        }
    }

    public void Feed(IReadOnlyList<ValueHash256>? value)
    {
        if (value is null)
        {
            return;
        }

        UInt256[] input = new UInt256[value.Count];
        for (int i = 0; i < value.Count; i++)
        {
            Merkle.Ize(out input[i], value[i].BytesAsSpan);
        }

        Merkle.Ize(out _chunks[^1], input);
        Feed(_chunks[^1]);
    }

    public void Feed(ValueHash256? value)
    {
        if (value is null)
        {
            return;
        }

        Feed(MemoryMarshal.Cast<byte, UInt256>(value.Value.BytesAsSpan)[0]);
    }

    public UInt256 CalculateRoot()
    {
        CalculateRoot(out UInt256 result);
        return result;
    }

    public void CalculateRoot(out UInt256 root)
    {
        int lowestSet = 0;
        while (true)
        {
            for (int i = lowestSet; i < _chunks.Length; i++)
            {
                if (IsKthBitSet(i))
                {
                    lowestSet = i;
                    break;
                }
            }

            if (lowestSet == _chunks.Length - 1)
            {
                break;
            }

            UInt256 chunk = Merkle.ZeroHashes[lowestSet];
            FeedAtLevel(chunk, lowestSet);
        }

        root = _chunks[^1];
    }
}<|MERGE_RESOLUTION|>--- conflicted
+++ resolved
@@ -61,257 +61,146 @@
 
     public void Feed(long value)
     {
-<<<<<<< HEAD
+        Merkle.Merkleize(out _chunks[^1], value);
+        Feed(_chunks[^1]);
+    }
+
+    public void Feed(Span<byte> data, int? limit = null)
+    {
+        if (data.Length is 0)
+        {
+            Merkle.Merkleize(out _chunks[^1], UInt256.Zero);
+        }
+        else
+        {
+            Merkle.Merkleize(out _chunks[^1], data);
+        }
+
+        if (limit is not null) Merkle.MixIn(ref _chunks[^1], limit.Value);
+    }
+
+    public void Feed(Span<ushort> data, int? limit = null)
+    {
+        if (data.Length is 0)
+        {
+            Merkle.Merkleize(out _chunks[^1], UInt256.Zero);
+        }
+        else
+        {
+            Merkle.Merkleize(out _chunks[^1], MemoryMarshal.Cast<ushort, byte>(data));
+        }
+
+        if (limit is not null) Merkle.MixIn(ref _chunks[^1], limit.Value);
+    }
+
+    public void Feed(Span<short> data, int? limit = null)
+    {
+        if (data.Length is 0)
+        {
+            Merkle.Merkleize(out _chunks[^1], UInt256.Zero);
+        }
+        else
+        {
+            Merkle.Merkleize(out _chunks[^1], MemoryMarshal.Cast<short, byte>(data));
+        }
+
+        if (limit is not null) Merkle.MixIn(ref _chunks[^1], limit.Value);
+    }
+
+    public void Feed(Span<uint> data, int? limit = null)
+    {
+        if (data.Length is 0)
+        {
+            Merkle.Merkleize(out _chunks[^1], UInt256.Zero);
+        }
+        else
+        {
+            Merkle.Merkleize(out _chunks[^1], MemoryMarshal.Cast<uint, byte>(data));
+        }
+
+        if (limit is not null) Merkle.MixIn(ref _chunks[^1], limit.Value);
+    }
+
+    public void Feed(Span<int> data, int? limit = null)
+    {
+        if (data.Length is 0)
+        {
+            Merkle.Merkleize(out _chunks[^1], UInt256.Zero);
+        }
+        else
+        {
+            Merkle.Merkleize(out _chunks[^1], MemoryMarshal.Cast<int, byte>(data));
+        }
+
+        if (limit is not null) Merkle.MixIn(ref _chunks[^1], limit.Value);
+    }
+
+    public void Feed(Span<ulong> data, int? limit = null)
+    {
+        if (data.Length is 0)
+        {
+            Merkle.Merkleize(out _chunks[^1], UInt256.Zero);
+        }
+        else
+        {
+            Merkle.Merkleize(out _chunks[^1], MemoryMarshal.Cast<ulong, byte>(data));
+        }
+
+        if (limit is not null) Merkle.MixIn(ref _chunks[^1], limit.Value);
+    }
+
+    public void Feed(Span<long> data, int? limit = null)
+    {
+        if (data.Length is 0)
+        {
+            Merkle.Merkleize(out _chunks[^1], UInt256.Zero);
+        }
+        else
+        {
+            Merkle.Merkleize(out _chunks[^1], MemoryMarshal.Cast<long, byte>(data));
+        }
+
+        if (limit is not null) Merkle.MixIn(ref _chunks[^1], limit.Value);
+    }
+
+    public void Feed(Span<UInt128> data, int? limit = null)
+    {
+        if (data.Length is 0)
+        {
+            Merkle.Merkleize(out _chunks[^1], UInt256.Zero);
+        }
+        else
+        {
+            Merkle.Merkleize(out _chunks[^1], MemoryMarshal.Cast<UInt128, byte>(data));
+        }
+
+        if (limit is not null) Merkle.MixIn(ref _chunks[^1], limit.Value);
+    }
+
+    public void Feed(bool value)
+    {
+        Merkle.Merkleize(out _chunks[^1], value);
+        Feed(_chunks[^1]);
+    }
+
+    public void Feed(byte value)
+    {
         Merkle.Ize(out _chunks[^1], value);
         Feed(_chunks[^1]);
     }
 
-    public void Feed(Span<byte> bytes, int? limit = null)
-    {
-        if (bytes.Length is not 0)
-        {
-            FeedAtLevel(MemoryMarshal.Cast<byte, UInt256>(bytes)[0], 0);
-        }
-        else
-        {
-            FeedAtLevel(UInt256.Zero, 0);
-        }
-        if (limit is not null)
-        {
-            Merkle.MixIn(ref _chunks[^1], limit.Value);
-        }
-    }
-    public void Feed(Span<short> bytes, int? limit = null)
-    {
-        if (bytes.Length is not 0)
-        {
-            FeedAtLevel(MemoryMarshal.Cast<short, UInt256>(bytes)[0], 0);
-        }
-        else
-        {
-            FeedAtLevel(UInt256.Zero, 0);
-        }
-        if (limit is not null)
-        {
-            Merkle.MixIn(ref _chunks[^1], limit.Value);
-        }
-    }
-    public void Feed(Span<ushort> bytes, int? limit = null)
-    {
-        if (bytes.Length is not 0)
-        {
-            FeedAtLevel(MemoryMarshal.Cast<ushort, UInt256>(bytes)[0], 0);
-        }
-        else
-        {
-            FeedAtLevel(UInt256.Zero, 0);
-        }
-        if (limit is not null)
-        {
-            Merkle.MixIn(ref _chunks[^1], limit.Value);
-        }
-    }
-    public void Feed(Span<int> bytes, int? limit = null)
-    {
-        if (bytes.Length is not 0)
-        {
-            FeedAtLevel(MemoryMarshal.Cast<int, UInt256>(bytes)[0], 0);
-        }
-        else
-        {
-            FeedAtLevel(UInt256.Zero, 0);
-        }
-        if (limit is not null)
-        {
-            Merkle.MixIn(ref _chunks[^1], limit.Value);
-        }
-    }
-    public void Feed(Span<uint> bytes, int? limit = null)
-    {
-        if (bytes.Length is not 0)
-        {
-            FeedAtLevel(MemoryMarshal.Cast<uint, UInt256>(bytes)[0], 0);
-        }
-        else
-        {
-            FeedAtLevel(UInt256.Zero, 0);
-        }
-        if (limit is not null)
-        {
-            Merkle.MixIn(ref _chunks[^1], limit.Value);
-        }
-    }
-    public void Feed(Span<long> bytes, int? limit = null)
-    {
-        if (bytes.Length is not 0)
-        {
-            FeedAtLevel(MemoryMarshal.Cast<long, UInt256>(bytes)[0], 0);
-        }
-        else
-        {
-            FeedAtLevel(UInt256.Zero, 0);
-        }
-        if (limit is not null)
-        {
-            Merkle.MixIn(ref _chunks[^1], limit.Value);
-        }
-    }
-    public void Feed(Span<ulong> bytes, int? limit = null)
-    {
-        if (bytes.Length is not 0)
-        {
-            FeedAtLevel(MemoryMarshal.Cast<ulong, UInt256>(bytes)[0], 0);
-        }
-        else
-        {
-            FeedAtLevel(UInt256.Zero, 0);
-        }
-        if (limit is not null)
-        {
-            Merkle.MixIn(ref _chunks[^1], limit.Value);
-        }
-=======
-        Merkle.Merkleize(out _chunks[^1], value);
-        Feed(_chunks[^1]);
-    }
-
-    public void Feed(Span<byte> data, int? limit = null)
-    {
-        if (data.Length is 0)
-        {
-            Merkle.Merkleize(out _chunks[^1], UInt256.Zero);
-        }
-        else
-        {
-            Merkle.Merkleize(out _chunks[^1], data);
-        }
-
-        if (limit is not null) Merkle.MixIn(ref _chunks[^1], limit.Value);
-    }
-
-    public void Feed(Span<ushort> data, int? limit = null)
-    {
-        if (data.Length is 0)
-        {
-            Merkle.Merkleize(out _chunks[^1], UInt256.Zero);
-        }
-        else
-        {
-            Merkle.Merkleize(out _chunks[^1], MemoryMarshal.Cast<ushort, byte>(data));
-        }
-
-        if (limit is not null) Merkle.MixIn(ref _chunks[^1], limit.Value);
-    }
-
-    public void Feed(Span<short> data, int? limit = null)
-    {
-        if (data.Length is 0)
-        {
-            Merkle.Merkleize(out _chunks[^1], UInt256.Zero);
-        }
-        else
-        {
-            Merkle.Merkleize(out _chunks[^1], MemoryMarshal.Cast<short, byte>(data));
-        }
-
-        if (limit is not null) Merkle.MixIn(ref _chunks[^1], limit.Value);
-    }
-
-    public void Feed(Span<uint> data, int? limit = null)
-    {
-        if (data.Length is 0)
-        {
-            Merkle.Merkleize(out _chunks[^1], UInt256.Zero);
-        }
-        else
-        {
-            Merkle.Merkleize(out _chunks[^1], MemoryMarshal.Cast<uint, byte>(data));
-        }
-
-        if (limit is not null) Merkle.MixIn(ref _chunks[^1], limit.Value);
-    }
-
-    public void Feed(Span<int> data, int? limit = null)
-    {
-        if (data.Length is 0)
-        {
-            Merkle.Merkleize(out _chunks[^1], UInt256.Zero);
-        }
-        else
-        {
-            Merkle.Merkleize(out _chunks[^1], MemoryMarshal.Cast<int, byte>(data));
-        }
-
-        if (limit is not null) Merkle.MixIn(ref _chunks[^1], limit.Value);
-    }
-
-    public void Feed(Span<ulong> data, int? limit = null)
-    {
-        if (data.Length is 0)
-        {
-            Merkle.Merkleize(out _chunks[^1], UInt256.Zero);
-        }
-        else
-        {
-            Merkle.Merkleize(out _chunks[^1], MemoryMarshal.Cast<ulong, byte>(data));
-        }
-
-        if (limit is not null) Merkle.MixIn(ref _chunks[^1], limit.Value);
-    }
-
-    public void Feed(Span<long> data, int? limit = null)
-    {
-        if (data.Length is 0)
-        {
-            Merkle.Merkleize(out _chunks[^1], UInt256.Zero);
-        }
-        else
-        {
-            Merkle.Merkleize(out _chunks[^1], MemoryMarshal.Cast<long, byte>(data));
-        }
-
-        if (limit is not null) Merkle.MixIn(ref _chunks[^1], limit.Value);
-    }
-
-    public void Feed(Span<UInt128> data, int? limit = null)
-    {
-        if (data.Length is 0)
-        {
-            Merkle.Merkleize(out _chunks[^1], UInt256.Zero);
-        }
-        else
-        {
-            Merkle.Merkleize(out _chunks[^1], MemoryMarshal.Cast<UInt128, byte>(data));
-        }
-
-        if (limit is not null) Merkle.MixIn(ref _chunks[^1], limit.Value);
->>>>>>> b0c51654
-    }
-
-    public void Feed(bool value)
-    {
-        Merkle.Merkleize(out _chunks[^1], value);
-        Feed(_chunks[^1]);
-    }
-
-    public void Feed(byte value)
+    public void Feed(ushort value)
     {
         Merkle.Ize(out _chunks[^1], value);
         Feed(_chunks[^1]);
     }
 
-    public void Feed(ushort value)
+    public void Feed(short value)
     {
         Merkle.Ize(out _chunks[^1], value);
         Feed(_chunks[^1]);
     }
 
-    public void Feed(short value)
-    {
-        Merkle.Ize(out _chunks[^1], value);
-        Feed(_chunks[^1]);
-    }
-
     public void Feed(uint value)
     {
         Merkle.Merkleize(out _chunks[^1], value);
@@ -329,20 +218,6 @@
             return;
         }
         Merkle.Merkleize(out _chunks[^1], value.Value);
-        Feed(_chunks[^1]);
-    }
-    public void Feed(int value)
-    {
-        Merkle.Ize(out _chunks[^1], value);
-        Feed(_chunks[^1]);
-    }
-    public void Feed(int? value)
-    {
-        if (value is null)
-        {
-            return;
-        }
-        Merkle.Ize(out _chunks[^1], value.Value);
         Feed(_chunks[^1]);
     }
 
@@ -395,11 +270,6 @@
         // bitfield_bytes
         byte[] bytes = new byte[(list.Length + 7) / 8];
         list.CopyTo(bytes, 0);
-<<<<<<< HEAD
-
-        Merkle.Ize(out _chunks[^1], bytes, chunkCount);
-        Merkle.MixIn(ref _chunks[^1], list.Length);
-=======
 
         Merkle.Merkleize(out _chunks[^1], bytes, chunkCount);
         Merkle.MixIn(ref _chunks[^1], list.Length);
@@ -422,7 +292,6 @@
 
         Merkle.Merkleize(out _chunks[^1], subRoots, maxLength);
         Merkle.MixIn(ref _chunks[^1], value.Count);
->>>>>>> b0c51654
         Feed(_chunks[^1]);
     }
 
