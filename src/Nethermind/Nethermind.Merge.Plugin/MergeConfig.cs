--- conflicted
+++ resolved
@@ -24,11 +24,8 @@
     {
         public bool Enabled { get; set; }
 
-<<<<<<< HEAD
         public string? Variant { get; set; }
 
-=======
->>>>>>> fcd3497b
         public string? FeeRecipient { get; set; }
 
         public string? FinalTotalDifficulty { get; set; }
@@ -40,10 +37,7 @@
         public long? TerminalBlockNumber { get; set; }
         
         public ulong SecondsPerSlot { get; set; } = 12;
-<<<<<<< HEAD
-=======
         
         public string? BuilderRelayUrl { get; set; }
->>>>>>> fcd3497b
     }
 }