--- conflicted
+++ resolved
@@ -22,19 +22,6 @@
         IsSharable = true,
         IsImplemented = true)]
     public Task<ResultWrapper<GetPayloadV4Result?>> engine_getPayloadV4(byte[] payloadId);
-<<<<<<< HEAD
-
-    [JsonRpcMethod(
-        Description = "Returns an array of execution payload bodies for the list of provided block hashes.",
-        IsSharable = true,
-        IsImplemented = true)]
-    ResultWrapper<IEnumerable<ExecutionPayloadBodyV2Result?>> engine_getPayloadBodiesByHashV2(IReadOnlyList<Hash256> blockHashes);
-
-    [JsonRpcMethod(
-        Description = "Returns an array of execution payload bodies for the provided number range",
-        IsSharable = true,
-        IsImplemented = true)]
-    Task<ResultWrapper<IEnumerable<ExecutionPayloadBodyV2Result?>>> engine_getPayloadBodiesByRangeV2(long start, long count);
 
     [JsonRpcMethod(
         Description = "Applies fork choice and starts building a new block if payload attributes are present.",
@@ -42,6 +29,4 @@
         IsImplemented = true)]
     public Task<ResultWrapper<ForkchoiceUpdatedV1Result>> engine_forkchoiceUpdatedV4(ForkchoiceStateV1 forkchoiceState,
         PayloadAttributes? payloadAttributes = null);
-=======
->>>>>>> 01440e30
 }