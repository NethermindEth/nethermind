--- conflicted
+++ resolved
@@ -1,7 +1,6 @@
 // SPDX-FileCopyrightText: 2022 Demerzel Solutions Limited
 // SPDX-License-Identifier: LGPL-3.0-only
 
-using System;
 using System.Threading.Tasks;
 using Nethermind.Consensus.Producers;
 using Nethermind.Core;
@@ -13,12 +12,7 @@
         string? StartPreparingPayload(BlockHeader parentHeader, PayloadAttributes payloadAttributes);
 
         ValueTask<IBlockProductionContext?> GetPayload(string payloadId);
-<<<<<<< HEAD
-
-        event EventHandler<BlockEventArgs>? BlockImproved;
 
         void ForceRebuildPayload(string payloadId);
-=======
->>>>>>> a7a31e6b
     }
 }