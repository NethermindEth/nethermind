// SPDX-FileCopyrightText: 2022 Demerzel Solutions Limited
// SPDX-License-Identifier: LGPL-3.0-only

using System.Threading.Tasks;
using Nethermind.Consensus.Producers;
using Nethermind.Core;

namespace Nethermind.Merge.Plugin.BlockProduction
{
    public interface IPayloadPreparationService
    {
        string? StartPreparingPayload(BlockHeader parentHeader, PayloadAttributes payloadAttributes);
        void ForceRebuildPayload(string payloadId);
        ValueTask<IBlockProductionContext?> GetPayload(string payloadId, bool skipCancel = false);
<<<<<<< HEAD
        BlockHeader? GetPayloadHeader(string payloadId);
=======
        void CancelBlockProduction(string payloadId);
>>>>>>> bea66a5b
    }
}<|MERGE_RESOLUTION|>--- conflicted
+++ resolved
@@ -12,10 +12,7 @@
         string? StartPreparingPayload(BlockHeader parentHeader, PayloadAttributes payloadAttributes);
         void ForceRebuildPayload(string payloadId);
         ValueTask<IBlockProductionContext?> GetPayload(string payloadId, bool skipCancel = false);
-<<<<<<< HEAD
         BlockHeader? GetPayloadHeader(string payloadId);
-=======
         void CancelBlockProduction(string payloadId);
->>>>>>> bea66a5b
     }
 }