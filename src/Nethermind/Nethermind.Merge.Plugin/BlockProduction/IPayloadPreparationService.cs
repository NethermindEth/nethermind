--- conflicted
+++ resolved
@@ -10,13 +10,7 @@
     public interface IPayloadPreparationService
     {
         string? StartPreparingPayload(BlockHeader parentHeader, PayloadAttributes payloadAttributes);
-
-<<<<<<< HEAD
-        ValueTask<IBlockProductionContext?> GetPayload(string payloadId);
-
         void ForceRebuildPayload(string payloadId);
-=======
         ValueTask<IBlockProductionContext?> GetPayload(string payloadId, bool skipCancel = false);
->>>>>>> b9a2a934
     }
 }