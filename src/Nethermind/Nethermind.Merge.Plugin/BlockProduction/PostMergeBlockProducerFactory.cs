// SPDX-FileCopyrightText: 2022 Demerzel Solutions Limited
// SPDX-License-Identifier: LGPL-3.0-only 

using Nethermind.Consensus;
using Nethermind.Consensus.Producers;
using Nethermind.Consensus.Transactions;
using Nethermind.Core;
using Nethermind.Core.Specs;
using Nethermind.Logging;

namespace Nethermind.Merge.Plugin.BlockProduction
{
    public class PostMergeBlockProducerFactory
    {
<<<<<<< HEAD
        protected readonly ISpecProvider _specProvider;
        protected readonly ISealEngine _sealEngine;
        protected readonly ITimestamper _timestamper;
        protected readonly IMiningConfig _miningConfig;
        protected readonly ILogManager _logManager;
        protected readonly IGasLimitCalculator? _gasLimitCalculator;
=======
        private readonly ISpecProvider _specProvider;
        private readonly ISealEngine _sealEngine;
        private readonly ITimestamper _timestamper;
        private readonly IBlocksConfig _blocksConfig;
        private readonly ILogManager _logManager;
        private readonly IGasLimitCalculator? _gasLimitCalculator;
>>>>>>> bb2b5a8f

        public PostMergeBlockProducerFactory(
            ISpecProvider specProvider,
            ISealEngine sealEngine,
            ITimestamper timestamper,
            IBlocksConfig blocksConfig,
            ILogManager logManager,
            IGasLimitCalculator? gasLimitCalculator = null)
        {
            _specProvider = specProvider;
            _sealEngine = sealEngine;
            _timestamper = timestamper;
            _blocksConfig = blocksConfig;
            _logManager = logManager;
            _gasLimitCalculator = gasLimitCalculator;
        }

        public virtual PostMergeBlockProducer Create(
            BlockProducerEnv producerEnv,
            IBlockProductionTrigger blockProductionTrigger,
            ITxSource? txSource = null)
        {

            return new PostMergeBlockProducer(
                txSource ?? producerEnv.TxSource,
                producerEnv.ChainProcessor,
                producerEnv.BlockTree,
                blockProductionTrigger,
                producerEnv.ReadOnlyStateProvider,
                _gasLimitCalculator ?? new TargetAdjustedGasLimitCalculator(_specProvider, _blocksConfig),
                _sealEngine,
                _timestamper,
                _specProvider,
                _logManager,
                _blocksConfig);
        }
    }
}<|MERGE_RESOLUTION|>--- conflicted
+++ resolved
@@ -1,5 +1,5 @@
 // SPDX-FileCopyrightText: 2022 Demerzel Solutions Limited
-// SPDX-License-Identifier: LGPL-3.0-only 
+// SPDX-License-Identifier: LGPL-3.0-only
 
 using Nethermind.Consensus;
 using Nethermind.Consensus.Producers;
@@ -12,21 +12,12 @@
 {
     public class PostMergeBlockProducerFactory
     {
-<<<<<<< HEAD
         protected readonly ISpecProvider _specProvider;
         protected readonly ISealEngine _sealEngine;
         protected readonly ITimestamper _timestamper;
         protected readonly IMiningConfig _miningConfig;
         protected readonly ILogManager _logManager;
         protected readonly IGasLimitCalculator? _gasLimitCalculator;
-=======
-        private readonly ISpecProvider _specProvider;
-        private readonly ISealEngine _sealEngine;
-        private readonly ITimestamper _timestamper;
-        private readonly IBlocksConfig _blocksConfig;
-        private readonly ILogManager _logManager;
-        private readonly IGasLimitCalculator? _gasLimitCalculator;
->>>>>>> bb2b5a8f
 
         public PostMergeBlockProducerFactory(
             ISpecProvider specProvider,
