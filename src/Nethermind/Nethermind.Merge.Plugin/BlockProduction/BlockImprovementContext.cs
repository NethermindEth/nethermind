// SPDX-FileCopyrightText: 2022 Demerzel Solutions Limited
// SPDX-License-Identifier: LGPL-3.0-only

using System;
using System.Threading;
using System.Threading.Tasks;
using Nethermind.Consensus;
using Nethermind.Consensus.Producers;
using Nethermind.Core;
using Nethermind.Core.Extensions;
using Nethermind.Evm.Tracing;
using Nethermind.Int256;

namespace Nethermind.Merge.Plugin.BlockProduction;

public class BlockImprovementContext : IBlockImprovementContext
{
    private CancellationTokenSource? _cancellationTokenSource;
    private readonly FeesTracer _feesTracer = new();

    public BlockImprovementContext(Block currentBestBlock,
        IBlockProducer blockProducer,
        TimeSpan timeout,
        BlockHeader parentHeader,
        PayloadAttributes payloadAttributes,
        DateTimeOffset startDateTime,
<<<<<<< HEAD
        CancellationToken cancellationToken = default)
=======
        UInt256 currentBlockFees)
>>>>>>> a7a31e6b
    {
        using var timeoutTokenSource = new CancellationTokenSource((int)timeout.TotalMilliseconds);
        _cancellationTokenSource = CancellationTokenSource.CreateLinkedTokenSource(cancellationToken, timeoutTokenSource.Token);
        CurrentBestBlock = currentBestBlock;
        BlockFees = currentBlockFees;
        StartDateTime = startDateTime;

        CancellationToken ct = _cancellationTokenSource.Token;
        // Task.Run so doesn't block FCU response while first block is being produced
        ImprovementTask = Task.Run(() => blockProducer
            .BuildBlock(parentHeader, _feesTracer, payloadAttributes, ct)
            .ContinueWith(SetCurrentBestBlock, ct), ct);
    }

    public Task<Block?> ImprovementTask { get; }

    public Block? CurrentBestBlock { get; private set; }
    public UInt256 BlockFees { get; private set; }

    private Block? SetCurrentBestBlock(Task<Block?> task)
    {
        if (task.IsCompletedSuccessfully)
        {
            Block? block = task.Result;
            if (block is not null)
            {
                UInt256 fees = _feesTracer.Fees;
                if (CurrentBestBlock is null ||
                    fees > BlockFees ||
                    (fees == BlockFees && block.GasUsed > CurrentBestBlock.GasUsed))
                {
                    // Only update block if block has actually improved.
                    CurrentBestBlock = block;
                    BlockFees = fees;
                }
            }
        }

        return CurrentBestBlock;
    }

    public bool Disposed { get; private set; }
    public DateTimeOffset StartDateTime { get; }

    public void Dispose()
    {
        Disposed = true;
        CancellationTokenExtensions.CancelDisposeAndClear(ref _cancellationTokenSource);
    }
}<|MERGE_RESOLUTION|>--- conflicted
+++ resolved
@@ -24,11 +24,8 @@
         BlockHeader parentHeader,
         PayloadAttributes payloadAttributes,
         DateTimeOffset startDateTime,
-<<<<<<< HEAD
+        UInt256 currentBlockFees,
         CancellationToken cancellationToken = default)
-=======
-        UInt256 currentBlockFees)
->>>>>>> a7a31e6b
     {
         using var timeoutTokenSource = new CancellationTokenSource((int)timeout.TotalMilliseconds);
         _cancellationTokenSource = CancellationTokenSource.CreateLinkedTokenSource(cancellationToken, timeoutTokenSource.Token);
