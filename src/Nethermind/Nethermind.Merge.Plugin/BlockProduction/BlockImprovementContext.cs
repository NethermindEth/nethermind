--- conflicted
+++ resolved
@@ -27,17 +27,10 @@
         PayloadAttributes payloadAttributes,
         DateTimeOffset startDateTime,
         UInt256 currentBlockFees,
-<<<<<<< HEAD
-        CancellationToken cancellationToken = default)
-    {
-        using var timeoutTokenSource = new CancellationTokenSource((int)timeout.TotalMilliseconds);
-        _cancellationTokenSource = CancellationTokenSource.CreateLinkedTokenSource(cancellationToken, timeoutTokenSource.Token);
-=======
         CancellationTokenSource cts)
     {
         _improvementCancellation = cts;
         _timeOutCancellation = new CancellationTokenSource(timeout);
->>>>>>> b9a2a934
         CurrentBestBlock = currentBestBlock;
         BlockFees = currentBlockFees;
         StartDateTime = startDateTime;
