--- conflicted
+++ resolved
@@ -26,11 +26,7 @@
         BlockHeader parentHeader,
         PayloadAttributes payloadAttributes,
         DateTimeOffset startDateTime,
-<<<<<<< HEAD
+        UInt256 currentBlockFees,
         CancellationToken cancellationToken = default) =>
-        new BlockImprovementContext(currentBestBlock, _blockProducer, _timeout, parentHeader, payloadAttributes, startDateTime, cancellationToken);
-=======
-        UInt256 currentBlockFees) =>
-        new BlockImprovementContext(currentBestBlock, _blockProducer, _timeout, parentHeader, payloadAttributes, startDateTime, currentBlockFees);
->>>>>>> a7a31e6b
+        new BlockImprovementContext(currentBestBlock, _blockProducer, _timeout, parentHeader, payloadAttributes, startDateTime, currentBlockFees, cancellationToken);
 }