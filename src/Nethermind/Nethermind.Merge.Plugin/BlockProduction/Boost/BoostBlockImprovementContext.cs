--- conflicted
+++ resolved
@@ -32,14 +32,6 @@
         IBoostRelay boostRelay,
         IStateReader stateReader,
         DateTimeOffset startDateTime,
-<<<<<<< HEAD
-        CancellationToken cancellationToken = default)
-    {
-        _boostRelay = boostRelay;
-        _stateReader = stateReader;
-        using var timeoutTokenSource = new CancellationTokenSource((int)timeout.TotalMilliseconds);
-        _cancellationTokenSource = CancellationTokenSource.CreateLinkedTokenSource(cancellationToken, timeoutTokenSource.Token);
-=======
         CancellationTokenSource cts)
     {
         _boostRelay = boostRelay;
@@ -47,7 +39,6 @@
         _improvementCancellation = cts;
         _timeOutCancellation = new CancellationTokenSource(timeout);
         _linkedCancellation = CancellationTokenSource.CreateLinkedTokenSource(cts.Token, _timeOutCancellation.Token);
->>>>>>> b9a2a934
         CurrentBestBlock = currentBestBlock;
         StartDateTime = startDateTime;
         ImprovementTask = StartImprovingBlock(blockProducer, parentHeader, payloadAttributes, _linkedCancellation.Token);
