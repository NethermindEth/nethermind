// SPDX-FileCopyrightText: 2022 Demerzel Solutions Limited
// SPDX-License-Identifier: LGPL-3.0-only

using System;
using System.Buffers.Binary;
using System.Collections.Concurrent;
using System.Collections.Generic;
using System.Linq;
using System.Threading.Tasks;
using Nethermind.Consensus.Producers;
using Nethermind.Core;
using Nethermind.Core.Crypto;
using Nethermind.Core.Extensions;
using Nethermind.Core.Timers;
using Nethermind.Logging;
using Nethermind.Merge.Plugin.Handlers;

namespace Nethermind.Merge.Plugin.BlockProduction
{
    /// <summary>
    /// A cache of pending payloads. A payload is created whenever a consensus client requests a payload creation in <see cref="ForkchoiceUpdatedHandler"/>.
    /// <seealso cref="https://github.com/ethereum/execution-apis/blob/main/src/engine/specification.md#engine_forkchoiceupdatedv1"/>
    /// Each payload is assigned a payloadId which can be used by the consensus client to retrieve payload later by calling a <see cref="GetPayloadV1Handler"/>.
    /// <seealso cref="https://github.com/ethereum/execution-apis/blob/main/src/engine/specification.md#engine_getpayloadv1"/>
    /// </summary>
    public class PayloadPreparationService : IPayloadPreparationService
    {
        private readonly PostMergeBlockProducer _blockProducer;
        private readonly IBlockImprovementContextFactory _blockImprovementContextFactory;
        private readonly ILogger _logger;

        // by default we will cleanup the old payload once per six slot. There is no need to fire it more often
        public const int SlotsPerOldPayloadCleanup = 6;
        public static readonly TimeSpan GetPayloadWaitForFullBlockMillisecondsDelay = TimeSpan.FromMilliseconds(500);
        public static readonly TimeSpan DefaultImprovementDelay = TimeSpan.FromMilliseconds(3000);
        public static readonly TimeSpan DefaultMinTimeForProduction = TimeSpan.FromMilliseconds(500);

        /// <summary>
        /// Delay between block improvements
        /// </summary>
        private readonly TimeSpan _improvementDelay;

        /// <summary>
        /// Minimal time to try to improve block
        /// </summary>
        private readonly TimeSpan _minTimeForProduction;

        private readonly TimeSpan _cleanupOldPayloadDelay;
        private readonly TimeSpan _timePerSlot;

        // first ExecutionPayloadV1 is empty (without txs), second one is the ideal one
        private readonly ConcurrentDictionary<string, IBlockImprovementContext> _payloadStorage = new();
        private string _latestPayloadId = string.Empty;

        public PayloadPreparationService(
            PostMergeBlockProducer blockProducer,
            IBlockImprovementContextFactory blockImprovementContextFactory,
            ITimerFactory timerFactory,
            ILogManager logManager,
            TimeSpan timePerSlot,
            int slotsPerOldPayloadCleanup = SlotsPerOldPayloadCleanup,
            TimeSpan? improvementDelay = null,
            TimeSpan? minTimeForProduction = null)
        {
            _blockProducer = blockProducer;
            _blockImprovementContextFactory = blockImprovementContextFactory;
            _timePerSlot = timePerSlot;
            TimeSpan timeout = timePerSlot;
            _cleanupOldPayloadDelay = 3 * timePerSlot; // 3 * slots time
            _improvementDelay = improvementDelay ?? DefaultImprovementDelay;
            _minTimeForProduction = minTimeForProduction ?? DefaultMinTimeForProduction;
            ITimer timer = timerFactory.CreateTimer(slotsPerOldPayloadCleanup * timeout);
            timer.Elapsed += CleanupOldPayloads;
            timer.Start();

            _logger = logManager.GetClassLogger();
        }

        public string StartPreparingPayload(BlockHeader parentHeader, PayloadAttributes payloadAttributes)
        {
            string payloadId = ComputeNextPayloadId(parentHeader, payloadAttributes);
            _latestPayloadId = payloadId;
            if (!_payloadStorage.ContainsKey(payloadId))
            {
                Block emptyBlock = ProduceEmptyBlock(payloadId, parentHeader, payloadAttributes);
                ImproveBlock(payloadId, parentHeader, payloadAttributes, emptyBlock, DateTimeOffset.UtcNow);
            }
            else if (_logger.IsInfo) _logger.Info($"Payload with the same parameters has already started. PayloadId: {payloadId}");

            return payloadId;
        }

        private Block ProduceEmptyBlock(string payloadId, BlockHeader parentHeader, PayloadAttributes payloadAttributes)
        {
            if (_logger.IsTrace) _logger.Trace($"Preparing empty block from payload {payloadId} with parent {parentHeader}");
            Block emptyBlock = _blockProducer.PrepareEmptyBlock(parentHeader, payloadAttributes);
            if (_logger.IsTrace) _logger.Trace($"Prepared empty block from payload {payloadId} block: {emptyBlock}");
            return emptyBlock;
        }

        private void ImproveBlock(string payloadId, BlockHeader parentHeader, PayloadAttributes payloadAttributes, Block currentBestBlock, DateTimeOffset startDateTime) =>
            _payloadStorage.AddOrUpdate(payloadId,
                id => CreateBlockImprovementContext(id, parentHeader, payloadAttributes, currentBestBlock, startDateTime),
                (id, currentContext) =>
                {
                    // if there is payload improvement and its not yet finished leave it be
                    if (!currentContext.ImprovementTask.IsCompleted)
                    {
                        if (_logger.IsTrace) _logger.Trace($"Block for payload {payloadId} with parent {parentHeader.ToString(BlockHeader.Format.FullHashAndNumber)} won't be improved, previous improvement hasn't finished");
                        return currentContext;
                    }

                    IBlockImprovementContext newContext = CreateBlockImprovementContext(id, parentHeader, payloadAttributes, currentBestBlock, startDateTime);
                    currentContext.Dispose();
                    return newContext;
                });


        private IBlockImprovementContext CreateBlockImprovementContext(string payloadId, BlockHeader parentHeader, PayloadAttributes payloadAttributes, Block currentBestBlock, DateTimeOffset startDateTime)
        {
            if (_logger.IsTrace) _logger.Trace($"Start improving block from payload {payloadId} with parent {parentHeader.ToString(BlockHeader.Format.FullHashAndNumber)}");
            IBlockImprovementContext blockImprovementContext = _blockImprovementContextFactory.StartBlockImprovementContext(currentBestBlock, parentHeader, payloadAttributes, startDateTime);
            blockImprovementContext.ImprovementTask.ContinueWith(LogProductionResult);
            blockImprovementContext.ImprovementTask.ContinueWith(async _ =>
            {
                // if after delay we still have time to try producing the block in this slot
                DateTimeOffset whenWeCouldFinishNextProduction = DateTimeOffset.UtcNow + _improvementDelay + _minTimeForProduction;
                DateTimeOffset slotFinished = startDateTime + _timePerSlot;
                if (whenWeCouldFinishNextProduction < slotFinished)
                {
                    if (_logger.IsTrace) _logger.Trace($"Block for payload {payloadId} with parent {parentHeader.ToString(BlockHeader.Format.FullHashAndNumber)} will be improved in {_improvementDelay.TotalMilliseconds}ms");
                    await Task.Delay(_improvementDelay);
                    if (!blockImprovementContext.Disposed // if GetPayload wasn't called for this item or it wasn't cleared
                        && payloadId == _latestPayloadId) // we only improve on latest block payload
                    {
                        Block newBestBlock = blockImprovementContext.CurrentBestBlock ?? currentBestBlock;
                        ImproveBlock(payloadId, parentHeader, payloadAttributes, newBestBlock, startDateTime);
                    }
                    else
                    {
                        if (_logger.IsTrace) _logger.Trace($"Block for payload {payloadId} with parent {parentHeader.ToString(BlockHeader.Format.FullHashAndNumber)} won't be improved, it was retrieved");
                    }
                }
                else
                {
                    if (_logger.IsTrace) _logger.Trace($"Block for payload {payloadId} with parent {parentHeader.ToString(BlockHeader.Format.FullHashAndNumber)} won't be improved, no more time in slot");
                }
            });

            return blockImprovementContext;
        }

        private void CleanupOldPayloads(object? sender, EventArgs e)
        {
            try
            {
                if (_logger.IsTrace) _logger.Trace("Started old payloads cleanup");
                foreach (KeyValuePair<string, IBlockImprovementContext> payload in _payloadStorage)
                {
<<<<<<< HEAD
                    if (_logger.IsDebug) _logger.Info($"A new payload to remove: {payload.Key}, Current time {now:t}, Payload timestamp: {payload.Value.CurrentBestBlock?.Timestamp}");
                    if (_payloadStorage.TryRemove(payload.Key, out IBlockImprovementContext? context))
                    {
                        context.Dispose();
                        if (_logger.IsDebug) _logger.Info($"Cleaned up payload with id={payload.Key} as it was not requested");
                    }
                }
            }

            if (_logger.IsTrace) _logger.Trace($"Finished old payloads cleanup");
=======
                    DateTimeOffset now = DateTimeOffset.UtcNow;
                    if (payload.Value.StartDateTime + _cleanupOldPayloadDelay <= now)
                    {
                        if (_logger.IsDebug) _logger.Info($"A new payload to remove: {payload.Key}, Current time {now:t}, Payload timestamp: {payload.Value.CurrentBestBlock?.Timestamp}");

                        if (_payloadStorage.TryRemove(payload.Key, out IBlockImprovementContext? context))
                        {
                            context.Dispose();
                            if (_logger.IsDebug) _logger.Info($"Cleaned up payload with id={payload.Key} as it was not requested");
                        }
                    }
                }

                if (_logger.IsTrace) _logger.Trace($"Finished old payloads cleanup");
            }
            catch (Exception ex)
            {
                _logger.Error($"Exception in old payloads cleanup: {ex}");
            }

>>>>>>> c967ec69
        }

        private Block? LogProductionResult(Task<Block?> t)
        {
            if (t.IsCompletedSuccessfully)
            {
                if (t.Result is not null)
                {
                    BlockImproved?.Invoke(this, new BlockEventArgs(t.Result));
                    if (_logger.IsInfo) _logger.Info($"Improved post-merge block {t.Result.ToString(Block.Format.HashNumberDiffAndTx)}");
                }
                else
                {
                    if (_logger.IsInfo) _logger.Info("Failed to improve post-merge block");
                }
            }
            else if (t.IsFaulted)
            {
                if (_logger.IsError) _logger.Error("Post merge block improvement failed", t.Exception);
            }
            else if (t.IsCanceled)
            {
                if (_logger.IsInfo) _logger.Info($"Post-merge block improvement was canceled");
            }

            return t.Result;
        }

        public async ValueTask<IBlockProductionContext?> GetPayload(string payloadId)
        {
            if (_payloadStorage.TryGetValue(payloadId, out IBlockImprovementContext? blockContext))
            {
                using (blockContext)
                {
                    bool currentBestBlockIsEmpty = blockContext.CurrentBestBlock?.Transactions.Any() != true;
                    if (currentBestBlockIsEmpty && !blockContext.ImprovementTask.IsCompleted)
                    {
                        await Task.WhenAny(blockContext.ImprovementTask, Task.Delay(GetPayloadWaitForFullBlockMillisecondsDelay));
                    }

                    return blockContext;
                }
            }

            return null;
        }

        public event EventHandler<BlockEventArgs>? BlockImproved;

        private string ComputeNextPayloadId(BlockHeader parentHeader, PayloadAttributes payloadAttributes)
        {
            Span<byte> inputSpan = stackalloc byte[32 + 32 + 32 + 20];
            parentHeader.Hash!.Bytes.CopyTo(inputSpan.Slice(0, 32));
            BinaryPrimitives.WriteUInt64BigEndian(inputSpan.Slice(56, 8), payloadAttributes.Timestamp);
            payloadAttributes.PrevRandao.Bytes.CopyTo(inputSpan.Slice(64, 32));
            payloadAttributes.SuggestedFeeRecipient.Bytes.CopyTo(inputSpan.Slice(96, 20));
            ValueKeccak inputHash = ValueKeccak.Compute(inputSpan);
            return inputHash.BytesAsSpan.Slice(0, 8).ToHexString(true);
        }
    }
}<|MERGE_RESOLUTION|>--- conflicted
+++ resolved
@@ -50,7 +50,6 @@
 
         // first ExecutionPayloadV1 is empty (without txs), second one is the ideal one
         private readonly ConcurrentDictionary<string, IBlockImprovementContext> _payloadStorage = new();
-        private string _latestPayloadId = string.Empty;
 
         public PayloadPreparationService(
             PostMergeBlockProducer blockProducer,
@@ -79,7 +78,6 @@
         public string StartPreparingPayload(BlockHeader parentHeader, PayloadAttributes payloadAttributes)
         {
             string payloadId = ComputeNextPayloadId(parentHeader, payloadAttributes);
-            _latestPayloadId = payloadId;
             if (!_payloadStorage.ContainsKey(payloadId))
             {
                 Block emptyBlock = ProduceEmptyBlock(payloadId, parentHeader, payloadAttributes);
@@ -130,8 +128,7 @@
                 {
                     if (_logger.IsTrace) _logger.Trace($"Block for payload {payloadId} with parent {parentHeader.ToString(BlockHeader.Format.FullHashAndNumber)} will be improved in {_improvementDelay.TotalMilliseconds}ms");
                     await Task.Delay(_improvementDelay);
-                    if (!blockImprovementContext.Disposed // if GetPayload wasn't called for this item or it wasn't cleared
-                        && payloadId == _latestPayloadId) // we only improve on latest block payload
+                    if (!blockImprovementContext.Disposed) // if GetPayload wasn't called for this item or it wasn't cleared
                     {
                         Block newBestBlock = blockImprovementContext.CurrentBestBlock ?? currentBestBlock;
                         ImproveBlock(payloadId, parentHeader, payloadAttributes, newBestBlock, startDateTime);
@@ -157,18 +154,6 @@
                 if (_logger.IsTrace) _logger.Trace("Started old payloads cleanup");
                 foreach (KeyValuePair<string, IBlockImprovementContext> payload in _payloadStorage)
                 {
-<<<<<<< HEAD
-                    if (_logger.IsDebug) _logger.Info($"A new payload to remove: {payload.Key}, Current time {now:t}, Payload timestamp: {payload.Value.CurrentBestBlock?.Timestamp}");
-                    if (_payloadStorage.TryRemove(payload.Key, out IBlockImprovementContext? context))
-                    {
-                        context.Dispose();
-                        if (_logger.IsDebug) _logger.Info($"Cleaned up payload with id={payload.Key} as it was not requested");
-                    }
-                }
-            }
-
-            if (_logger.IsTrace) _logger.Trace($"Finished old payloads cleanup");
-=======
                     DateTimeOffset now = DateTimeOffset.UtcNow;
                     if (payload.Value.StartDateTime + _cleanupOldPayloadDelay <= now)
                     {
@@ -189,7 +174,6 @@
                 _logger.Error($"Exception in old payloads cleanup: {ex}");
             }
 
->>>>>>> c967ec69
         }
 
         private Block? LogProductionResult(Task<Block?> t)
