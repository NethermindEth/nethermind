--- conflicted
+++ resolved
@@ -55,19 +55,7 @@
             blockHeader.TxRoot = Keccak.EmptyTreeHash;
             blockHeader.Bloom = Bloom.Empty;
 
-<<<<<<< HEAD
-            Block block = new(blockHeader, Array.Empty<Transaction>(), Array.Empty<BlockHeader>(), payloadAttributes?.Withdrawals);
-
-            // processing is only done here to apply block rewards in AuRa
-            if (TrySetState(parent.StateRoot))
-            {
-                block = ProcessPreparedBlock(block, null) ?? block;
-            }
-
-            return block;
-=======
-            return new(blockHeader, Array.Empty<Transaction>(), Array.Empty<BlockHeader>());
->>>>>>> ec8110cd
+            return new(blockHeader, Array.Empty<Transaction>(), Array.Empty<BlockHeader>(), payloadAttributes?.Withdrawals);
         }
 
         protected override Block PrepareBlock(BlockHeader parent, PayloadAttributes? payloadAttributes = null)
