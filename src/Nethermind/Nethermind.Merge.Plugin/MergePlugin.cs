﻿//  Copyright (c) 2021 Demerzel Solutions Limited
//  This file is part of the Nethermind library.
// 
//  The Nethermind library is free software: you can redistribute it and/or modify
//  it under the terms of the GNU Lesser General Public License as published by
//  the Free Software Foundation, either version 3 of the License, or
//  (at your option) any later version.
// 
//  The Nethermind library is distributed in the hope that it will be useful,
//  but WITHOUT ANY WARRANTY; without even the implied warranty of
//  MERCHANTABILITY or FITNESS FOR A PARTICULAR PURPOSE. See the
//  GNU Lesser General Public License for more details.
// 
//  You should have received a copy of the GNU Lesser General Public License
//  along with the Nethermind. If not, see <http://www.gnu.org/licenses/>.

using System;
<<<<<<< HEAD
=======
using System.Threading;
>>>>>>> 0b1d4147
using System.Threading.Tasks;
using Nethermind.Api;
using Nethermind.Api.Extensions;
using Nethermind.Blockchain;
using Nethermind.Blockchain.Synchronization;
using Nethermind.Consensus;
<<<<<<< HEAD
=======
using Nethermind.Consensus.Processing;
>>>>>>> 0b1d4147
using Nethermind.Consensus.Rewards;
using Nethermind.Consensus.Validators;
using Nethermind.Core;
using Nethermind.Core.Crypto;
using Nethermind.Core.Timers;
using Nethermind.Db;
using Nethermind.JsonRpc;
using Nethermind.Int256;
using Nethermind.JsonRpc.Modules;
using Nethermind.Logging;
using Nethermind.Merge.Plugin.Handlers;
using Nethermind.Merge.Plugin.Handlers.V1;
using Nethermind.Merge.Plugin.Synchronization;
using Nethermind.Synchronization;
using Nethermind.Synchronization.ParallelSync;
<<<<<<< HEAD
=======
using Nethermind.Synchronization.Reporting;
>>>>>>> 0b1d4147

namespace Nethermind.Merge.Plugin
{
    public partial class MergePlugin : IConsensusWrapperPlugin, ISynchronizationPlugin
    {
        private INethermindApi _api = null!;
        private ILogger _logger = null!;
        private IMergeConfig _mergeConfig = null!;
        private ISyncConfig _syncConfig = null!;
        private IPoSSwitcher _poSSwitcher = NoPoS.Instance;
        private IBeaconPivot? _beaconPivot;
        private BeaconSync? _beaconSync;
        private IBlockCacheService _blockCacheService;
        private IPeerRefresher _peerRefresher;

        private ManualBlockFinalizationManager _blockFinalizationManager = null!;
        private IMergeBlockProductionPolicy? _mergeBlockProductionPolicy;

        public string Name => "Merge";
        public string Description => "Merge plugin for ETH1-ETH2";
        public string Author => "Nethermind";

        public Task Init(INethermindApi nethermindApi)
        {
            _api = nethermindApi;
            _mergeConfig = nethermindApi.Config<IMergeConfig>();
            _syncConfig = nethermindApi.Config<ISyncConfig>();
            _logger = _api.LogManager.GetClassLogger();

            if (_mergeConfig.Enabled)
            {
                if (_api.DbProvider == null) throw new ArgumentException(nameof(_api.DbProvider));
                if (_api.BlockTree == null) throw new ArgumentException(nameof(_api.BlockTree));
                if (_api.SpecProvider == null) throw new ArgumentException(nameof(_api.SpecProvider));
                if (_api.ChainSpec == null) throw new ArgumentException(nameof(_api.ChainSpec));
                if (_api.SealValidator == null) throw new ArgumentException(nameof(_api.SealValidator));
                
                _blockCacheService = new BlockCacheService();
<<<<<<< HEAD
                _poSSwitcher = new PoSSwitcher(_mergeConfig, new SyncConfig(),
=======
                _poSSwitcher = new PoSSwitcher(_mergeConfig, _syncConfig,
>>>>>>> 0b1d4147
                    _api.DbProvider.GetDb<IDb>(DbNames.Metadata), _api.BlockTree, _api.SpecProvider, _blockCacheService, _api.LogManager);
                _blockFinalizationManager = new ManualBlockFinalizationManager();

                _api.RewardCalculatorSource = new MergeRewardCalculatorSource(
                   _api.RewardCalculatorSource ?? NoBlockRewards.Instance,  _poSSwitcher);
                _api.SealValidator = new MergeSealValidator(_poSSwitcher, _api.SealValidator);

                _api.GossipPolicy = new MergeGossipPolicy(_api.GossipPolicy, _poSSwitcher);
                
                _api.BlockPreprocessor.AddFirst(new MergeProcessingRecoveryStep(_poSSwitcher));
            }

            return Task.CompletedTask;
        }

        public Task InitNetworkProtocol()
        {
            if (_mergeConfig.Enabled)
            {
                if (_api.BlockTree is null) throw new ArgumentNullException(nameof(_api.BlockTree));
                if (_api.SpecProvider is null) throw new ArgumentNullException(nameof(_api.SpecProvider));
                if (_api.UnclesValidator is null) throw new ArgumentNullException(nameof(_api.UnclesValidator));
                if (_api.BlockProductionPolicy == null) throw new ArgumentException(nameof(_api.BlockProductionPolicy));
                if (_api.SealValidator == null) throw new ArgumentException(nameof(_api.SealValidator));
                
                _api.HeaderValidator = new MergeHeaderValidator(_poSSwitcher, _api.BlockTree, _api.SpecProvider, _api.SealValidator, _api.LogManager);
                _api.UnclesValidator = new MergeUnclesValidator(_poSSwitcher, _api.UnclesValidator);
                _api.BlockValidator = new BlockValidator(_api.TxValidator, _api.HeaderValidator, _api.UnclesValidator,
                    _api.SpecProvider, _api.LogManager);
                _api.HealthHintService =
                    new MergeHealthHintService(_api.HealthHintService, _poSSwitcher);
                _mergeBlockProductionPolicy = new MergeBlockProductionPolicy(_api.BlockProductionPolicy);
                _api.BlockProductionPolicy = _mergeBlockProductionPolicy;

                _api.FinalizationManager = new MergeFinalizationManager(_blockFinalizationManager, _api.FinalizationManager, _poSSwitcher);
            }

            return Task.CompletedTask;
        }

        public Task InitRpcModules()
        {
            if (_mergeConfig.Enabled)
            {
                if (_api.RpcModuleProvider is null) throw new ArgumentNullException(nameof(_api.RpcModuleProvider));
                if (_api.BlockTree is null) throw new ArgumentNullException(nameof(_api.BlockTree));
                if (_api.BlockchainProcessor is null) throw new ArgumentNullException(nameof(_api.BlockchainProcessor));
                if (_api.StateProvider is null) throw new ArgumentNullException(nameof(_api.StateProvider));
                if (_api.HeaderValidator is null) throw new ArgumentNullException(nameof(_api.HeaderValidator));
                if (_api.EthSyncingInfo is null) throw new ArgumentNullException(nameof(_api.EthSyncingInfo));
                if (_api.Sealer is null) throw new ArgumentNullException(nameof(_api.Sealer));
                if (_api.BlockValidator is null) throw new ArgumentNullException(nameof(_api.BlockValidator));
                if (_api.BlockProcessingQueue is null)
                    throw new ArgumentNullException(nameof(_api.BlockProcessingQueue));
                if (_api.SyncProgressResolver is null)
                    throw new ArgumentNullException(nameof(_api.SyncProgressResolver));
                if (_api.SpecProvider is null) throw new ArgumentNullException(nameof(_api.SpecProvider));
                if (_beaconPivot is null) throw new ArgumentNullException(nameof(_beaconPivot));
                if (_beaconSync is null) throw new ArgumentNullException(nameof(_beaconSync));
                if (_blockProductionTrigger is null) throw new ArgumentNullException(nameof(_blockProductionTrigger));
                if (_peerRefresher is null) throw new ArgumentNullException(nameof(_peerRefresher));
<<<<<<< HEAD
                

                if (_postMergeBlockProducer is null) throw new ArgumentNullException(nameof(_postMergeBlockProducer));
                if (_blockProductionTrigger is null) throw new ArgumentNullException(nameof(_blockProductionTrigger));
                
=======
                

                if (_postMergeBlockProducer is null) throw new ArgumentNullException(nameof(_postMergeBlockProducer));
                if (_blockProductionTrigger is null) throw new ArgumentNullException(nameof(_blockProductionTrigger));
                
                // ToDo: ugly temporary hack to not receive engine API messages before end of processing of all blocks after restart. Then we will wait 5s more to ensure everything is processed
                while (!_api.BlockProcessingQueue.IsEmpty)
                {
                    Thread.Sleep(100);
                }
                Thread.Sleep(5000);

>>>>>>> 0b1d4147
                PayloadPreparationService payloadPreparationService = new (_postMergeBlockProducer, _blockProductionTrigger, _api.Sealer, _mergeConfig, TimerFactory.Default, _api.LogManager);

                IEngineRpcModule engineRpcModule = new EngineRpcModule(
                    new GetPayloadV1Handler(payloadPreparationService, _api.LogManager),
                    new NewPayloadV1Handler(
                        _api.BlockValidator,
                        _api.BlockTree,
                        _api.BlockchainProcessor,
                        _api.Config<IInitConfig>(),
                        _poSSwitcher,
                        _beaconSync,
                        _beaconPivot,
                        _blockCacheService,         
                        _api.BlockProcessingQueue,
                        _beaconSync,
                        _api.LogManager),
                    new ForkchoiceUpdatedV1Handler(
                        _api.BlockTree,
                        _blockFinalizationManager,
                        _poSSwitcher,
<<<<<<< HEAD
=======
                        _api.BlockConfirmationManager,
>>>>>>> 0b1d4147
                        payloadPreparationService,
                        _blockCacheService,
                        _beaconSync,
                        _peerRefresher,
                        _api.LogManager),
<<<<<<< HEAD
                    new ExecutionStatusHandler(_api.BlockTree,
=======
                    new ExecutionStatusHandler(_api.BlockTree, _api.BlockConfirmationManager,
>>>>>>> 0b1d4147
                        _blockFinalizationManager),
                    new GetPayloadBodiesV1Handler(_api.BlockTree, _api.LogManager),
                    new ExchangeTransitionConfigurationV1Handler(_poSSwitcher, _api.LogManager),
                    _api.LogManager);

                _api.RpcModuleProvider.RegisterSingle(engineRpcModule);
                if (_logger.IsInfo) _logger.Info("Engine Module has been enabled");
<<<<<<< HEAD
            }

            return Task.CompletedTask;
        }

        public Task InitSynchronization()
        {
            if (_mergeConfig.Enabled)
            {
                if (_api.SpecProvider is null) throw new ArgumentNullException(nameof(_api.SpecProvider));
                if (_api.SyncPeerPool is null) throw new ArgumentNullException(nameof(_api.SyncPeerPool));
                if (_api.BlockTree is null) throw new ArgumentNullException(nameof(_api.BlockTree));
                if (_api.DbProvider is null) throw new ArgumentNullException(nameof(_api.DbProvider));
                if (_api.SyncProgressResolver is null)
                    throw new ArgumentNullException(nameof(_api.SyncProgressResolver));
                if (_api.BlockProcessingQueue is null)
                    throw new ArgumentNullException(nameof(_api.BlockProcessingQueue));
                if (_blockCacheService is null) throw new ArgumentNullException(nameof(_blockCacheService));
                if (_api.BetterPeerStrategy is null) throw new ArgumentNullException(nameof(_api.BetterPeerStrategy));
                if (_api.SealValidator is null) throw new ArgumentNullException(nameof(_api.SealValidator));
                if (_api.UnclesValidator is null) throw new ArgumentNullException(nameof(_api.UnclesValidator));

                // ToDo strange place for validators initialization
                _peerRefresher = new PeerRefresher(_api.SyncPeerPool);
                _beaconPivot = new BeaconPivot(_syncConfig, _mergeConfig, _api.DbProvider.MetadataDb, _api.BlockTree, new PeerRefresher(_api.SyncPeerPool), _api.LogManager);
                _api.HeaderValidator = new MergeHeaderValidator(_poSSwitcher, _api.BlockTree, _api.SpecProvider, _api.SealValidator, _api.LogManager);
                _api.UnclesValidator = new MergeUnclesValidator(_poSSwitcher, _api.UnclesValidator);
                _api.BlockValidator = new BlockValidator(_api.TxValidator, _api.HeaderValidator, _api.UnclesValidator,
                    _api.SpecProvider, _api.LogManager);
                _beaconSync = new BeaconSync(_beaconPivot, _api.BlockTree, _syncConfig, _blockCacheService, _api.LogManager);

                _api.BetterPeerStrategy =
                    new MergeBetterPeerStrategy(_api.BetterPeerStrategy, _api.SyncProgressResolver, _poSSwitcher, _api.LogManager);
                _api.SyncModeSelector = new MultiSyncModeSelector(
                    _api.SyncProgressResolver,
                    _api.SyncPeerPool,
                    _syncConfig,
                    _beaconSync,
                    _api.BetterPeerStrategy!,
                    _api.LogManager);
                _api.Pivot = _beaconPivot;
                _api.BlockDownloaderFactory = new MergeBlockDownloaderFactory(
                    _poSSwitcher, 
                    _beaconPivot, 
                    _api.SpecProvider,
                    _api.BlockTree,
                    _api.ReceiptStorage!,
                    _api.BlockValidator!,
                    _api.SealValidator!,
                    _api.SyncPeerPool,
                    _api.NodeStatsManager!,
                    _api.SyncModeSelector!,
                    _syncConfig,
                    _api.BetterPeerStrategy!,
                    _api.LogManager);
                _api.Synchronizer = new MergeSynchronizer(
                    _api.DbProvider, 
                    _api.SpecProvider!,
                    _api.BlockTree!,
                    _api.ReceiptStorage!,
                    _api.SyncPeerPool,
                    _api.NodeStatsManager!,
                    _api.SyncModeSelector,
                    _syncConfig,
                    _api.SnapProvider,
                    _api.BlockDownloaderFactory,
                    _api.Pivot,
                    _poSSwitcher,
                    _mergeConfig,
                    _api.LogManager);
=======
>>>>>>> 0b1d4147
            }

            return Task.CompletedTask;
        }

<<<<<<< HEAD
=======
        public Task InitSynchronization()
        {
            if (_mergeConfig.Enabled)
            {
                if (_api.SpecProvider is null) throw new ArgumentNullException(nameof(_api.SpecProvider));
                if (_api.SyncPeerPool is null) throw new ArgumentNullException(nameof(_api.SyncPeerPool));
                if (_api.BlockTree is null) throw new ArgumentNullException(nameof(_api.BlockTree));
                if (_api.DbProvider is null) throw new ArgumentNullException(nameof(_api.DbProvider));
                if (_api.SyncProgressResolver is null)
                    throw new ArgumentNullException(nameof(_api.SyncProgressResolver));
                if (_api.BlockProcessingQueue is null)
                    throw new ArgumentNullException(nameof(_api.BlockProcessingQueue));
                if (_blockCacheService is null) throw new ArgumentNullException(nameof(_blockCacheService));
                if (_api.BetterPeerStrategy is null) throw new ArgumentNullException(nameof(_api.BetterPeerStrategy));
                if (_api.SealValidator is null) throw new ArgumentNullException(nameof(_api.SealValidator));
                if (_api.UnclesValidator is null) throw new ArgumentNullException(nameof(_api.UnclesValidator));
                if (_api.NodeStatsManager is null) throw new ArgumentNullException(nameof(_api.NodeStatsManager));

                // ToDo strange place for validators initialization
                _peerRefresher = new PeerRefresher(_api.SyncPeerPool);
                _beaconPivot = new BeaconPivot(_syncConfig, _mergeConfig, _api.DbProvider.MetadataDb, _api.BlockTree, new PeerRefresher(_api.SyncPeerPool), _api.LogManager);
                _api.HeaderValidator = new MergeHeaderValidator(_poSSwitcher, _api.BlockTree, _api.SpecProvider, _api.SealValidator, _api.LogManager);
                _api.UnclesValidator = new MergeUnclesValidator(_poSSwitcher, _api.UnclesValidator);
                _api.BlockValidator = new BlockValidator(_api.TxValidator, _api.HeaderValidator, _api.UnclesValidator,
                    _api.SpecProvider, _api.LogManager);
                _beaconSync = new BeaconSync(_beaconPivot, _api.BlockTree, _syncConfig, _blockCacheService, _api.LogManager);

                _api.BetterPeerStrategy =
                    new MergeBetterPeerStrategy(_api.BetterPeerStrategy, _api.SyncProgressResolver, _poSSwitcher, _api.LogManager);
                
                _api.SyncModeSelector = new MultiSyncModeSelector(
                    _api.SyncProgressResolver,
                    _api.SyncPeerPool,
                    _syncConfig,
                    _beaconSync,
                    _api.BetterPeerStrategy!,
                    _api.LogManager);
                _api.Pivot = _beaconPivot;

                SyncReport syncReport = new(_api.SyncPeerPool, _api.NodeStatsManager, _api.SyncModeSelector, _syncConfig, _beaconPivot, _api.LogManager);
                
                _api.BlockDownloaderFactory = new MergeBlockDownloaderFactory(
                    _poSSwitcher, 
                    _beaconPivot, 
                    _api.SpecProvider,
                    _api.BlockTree,
                    _api.ReceiptStorage!,
                    _api.BlockValidator!,
                    _api.SealValidator!,
                    _api.SyncPeerPool,
                    _syncConfig,
                    _api.BetterPeerStrategy!,
                    syncReport,
                    _api.LogManager);
                _api.Synchronizer = new MergeSynchronizer(
                    _api.DbProvider, 
                    _api.SpecProvider!,
                    _api.BlockTree!,
                    _api.ReceiptStorage!,
                    _api.SyncPeerPool,
                    _api.NodeStatsManager!,
                    _api.SyncModeSelector,
                    _syncConfig,
                    _api.SnapProvider,
                    _api.BlockDownloaderFactory,
                    _api.Pivot,
                    _poSSwitcher,
                    _mergeConfig,
                    _api.LogManager,
                    syncReport);
            }

            return Task.CompletedTask;
        }

>>>>>>> 0b1d4147
        public ValueTask DisposeAsync() => ValueTask.CompletedTask;

        public string SealEngineType => "Eth2Merge";
    }
}<|MERGE_RESOLUTION|>--- conflicted
+++ resolved
@@ -15,20 +15,14 @@
 //  along with the Nethermind. If not, see <http://www.gnu.org/licenses/>.
 
 using System;
-<<<<<<< HEAD
-=======
 using System.Threading;
->>>>>>> 0b1d4147
 using System.Threading.Tasks;
 using Nethermind.Api;
 using Nethermind.Api.Extensions;
 using Nethermind.Blockchain;
 using Nethermind.Blockchain.Synchronization;
 using Nethermind.Consensus;
-<<<<<<< HEAD
-=======
 using Nethermind.Consensus.Processing;
->>>>>>> 0b1d4147
 using Nethermind.Consensus.Rewards;
 using Nethermind.Consensus.Validators;
 using Nethermind.Core;
@@ -44,10 +38,7 @@
 using Nethermind.Merge.Plugin.Synchronization;
 using Nethermind.Synchronization;
 using Nethermind.Synchronization.ParallelSync;
-<<<<<<< HEAD
-=======
 using Nethermind.Synchronization.Reporting;
->>>>>>> 0b1d4147
 
 namespace Nethermind.Merge.Plugin
 {
@@ -86,11 +77,7 @@
                 if (_api.SealValidator == null) throw new ArgumentException(nameof(_api.SealValidator));
                 
                 _blockCacheService = new BlockCacheService();
-<<<<<<< HEAD
-                _poSSwitcher = new PoSSwitcher(_mergeConfig, new SyncConfig(),
-=======
                 _poSSwitcher = new PoSSwitcher(_mergeConfig, _syncConfig,
->>>>>>> 0b1d4147
                     _api.DbProvider.GetDb<IDb>(DbNames.Metadata), _api.BlockTree, _api.SpecProvider, _blockCacheService, _api.LogManager);
                 _blockFinalizationManager = new ManualBlockFinalizationManager();
 
@@ -152,13 +139,6 @@
                 if (_beaconSync is null) throw new ArgumentNullException(nameof(_beaconSync));
                 if (_blockProductionTrigger is null) throw new ArgumentNullException(nameof(_blockProductionTrigger));
                 if (_peerRefresher is null) throw new ArgumentNullException(nameof(_peerRefresher));
-<<<<<<< HEAD
-                
-
-                if (_postMergeBlockProducer is null) throw new ArgumentNullException(nameof(_postMergeBlockProducer));
-                if (_blockProductionTrigger is null) throw new ArgumentNullException(nameof(_blockProductionTrigger));
-                
-=======
                 
 
                 if (_postMergeBlockProducer is null) throw new ArgumentNullException(nameof(_postMergeBlockProducer));
@@ -171,7 +151,6 @@
                 }
                 Thread.Sleep(5000);
 
->>>>>>> 0b1d4147
                 PayloadPreparationService payloadPreparationService = new (_postMergeBlockProducer, _blockProductionTrigger, _api.Sealer, _mergeConfig, TimerFactory.Default, _api.LogManager);
 
                 IEngineRpcModule engineRpcModule = new EngineRpcModule(
@@ -192,107 +171,23 @@
                         _api.BlockTree,
                         _blockFinalizationManager,
                         _poSSwitcher,
-<<<<<<< HEAD
-=======
-                        _api.BlockConfirmationManager,
->>>>>>> 0b1d4147
                         payloadPreparationService,
                         _blockCacheService,
                         _beaconSync,
                         _peerRefresher,
                         _api.LogManager),
-<<<<<<< HEAD
-                    new ExecutionStatusHandler(_api.BlockTree,
-=======
-                    new ExecutionStatusHandler(_api.BlockTree, _api.BlockConfirmationManager,
->>>>>>> 0b1d4147
-                        _blockFinalizationManager),
+                    new ExecutionStatusHandler(_api.BlockTree),
                     new GetPayloadBodiesV1Handler(_api.BlockTree, _api.LogManager),
                     new ExchangeTransitionConfigurationV1Handler(_poSSwitcher, _api.LogManager),
                     _api.LogManager);
 
                 _api.RpcModuleProvider.RegisterSingle(engineRpcModule);
                 if (_logger.IsInfo) _logger.Info("Engine Module has been enabled");
-<<<<<<< HEAD
-            }
-
-            return Task.CompletedTask;
-        }
-
-        public Task InitSynchronization()
-        {
-            if (_mergeConfig.Enabled)
-            {
-                if (_api.SpecProvider is null) throw new ArgumentNullException(nameof(_api.SpecProvider));
-                if (_api.SyncPeerPool is null) throw new ArgumentNullException(nameof(_api.SyncPeerPool));
-                if (_api.BlockTree is null) throw new ArgumentNullException(nameof(_api.BlockTree));
-                if (_api.DbProvider is null) throw new ArgumentNullException(nameof(_api.DbProvider));
-                if (_api.SyncProgressResolver is null)
-                    throw new ArgumentNullException(nameof(_api.SyncProgressResolver));
-                if (_api.BlockProcessingQueue is null)
-                    throw new ArgumentNullException(nameof(_api.BlockProcessingQueue));
-                if (_blockCacheService is null) throw new ArgumentNullException(nameof(_blockCacheService));
-                if (_api.BetterPeerStrategy is null) throw new ArgumentNullException(nameof(_api.BetterPeerStrategy));
-                if (_api.SealValidator is null) throw new ArgumentNullException(nameof(_api.SealValidator));
-                if (_api.UnclesValidator is null) throw new ArgumentNullException(nameof(_api.UnclesValidator));
-
-                // ToDo strange place for validators initialization
-                _peerRefresher = new PeerRefresher(_api.SyncPeerPool);
-                _beaconPivot = new BeaconPivot(_syncConfig, _mergeConfig, _api.DbProvider.MetadataDb, _api.BlockTree, new PeerRefresher(_api.SyncPeerPool), _api.LogManager);
-                _api.HeaderValidator = new MergeHeaderValidator(_poSSwitcher, _api.BlockTree, _api.SpecProvider, _api.SealValidator, _api.LogManager);
-                _api.UnclesValidator = new MergeUnclesValidator(_poSSwitcher, _api.UnclesValidator);
-                _api.BlockValidator = new BlockValidator(_api.TxValidator, _api.HeaderValidator, _api.UnclesValidator,
-                    _api.SpecProvider, _api.LogManager);
-                _beaconSync = new BeaconSync(_beaconPivot, _api.BlockTree, _syncConfig, _blockCacheService, _api.LogManager);
-
-                _api.BetterPeerStrategy =
-                    new MergeBetterPeerStrategy(_api.BetterPeerStrategy, _api.SyncProgressResolver, _poSSwitcher, _api.LogManager);
-                _api.SyncModeSelector = new MultiSyncModeSelector(
-                    _api.SyncProgressResolver,
-                    _api.SyncPeerPool,
-                    _syncConfig,
-                    _beaconSync,
-                    _api.BetterPeerStrategy!,
-                    _api.LogManager);
-                _api.Pivot = _beaconPivot;
-                _api.BlockDownloaderFactory = new MergeBlockDownloaderFactory(
-                    _poSSwitcher, 
-                    _beaconPivot, 
-                    _api.SpecProvider,
-                    _api.BlockTree,
-                    _api.ReceiptStorage!,
-                    _api.BlockValidator!,
-                    _api.SealValidator!,
-                    _api.SyncPeerPool,
-                    _api.NodeStatsManager!,
-                    _api.SyncModeSelector!,
-                    _syncConfig,
-                    _api.BetterPeerStrategy!,
-                    _api.LogManager);
-                _api.Synchronizer = new MergeSynchronizer(
-                    _api.DbProvider, 
-                    _api.SpecProvider!,
-                    _api.BlockTree!,
-                    _api.ReceiptStorage!,
-                    _api.SyncPeerPool,
-                    _api.NodeStatsManager!,
-                    _api.SyncModeSelector,
-                    _syncConfig,
-                    _api.SnapProvider,
-                    _api.BlockDownloaderFactory,
-                    _api.Pivot,
-                    _poSSwitcher,
-                    _mergeConfig,
-                    _api.LogManager);
-=======
->>>>>>> 0b1d4147
-            }
-
-            return Task.CompletedTask;
-        }
-
-<<<<<<< HEAD
-=======
+            }
+
+            return Task.CompletedTask;
+        }
+
         public Task InitSynchronization()
         {
             if (_mergeConfig.Enabled)
@@ -368,7 +263,6 @@
             return Task.CompletedTask;
         }
 
->>>>>>> 0b1d4147
         public ValueTask DisposeAsync() => ValueTask.CompletedTask;
 
         public string SealEngineType => "Eth2Merge";
