--- conflicted
+++ resolved
@@ -119,17 +119,19 @@
                 if (_api.UnclesValidator is null) throw new ArgumentNullException(nameof(_api.UnclesValidator));
                 if (_api.BlockProductionPolicy == null) throw new ArgumentException(nameof(_api.BlockProductionPolicy));
                 if (_api.SealValidator == null) throw new ArgumentException(nameof(_api.SealValidator));
-<<<<<<< HEAD
-                
-                _api.HeaderValidator = new MergeHeaderValidator(_poSSwitcher, _api.HeaderValidator, _api.BlockTree, _api.SpecProvider, _api.SealValidator, _api.LogManager);
-=======
-
+
+                var headerValidator = new MergeHeaderValidator(
+                        _poSSwitcher,
+                        _api.HeaderValidator,
+                        _api.BlockTree,
+                        _api.SpecProvider,
+                        _api.SealValidator,
+                        _api.LogManager);
                 _api.HeaderValidator = new InvalidHeaderInterceptor(
-                    new MergeHeaderValidator(_poSSwitcher, _api.BlockTree, _api.SpecProvider, _api.SealValidator,
-                        _api.LogManager),
+                    headerValidator,
                     _invalidChainTracker,
                     _api.LogManager);
->>>>>>> 6a404da1
+
                 _api.UnclesValidator = new MergeUnclesValidator(_poSSwitcher, _api.UnclesValidator);
                 _api.BlockValidator = new InvalidBlockInterceptor(
                     new BlockValidator(_api.TxValidator, _api.HeaderValidator, _api.UnclesValidator,
@@ -263,15 +265,19 @@
                 _peerRefresher = peerRefresher;
                 _api.DisposeStack.Push(peerRefresher);
                 _beaconPivot = new BeaconPivot(_syncConfig, _api.DbProvider.MetadataDb, _api.BlockTree, _api.LogManager);
-<<<<<<< HEAD
-                _api.HeaderValidator = new MergeHeaderValidator(_poSSwitcher, _api.HeaderValidator!, _api.BlockTree, _api.SpecProvider, _api.SealValidator, _api.LogManager);
-=======
+
+                var headerValidator = new MergeHeaderValidator(
+                        _poSSwitcher,
+                        _api.HeaderValidator,
+                        _api.BlockTree,
+                        _api.SpecProvider,
+                        _api.SealValidator,
+                        _api.LogManager);
                 _api.HeaderValidator = new InvalidHeaderInterceptor(
-                    new MergeHeaderValidator(_poSSwitcher, _api.BlockTree, _api.SpecProvider, _api.SealValidator,
-                        _api.LogManager),
+                    headerValidator,
                     _invalidChainTracker,
                     _api.LogManager);
->>>>>>> 6a404da1
+
                 _api.UnclesValidator = new MergeUnclesValidator(_poSSwitcher, _api.UnclesValidator);
                 _api.BlockValidator = new BlockValidator(_api.TxValidator, _api.HeaderValidator, _api.UnclesValidator,
                     _api.SpecProvider, _api.LogManager);
