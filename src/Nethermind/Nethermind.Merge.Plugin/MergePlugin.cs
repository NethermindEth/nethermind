--- conflicted
+++ resolved
@@ -271,17 +271,12 @@
         return Task.CompletedTask;
     }
 
-    public virtual Task InitRpcModules()
-    {
-        return InitRpcModulesInternal(_api.BlockImprovementContextFactory);
-    }
-
     protected virtual IBlockFinalizationManager InitializeMergeFinilizationManager()
     {
         return new MergeFinalizationManager(_blockFinalizationManager, _api.FinalizationManager, _poSSwitcher);
     }
 
-    private Task InitRpcModulesInternal(IBlockImprovementContextFactory? improvementContextFactory)
+    public Task InitRpcModules()
     {
         if (MergeEnabled)
         {
@@ -307,21 +302,6 @@
             }
             Thread.Sleep(5000);
 
-<<<<<<< HEAD
-            if (improvementContextFactory is null)
-            {
-                if (string.IsNullOrEmpty(_mergeConfig.BuilderRelayUrl))
-                {
-                    improvementContextFactory = new BlockImprovementContextFactory(_api.BlockProducer!, TimeSpan.FromSeconds(_blocksConfig.SecondsPerSlot));
-                }
-                else
-                {
-                    DefaultHttpClient httpClient = new(new HttpClient(), _api.EthereumJsonSerializer, _api.LogManager, retryDelayMilliseconds: 100);
-                    IBoostRelay boostRelay = new BoostRelay(httpClient, _mergeConfig.BuilderRelayUrl);
-                    BoostBlockImprovementContextFactory boostBlockImprovementContextFactory = new(_api.BlockProducer!, TimeSpan.FromSeconds(_blocksConfig.SecondsPerSlot), boostRelay, _api.StateReader);
-                    improvementContextFactory = boostBlockImprovementContextFactory;
-                }
-=======
             IBlockImprovementContextFactory CreateBlockImprovementContextFactory()
             {
                 if (string.IsNullOrEmpty(_mergeConfig.BuilderRelayUrl))
@@ -332,7 +312,6 @@
                 DefaultHttpClient httpClient = new(new HttpClient(), _api.EthereumJsonSerializer, _api.LogManager, retryDelayMilliseconds: 100);
                 IBoostRelay boostRelay = new BoostRelay(httpClient, _mergeConfig.BuilderRelayUrl);
                 return new BoostBlockImprovementContextFactory(_api.BlockProducer!, TimeSpan.FromSeconds(_blocksConfig.SecondsPerSlot), boostRelay, _api.StateReader);
->>>>>>> b81070de
             }
 
             IBlockImprovementContextFactory improvementContextFactory = _api.BlockImprovementContextFactory ??= CreateBlockImprovementContextFactory();
@@ -394,6 +373,7 @@
 
             if (_logger.IsInfo) _logger.Info("Engine Module has been enabled");
         }
+
         return Task.CompletedTask;
     }
 
