// SPDX-FileCopyrightText: 2022 Demerzel Solutions Limited
// SPDX-License-Identifier: LGPL-3.0-only

using System;
using System.Collections.Generic;
using System.Linq;
using System.Net.Http;
using System.Threading;
using System.Threading.Tasks;
using Autofac;
using Autofac.Core;
using Nethermind.Api;
using Nethermind.Api.Extensions;
using Nethermind.Api.Steps;
using Nethermind.Blockchain;
using Nethermind.Blockchain.Receipts;
using Nethermind.Blockchain.Synchronization;
using Nethermind.Config;
using Nethermind.Consensus;
using Nethermind.Consensus.Producers;
using Nethermind.Consensus.Rewards;
using Nethermind.Consensus.Transactions;
using Nethermind.Consensus.Validators;
using Nethermind.Core;
using Nethermind.Core.Exceptions;
using Nethermind.Db;
using Nethermind.Facade.Proxy;
using Nethermind.HealthChecks;
using Nethermind.JsonRpc;
using Nethermind.JsonRpc.Modules;
using Nethermind.Logging;
using Nethermind.Merge.Plugin.BlockProduction;
using Nethermind.Merge.Plugin.BlockProduction.Boost;
using Nethermind.Merge.Plugin.GC;
using Nethermind.Merge.Plugin.Handlers;
using Nethermind.Merge.Plugin.InvalidChainTracker;
using Nethermind.Merge.Plugin.Synchronization;
using Nethermind.Specs.ChainSpecStyle;
using Nethermind.Synchronization;
using Nethermind.Synchronization.ParallelSync;
using Nethermind.TxPool;

namespace Nethermind.Merge.Plugin;

public partial class MergePlugin(ChainSpec chainSpec, IMergeConfig mergeConfig) : IConsensusWrapperPlugin
{
    protected INethermindApi _api = null!;
    private ILogger _logger;
    private ISyncConfig _syncConfig = null!;
    protected IBlocksConfig _blocksConfig = null!;
    protected ITxPoolConfig _txPoolConfig = null!;
    protected IPoSSwitcher _poSSwitcher = NoPoS.Instance;
    private IBlockCacheService _blockCacheService = null!;
    private InvalidChainTracker.InvalidChainTracker _invalidChainTracker = null!;
    private PayloadPreparationService? _payloadPreparationService = null;

    protected ManualBlockFinalizationManager _blockFinalizationManager = null!;
    private IMergeBlockProductionPolicy? _mergeBlockProductionPolicy;
    private InclusionListTxSource? _inclusionListTxSource = null;

    public virtual string Name => "Merge";
    public virtual string Description => "Merge plugin for ETH1-ETH2";
    public string Author => "Nethermind";

    protected virtual bool MergeEnabled => mergeConfig.Enabled &&
                                           chainSpec.SealEngineType is SealEngineType.BeaconChain or SealEngineType.Clique or SealEngineType.Ethash;
    public int Priority => PluginPriorities.Merge;

    public virtual Task Init(INethermindApi nethermindApi)
    {
        _api = nethermindApi;
        _syncConfig = nethermindApi.Config<ISyncConfig>();
        _blocksConfig = nethermindApi.Config<IBlocksConfig>();
        _txPoolConfig = nethermindApi.Config<ITxPoolConfig>();

        MigrateSecondsPerSlot(_blocksConfig, mergeConfig);

        _logger = _api.LogManager.GetClassLogger();

        EnsureNotConflictingSettings();

        if (MergeEnabled)
        {
            if (_api.DbProvider is null) throw new ArgumentException(nameof(_api.DbProvider));
            if (_api.BlockTree is null) throw new ArgumentException(nameof(_api.BlockTree));
            if (_api.SpecProvider is null) throw new ArgumentException(nameof(_api.SpecProvider));
            if (_api.ChainSpec is null) throw new ArgumentException(nameof(_api.ChainSpec));
            if (_api.SealValidator is null) throw new ArgumentException(nameof(_api.SealValidator));

            EnsureJsonRpcUrl();
            EnsureReceiptAvailable();

            _blockCacheService = _api.Context.Resolve<IBlockCacheService>();
            _poSSwitcher = _api.Context.Resolve<IPoSSwitcher>();
            _invalidChainTracker = _api.Context.Resolve<InvalidChainTracker.InvalidChainTracker>();
            _blockFinalizationManager = new ManualBlockFinalizationManager();
            _inclusionListTxSource = new InclusionListTxSource(_api.SpecProvider.ChainId);
            if (_txPoolConfig.BlobsSupport.SupportsReorgs())
            {
                ProcessedTransactionsDbCleaner processedTransactionsDbCleaner = new(_blockFinalizationManager, _api.DbProvider.BlobTransactionsDb.GetColumnDb(BlobTxsColumns.ProcessedTxs), _api.LogManager);
                _api.DisposeStack.Push(processedTransactionsDbCleaner);
            }

            _api.RewardCalculatorSource = new MergeRewardCalculatorSource(
               _api.RewardCalculatorSource ?? NoBlockRewards.Instance, _poSSwitcher);
            _api.SealValidator = new InvalidHeaderSealInterceptor(
                new MergeSealValidator(_poSSwitcher, _api.SealValidator),
                _invalidChainTracker,
                _api.LogManager);

            _api.GossipPolicy = new MergeGossipPolicy(_api.GossipPolicy, _poSSwitcher, _blockCacheService);

            _api.BlockPreprocessor.AddFirst(new MergeProcessingRecoveryStep(_poSSwitcher));
        }

        return Task.CompletedTask;
    }

    private void EnsureNotConflictingSettings()
    {
        if (!mergeConfig.Enabled && mergeConfig.TerminalTotalDifficulty is not null)
        {
            throw new InvalidConfigurationException(
                $"{nameof(MergeConfig)}.{nameof(MergeConfig.TerminalTotalDifficulty)} cannot be set when {nameof(MergeConfig)}.{nameof(MergeConfig.Enabled)} is false.",
                ExitCodes.ConflictingConfigurations);
        }
    }

    internal static void MigrateSecondsPerSlot(IBlocksConfig blocksConfig, IMergeConfig mergeConfig)
    {
        ulong defaultValue = blocksConfig.GetDefaultValue<ulong>(nameof(IBlocksConfig.SecondsPerSlot));
        if (blocksConfig.SecondsPerSlot != mergeConfig.SecondsPerSlot)
        {
            if (blocksConfig.SecondsPerSlot == defaultValue)
            {
                blocksConfig.SecondsPerSlot = mergeConfig.SecondsPerSlot;
            }
            else if (mergeConfig.SecondsPerSlot == defaultValue)
            {
                mergeConfig.SecondsPerSlot = blocksConfig.SecondsPerSlot;
            }
            else
            {
                throw new InvalidConfigurationException($"Configuration mismatch at {nameof(IBlocksConfig.SecondsPerSlot)} " +
                                                            $"with conflicting values {blocksConfig.SecondsPerSlot} and {mergeConfig.SecondsPerSlot}",
                        ExitCodes.ConflictingConfigurations);
            }
        }
    }

    private void EnsureReceiptAvailable()
    {
        if (HasTtd() == false) // by default we have Merge.Enabled = true, for chains that are not post-merge, we can skip this check, but we can still working with MergePlugin
            return;

        if (_syncConfig.FastSync)
        {
            if (!_syncConfig.NonValidatorNode && (!_syncConfig.DownloadReceiptsInFastSync || !_syncConfig.DownloadBodiesInFastSync))
            {
                throw new InvalidConfigurationException(
                    "Receipt and body must be available for merge to function. The following configs values should be set to true: Sync.DownloadReceiptsInFastSync, Sync.DownloadBodiesInFastSync",
                    ExitCodes.NoDownloadOldReceiptsOrBlocks);
            }
        }
    }

    private void EnsureJsonRpcUrl()
    {
        if (HasTtd() == false) // by default we have Merge.Enabled = true, for chains that are not post-merge, wwe can skip this check, but we can still working with MergePlugin
            return;

        IJsonRpcConfig jsonRpcConfig = _api.Config<IJsonRpcConfig>();
        if (!jsonRpcConfig.Enabled)
        {
            if (_logger.IsInfo)
                _logger.Info("JsonRpc not enabled. Turning on JsonRpc URL with engine API.");

            jsonRpcConfig.Enabled = true;

            EnsureEngineModuleIsConfigured();

            if (!jsonRpcConfig.EnabledModules.Contains(ModuleType.Engine, StringComparison.OrdinalIgnoreCase))
            {
                // Disable it
                jsonRpcConfig.EnabledModules = [];
            }

            jsonRpcConfig.AdditionalRpcUrls = jsonRpcConfig.AdditionalRpcUrls
                .Where(static (url) => JsonRpcUrl.Parse(url).EnabledModules.Contains(ModuleType.Engine, StringComparison.OrdinalIgnoreCase))
                .ToArray();
        }
        else
        {
            EnsureEngineModuleIsConfigured();
        }
    }

    private void EnsureEngineModuleIsConfigured()
    {
        JsonRpcUrlCollection urlCollection = new(_api.LogManager, _api.Config<IJsonRpcConfig>(), false);
        bool hasEngineApiConfigured = urlCollection
            .Values
            .Any(static rpcUrl => rpcUrl.EnabledModules.Contains(ModuleType.Engine, StringComparison.OrdinalIgnoreCase));

        if (!hasEngineApiConfigured)
        {
            throw new InvalidConfigurationException(
                "Engine module wasn't configured on any port. Nethermind can't work without engine port configured. Verify your RPC configuration. You can find examples in our docs: https://docs.nethermind.io/interacting/json-rpc-server/#engine-api",
                ExitCodes.NoEngineModule);
        }
    }

    private bool HasTtd()
    {
        return _api.SpecProvider?.TerminalTotalDifficulty is not null || mergeConfig.TerminalTotalDifficulty is not null;
    }

    public Task InitNetworkProtocol()
    {
        if (MergeEnabled)
        {
            ArgumentNullException.ThrowIfNull(_api.BlockTree);
            ArgumentNullException.ThrowIfNull(_api.SpecProvider);
            ArgumentNullException.ThrowIfNull(_api.UnclesValidator);
            if (_api.BlockProductionPolicy is null) throw new ArgumentException(nameof(_api.BlockProductionPolicy));
            if (_api.SealValidator is null) throw new ArgumentException(nameof(_api.SealValidator));

            _api.HealthHintService =
                new MergeHealthHintService(_api.HealthHintService, _poSSwitcher, _blocksConfig);
            _mergeBlockProductionPolicy = new MergeBlockProductionPolicy(_api.BlockProductionPolicy);
            _api.BlockProductionPolicy = _mergeBlockProductionPolicy;
            _api.FinalizationManager = InitializeMergeFinilizationManager();

            // Need to do it here because blockprocessor is not available in init
            _invalidChainTracker.SetupBlockchainProcessorInterceptor(_api.MainProcessingContext!.BlockchainProcessor!);
        }

        return Task.CompletedTask;
    }

    protected virtual IBlockFinalizationManager InitializeMergeFinilizationManager()
    {
        return new MergeFinalizationManager(_blockFinalizationManager, _api.FinalizationManager, _poSSwitcher);
    }

    public Task InitRpcModules()
    {
        if (MergeEnabled)
        {
<<<<<<< HEAD
            if (_api.BlockTree is null) throw new ArgumentNullException(nameof(_api.BlockTree));
            if (_api.HeaderValidator is null) throw new ArgumentNullException(nameof(_api.HeaderValidator));
            if (_api.EthSyncingInfo is null) throw new ArgumentNullException(nameof(_api.EthSyncingInfo));
            if (_api.Sealer is null) throw new ArgumentNullException(nameof(_api.Sealer));
            if (_api.BlockValidator is null) throw new ArgumentNullException(nameof(_api.BlockValidator));
            if (_api.BlockProcessingQueue is null) throw new ArgumentNullException(nameof(_api.BlockProcessingQueue));
            if (_api.TxPool is null) throw new ArgumentNullException(nameof(_api.TxPool));
            if (_api.SpecProvider is null) throw new ArgumentNullException(nameof(_api.SpecProvider));
            if (_api.StateReader is null) throw new ArgumentNullException(nameof(_api.StateReader));
            if (_beaconPivot is null) throw new ArgumentNullException(nameof(_beaconPivot));
            if (_beaconSync is null) throw new ArgumentNullException(nameof(_beaconSync));
            if (_peerRefresher is null) throw new ArgumentNullException(nameof(_peerRefresher));
            if (_postMergeBlockProducer is null) throw new ArgumentNullException(nameof(_postMergeBlockProducer));
            if (_api.TransactionComparerProvider is null) throw new ArgumentNullException(nameof(_api.TransactionComparerProvider));
=======
            ArgumentNullException.ThrowIfNull(_api.BlockTree);
            ArgumentNullException.ThrowIfNull(_api.HeaderValidator);
            ArgumentNullException.ThrowIfNull(_api.Sealer);
            ArgumentNullException.ThrowIfNull(_api.BlockValidator);
            ArgumentNullException.ThrowIfNull(_api.BlockProcessingQueue);
            ArgumentNullException.ThrowIfNull(_api.TxPool);
            ArgumentNullException.ThrowIfNull(_api.SpecProvider);
            ArgumentNullException.ThrowIfNull(_api.StateReader);
            ArgumentNullException.ThrowIfNull(_postMergeBlockProducer);
>>>>>>> b9a2a934

            // ToDo: ugly temporary hack to not receive engine API messages before end of processing of all blocks after restart. Then we will wait 5s more to ensure everything is processed
            while (!_api.BlockProcessingQueue.IsEmpty)
            {
                Thread.Sleep(100);
            }
            Thread.Sleep(5000);

            // Single block shouldn't take a full slot to run
            // We can improve the blocks until requested, but the single block still needs to be run in a timely manner
            double maxSingleImprovementTimePerSlot = _blocksConfig.SecondsPerSlot * _blocksConfig.SingleBlockImprovementOfSlot;
            IBlockImprovementContextFactory CreateBlockImprovementContextFactory()
            {
                if (string.IsNullOrEmpty(mergeConfig.BuilderRelayUrl))
                {
                    return new BlockImprovementContextFactory(_api.BlockProducer!, TimeSpan.FromSeconds(maxSingleImprovementTimePerSlot));
                }

                DefaultHttpClient httpClient = new(new HttpClient(), _api.EthereumJsonSerializer, _api.LogManager, retryDelayMilliseconds: 100);
                IBoostRelay boostRelay = new BoostRelay(httpClient, mergeConfig.BuilderRelayUrl);
                return new BoostBlockImprovementContextFactory(_api.BlockProducer!, TimeSpan.FromSeconds(maxSingleImprovementTimePerSlot), boostRelay, _api.StateReader);
            }

            IBlockImprovementContextFactory improvementContextFactory = _api.BlockImprovementContextFactory ??= CreateBlockImprovementContextFactory();

            PayloadPreparationService payloadPreparationService = new(
                _postMergeBlockProducer,
                improvementContextFactory,
                _api.TimerFactory,
                _api.LogManager,
                TimeSpan.FromSeconds(_blocksConfig.SecondsPerSlot));
            _payloadPreparationService = payloadPreparationService;

            _api.RpcCapabilitiesProvider = new EngineRpcCapabilitiesProvider(_api.SpecProvider);

<<<<<<< HEAD
            TxPoolTxSourceFactory txPoolTxSourceFactory = new(_api.TxPool, _api.SpecProvider, _api.TransactionComparerProvider, _blocksConfig, _api.LogManager);
            TxPoolTxSource txPoolTxSource = txPoolTxSourceFactory.Create();
            IEngineRpcModule engineRpcModule = new EngineRpcModule(
                new GetPayloadV1Handler(payloadPreparationService, _api.SpecProvider, _api.LogManager),
                new GetPayloadV2Handler(payloadPreparationService, _api.SpecProvider, _api.LogManager),
                new GetPayloadV3Handler(payloadPreparationService, _api.SpecProvider, _api.LogManager, _api.CensorshipDetector),
                new GetPayloadV4Handler(payloadPreparationService, _api.SpecProvider, _api.LogManager, _api.CensorshipDetector),
                new NewPayloadHandler(
=======
            IBeaconSyncStrategy beaconSyncStrategy = _api.Context.Resolve<IBeaconSyncStrategy>();
            IMergeSyncController beaconSync = _api.Context.Resolve<IMergeSyncController>();
            IPeerRefresher peerRefresher = _api.Context.Resolve<IPeerRefresher>();
            IBeaconPivot beaconPivot = _api.Context.Resolve<IBeaconPivot>();

            NewPayloadHandler newPayloadHandler = new(
>>>>>>> b9a2a934
                    _api.BlockValidator,
                    _api.BlockTree,
                    _poSSwitcher,
                    beaconSyncStrategy,
                    beaconPivot,
                    _blockCacheService,
                    _api.BlockProcessingQueue,
                    _invalidChainTracker,
                    beaconSync,
                    _api.LogManager,
                    _api.SpecProvider.ChainId,
                    TimeSpan.FromSeconds(mergeConfig.NewPayloadTimeout),
                    _api.Config<IReceiptConfig>().StoreReceipts);

            bool simulateBlockProduction = _api.Config<IMergeConfig>().SimulateBlockProduction;
            if (simulateBlockProduction)
            {
                newPayloadHandler.NewPayloadForParentReceived += payloadPreparationService.CancelBlockProductionForParent;
            }

            IEngineRpcModule engineRpcModule = new EngineRpcModule(
                new GetPayloadV1Handler(payloadPreparationService, _api.SpecProvider, _api.LogManager),
                new GetPayloadV2Handler(payloadPreparationService, _api.SpecProvider, _api.LogManager),
                new GetPayloadV3Handler(payloadPreparationService, _api.SpecProvider, _api.LogManager, _api.CensorshipDetector),
                new GetPayloadV4Handler(payloadPreparationService, _api.SpecProvider, _api.LogManager, _api.CensorshipDetector),
                newPayloadHandler,
                new ForkchoiceUpdatedHandler(
                    _api.BlockTree,
                    _blockFinalizationManager,
                    _poSSwitcher,
                    payloadPreparationService,
                    _api.BlockProcessingQueue,
                    _blockCacheService,
                    _invalidChainTracker,
                    beaconSync,
                    beaconPivot,
                    peerRefresher,
                    _api.SpecProvider,
                    _api.SyncPeerPool!,
                    _api.LogManager,
                    simulateBlockProduction),
                new GetPayloadBodiesByHashV1Handler(_api.BlockTree, _api.LogManager),
                new GetPayloadBodiesByRangeV1Handler(_api.BlockTree, _api.LogManager),
                new ExchangeTransitionConfigurationV1Handler(_poSSwitcher, _api.LogManager),
                new ExchangeCapabilitiesHandler(_api.RpcCapabilitiesProvider, _api.LogManager),
                new GetBlobsHandler(_api.TxPool),
                new GetInclusionListTransactionsHandler(_api.BlockTree, txPoolTxSource),
                new UpdatePayloadWithInclusionListHandler(payloadPreparationService, _inclusionListTxSource!),
                _api.SpecProvider,
                new GCKeeper(new NoSyncGcRegionStrategy(_api.SyncModeSelector, mergeConfig), _api.LogManager),
                _api.LogManager);

            RegisterEngineRpcModule(engineRpcModule);

            if (_logger.IsInfo) _logger.Info("Engine Module has been enabled");
        }

        return Task.CompletedTask;
    }

    protected virtual void RegisterEngineRpcModule(IEngineRpcModule engineRpcModule)
    {
        ArgumentNullException.ThrowIfNull(_api.RpcModuleProvider);
        _api.RpcModuleProvider.RegisterSingle(engineRpcModule);
    }

    public ValueTask DisposeAsync()
    {
        _payloadPreparationService?.Dispose();
        return ValueTask.CompletedTask;
    }

    public bool MustInitialize { get => true; }

    public virtual IEnumerable<StepInfo> GetSteps() => [];

    public IModule Module => new MergePluginModule();
}

public class MergePluginModule : Module
{
    protected override void Load(ContainerBuilder builder)
    {
        builder
            .AddDecorator<IHeaderValidator, MergeHeaderValidator>()
            .AddDecorator<IUnclesValidator, MergeUnclesValidator>()

            .AddModule(new BaseMergePluginModule());
    }
}

/// <summary>
/// Common post merge code, also uses by some plugins.
/// </summary>
public class BaseMergePluginModule : Module
{
    protected override void Load(ContainerBuilder builder)
    {
        builder
            // Sync related
            .AddModule(new MergeSynchronizerModule())

            .AddSingleton<BeaconSync>()
                .Bind<IBeaconSyncStrategy, BeaconSync>()
                .Bind<IMergeSyncController, BeaconSync>()
            .AddSingleton<IBlockCacheService, BlockCacheService>()
            .AddSingleton<IBeaconPivot, BeaconPivot>()
                .Bind<IPivot, IBeaconPivot>()
            .AddSingleton<InvalidChainTracker.InvalidChainTracker>()
                .Bind<IInvalidChainTracker, InvalidChainTracker.InvalidChainTracker>()
            .AddSingleton<IPoSSwitcher, PoSSwitcher>()

            .AddDecorator<IBetterPeerStrategy, MergeBetterPeerStrategy>()

            .AddSingleton<IPeerRefresher, PeerRefresher>()
            .ResolveOnServiceActivation<IPeerRefresher, ISynchronizer>()

            .AddSingleton<StartingSyncPivotUpdater>()
            .ResolveOnServiceActivation<StartingSyncPivotUpdater, ISyncModeSelector>()

            // Validators
            .AddDecorator<IHeaderValidator, InvalidHeaderInterceptor>()
            .AddDecorator<IBlockValidator, InvalidBlockInterceptor>()
            ;
    }
}<|MERGE_RESOLUTION|>--- conflicted
+++ resolved
@@ -247,22 +247,6 @@
     {
         if (MergeEnabled)
         {
-<<<<<<< HEAD
-            if (_api.BlockTree is null) throw new ArgumentNullException(nameof(_api.BlockTree));
-            if (_api.HeaderValidator is null) throw new ArgumentNullException(nameof(_api.HeaderValidator));
-            if (_api.EthSyncingInfo is null) throw new ArgumentNullException(nameof(_api.EthSyncingInfo));
-            if (_api.Sealer is null) throw new ArgumentNullException(nameof(_api.Sealer));
-            if (_api.BlockValidator is null) throw new ArgumentNullException(nameof(_api.BlockValidator));
-            if (_api.BlockProcessingQueue is null) throw new ArgumentNullException(nameof(_api.BlockProcessingQueue));
-            if (_api.TxPool is null) throw new ArgumentNullException(nameof(_api.TxPool));
-            if (_api.SpecProvider is null) throw new ArgumentNullException(nameof(_api.SpecProvider));
-            if (_api.StateReader is null) throw new ArgumentNullException(nameof(_api.StateReader));
-            if (_beaconPivot is null) throw new ArgumentNullException(nameof(_beaconPivot));
-            if (_beaconSync is null) throw new ArgumentNullException(nameof(_beaconSync));
-            if (_peerRefresher is null) throw new ArgumentNullException(nameof(_peerRefresher));
-            if (_postMergeBlockProducer is null) throw new ArgumentNullException(nameof(_postMergeBlockProducer));
-            if (_api.TransactionComparerProvider is null) throw new ArgumentNullException(nameof(_api.TransactionComparerProvider));
-=======
             ArgumentNullException.ThrowIfNull(_api.BlockTree);
             ArgumentNullException.ThrowIfNull(_api.HeaderValidator);
             ArgumentNullException.ThrowIfNull(_api.Sealer);
@@ -271,8 +255,8 @@
             ArgumentNullException.ThrowIfNull(_api.TxPool);
             ArgumentNullException.ThrowIfNull(_api.SpecProvider);
             ArgumentNullException.ThrowIfNull(_api.StateReader);
+            ArgumentNullException.ThrowIfNull(_api.TransactionComparerProvider);
             ArgumentNullException.ThrowIfNull(_postMergeBlockProducer);
->>>>>>> b9a2a934
 
             // ToDo: ugly temporary hack to not receive engine API messages before end of processing of all blocks after restart. Then we will wait 5s more to ensure everything is processed
             while (!_api.BlockProcessingQueue.IsEmpty)
@@ -308,23 +292,15 @@
 
             _api.RpcCapabilitiesProvider = new EngineRpcCapabilitiesProvider(_api.SpecProvider);
 
-<<<<<<< HEAD
             TxPoolTxSourceFactory txPoolTxSourceFactory = new(_api.TxPool, _api.SpecProvider, _api.TransactionComparerProvider, _blocksConfig, _api.LogManager);
             TxPoolTxSource txPoolTxSource = txPoolTxSourceFactory.Create();
-            IEngineRpcModule engineRpcModule = new EngineRpcModule(
-                new GetPayloadV1Handler(payloadPreparationService, _api.SpecProvider, _api.LogManager),
-                new GetPayloadV2Handler(payloadPreparationService, _api.SpecProvider, _api.LogManager),
-                new GetPayloadV3Handler(payloadPreparationService, _api.SpecProvider, _api.LogManager, _api.CensorshipDetector),
-                new GetPayloadV4Handler(payloadPreparationService, _api.SpecProvider, _api.LogManager, _api.CensorshipDetector),
-                new NewPayloadHandler(
-=======
+
             IBeaconSyncStrategy beaconSyncStrategy = _api.Context.Resolve<IBeaconSyncStrategy>();
             IMergeSyncController beaconSync = _api.Context.Resolve<IMergeSyncController>();
             IPeerRefresher peerRefresher = _api.Context.Resolve<IPeerRefresher>();
             IBeaconPivot beaconPivot = _api.Context.Resolve<IBeaconPivot>();
 
             NewPayloadHandler newPayloadHandler = new(
->>>>>>> b9a2a934
                     _api.BlockValidator,
                     _api.BlockTree,
                     _poSSwitcher,
@@ -335,7 +311,7 @@
                     _invalidChainTracker,
                     beaconSync,
                     _api.LogManager,
-                    _api.SpecProvider.ChainId,
+					_api.SpecProvider.ChainId,
                     TimeSpan.FromSeconds(mergeConfig.NewPayloadTimeout),
                     _api.Config<IReceiptConfig>().StoreReceipts);
 
