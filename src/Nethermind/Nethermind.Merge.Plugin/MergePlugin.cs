--- conflicted
+++ resolved
@@ -119,7 +119,6 @@
             return Task.CompletedTask;
         }
 
-<<<<<<< HEAD
         private void MigrateSecondsPerSlot()
         {
             ulong defaultValue = _blocksConfig.GetDefaultValue<ulong>(nameof(IBlocksConfig.SecondsPerSlot));
@@ -142,40 +141,6 @@
             }
         }
 
-        private void FixTransitionBlock()
-        {
-            // Special case during mainnet merge where if a transition block does not get processed through gossip
-            // it does not get marked as main causing some issue on eth_getLogs.
-            Keccak blockHash = new Keccak("0x55b11b918355b1ef9c5db810302ebad0bf2544255b530cdce90674d5887bb286");
-            Block? block = _api.BlockTree!.FindBlock(blockHash);
-            if (block is not null)
-            {
-                ChainLevelInfo? level = _api.ChainLevelInfoRepository!.LoadLevel(block.Number);
-                if (level is null)
-                {
-                    _logger.Warn("Unable to fix transition block. Unable to find chain level info.");
-                    return;
-                }
-
-                int? index = level.FindBlockInfoIndex(blockHash);
-                if (index is null)
-                {
-                    _logger.Warn("Unable to fix transition block. Missing block info for the transition block.");
-                    return;
-                }
-
-                if (index.Value != 0)
-                {
-                    (level.BlockInfos[index.Value], level.BlockInfos[0]) = (level.BlockInfos[0], level.BlockInfos[index.Value]);
-                    _api.ChainLevelInfoRepository.PersistLevel(block.Number, level);
-                }
-
-                _api.ReceiptStorage!.EnsureCanonical(block);
-            }
-        }
-
-=======
->>>>>>> a93d4aaf
         private void EnsureReceiptAvailable()
         {
             if (HasTtd() == false) // by default we have Merge.Enabled = true, for chains that are not post-merge, we can skip this check, but we can still working with MergePlugin
