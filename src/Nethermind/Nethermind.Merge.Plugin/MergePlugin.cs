--- conflicted
+++ resolved
@@ -255,11 +255,8 @@
             ArgumentNullException.ThrowIfNull(_api.TxPool);
             ArgumentNullException.ThrowIfNull(_api.SpecProvider);
             ArgumentNullException.ThrowIfNull(_api.StateReader);
-<<<<<<< HEAD
             ArgumentNullException.ThrowIfNull(_api.TransactionComparerProvider);
-=======
             ArgumentNullException.ThrowIfNull(_api.EngineRequestsTracker);
->>>>>>> 22f90f19
             ArgumentNullException.ThrowIfNull(_postMergeBlockProducer);
 
             // ToDo: ugly temporary hack to not receive engine API messages before end of processing of all blocks after restart. Then we will wait 5s more to ensure everything is processed
@@ -351,12 +348,9 @@
                 new ExchangeTransitionConfigurationV1Handler(_poSSwitcher, _api.LogManager),
                 new ExchangeCapabilitiesHandler(_api.RpcCapabilitiesProvider, _api.LogManager),
                 new GetBlobsHandler(_api.TxPool),
-<<<<<<< HEAD
                 new GetInclusionListTransactionsHandler(_api.BlockTree, txPoolTxSource),
                 new UpdatePayloadWithInclusionListHandler(payloadPreparationService, _inclusionListTxSource!),
-=======
                 _api.EngineRequestsTracker,
->>>>>>> 22f90f19
                 _api.SpecProvider,
                 new GCKeeper(new NoSyncGcRegionStrategy(_api.SyncModeSelector, mergeConfig), _api.LogManager),
                 _api.LogManager);
