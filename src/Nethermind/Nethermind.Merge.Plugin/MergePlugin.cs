// SPDX-FileCopyrightText: 2022 Demerzel Solutions Limited
// SPDX-License-Identifier: LGPL-3.0-only

using System;
using System.Collections.Generic;
using System.Linq;
using System.Net.Http;
using System.Threading;
using System.Threading.Tasks;
using Autofac;
using Autofac.Core;
using Nethermind.Api;
using Nethermind.Api.Extensions;
using Nethermind.Api.Steps;
using Nethermind.Blockchain;
using Nethermind.Blockchain.Receipts;
using Nethermind.Blockchain.Synchronization;
using Nethermind.Config;
using Nethermind.Consensus;
using Nethermind.Consensus.Producers;
using Nethermind.Consensus.Rewards;
using Nethermind.Consensus.Validators;
using Nethermind.Core;
using Nethermind.Core.Exceptions;
using Nethermind.Db;
using Nethermind.Facade.Proxy;
using Nethermind.HealthChecks;
using Nethermind.JsonRpc;
using Nethermind.JsonRpc.Modules;
using Nethermind.Logging;
using Nethermind.Merge.Plugin.BlockProduction;
using Nethermind.Merge.Plugin.BlockProduction.Boost;
using Nethermind.Merge.Plugin.GC;
using Nethermind.Merge.Plugin.Handlers;
using Nethermind.Merge.Plugin.InvalidChainTracker;
using Nethermind.Merge.Plugin.Synchronization;
using Nethermind.Specs.ChainSpecStyle;
using Nethermind.Synchronization;
using Nethermind.Synchronization.ParallelSync;
using Nethermind.TxPool;

namespace Nethermind.Merge.Plugin;

public partial class MergePlugin(ChainSpec chainSpec, IMergeConfig mergeConfig) : IConsensusWrapperPlugin
{
    protected INethermindApi _api = null!;
    private ILogger _logger;
    private ISyncConfig _syncConfig = null!;
    protected IBlocksConfig _blocksConfig = null!;
    protected ITxPoolConfig _txPoolConfig = null!;
    protected IPoSSwitcher _poSSwitcher = NoPoS.Instance;
    private IBlockCacheService _blockCacheService = null!;
    private InvalidChainTracker.InvalidChainTracker _invalidChainTracker = null!;
    private PayloadPreparationService? _payloadPreparationService = null;

    protected ManualBlockFinalizationManager _blockFinalizationManager = null!;
    private IMergeBlockProductionPolicy? _mergeBlockProductionPolicy;

    public virtual string Name => "Merge";
    public virtual string Description => "Merge plugin for ETH1-ETH2";
    public string Author => "Nethermind";

    protected virtual bool MergeEnabled => mergeConfig.Enabled &&
                                           chainSpec.SealEngineType is SealEngineType.BeaconChain or SealEngineType.Clique or SealEngineType.Ethash;
    public int Priority => PluginPriorities.Merge;

    public virtual Task Init(INethermindApi nethermindApi)
    {
        _api = nethermindApi;
        _syncConfig = nethermindApi.Config<ISyncConfig>();
        _blocksConfig = nethermindApi.Config<IBlocksConfig>();
        _txPoolConfig = nethermindApi.Config<ITxPoolConfig>();

        MigrateSecondsPerSlot(_blocksConfig, mergeConfig);

        _logger = _api.LogManager.GetClassLogger();

        EnsureNotConflictingSettings();

        if (MergeEnabled)
        {
            if (_api.DbProvider is null) throw new ArgumentException(nameof(_api.DbProvider));
            if (_api.BlockTree is null) throw new ArgumentException(nameof(_api.BlockTree));
            if (_api.SpecProvider is null) throw new ArgumentException(nameof(_api.SpecProvider));
            if (_api.ChainSpec is null) throw new ArgumentException(nameof(_api.ChainSpec));
            if (_api.SealValidator is null) throw new ArgumentException(nameof(_api.SealValidator));

            EnsureJsonRpcUrl();
            EnsureReceiptAvailable();

            _blockCacheService = _api.Context.Resolve<IBlockCacheService>();
            _poSSwitcher = _api.Context.Resolve<IPoSSwitcher>();
            _invalidChainTracker = _api.Context.Resolve<InvalidChainTracker.InvalidChainTracker>();
            _blockFinalizationManager = new ManualBlockFinalizationManager();
            if (_txPoolConfig.BlobsSupport.SupportsReorgs())
            {
                ProcessedTransactionsDbCleaner processedTransactionsDbCleaner = new(_blockFinalizationManager, _api.DbProvider.BlobTransactionsDb.GetColumnDb(BlobTxsColumns.ProcessedTxs), _api.LogManager);
                _api.DisposeStack.Push(processedTransactionsDbCleaner);
            }

            _api.RewardCalculatorSource = new MergeRewardCalculatorSource(
               _api.RewardCalculatorSource ?? NoBlockRewards.Instance, _poSSwitcher);
            _api.SealValidator = new InvalidHeaderSealInterceptor(
                new MergeSealValidator(_poSSwitcher, _api.SealValidator),
                _invalidChainTracker,
                _api.LogManager);

            _api.GossipPolicy = new MergeGossipPolicy(_api.GossipPolicy, _poSSwitcher, _blockCacheService);

            _api.BlockPreprocessor.AddFirst(new MergeProcessingRecoveryStep(_poSSwitcher));
        }

        return Task.CompletedTask;
    }

    private void EnsureNotConflictingSettings()
    {
        if (!mergeConfig.Enabled && mergeConfig.TerminalTotalDifficulty is not null)
        {
            throw new InvalidConfigurationException(
                $"{nameof(MergeConfig)}.{nameof(MergeConfig.TerminalTotalDifficulty)} cannot be set when {nameof(MergeConfig)}.{nameof(MergeConfig.Enabled)} is false.",
                ExitCodes.ConflictingConfigurations);
        }
    }

    internal static void MigrateSecondsPerSlot(IBlocksConfig blocksConfig, IMergeConfig mergeConfig)
    {
        ulong defaultValue = blocksConfig.GetDefaultValue<ulong>(nameof(IBlocksConfig.SecondsPerSlot));
        if (blocksConfig.SecondsPerSlot != mergeConfig.SecondsPerSlot)
        {
            if (blocksConfig.SecondsPerSlot == defaultValue)
            {
                blocksConfig.SecondsPerSlot = mergeConfig.SecondsPerSlot;
            }
            else if (mergeConfig.SecondsPerSlot == defaultValue)
            {
                mergeConfig.SecondsPerSlot = blocksConfig.SecondsPerSlot;
            }
            else
            {
                throw new InvalidConfigurationException($"Configuration mismatch at {nameof(IBlocksConfig.SecondsPerSlot)} " +
                                                            $"with conflicting values {blocksConfig.SecondsPerSlot} and {mergeConfig.SecondsPerSlot}",
                        ExitCodes.ConflictingConfigurations);
            }
        }
    }

    private void EnsureReceiptAvailable()
    {
        if (HasTtd() == false) // by default we have Merge.Enabled = true, for chains that are not post-merge, we can skip this check, but we can still working with MergePlugin
            return;

        if (_syncConfig.FastSync)
        {
            if (!_syncConfig.NonValidatorNode && (!_syncConfig.DownloadReceiptsInFastSync || !_syncConfig.DownloadBodiesInFastSync))
            {
                throw new InvalidConfigurationException(
                    "Receipt and body must be available for merge to function. The following configs values should be set to true: Sync.DownloadReceiptsInFastSync, Sync.DownloadBodiesInFastSync",
                    ExitCodes.NoDownloadOldReceiptsOrBlocks);
            }
        }
    }

    private void EnsureJsonRpcUrl()
    {
        if (HasTtd() == false) // by default we have Merge.Enabled = true, for chains that are not post-merge, wwe can skip this check, but we can still working with MergePlugin
            return;

        IJsonRpcConfig jsonRpcConfig = _api.Config<IJsonRpcConfig>();
        if (!jsonRpcConfig.Enabled)
        {
            if (_logger.IsInfo)
                _logger.Info("JsonRpc not enabled. Turning on JsonRpc URL with engine API.");

            jsonRpcConfig.Enabled = true;

            EnsureEngineModuleIsConfigured();

            if (!jsonRpcConfig.EnabledModules.Contains(ModuleType.Engine, StringComparison.OrdinalIgnoreCase))
            {
                // Disable it
                jsonRpcConfig.EnabledModules = [];
            }

            jsonRpcConfig.AdditionalRpcUrls = jsonRpcConfig.AdditionalRpcUrls
                .Where(static (url) => JsonRpcUrl.Parse(url).EnabledModules.Contains(ModuleType.Engine, StringComparison.OrdinalIgnoreCase))
                .ToArray();
        }
        else
        {
            EnsureEngineModuleIsConfigured();
        }
    }

    private void EnsureEngineModuleIsConfigured()
    {
        JsonRpcUrlCollection urlCollection = new(_api.LogManager, _api.Config<IJsonRpcConfig>(), false);
        bool hasEngineApiConfigured = urlCollection
            .Values
            .Any(static rpcUrl => rpcUrl.EnabledModules.Contains(ModuleType.Engine, StringComparison.OrdinalIgnoreCase));

        if (!hasEngineApiConfigured)
        {
            throw new InvalidConfigurationException(
                "Engine module wasn't configured on any port. Nethermind can't work without engine port configured. Verify your RPC configuration. You can find examples in our docs: https://docs.nethermind.io/interacting/json-rpc-server/#engine-api",
                ExitCodes.NoEngineModule);
        }
    }

    private bool HasTtd()
    {
        return _api.SpecProvider?.TerminalTotalDifficulty is not null || mergeConfig.TerminalTotalDifficulty is not null;
    }

    public Task InitNetworkProtocol()
    {
        if (MergeEnabled)
        {
            ArgumentNullException.ThrowIfNull(_api.BlockTree);
            ArgumentNullException.ThrowIfNull(_api.SpecProvider);
            ArgumentNullException.ThrowIfNull(_api.UnclesValidator);
            if (_api.BlockProductionPolicy is null) throw new ArgumentException(nameof(_api.BlockProductionPolicy));
            if (_api.SealValidator is null) throw new ArgumentException(nameof(_api.SealValidator));

            _api.HealthHintService =
                new MergeHealthHintService(_api.HealthHintService, _poSSwitcher, _blocksConfig);
            _mergeBlockProductionPolicy = new MergeBlockProductionPolicy(_api.BlockProductionPolicy);
            _api.BlockProductionPolicy = _mergeBlockProductionPolicy;
            _api.FinalizationManager = InitializeMergeFinilizationManager();

            // Need to do it here because blockprocessor is not available in init
            _invalidChainTracker.SetupBlockchainProcessorInterceptor(_api.MainProcessingContext!.BlockchainProcessor!);
        }

        return Task.CompletedTask;
    }

    protected virtual IBlockFinalizationManager InitializeMergeFinilizationManager()
    {
        return new MergeFinalizationManager(_blockFinalizationManager, _api.FinalizationManager, _poSSwitcher);
    }

    public Task InitRpcModules()
    {
        if (MergeEnabled)
        {
            ArgumentNullException.ThrowIfNull(_api.BlockTree);
            ArgumentNullException.ThrowIfNull(_api.HeaderValidator);
            ArgumentNullException.ThrowIfNull(_api.Sealer);
            ArgumentNullException.ThrowIfNull(_api.BlockValidator);
            ArgumentNullException.ThrowIfNull(_api.BlockProcessingQueue);
            ArgumentNullException.ThrowIfNull(_api.TxPool);
            ArgumentNullException.ThrowIfNull(_api.SpecProvider);
            ArgumentNullException.ThrowIfNull(_api.StateReader);
            ArgumentNullException.ThrowIfNull(_api.EngineRequestsTracker);
            ArgumentNullException.ThrowIfNull(_postMergeBlockProducer);

            // ToDo: ugly temporary hack to not receive engine API messages before end of processing of all blocks after restart. Then we will wait 5s more to ensure everything is processed
            while (!_api.BlockProcessingQueue.IsEmpty)
            {
                Thread.Sleep(100);
            }
            Thread.Sleep(5000);

            // Single block shouldn't take a full slot to run
            // We can improve the blocks until requested, but the single block still needs to be run in a timely manner
            double maxSingleImprovementTimePerSlot = _blocksConfig.SecondsPerSlot * _blocksConfig.SingleBlockImprovementOfSlot;
            IBlockImprovementContextFactory CreateBlockImprovementContextFactory()
            {
                if (string.IsNullOrEmpty(mergeConfig.BuilderRelayUrl))
                {
                    return new BlockImprovementContextFactory(_api.BlockProducer!, TimeSpan.FromSeconds(maxSingleImprovementTimePerSlot));
                }

                DefaultHttpClient httpClient = new(new HttpClient(), _api.EthereumJsonSerializer, _api.LogManager, retryDelayMilliseconds: 100);
                IBoostRelay boostRelay = new BoostRelay(httpClient, mergeConfig.BuilderRelayUrl);
                return new BoostBlockImprovementContextFactory(_api.BlockProducer!, TimeSpan.FromSeconds(maxSingleImprovementTimePerSlot), boostRelay, _api.StateReader);
            }

            IBlockImprovementContextFactory improvementContextFactory = _api.BlockImprovementContextFactory ??= CreateBlockImprovementContextFactory();

            PayloadPreparationService payloadPreparationService = new(
                _postMergeBlockProducer,
                improvementContextFactory,
                _api.TimerFactory,
                _api.LogManager,
                TimeSpan.FromSeconds(_blocksConfig.SecondsPerSlot));
            _payloadPreparationService = payloadPreparationService;

            _api.RpcCapabilitiesProvider = new EngineRpcCapabilitiesProvider(_api.SpecProvider);

            IBeaconSyncStrategy beaconSyncStrategy = _api.Context.Resolve<IBeaconSyncStrategy>();
            IMergeSyncController beaconSync = _api.Context.Resolve<IMergeSyncController>();
            IPeerRefresher peerRefresher = _api.Context.Resolve<IPeerRefresher>();
            IBeaconPivot beaconPivot = _api.Context.Resolve<IBeaconPivot>();

            NewPayloadHandler newPayloadHandler = new(
                    _api.BlockValidator,
                    _api.BlockTree,
                    _poSSwitcher,
                    beaconSyncStrategy,
                    beaconPivot,
                    _blockCacheService,
                    _api.BlockProcessingQueue,
                    _invalidChainTracker,
                    beaconSync,
                    _api.LogManager,
                    TimeSpan.FromSeconds(mergeConfig.NewPayloadTimeout),
                    _api.Config<IReceiptConfig>().StoreReceipts);

            bool simulateBlockProduction = _api.Config<IMergeConfig>().SimulateBlockProduction;
            if (simulateBlockProduction)
            {
                newPayloadHandler.NewPayloadForParentReceived += payloadPreparationService.CancelBlockProductionForParent;
            }

            IEngineRpcModule engineRpcModule = new EngineRpcModule(
                new GetPayloadV1Handler(payloadPreparationService, _api.SpecProvider, _api.LogManager),
                new GetPayloadV2Handler(payloadPreparationService, _api.SpecProvider, _api.LogManager),
                new GetPayloadV3Handler(payloadPreparationService, _api.SpecProvider, _api.LogManager, _api.CensorshipDetector),
                new GetPayloadV4Handler(payloadPreparationService, _api.SpecProvider, _api.LogManager, _api.CensorshipDetector),
                new GetPayloadV5Handler(payloadPreparationService, _api.SpecProvider, _api.LogManager, _api.CensorshipDetector),
                newPayloadHandler,
                new ForkchoiceUpdatedHandler(
                    _api.BlockTree,
                    _blockFinalizationManager,
                    _poSSwitcher,
                    payloadPreparationService,
                    _api.BlockProcessingQueue,
                    _blockCacheService,
                    _invalidChainTracker,
                    beaconSync,
                    beaconPivot,
                    peerRefresher,
                    _api.SpecProvider,
                    _api.SyncPeerPool!,
                    _api.LogManager,
                    simulateBlockProduction),
                new GetPayloadBodiesByHashV1Handler(_api.BlockTree, _api.LogManager),
                new GetPayloadBodiesByRangeV1Handler(_api.BlockTree, _api.LogManager),
                new ExchangeTransitionConfigurationV1Handler(_poSSwitcher, _api.LogManager),
                new ExchangeCapabilitiesHandler(_api.RpcCapabilitiesProvider, _api.LogManager),
                new GetBlobsHandler(_api.TxPool),
<<<<<<< HEAD
                new GetBlobsHandlerV2(_api.TxPool),
=======
                _api.EngineRequestsTracker,
>>>>>>> 6286b8c9
                _api.SpecProvider,
                new GCKeeper(new NoSyncGcRegionStrategy(_api.SyncModeSelector, mergeConfig), _api.LogManager),
                _api.LogManager);

            RegisterEngineRpcModule(engineRpcModule);

            if (_logger.IsInfo) _logger.Info("Engine Module has been enabled");
        }

        return Task.CompletedTask;
    }

    protected virtual void RegisterEngineRpcModule(IEngineRpcModule engineRpcModule)
    {
        ArgumentNullException.ThrowIfNull(_api.RpcModuleProvider);
        _api.RpcModuleProvider.RegisterSingle(engineRpcModule);
    }

    public ValueTask DisposeAsync()
    {
        _payloadPreparationService?.Dispose();
        return ValueTask.CompletedTask;
    }

    public bool MustInitialize { get => true; }

    public virtual IEnumerable<StepInfo> GetSteps() => [];

    public IModule Module => new MergePluginModule();
}

public class MergePluginModule : Module
{
    protected override void Load(ContainerBuilder builder)
    {
        builder
            .AddDecorator<IHeaderValidator, MergeHeaderValidator>()
            .AddDecorator<IUnclesValidator, MergeUnclesValidator>()

            .AddModule(new BaseMergePluginModule());
    }
}

/// <summary>
/// Common post merge code, also uses by some plugins.
/// </summary>
public class BaseMergePluginModule : Module
{
    protected override void Load(ContainerBuilder builder)
    {
        builder
            // Sync related
            .AddModule(new MergeSynchronizerModule())

            .AddSingleton<BeaconSync>()
                .Bind<IBeaconSyncStrategy, BeaconSync>()
                .Bind<IMergeSyncController, BeaconSync>()
            .AddSingleton<IBlockCacheService, BlockCacheService>()
            .AddSingleton<IBeaconPivot, BeaconPivot>()
                .Bind<IPivot, IBeaconPivot>()
            .AddSingleton<InvalidChainTracker.InvalidChainTracker>()
                .Bind<IInvalidChainTracker, InvalidChainTracker.InvalidChainTracker>()
            .AddSingleton<IPoSSwitcher, PoSSwitcher>()

            .AddDecorator<IBetterPeerStrategy, MergeBetterPeerStrategy>()

            .AddSingleton<IPeerRefresher, PeerRefresher>()
            .ResolveOnServiceActivation<IPeerRefresher, ISynchronizer>()

            .AddSingleton<StartingSyncPivotUpdater>()
            .ResolveOnServiceActivation<StartingSyncPivotUpdater, ISyncModeSelector>()

            // Validators
            .AddDecorator<IHeaderValidator, InvalidHeaderInterceptor>()
            .AddDecorator<IBlockValidator, InvalidBlockInterceptor>()
            ;
    }
}<|MERGE_RESOLUTION|>--- conflicted
+++ resolved
@@ -341,11 +341,8 @@
                 new ExchangeTransitionConfigurationV1Handler(_poSSwitcher, _api.LogManager),
                 new ExchangeCapabilitiesHandler(_api.RpcCapabilitiesProvider, _api.LogManager),
                 new GetBlobsHandler(_api.TxPool),
-<<<<<<< HEAD
                 new GetBlobsHandlerV2(_api.TxPool),
-=======
                 _api.EngineRequestsTracker,
->>>>>>> 6286b8c9
                 _api.SpecProvider,
                 new GCKeeper(new NoSyncGcRegionStrategy(_api.SyncModeSelector, mergeConfig), _api.LogManager),
                 _api.LogManager);
