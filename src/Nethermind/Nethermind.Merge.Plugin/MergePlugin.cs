--- conflicted
+++ resolved
@@ -15,10 +15,7 @@
 //  along with the Nethermind. If not, see <http://www.gnu.org/licenses/>.
 
 using System;
-<<<<<<< HEAD
-=======
 using System.Net.Http;
->>>>>>> fcd3497b
 using System.Threading;
 using System.Threading.Tasks;
 using Nethermind.Api;
@@ -33,10 +30,7 @@
 using Nethermind.Core.Crypto;
 using Nethermind.Core.Timers;
 using Nethermind.Db;
-<<<<<<< HEAD
-=======
 using Nethermind.Facade.Proxy;
->>>>>>> fcd3497b
 using Nethermind.JsonRpc;
 using Nethermind.Int256;
 using Nethermind.JsonRpc.Modules;
@@ -48,10 +42,6 @@
 using Nethermind.Merge.Plugin.Synchronization;
 using Nethermind.Synchronization;
 using Nethermind.Synchronization.ParallelSync;
-<<<<<<< HEAD
-using Nethermind.Specs.ChainSpecStyle;
-=======
->>>>>>> fcd3497b
 using Nethermind.Synchronization.Reporting;
 
 namespace Nethermind.Merge.Plugin
@@ -60,15 +50,9 @@
     {
         protected INethermindApi _api = null!;
         private ILogger _logger = null!;
-<<<<<<< HEAD
         protected IMergeConfig _mergeConfig = null!;
         private ISyncConfig _syncConfig = null!;
         protected IPoSSwitcher _poSSwitcher = NoPoS.Instance;
-=======
-        private IMergeConfig _mergeConfig = null!;
-        private ISyncConfig _syncConfig = null!;
-        private IPoSSwitcher _poSSwitcher = NoPoS.Instance;
->>>>>>> fcd3497b
         private IBeaconPivot? _beaconPivot;
         private BeaconSync? _beaconSync;
         private IBlockCacheService _blockCacheService;
@@ -81,13 +65,9 @@
         public string Description => "Merge plugin for ETH1-ETH2";
         public string Author => "Nethermind";
 
-<<<<<<< HEAD
         protected virtual bool MatchVariant(string? variant) => variant == null || variant == "Mainnet";
 
         public virtual Task Init(INethermindApi nethermindApi)
-=======
-        public Task Init(INethermindApi nethermindApi)
->>>>>>> fcd3497b
         {
             _api = nethermindApi;
             _mergeConfig = nethermindApi.Config<IMergeConfig>();
@@ -96,30 +76,13 @@
 
             if (_mergeConfig.Enabled && MatchVariant(_mergeConfig.Variant))
             {
-<<<<<<< HEAD
                 _logger.Info($"Merge plugin is enabled [Variant: {_mergeConfig.Variant}] [PluginClass: {this.GetType().FullName}]");
 
-=======
->>>>>>> fcd3497b
                 if (_api.DbProvider == null) throw new ArgumentException(nameof(_api.DbProvider));
                 if (_api.BlockTree == null) throw new ArgumentException(nameof(_api.BlockTree));
                 if (_api.SpecProvider == null) throw new ArgumentException(nameof(_api.SpecProvider));
                 if (_api.ChainSpec == null) throw new ArgumentException(nameof(_api.ChainSpec));
                 if (_api.SealValidator == null) throw new ArgumentException(nameof(_api.SealValidator));
-<<<<<<< HEAD
-                
-                _blockCacheService = new BlockCacheService();
-                _poSSwitcher = new PoSSwitcher(_mergeConfig, _syncConfig,
-                    _api.DbProvider.GetDb<IDb>(DbNames.Metadata), _api.BlockTree, _api.SpecProvider, _blockCacheService, _api.LogManager);
-                _blockFinalizationManager = new ManualBlockFinalizationManager();
-
-                _api.RewardCalculatorSource = new MergeRewardCalculatorSource(
-                    _api.RewardCalculatorSource ?? NoBlockRewards.Instance, _poSSwitcher);
-                _api.SealValidator = new MergeSealValidator(_poSSwitcher, _api.SealValidator);
-
-                _api.GossipPolicy = new MergeGossipPolicy(_api.GossipPolicy, _poSSwitcher);
-                
-=======
                 
                 _blockCacheService = new BlockCacheService();
                 _poSSwitcher = new PoSSwitcher(_mergeConfig, _syncConfig,
@@ -132,7 +95,6 @@
 
                 _api.GossipPolicy = new MergeGossipPolicy(_api.GossipPolicy, _poSSwitcher, _blockCacheService);
                 
->>>>>>> fcd3497b
                 _api.BlockPreprocessor.AddFirst(new MergeProcessingRecoveryStep(_poSSwitcher));
             }
 
@@ -149,11 +111,7 @@
                 if (_api.BlockProductionPolicy == null) throw new ArgumentException(nameof(_api.BlockProductionPolicy));
                 if (_api.SealValidator == null) throw new ArgumentException(nameof(_api.SealValidator));
                 
-<<<<<<< HEAD
                 _api.HeaderValidator = new MergeHeaderValidator(_poSSwitcher, _api.HeaderValidator, _api.BlockTree, _api.SpecProvider, _api.SealValidator, _api.LogManager);
-=======
-                _api.HeaderValidator = new MergeHeaderValidator(_poSSwitcher, _api.BlockTree, _api.SpecProvider, _api.SealValidator, _api.LogManager);
->>>>>>> fcd3497b
                 _api.UnclesValidator = new MergeUnclesValidator(_poSSwitcher, _api.UnclesValidator);
                 _api.BlockValidator = new BlockValidator(_api.TxValidator, _api.HeaderValidator, _api.UnclesValidator,
                     _api.SpecProvider, _api.LogManager);
@@ -180,37 +138,14 @@
                 if (_api.EthSyncingInfo is null) throw new ArgumentNullException(nameof(_api.EthSyncingInfo));
                 if (_api.Sealer is null) throw new ArgumentNullException(nameof(_api.Sealer));
                 if (_api.BlockValidator is null) throw new ArgumentNullException(nameof(_api.BlockValidator));
-<<<<<<< HEAD
-                if (_api.BlockProcessingQueue is null)
-                    throw new ArgumentNullException(nameof(_api.BlockProcessingQueue));
-                if (_api.SyncProgressResolver is null)
-                    throw new ArgumentNullException(nameof(_api.SyncProgressResolver));
-                if (_api.SpecProvider is null) throw new ArgumentNullException(nameof(_api.SpecProvider));
-=======
                 if (_api.BlockProcessingQueue is null) throw new ArgumentNullException(nameof(_api.BlockProcessingQueue));
                 if (_api.SyncProgressResolver is null) throw new ArgumentNullException(nameof(_api.SyncProgressResolver));
                 if (_api.SpecProvider is null) throw new ArgumentNullException(nameof(_api.SpecProvider));
                 if (_api.StateReader is null) throw new ArgumentNullException(nameof(_api.StateReader));
->>>>>>> fcd3497b
                 if (_beaconPivot is null) throw new ArgumentNullException(nameof(_beaconPivot));
                 if (_beaconSync is null) throw new ArgumentNullException(nameof(_beaconSync));
                 if (_blockProductionTrigger is null) throw new ArgumentNullException(nameof(_blockProductionTrigger));
                 if (_peerRefresher is null) throw new ArgumentNullException(nameof(_peerRefresher));
-<<<<<<< HEAD
-                
-
-                if (_postMergeBlockProducer is null) throw new ArgumentNullException(nameof(_postMergeBlockProducer));
-                if (_blockProductionTrigger is null) throw new ArgumentNullException(nameof(_blockProductionTrigger));
-                
-                // ToDo: ugly temporary hack to not receive engine API messages before end of processing of all blocks after restart. Then we will wait 5s more to ensure everything is processed
-                while (!_api.BlockProcessingQueue.IsEmpty)
-                {
-                    Thread.Sleep(100);
-                }
-                Thread.Sleep(5000);
-
-                PayloadPreparationService payloadPreparationService = new (_postMergeBlockProducer, _blockProductionTrigger, _api.Sealer, _mergeConfig, TimerFactory.Default, _api.LogManager);
-=======
                 
 
                 if (_postMergeBlockProducer is null) throw new ArgumentNullException(nameof(_postMergeBlockProducer));
@@ -243,7 +178,6 @@
                     _api.TimerFactory,
                     _api.LogManager, 
                     TimeSpan.FromSeconds(_mergeConfig.SecondsPerSlot));
->>>>>>> fcd3497b
 
                 IEngineRpcModule engineRpcModule = new EngineRpcModule(
                     new GetPayloadV1Handler(payloadPreparationService, _api.LogManager),
@@ -282,11 +216,7 @@
 
         public Task InitSynchronization()
         {
-<<<<<<< HEAD
-            if (_mergeConfig.Enabled && MatchVariant(_mergeConfig.Variant))
-=======
-            if (_mergeConfig.Enabled)
->>>>>>> fcd3497b
+            if (_mergeConfig.Enabled && MatchVariant(_mergeConfig.Variant))
             {
                 if (_api.SpecProvider is null) throw new ArgumentNullException(nameof(_api.SpecProvider));
                 if (_api.SyncPeerPool is null) throw new ArgumentNullException(nameof(_api.SyncPeerPool));
@@ -307,11 +237,7 @@
                 _peerRefresher = peerRefresher;
                 _api.DisposeStack.Push(peerRefresher);
                 _beaconPivot = new BeaconPivot(_syncConfig, _api.DbProvider.MetadataDb, _api.BlockTree, _api.LogManager);
-<<<<<<< HEAD
                 _api.HeaderValidator = new MergeHeaderValidator(_poSSwitcher, _api.HeaderValidator!, _api.BlockTree, _api.SpecProvider, _api.SealValidator, _api.LogManager);
-=======
-                _api.HeaderValidator = new MergeHeaderValidator(_poSSwitcher, _api.BlockTree, _api.SpecProvider, _api.SealValidator, _api.LogManager);
->>>>>>> fcd3497b
                 _api.UnclesValidator = new MergeUnclesValidator(_poSSwitcher, _api.UnclesValidator);
                 _api.BlockValidator = new BlockValidator(_api.TxValidator, _api.HeaderValidator, _api.UnclesValidator,
                     _api.SpecProvider, _api.LogManager);
