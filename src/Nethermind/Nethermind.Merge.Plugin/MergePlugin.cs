--- conflicted
+++ resolved
@@ -25,11 +25,6 @@
 using Nethermind.Merge.Plugin.BlockProduction;
 using Nethermind.Merge.Plugin.BlockProduction.Boost;
 using Nethermind.Merge.Plugin.Handlers;
-<<<<<<< HEAD
-=======
-using Nethermind.Merge.Plugin.Handlers.V1;
-using Nethermind.Merge.Plugin.Handlers.V2;
->>>>>>> 0748b6ee
 using Nethermind.Merge.Plugin.InvalidChainTracker;
 using Nethermind.Merge.Plugin.Synchronization;
 using Nethermind.Synchronization.ParallelSync;
@@ -315,14 +310,9 @@
                     TimeSpan.FromSeconds(_mergeConfig.SecondsPerSlot));
 
                 IEngineRpcModule engineRpcModule = new EngineRpcModule(
-<<<<<<< HEAD
-                    new GetPayloadHandler(payloadPreparationService, _api.LogManager),
-                    new NewPayloadHandler(
-=======
                     new GetPayloadV1Handler(payloadPreparationService, _api.LogManager),
                     new GetPayloadV2Handler(payloadPreparationService, _api.LogManager),
-                    new NewPayloadV1Handler(
->>>>>>> 0748b6ee
+                    new NewPayloadHandler(
                         _api.BlockValidator,
                         _api.BlockTree,
                         _api.Config<IInitConfig>(),
