--- conflicted
+++ resolved
@@ -85,14 +85,11 @@
         {
             if (_api.DbProvider is null) throw new ArgumentException(nameof(_api.DbProvider));
             if (_api.SpecProvider is null) throw new ArgumentException(nameof(_api.SpecProvider));
-<<<<<<< HEAD
-            if (_api.ChainSpec is null) throw new ArgumentException(nameof(_api.ChainSpec));
-            if (_api.SealValidator is null) throw new ArgumentException(nameof(_api.SealValidator));
-            if (_api.EthereumEcdsa is null) throw new ArgumentException(nameof(_api.EthereumEcdsa));
-            if (_api.TxPool is null) throw new ArgumentException(nameof(_api.TxPool));
-            if (_api.LogManager is null) throw new ArgumentException(nameof(_api.LogManager));
-=======
->>>>>>> bea66a5b
+            // if (_api.ChainSpec is null) throw new ArgumentException(nameof(_api.ChainSpec));
+            // if (_api.SealValidator is null) throw new ArgumentException(nameof(_api.SealValidator));
+            // if (_api.EthereumEcdsa is null) throw new ArgumentException(nameof(_api.EthereumEcdsa));
+            // if (_api.TxPool is null) throw new ArgumentException(nameof(_api.TxPool));
+            // if (_api.LogManager is null) throw new ArgumentException(nameof(_api.LogManager));
 
             EnsureJsonRpcUrl();
             EnsureReceiptAvailable();
@@ -100,11 +97,9 @@
             _blockCacheService = _api.Context.Resolve<IBlockCacheService>();
             _poSSwitcher = _api.Context.Resolve<IPoSSwitcher>();
             _invalidChainTracker = _api.Context.Resolve<InvalidChainTracker.InvalidChainTracker>();
-<<<<<<< HEAD
-            _blockFinalizationManager = new ManualBlockFinalizationManager();
-            _inclusionListTxSource = new InclusionListTxSource(_api.EthereumEcdsa, _api.TxPool, _api.SpecProvider, _api.LogManager);
-=======
->>>>>>> bea66a5b
+            // _blockFinalizationManager = new ManualBlockFinalizationManager();
+            _inclusionListTxSource = new InclusionListTxSource(_api.EthereumEcdsa, _api.SpecProvider, _api.LogManager);
+
             if (_txPoolConfig.BlobsSupport.SupportsReorgs())
             {
                 ProcessedTransactionsDbCleaner processedTransactionsDbCleaner = new(_api.Context.Resolve<IManualBlockFinalizationManager>(), _api.DbProvider.BlobTransactionsDb.GetColumnDb(BlobTxsColumns.ProcessedTxs), _api.LogManager);
@@ -233,125 +228,15 @@
             // Need to do it here because blockprocessor is not available in init
             _invalidChainTracker.SetupBlockchainProcessorInterceptor(_api.MainProcessingContext!.BlockchainProcessor!);
 
-<<<<<<< HEAD
-    public Task InitRpcModules()
-    {
-        if (MergeEnabled)
-        {
-            ArgumentNullException.ThrowIfNull(_api.BlockTree);
-            ArgumentNullException.ThrowIfNull(_api.HeaderValidator);
-            ArgumentNullException.ThrowIfNull(_api.Sealer);
-            ArgumentNullException.ThrowIfNull(_api.BlockValidator);
-            ArgumentNullException.ThrowIfNull(_api.BlockProcessingQueue);
-            ArgumentNullException.ThrowIfNull(_api.TxPool);
-            ArgumentNullException.ThrowIfNull(_api.SpecProvider);
-            ArgumentNullException.ThrowIfNull(_api.StateReader);
-            ArgumentNullException.ThrowIfNull(_api.TransactionComparerProvider);
-            ArgumentNullException.ThrowIfNull(_api.EngineRequestsTracker);
-            ArgumentNullException.ThrowIfNull(_postMergeBlockProducer);
-
-            // ToDo: ugly temporary hack to not receive engine API messages before end of processing of all blocks after restart. Then we will wait 5s more to ensure everything is processed
-            while (!_api.BlockProcessingQueue.IsEmpty)
-            {
-                Thread.Sleep(100);
-            }
-            Thread.Sleep(5000);
-
-            // Single block shouldn't take a full slot to run
-            // We can improve the blocks until requested, but the single block still needs to be run in a timely manner
-            double maxSingleImprovementTimePerSlot = _blocksConfig.SecondsPerSlot * _blocksConfig.SingleBlockImprovementOfSlot;
-            IBlockImprovementContextFactory CreateBlockImprovementContextFactory()
-=======
             if (_poSSwitcher.TransitionFinished)
->>>>>>> bea66a5b
             {
                 AddEth69();
             }
-<<<<<<< HEAD
-
-            IBlockImprovementContextFactory improvementContextFactory = _api.BlockImprovementContextFactory ??= CreateBlockImprovementContextFactory();
-
-            PayloadPreparationService payloadPreparationService = new(
-                _postMergeBlockProducer,
-                improvementContextFactory,
-                _api.TimerFactory,
-                _api.LogManager,
-                TimeSpan.FromSeconds(_blocksConfig.SecondsPerSlot));
-            _payloadPreparationService = payloadPreparationService;
-
-            _api.RpcCapabilitiesProvider = new EngineRpcCapabilitiesProvider(_api.SpecProvider);
-
-            IBeaconSyncStrategy beaconSyncStrategy = _api.Context.Resolve<IBeaconSyncStrategy>();
-            IMergeSyncController beaconSync = _api.Context.Resolve<IMergeSyncController>();
-            IPeerRefresher peerRefresher = _api.Context.Resolve<IPeerRefresher>();
-            IBeaconPivot beaconPivot = _api.Context.Resolve<IBeaconPivot>();
-
-            NewPayloadHandler newPayloadHandler = new(
-                    _api.BlockValidator,
-                    _api.BlockTree,
-                    _poSSwitcher,
-                    beaconSyncStrategy,
-                    beaconPivot,
-                    _blockCacheService,
-                    _api.BlockProcessingQueue,
-                    _invalidChainTracker,
-                    beaconSync,
-                    _api.LogManager,
-                    _api.SpecProvider.ChainId,
-                    TimeSpan.FromSeconds(mergeConfig.NewPayloadTimeout),
-                    _api.Config<IReceiptConfig>().StoreReceipts);
-
-            bool simulateBlockProduction = _api.Config<IMergeConfig>().SimulateBlockProduction;
-            if (simulateBlockProduction)
-=======
             else
->>>>>>> bea66a5b
             {
                 if (_logger.IsDebug) _logger.Debug("Delayed adding eth/69 capability until terminal block reached");
                 _poSSwitcher.TerminalBlockReached += (_, _) => AddEth69();
             }
-<<<<<<< HEAD
-
-            IEngineRpcModule engineRpcModule = new EngineRpcModule(
-                new GetPayloadV1Handler(payloadPreparationService, _api.SpecProvider, _api.LogManager),
-                new GetPayloadV2Handler(payloadPreparationService, _api.SpecProvider, _api.LogManager),
-                new GetPayloadV3Handler(payloadPreparationService, _api.SpecProvider, _api.LogManager, _api.CensorshipDetector),
-                new GetPayloadV4Handler(payloadPreparationService, _api.SpecProvider, _api.LogManager, _api.CensorshipDetector),
-                new GetPayloadV5Handler(payloadPreparationService, _api.SpecProvider, _api.LogManager, _api.CensorshipDetector),
-                newPayloadHandler,
-                new ForkchoiceUpdatedHandler(
-                    _api.BlockTree,
-                    _blockFinalizationManager,
-                    _poSSwitcher,
-                    payloadPreparationService,
-                    _api.BlockProcessingQueue,
-                    _blockCacheService,
-                    _invalidChainTracker,
-                    beaconSync,
-                    beaconPivot,
-                    peerRefresher,
-                    _api.SpecProvider,
-                    _api.SyncPeerPool!,
-                    _api.LogManager,
-                    simulateBlockProduction),
-                new GetPayloadBodiesByHashV1Handler(_api.BlockTree, _api.LogManager),
-                new GetPayloadBodiesByRangeV1Handler(_api.BlockTree, _api.LogManager),
-                new ExchangeTransitionConfigurationV1Handler(_poSSwitcher, _api.LogManager),
-                new ExchangeCapabilitiesHandler(_api.RpcCapabilitiesProvider, _api.LogManager),
-                new GetBlobsHandler(_api.TxPool),
-                new GetInclusionListTransactionsHandler(_api.TxPool),
-                new UpdatePayloadWithInclusionListHandler(payloadPreparationService, _inclusionListTxSource!, _api.SpecProvider),
-                new GetBlobsHandlerV2(_api.TxPool),
-                _api.EngineRequestsTracker,
-                _api.SpecProvider,
-                new GCKeeper(new NoSyncGcRegionStrategy(_api.SyncModeSelector, mergeConfig), _api.LogManager),
-                _api.LogManager);
-
-            RegisterEngineRpcModule(engineRpcModule);
-
-            if (_logger.IsInfo) _logger.Info("Engine Module has been enabled");
-=======
->>>>>>> bea66a5b
         }
 
         return Task.CompletedTask;
@@ -368,6 +253,136 @@
         return new MergeFinalizationManager(_api.Context.Resolve<IManualBlockFinalizationManager>(), _api.FinalizationManager, _poSSwitcher);
     }
 
+    // public Task InitRpcModules()
+    // {
+    //     if (MergeEnabled)
+    //     {
+    //         ArgumentNullException.ThrowIfNull(_api.BlockTree);
+    //         ArgumentNullException.ThrowIfNull(_api.HeaderValidator);
+    //         ArgumentNullException.ThrowIfNull(_api.Sealer);
+    //         ArgumentNullException.ThrowIfNull(_api.BlockValidator);
+    //         ArgumentNullException.ThrowIfNull(_api.BlockProcessingQueue);
+    //         ArgumentNullException.ThrowIfNull(_api.TxPool);
+    //         ArgumentNullException.ThrowIfNull(_api.SpecProvider);
+    //         ArgumentNullException.ThrowIfNull(_api.StateReader);
+    //         ArgumentNullException.ThrowIfNull(_api.TransactionComparerProvider);
+    //         ArgumentNullException.ThrowIfNull(_api.EngineRequestsTracker);
+    //         ArgumentNullException.ThrowIfNull(_postMergeBlockProducer);
+
+    //         // ToDo: ugly temporary hack to not receive engine API messages before end of processing of all blocks after restart. Then we will wait 5s more to ensure everything is processed
+    //         while (!_api.BlockProcessingQueue.IsEmpty)
+    //         {
+    //             Thread.Sleep(100);
+    //         }
+    //         Thread.Sleep(5000);
+
+    //         // Single block shouldn't take a full slot to run
+    //         // We can improve the blocks until requested, but the single block still needs to be run in a timely manner
+    //         double maxSingleImprovementTimePerSlot = _blocksConfig.SecondsPerSlot * _blocksConfig.SingleBlockImprovementOfSlot;
+    //         IBlockImprovementContextFactory CreateBlockImprovementContextFactory()
+    //         {
+    //             if (string.IsNullOrEmpty(mergeConfig.BuilderRelayUrl))
+    //             {
+    //                 return new BlockImprovementContextFactory(_api.BlockProducer!, TimeSpan.FromSeconds(maxSingleImprovementTimePerSlot));
+    //             }
+
+    //             DefaultHttpClient httpClient = new(new HttpClient(), _api.EthereumJsonSerializer, _api.LogManager, retryDelayMilliseconds: 100);
+    //             IBoostRelay boostRelay = new BoostRelay(httpClient, mergeConfig.BuilderRelayUrl);
+    //             return new BoostBlockImprovementContextFactory(_api.BlockProducer!, TimeSpan.FromSeconds(maxSingleImprovementTimePerSlot), boostRelay, _api.StateReader);
+    //         }
+
+    //         IBlockImprovementContextFactory improvementContextFactory = _api.BlockImprovementContextFactory ??= CreateBlockImprovementContextFactory();
+
+    //         PayloadPreparationService payloadPreparationService = new(
+    //             _postMergeBlockProducer,
+    //             improvementContextFactory,
+    //             _api.TimerFactory,
+    //             _api.LogManager,
+    //             TimeSpan.FromSeconds(_blocksConfig.SecondsPerSlot));
+    //         _payloadPreparationService = payloadPreparationService;
+
+    //         _api.RpcCapabilitiesProvider = new EngineRpcCapabilitiesProvider(_api.SpecProvider);
+
+    //         IBeaconSyncStrategy beaconSyncStrategy = _api.Context.Resolve<IBeaconSyncStrategy>();
+    //         IMergeSyncController beaconSync = _api.Context.Resolve<IMergeSyncController>();
+    //         IPeerRefresher peerRefresher = _api.Context.Resolve<IPeerRefresher>();
+    //         IBeaconPivot beaconPivot = _api.Context.Resolve<IBeaconPivot>();
+
+    //         NewPayloadHandler newPayloadHandler = new(
+    //                 _api.BlockValidator,
+    //                 _api.BlockTree,
+    //                 _poSSwitcher,
+    //                 beaconSyncStrategy,
+    //                 beaconPivot,
+    //                 _blockCacheService,
+    //                 _api.BlockProcessingQueue,
+    //                 _invalidChainTracker,
+    //                 beaconSync,
+    //                 _api.LogManager,
+    //                 _api.SpecProvider.ChainId,
+    //                 TimeSpan.FromSeconds(mergeConfig.NewPayloadTimeout),
+    //                 _api.Config<IReceiptConfig>().StoreReceipts);
+
+    //         bool simulateBlockProduction = _api.Config<IMergeConfig>().SimulateBlockProduction;
+    //         if (simulateBlockProduction)
+    //         {
+    //             newPayloadHandler.NewPayloadForParentReceived += payloadPreparationService.CancelBlockProductionForParent;
+    //         }
+
+    //         IEngineRpcModule engineRpcModule = new EngineRpcModule(
+    //             new GetPayloadV1Handler(payloadPreparationService, _api.SpecProvider, _api.LogManager),
+    //             new GetPayloadV2Handler(payloadPreparationService, _api.SpecProvider, _api.LogManager),
+    //             new GetPayloadV3Handler(payloadPreparationService, _api.SpecProvider, _api.LogManager, _api.CensorshipDetector),
+    //             new GetPayloadV4Handler(payloadPreparationService, _api.SpecProvider, _api.LogManager, _api.CensorshipDetector),
+    //             new GetPayloadV5Handler(payloadPreparationService, _api.SpecProvider, _api.LogManager, _api.CensorshipDetector),
+    //             newPayloadHandler,
+    //             new ForkchoiceUpdatedHandler(
+    //                 _api.BlockTree,
+    //                 _blockFinalizationManager,
+    //                 _poSSwitcher,
+    //                 payloadPreparationService,
+    //                 _api.BlockProcessingQueue,
+    //                 _blockCacheService,
+    //                 _invalidChainTracker,
+    //                 beaconSync,
+    //                 beaconPivot,
+    //                 peerRefresher,
+    //                 _api.SpecProvider,
+    //                 _api.SyncPeerPool!,
+    //                 _api.LogManager,
+    //                 simulateBlockProduction),
+    //             new GetPayloadBodiesByHashV1Handler(_api.BlockTree, _api.LogManager),
+    //             new GetPayloadBodiesByRangeV1Handler(_api.BlockTree, _api.LogManager),
+    //             new ExchangeTransitionConfigurationV1Handler(_poSSwitcher, _api.LogManager),
+    //             new ExchangeCapabilitiesHandler(_api.RpcCapabilitiesProvider, _api.LogManager),
+    //             new GetBlobsHandler(_api.TxPool),
+    //             new GetInclusionListTransactionsHandler(_api.TxPool),
+    //             new UpdatePayloadWithInclusionListHandler(payloadPreparationService, _inclusionListTxSource!, _api.SpecProvider),
+    //             new GetBlobsHandlerV2(_api.TxPool),
+    //             _api.EngineRequestsTracker,
+    //             _api.SpecProvider,
+    //             new GCKeeper(new NoSyncGcRegionStrategy(_api.SyncModeSelector, mergeConfig), _api.LogManager),
+    //             _api.LogManager);
+
+    //         RegisterEngineRpcModule(engineRpcModule);
+
+    //         if (_logger.IsInfo) _logger.Info("Engine Module has been enabled");
+    //     }
+
+    //     return Task.CompletedTask;
+    // }
+
+    // protected virtual void RegisterEngineRpcModule(IEngineRpcModule engineRpcModule)
+    // {
+    //     ArgumentNullException.ThrowIfNull(_api.RpcModuleProvider);
+    //     _api.RpcModuleProvider.RegisterSingle(engineRpcModule);
+    // }
+
+    // public ValueTask DisposeAsync()
+    // {
+    //     _payloadPreparationService?.Dispose();
+    //     return ValueTask.CompletedTask;
+    // }
     public ValueTask DisposeAsync() => ValueTask.CompletedTask;
 
     public bool MustInitialize { get => true; }
