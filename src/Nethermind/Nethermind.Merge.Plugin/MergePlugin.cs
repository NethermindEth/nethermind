--- conflicted
+++ resolved
@@ -233,20 +233,7 @@
             // Need to do it here because blockprocessor is not available in init
             _invalidChainTracker.SetupBlockchainProcessorInterceptor(_api.MainProcessingContext!.BlockchainProcessor!);
 
-<<<<<<< HEAD
             AddEth69();
-=======
-            if (_poSSwitcher.TransitionFinished)
-            {
-                AddEth69();
-            }
-            else
-            {
-                // TODO: use Debug level
-                if (_logger.IsDebug) _logger.Debug("Delayed adding eth/69 capability until terminal block reached");
-                _poSSwitcher.TerminalBlockReached += (_, _) => AddEth69();
-            }
->>>>>>> 4a975f8c
         }
 
         return Task.CompletedTask;
