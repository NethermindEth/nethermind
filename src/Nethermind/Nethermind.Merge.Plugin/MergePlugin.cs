// SPDX-FileCopyrightText: 2022 Demerzel Solutions Limited
// SPDX-License-Identifier: LGPL-3.0-only

using System;
using System.Linq;
using System.Net.Http;
using System.Threading;
using System.Threading.Tasks;
using Autofac;
using Microsoft.Extensions.DependencyInjection;
using Nethermind.Api;
using Nethermind.Api.Extensions;
using Nethermind.Blockchain;
using Nethermind.Blockchain.Receipts;
using Nethermind.Blockchain.Synchronization;
using Nethermind.Config;
using Nethermind.Consensus;
using Nethermind.Consensus.Producers;
using Nethermind.Consensus.Rewards;
using Nethermind.Consensus.Validators;
using Nethermind.Core;
using Nethermind.Core.Exceptions;
using Nethermind.Db;
using Nethermind.Facade.Proxy;
using Nethermind.HealthChecks;
using Nethermind.JsonRpc;
using Nethermind.JsonRpc.Modules;
using Nethermind.Logging;
using Nethermind.Merge.Plugin.BlockProduction;
using Nethermind.Merge.Plugin.BlockProduction.Boost;
using Nethermind.Merge.Plugin.GC;
using Nethermind.Merge.Plugin.Handlers;
using Nethermind.Merge.Plugin.InvalidChainTracker;
using Nethermind.Merge.Plugin.Synchronization;
using Nethermind.Synchronization;
using Nethermind.TxPool;

namespace Nethermind.Merge.Plugin;

public partial class MergePlugin : IConsensusWrapperPlugin, ISynchronizationPlugin
{
    protected INethermindApi _api = null!;
    private ILogger _logger;
    protected IMergeConfig _mergeConfig = null!;
    private ISyncConfig _syncConfig = null!;
    protected IBlocksConfig _blocksConfig = null!;
    protected ITxPoolConfig _txPoolConfig = null!;
    protected IPoSSwitcher _poSSwitcher = NoPoS.Instance;
    private IBeaconPivot? _beaconPivot;
    private BeaconSync? _beaconSync;
    private IBlockCacheService _blockCacheService = null!;
    private InvalidChainTracker.InvalidChainTracker _invalidChainTracker = null!;
    private IPeerRefresher _peerRefresher = null!;

    protected ManualBlockFinalizationManager _blockFinalizationManager = null!;
    private IMergeBlockProductionPolicy? _mergeBlockProductionPolicy;

    public virtual string Name => "Merge";
    public virtual string Description => "Merge plugin for ETH1-ETH2";
    public string Author => "Nethermind";

    protected virtual bool MergeEnabled => _mergeConfig.Enabled &&
                                           _api.ChainSpec.SealEngineType is SealEngineType.BeaconChain or SealEngineType.Clique or SealEngineType.Ethash;
    public int Priority => PluginPriorities.Merge;

    // Don't remove default constructor. It is used by reflection when we're loading plugins
    public MergePlugin() { }

    public virtual Task Init(INethermindApi nethermindApi)
    {
        _api = nethermindApi;
        _mergeConfig = nethermindApi.Config<IMergeConfig>();
        _syncConfig = nethermindApi.Config<ISyncConfig>();
        _blocksConfig = nethermindApi.Config<IBlocksConfig>();
        _txPoolConfig = nethermindApi.Config<ITxPoolConfig>();

        MigrateSecondsPerSlot(_blocksConfig, _mergeConfig);

        _logger = _api.LogManager.GetClassLogger();

        EnsureNotConflictingSettings();

        if (MergeEnabled)
        {
            if (_api.DbProvider is null) throw new ArgumentException(nameof(_api.DbProvider));
            if (_api.BlockTree is null) throw new ArgumentException(nameof(_api.BlockTree));
            if (_api.SpecProvider is null) throw new ArgumentException(nameof(_api.SpecProvider));
            if (_api.ChainSpec is null) throw new ArgumentException(nameof(_api.ChainSpec));
            if (_api.SealValidator is null) throw new ArgumentException(nameof(_api.SealValidator));

            EnsureJsonRpcUrl();
            EnsureReceiptAvailable();

            _blockCacheService = new BlockCacheService();
            _poSSwitcher = new PoSSwitcher(
                _mergeConfig,
                _syncConfig,
                _api.DbProvider.GetDb<IDb>(DbNames.Metadata),
                _api.BlockTree,
                _api.SpecProvider,
                _api.ChainSpec,
                _api.LogManager);
            _invalidChainTracker = new InvalidChainTracker.InvalidChainTracker(
                _poSSwitcher,
                _api.BlockTree,
                _blockCacheService,
                _api.LogManager);
            _api.PoSSwitcher = _poSSwitcher;
            _api.DisposeStack.Push(_invalidChainTracker);
            _blockFinalizationManager = new ManualBlockFinalizationManager();
            if (_txPoolConfig.BlobsSupport.SupportsReorgs())
            {
                ProcessedTransactionsDbCleaner processedTransactionsDbCleaner = new(_blockFinalizationManager, _api.DbProvider.BlobTransactionsDb.GetColumnDb(BlobTxsColumns.ProcessedTxs), _api.LogManager);
                _api.DisposeStack.Push(processedTransactionsDbCleaner);
            }

            _api.RewardCalculatorSource = new MergeRewardCalculatorSource(
               _api.RewardCalculatorSource ?? NoBlockRewards.Instance, _poSSwitcher);
            _api.SealValidator = new InvalidHeaderSealInterceptor(
                new MergeSealValidator(_poSSwitcher, _api.SealValidator),
                _invalidChainTracker,
                _api.LogManager);

            _api.GossipPolicy = new MergeGossipPolicy(_api.GossipPolicy, _poSSwitcher, _blockCacheService);

            _api.BlockPreprocessor.AddFirst(new MergeProcessingRecoveryStep(_poSSwitcher));
        }

        return Task.CompletedTask;
    }

    private void EnsureNotConflictingSettings()
    {
        if (!_mergeConfig.Enabled && _mergeConfig.TerminalTotalDifficulty is not null)
        {
            throw new InvalidConfigurationException(
                $"{nameof(MergeConfig)}.{nameof(MergeConfig.TerminalTotalDifficulty)} cannot be set when {nameof(MergeConfig)}.{nameof(MergeConfig.Enabled)} is false.",
                ExitCodes.ConflictingConfigurations);
        }
    }

    internal static void MigrateSecondsPerSlot(IBlocksConfig blocksConfig, IMergeConfig mergeConfig)
    {
        ulong defaultValue = blocksConfig.GetDefaultValue<ulong>(nameof(IBlocksConfig.SecondsPerSlot));
        if (blocksConfig.SecondsPerSlot != mergeConfig.SecondsPerSlot)
        {
            if (blocksConfig.SecondsPerSlot == defaultValue)
            {
                blocksConfig.SecondsPerSlot = mergeConfig.SecondsPerSlot;
            }
            else if (mergeConfig.SecondsPerSlot == defaultValue)
            {
                mergeConfig.SecondsPerSlot = blocksConfig.SecondsPerSlot;
            }
            else
            {
                throw new InvalidConfigurationException($"Configuration mismatch at {nameof(IBlocksConfig.SecondsPerSlot)} " +
                                                            $"with conflicting values {blocksConfig.SecondsPerSlot} and {mergeConfig.SecondsPerSlot}",
                        ExitCodes.ConflictingConfigurations);
            }
        }
    }

    private void EnsureReceiptAvailable()
    {
        if (HasTtd() == false) // by default we have Merge.Enabled = true, for chains that are not post-merge, we can skip this check, but we can still working with MergePlugin
            return;

        if (_syncConfig.FastSync)
        {
            if (!_syncConfig.NonValidatorNode && (!_syncConfig.DownloadReceiptsInFastSync || !_syncConfig.DownloadBodiesInFastSync))
            {
                throw new InvalidConfigurationException(
                    "Receipt and body must be available for merge to function. The following configs values should be set to true: Sync.DownloadReceiptsInFastSync, Sync.DownloadBodiesInFastSync",
                    ExitCodes.NoDownloadOldReceiptsOrBlocks);
            }
        }
    }

    private void EnsureJsonRpcUrl()
    {
        if (HasTtd() == false) // by default we have Merge.Enabled = true, for chains that are not post-merge, wwe can skip this check, but we can still working with MergePlugin
            return;

        IJsonRpcConfig jsonRpcConfig = _api.Config<IJsonRpcConfig>();
        if (!jsonRpcConfig.Enabled)
        {
            if (_logger.IsInfo)
                _logger.Info("JsonRpc not enabled. Turning on JsonRpc URL with engine API.");

            jsonRpcConfig.Enabled = true;

            EnsureEngineModuleIsConfigured();

            if (!jsonRpcConfig.EnabledModules.Contains(ModuleType.Engine, StringComparison.InvariantCultureIgnoreCase))
            {
                // Disable it
                jsonRpcConfig.EnabledModules = [];
            }

            jsonRpcConfig.AdditionalRpcUrls = jsonRpcConfig.AdditionalRpcUrls
                .Where((url) => JsonRpcUrl.Parse(url).EnabledModules.Contains(ModuleType.Engine, StringComparison.InvariantCultureIgnoreCase))
                .ToArray();
        }
        else
        {
            EnsureEngineModuleIsConfigured();
        }
    }

    private void EnsureEngineModuleIsConfigured()
    {
        JsonRpcUrlCollection urlCollection = new(_api.LogManager, _api.Config<IJsonRpcConfig>(), false);
        bool hasEngineApiConfigured = urlCollection
            .Values
            .Any(rpcUrl => rpcUrl.EnabledModules.Contains(ModuleType.Engine, StringComparison.InvariantCultureIgnoreCase));

        if (!hasEngineApiConfigured)
        {
            throw new InvalidConfigurationException(
                "Engine module wasn't configured on any port. Nethermind can't work without engine port configured. Verify your RPC configuration. You can find examples in our docs: https://docs.nethermind.io/nethermind/ethereum-client/engine-jsonrpc-configuration-examples",
                ExitCodes.NoEngineModule);
        }
    }

    private bool HasTtd()
    {
        return _api.SpecProvider?.TerminalTotalDifficulty is not null || _mergeConfig.TerminalTotalDifficulty is not null;
    }

    public Task InitNetworkProtocol()
    {
        if (MergeEnabled)
        {
            if (_api.BlockTree is null) throw new ArgumentNullException(nameof(_api.BlockTree));
            if (_api.SpecProvider is null) throw new ArgumentNullException(nameof(_api.SpecProvider));
            if (_api.UnclesValidator is null) throw new ArgumentNullException(nameof(_api.UnclesValidator));
            if (_api.BlockProductionPolicy is null) throw new ArgumentException(nameof(_api.BlockProductionPolicy));
            if (_api.SealValidator is null) throw new ArgumentException(nameof(_api.SealValidator));
            if (_api.HeaderValidator is null) throw new ArgumentException(nameof(_api.HeaderValidator));

            MergeHeaderValidator headerValidator = new(
                    _poSSwitcher,
                    _api.HeaderValidator,
                    _api.BlockTree,
                    _api.SpecProvider,
                    _api.SealValidator,
                    _api.LogManager);

            _api.HeaderValidator = new InvalidHeaderInterceptor(
                headerValidator,
                _invalidChainTracker,
                _api.LogManager);

            _api.UnclesValidator = new MergeUnclesValidator(_poSSwitcher, _api.UnclesValidator);
            _api.BlockValidator = new InvalidBlockInterceptor(
                new BlockValidator(_api.TxValidator, _api.HeaderValidator, _api.UnclesValidator,
                    _api.SpecProvider, _api.LogManager),
                _invalidChainTracker,
                _api.LogManager);
            _api.HealthHintService =
                new MergeHealthHintService(_api.HealthHintService, _poSSwitcher, _blocksConfig);
            _mergeBlockProductionPolicy = new MergeBlockProductionPolicy(_api.BlockProductionPolicy);
            _api.BlockProductionPolicy = _mergeBlockProductionPolicy;
            _api.FinalizationManager = InitializeMergeFinilizationManager();

            // Need to do it here because blockprocessor is not available in init
            _invalidChainTracker.SetupBlockchainProcessorInterceptor(_api.BlockchainProcessor!);
        }

        return Task.CompletedTask;
    }

    protected virtual IBlockFinalizationManager InitializeMergeFinilizationManager()
    {
        return new MergeFinalizationManager(_blockFinalizationManager, _api.FinalizationManager, _poSSwitcher);
    }

    public Task InitRpcModules()
    {
        if (MergeEnabled)
        {
            if (_api.BlockTree is null) throw new ArgumentNullException(nameof(_api.BlockTree));
            if (_api.BlockchainProcessor is null) throw new ArgumentNullException(nameof(_api.BlockchainProcessor));
            if (_api.HeaderValidator is null) throw new ArgumentNullException(nameof(_api.HeaderValidator));
            if (_api.EthSyncingInfo is null) throw new ArgumentNullException(nameof(_api.EthSyncingInfo));
            if (_api.Sealer is null) throw new ArgumentNullException(nameof(_api.Sealer));
            if (_api.BlockValidator is null) throw new ArgumentNullException(nameof(_api.BlockValidator));
            if (_api.BlockProcessingQueue is null) throw new ArgumentNullException(nameof(_api.BlockProcessingQueue));
            if (_api.TxPool is null) throw new ArgumentNullException(nameof(_api.TxPool));
            if (_api.SpecProvider is null) throw new ArgumentNullException(nameof(_api.SpecProvider));
            if (_api.StateReader is null) throw new ArgumentNullException(nameof(_api.StateReader));
            if (_beaconPivot is null) throw new ArgumentNullException(nameof(_beaconPivot));
            if (_beaconSync is null) throw new ArgumentNullException(nameof(_beaconSync));
            if (_peerRefresher is null) throw new ArgumentNullException(nameof(_peerRefresher));
            if (_postMergeBlockProducer is null) throw new ArgumentNullException(nameof(_postMergeBlockProducer));

            // ToDo: ugly temporary hack to not receive engine API messages before end of processing of all blocks after restart. Then we will wait 5s more to ensure everything is processed
            while (!_api.BlockProcessingQueue.IsEmpty)
            {
                Thread.Sleep(100);
            }
            Thread.Sleep(5000);

            IBlockImprovementContextFactory CreateBlockImprovementContextFactory()
            {
                if (string.IsNullOrEmpty(_mergeConfig.BuilderRelayUrl))
                {
                    return new BlockImprovementContextFactory(_api.BlockProducer!, TimeSpan.FromSeconds(_blocksConfig.SecondsPerSlot));
                }

                DefaultHttpClient httpClient = new(new HttpClient(), _api.EthereumJsonSerializer, _api.LogManager, retryDelayMilliseconds: 100);
                IBoostRelay boostRelay = new BoostRelay(httpClient, _mergeConfig.BuilderRelayUrl);
                return new BoostBlockImprovementContextFactory(_api.BlockProducer!, TimeSpan.FromSeconds(_blocksConfig.SecondsPerSlot), boostRelay, _api.StateReader);
            }

            IBlockImprovementContextFactory improvementContextFactory = _api.BlockImprovementContextFactory ??= CreateBlockImprovementContextFactory();

            PayloadPreparationService payloadPreparationService = new(
                _postMergeBlockProducer,
                improvementContextFactory,
                _api.TimerFactory,
                _api.LogManager,
                TimeSpan.FromSeconds(_blocksConfig.SecondsPerSlot));

            _api.RpcCapabilitiesProvider = new EngineRpcCapabilitiesProvider(_api.SpecProvider);

            IEngineRpcModule engineRpcModule = new EngineRpcModule(
                new GetPayloadV1Handler(payloadPreparationService, _api.SpecProvider, _api.LogManager),
                new GetPayloadV2Handler(payloadPreparationService, _api.SpecProvider, _api.LogManager),
                new GetPayloadV3Handler(payloadPreparationService, _api.SpecProvider, _api.LogManager, _api.CensorshipDetector),
                new GetPayloadV4Handler(payloadPreparationService, _api.SpecProvider, _api.LogManager, _api.CensorshipDetector),
                new NewPayloadHandler(
                    _api.BlockValidator,
                    _api.BlockTree,
                    _syncConfig,
                    _poSSwitcher,
                    _beaconSync,
                    _beaconPivot,
                    _blockCacheService,
                    _api.BlockProcessingQueue,
                    _invalidChainTracker,
                    _beaconSync,
                    _api.LogManager,
                    TimeSpan.FromSeconds(_mergeConfig.NewPayloadTimeout),
                    _api.Config<IReceiptConfig>().StoreReceipts),
                new ForkchoiceUpdatedHandler(
                    _api.BlockTree,
                    _blockFinalizationManager,
                    _poSSwitcher,
                    payloadPreparationService,
                    _api.BlockProcessingQueue,
                    _blockCacheService,
                    _invalidChainTracker,
                    _beaconSync,
                    _beaconPivot,
                    _peerRefresher,
                    _api.SpecProvider,
                    _api.SyncPeerPool!,
                    _api.LogManager,
                    _api.Config<IBlocksConfig>().SecondsPerSlot,
                    _api.Config<IMergeConfig>().SimulateBlockProduction),
                new GetPayloadBodiesByHashV1Handler(_api.BlockTree, _api.LogManager),
                new GetPayloadBodiesByRangeV1Handler(_api.BlockTree, _api.LogManager),
                new ExchangeTransitionConfigurationV1Handler(_poSSwitcher, _api.LogManager),
                new ExchangeCapabilitiesHandler(_api.RpcCapabilitiesProvider, _api.LogManager),
                new GetBlobsHandler(_api.TxPool),
                _api.SpecProvider,
                new GCKeeper(new NoSyncGcRegionStrategy(_api.SyncModeSelector, _mergeConfig), _api.LogManager),
                _api.LogManager);

            RegisterEngineRpcModule(engineRpcModule);

            if (_logger.IsInfo) _logger.Info("Engine Module has been enabled");
        }

        return Task.CompletedTask;
    }

    protected virtual void RegisterEngineRpcModule(IEngineRpcModule engineRpcModule)
    {
        ArgumentNullException.ThrowIfNull(_api.RpcModuleProvider);
        _api.RpcModuleProvider.RegisterSingle(engineRpcModule);
    }

    public Task InitSynchronization()
    {
        if (MergeEnabled)
        {
            if (_api.SpecProvider is null) throw new ArgumentNullException(nameof(_api.SpecProvider));
            if (_api.BlockTree is null) throw new ArgumentNullException(nameof(_api.BlockTree));
            if (_api.DbProvider is null) throw new ArgumentNullException(nameof(_api.DbProvider));
            if (_api.BlockProcessingQueue is null) throw new ArgumentNullException(nameof(_api.BlockProcessingQueue));
            if (_blockCacheService is null) throw new ArgumentNullException(nameof(_blockCacheService));
            if (_api.BetterPeerStrategy is null) throw new ArgumentNullException(nameof(_api.BetterPeerStrategy));
            if (_api.SealValidator is null) throw new ArgumentNullException(nameof(_api.SealValidator));
            if (_api.UnclesValidator is null) throw new ArgumentNullException(nameof(_api.UnclesValidator));
            if (_api.NodeStatsManager is null) throw new ArgumentNullException(nameof(_api.NodeStatsManager));
            if (_api.HeaderValidator is null) throw new ArgumentNullException(nameof(_api.HeaderValidator));
            if (_api.StateReader is null) throw new ArgumentNullException(nameof(_api.StateReader));

            // ToDo strange place for validators initialization
            _beaconPivot = new BeaconPivot(_syncConfig, _api.DbProvider.MetadataDb, _api.BlockTree, _api.PoSSwitcher, _api.LogManager);

            MergeHeaderValidator headerValidator = new(
                    _poSSwitcher,
                    _api.HeaderValidator,
                    _api.BlockTree,
                    _api.SpecProvider,
                    _api.SealValidator,
                    _api.LogManager);

            _api.HeaderValidator = new InvalidHeaderInterceptor(
                headerValidator,
                _invalidChainTracker,
                _api.LogManager);

            _api.UnclesValidator = new MergeUnclesValidator(_poSSwitcher, _api.UnclesValidator);
            _api.BlockValidator = new InvalidBlockInterceptor(
                new BlockValidator(
                    _api.TxValidator,
                    _api.HeaderValidator,
                    _api.UnclesValidator,
                    _api.SpecProvider,
                    _api.LogManager),
                _invalidChainTracker,
                _api.LogManager);
            _beaconSync = new BeaconSync(_beaconPivot, _api.BlockTree, _syncConfig, _blockCacheService, _poSSwitcher, _api.LogManager);

            _api.BetterPeerStrategy = new MergeBetterPeerStrategy(_api.BetterPeerStrategy, _poSSwitcher, _beaconPivot, _api.LogManager);

            _api.Pivot = _beaconPivot;

<<<<<<< HEAD
            MergeBlockDownloaderFactory blockDownloaderFactory = new MergeBlockDownloaderFactory(
                _poSSwitcher,
                _beaconPivot,
                _api.SpecProvider,
                _api.BlockValidator!,
                _api.SealValidator!,
                _syncConfig,
                _api.BetterPeerStrategy!,
                new FullStateFinder(_api.BlockTree, _api.StateReader, _api.StateFactory!),
                _api.LogManager);

            MergeSynchronizer synchronizer = new MergeSynchronizer(
                _api.DbProvider,
                _api.NodeStorageFactory.WrapKeyValueStore(_api.DbProvider.StateDb),
                _api.SpecProvider!,
                _api.BlockTree!,
                _api.ReceiptStorage!,
                _api.SyncPeerPool,
                _api.NodeStatsManager!,
                _syncConfig,
                blockDownloaderFactory,
                _beaconPivot,
                _poSSwitcher,
                _mergeConfig,
                _invalidChainTracker,
                _api.ProcessExit!,
                _api.BetterPeerStrategy,
                _api.ChainSpec,
                _beaconSync,
                _api.StateReader,
                _api.StateFactory!,
                _api.LogManager
            );
            _api.Synchronizer = synchronizer;
=======
            ContainerBuilder builder = new ContainerBuilder();

            _api.ConfigureContainerBuilderFromApiWithNetwork(builder)
                .AddSingleton<IBeaconSyncStrategy>(_beaconSync)
                .AddSingleton<IBeaconPivot>(_beaconPivot)
                .AddSingleton(_mergeConfig)
                .AddSingleton<IInvalidChainTracker>(_invalidChainTracker);

            builder.RegisterModule(new SynchronizerModule(_syncConfig));
            builder.RegisterModule(new MergeSynchronizerModule());

            IContainer container = builder.Build();
            _api.ApiWithNetworkServiceContainer = container;
            _api.DisposeStack.Push((IAsyncDisposable)container);
>>>>>>> 518a9cd1

            PeerRefresher peerRefresher = new(_api.PeerDifficultyRefreshPool!, _api.TimerFactory, _api.LogManager);
            _peerRefresher = peerRefresher;
            _api.DisposeStack.Push(peerRefresher);
            _ = new
            PivotUpdator(
                _api.BlockTree,
                _api.SyncModeSelector,
                _api.SyncPeerPool!,
                _syncConfig,
                _blockCacheService,
                _beaconSync,
                _api.DbProvider.MetadataDb,
                _api.LogManager);
        }

        return Task.CompletedTask;
    }

    public ValueTask DisposeAsync() => ValueTask.CompletedTask;

    public bool MustInitialize { get => true; }
}<|MERGE_RESOLUTION|>--- conflicted
+++ resolved
@@ -431,42 +431,6 @@
 
             _api.Pivot = _beaconPivot;
 
-<<<<<<< HEAD
-            MergeBlockDownloaderFactory blockDownloaderFactory = new MergeBlockDownloaderFactory(
-                _poSSwitcher,
-                _beaconPivot,
-                _api.SpecProvider,
-                _api.BlockValidator!,
-                _api.SealValidator!,
-                _syncConfig,
-                _api.BetterPeerStrategy!,
-                new FullStateFinder(_api.BlockTree, _api.StateReader, _api.StateFactory!),
-                _api.LogManager);
-
-            MergeSynchronizer synchronizer = new MergeSynchronizer(
-                _api.DbProvider,
-                _api.NodeStorageFactory.WrapKeyValueStore(_api.DbProvider.StateDb),
-                _api.SpecProvider!,
-                _api.BlockTree!,
-                _api.ReceiptStorage!,
-                _api.SyncPeerPool,
-                _api.NodeStatsManager!,
-                _syncConfig,
-                blockDownloaderFactory,
-                _beaconPivot,
-                _poSSwitcher,
-                _mergeConfig,
-                _invalidChainTracker,
-                _api.ProcessExit!,
-                _api.BetterPeerStrategy,
-                _api.ChainSpec,
-                _beaconSync,
-                _api.StateReader,
-                _api.StateFactory!,
-                _api.LogManager
-            );
-            _api.Synchronizer = synchronizer;
-=======
             ContainerBuilder builder = new ContainerBuilder();
 
             _api.ConfigureContainerBuilderFromApiWithNetwork(builder)
@@ -481,7 +445,6 @@
             IContainer container = builder.Build();
             _api.ApiWithNetworkServiceContainer = container;
             _api.DisposeStack.Push((IAsyncDisposable)container);
->>>>>>> 518a9cd1
 
             PeerRefresher peerRefresher = new(_api.PeerDifficultyRefreshPool!, _api.TimerFactory, _api.LogManager);
             _peerRefresher = peerRefresher;
