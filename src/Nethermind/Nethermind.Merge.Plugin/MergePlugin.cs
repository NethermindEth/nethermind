--- conflicted
+++ resolved
@@ -26,6 +26,8 @@
 using Nethermind.Merge.Plugin.BlockProduction;
 using Nethermind.Merge.Plugin.BlockProduction.Boost;
 using Nethermind.Merge.Plugin.Handlers;
+using Nethermind.Merge.Plugin.Handlers.V1;
+using Nethermind.Merge.Plugin.Handlers.V2;
 using Nethermind.Merge.Plugin.InvalidChainTracker;
 using Nethermind.Merge.Plugin.Synchronization;
 using Nethermind.Synchronization.ParallelSync;
@@ -139,41 +141,6 @@
             }
         }
 
-<<<<<<< HEAD
-        private void FixTransitionBlock()
-        {
-            // Special case during mainnet merge where if a transition block does not get processed through gossip
-            // it does not get marked as main causing some issue on eth_getLogs.
-            Keccak blockHash = new Keccak("0x55b11b918355b1ef9c5db810302ebad0bf2544255b530cdce90674d5887bb286");
-            Block? block = _api.BlockTree!.FindBlock(blockHash);
-            if (block is not null)
-            {
-                ChainLevelInfo? level = _api.ChainLevelInfoRepository!.LoadLevel(block.Number);
-                if (level is null)
-                {
-                    _logger.Warn("Unable to fix transition block. Unable to find chain level info.");
-                    return;
-                }
-
-                int? index = level.FindBlockInfoIndex(blockHash);
-                if (index is null)
-                {
-                    _logger.Warn("Unable to fix transition block. Missing block info for the transition block.");
-                    return;
-                }
-
-                if (index.Value != 0)
-                {
-                    (level.BlockInfos[index.Value], level.BlockInfos[0]) = (level.BlockInfos[0], level.BlockInfos[index.Value]);
-                    _api.ChainLevelInfoRepository.PersistLevel(block.Number, level);
-                }
-
-                _api.ReceiptStorage!.EnsureCanonical(block);
-            }
-        }
-
-=======
->>>>>>> 5a0577ec
         private void EnsureReceiptAvailable()
         {
             if (HasTtd() == false) // by default we have Merge.Enabled = true, for chains that are not post-merge, we can skip this check, but we can still working with MergePlugin
@@ -340,7 +307,7 @@
                 IEngineRpcModule engineRpcModule = new EngineRpcModule(
                     new GetPayloadV1Handler(payloadPreparationService, _api.LogManager),
                     new GetPayloadV2Handler(payloadPreparationService, _api.LogManager),
-                    new NewPayloadHandler(
+                    new NewPayloadV1Handler(
                         _api.BlockValidator,
                         _api.BlockTree,
                         _api.Config<IInitConfig>(),
@@ -354,7 +321,7 @@
                         _beaconSync,
                         _api.SpecProvider,
                         _api.LogManager),
-                    new ForkchoiceUpdatedHandler(
+                    new ForkchoiceUpdatedV1Handler(
                         _api.BlockTree,
                         _blockFinalizationManager,
                         _poSSwitcher,
@@ -365,7 +332,6 @@
                         _beaconSync,
                         _beaconPivot,
                         _peerRefresher,
-                        _api.SpecProvider,
                         _api.LogManager),
                     new ExecutionStatusHandler(_api.BlockTree),
                     new GetPayloadBodiesByHashV1Handler(_api.BlockTree, _api.LogManager),
