--- conflicted
+++ resolved
@@ -99,14 +99,9 @@
                 PayloadStorage payloadStorage = new PayloadStorage();
 
                 IEngineRpcModule engineRpcModule = new EngineRpcModule(
-<<<<<<< HEAD
-                    new AssembleBlockHandler(_api.BlockTree, _defaultBlockProductionTrigger, _manualTimestamper, _api.LogManager),
-                    new ExecutePayloadHandler(_api.BlockTree, _api.BlockPreprocessor, _api.BlockchainProcessor, _api.StateProvider, _api.Config<IInitConfig>(), _api.LogManager),
-=======
                     new PreparePayloadHandler(_api.BlockTree, payloadStorage, _defaultBlockProductionTrigger, _emptyBlockProductionTrigger, _manualTimestamper, _api.LogManager),
                     new GetPayloadHandler(_api.BlockTree, payloadStorage, _api.LogManager),
-                    new NewBlockHandler(_api.BlockTree, _api.BlockPreprocessor, _api.BlockchainProcessor, _api.StateProvider, _api.Config<IInitConfig>(), _api.LogManager),
->>>>>>> 6cf02d55
+                    new ExecutePayloadHandler(_api.BlockTree, _api.BlockPreprocessor, _api.BlockchainProcessor, _api.StateProvider, _api.Config<IInitConfig>(), _api.LogManager),
                     new SetHeadBlockHandler(_api.BlockTree, _api.StateProvider, _api.LogManager),
                     new FinaliseBlockHandler(_api.BlockTree, _blockFinalizationManager, _api.LogManager),
                     _poSSwitcher,
