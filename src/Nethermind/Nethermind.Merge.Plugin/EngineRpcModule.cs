--- conflicted
+++ resolved
@@ -24,7 +24,6 @@
         private readonly IAsyncHandler<Keccak[], ExecutionPayloadBodyV1Result?[]> _executionGetPayloadBodiesByHashV1Handler;
         private readonly IGetPayloadBodiesByRangeV1Handler _executionGetPayloadBodiesByRangeV1Handler;
         private readonly IHandler<TransitionConfigurationV1, TransitionConfigurationV1> _transitionConfigurationHandler;
-
         private readonly SemaphoreSlim _locker = new(1, 1);
         private readonly TimeSpan _timeout = TimeSpan.FromSeconds(8);
         private readonly ILogger _logger;
@@ -93,9 +92,6 @@
         public Task<ResultWrapper<ForkchoiceUpdatedV1Result>> engine_forkchoiceUpdatedV2(ForkchoiceStateV1 forkchoiceState, PayloadAttributes? payloadAttributes = null) =>
             ForkchoiceUpdated(forkchoiceState, payloadAttributes, nameof(engine_forkchoiceUpdatedV2));
 
-        public Task<ResultWrapper<ExecutionPayloadBodyV1Result[]>> engine_getPayloadBodiesByHashV1(Keccak[] blockHashes) =>
-            _executionPayloadBodiesHandler.HandleAsync(blockHashes);
-
         public ResultWrapper<TransitionConfigurationV1> engine_exchangeTransitionConfigurationV1(
             TransitionConfigurationV1 beaconTransitionConfiguration) => _transitionConfigurationHandler.Handle(beaconTransitionConfiguration);
 
@@ -149,8 +145,6 @@
                 return ResultWrapper<PayloadStatusV1>.Fail("Timed out", ErrorCodes.Timeout);
             }
         }
-<<<<<<< HEAD
-=======
 
         public async Task<ResultWrapper<ExecutionPayloadBodyV1Result?[]>> engine_getPayloadBodiesByHashV1(Keccak[] blockHashes)
         {
@@ -161,12 +155,5 @@
         {
             return await _executionGetPayloadBodiesByRangeV1Handler.Handle(start, count);
         }
-
-        public ResultWrapper<TransitionConfigurationV1> engine_exchangeTransitionConfigurationV1(
-            TransitionConfigurationV1 beaconTransitionConfiguration)
-        {
-            return _transitionConfigurationHandler.Handle(beaconTransitionConfiguration);
-        }
->>>>>>> 120c6239
     }
 }