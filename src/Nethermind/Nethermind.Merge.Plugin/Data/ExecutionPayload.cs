--- conflicted
+++ resolved
@@ -89,15 +89,12 @@
     /// </summary>
     public virtual WithdrawalRequest[]? WithdrawalRequests { get; set; }
 
-<<<<<<< HEAD
-=======
     /// <summary>
     /// Gets or sets a collection of <see cref="ConsolidationRequests"/> as defined in
     /// <see href="https://eips.ethereum.org/EIPS/eip-7251">EIP-7251</see>.
     /// </summary>
     public virtual ConsolidationRequest[]? ConsolidationRequests { get; set; }
 
->>>>>>> 8f5c1690
 
     /// <summary>
     /// Gets or sets <see cref="Block.BlobGasUsed"/> as defined in
@@ -235,11 +232,7 @@
             return ValidationResult.Fail;
         }
 
-<<<<<<< HEAD
-        if (spec.ConsensusRequestsEnabled)
-=======
         if (spec.RequestsEnabled)
->>>>>>> 8f5c1690
         {
             error = "ExecutionPayloadV4 expected";
             return ValidationResult.Fail;
