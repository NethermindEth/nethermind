--- conflicted
+++ resolved
@@ -52,11 +52,7 @@
 
     public ulong Timestamp { get; set; }
 
-<<<<<<< HEAD
     protected byte[][] _encodedTransactions = [];
-=======
-    private byte[][] _encodedTransactions = [];
->>>>>>> 2c1ce709
 
     /// <summary>
     /// Gets or sets an array of RLP-encoded transaction where each item is a byte list (data)
