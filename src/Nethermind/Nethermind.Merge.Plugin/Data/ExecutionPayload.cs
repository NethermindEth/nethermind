// SPDX-FileCopyrightText: 2022 Demerzel Solutions Limited
// SPDX-License-Identifier: LGPL-3.0-only

using System;
using System.Diagnostics.CodeAnalysis;
using System.Linq;
using Nethermind.Core;
using Nethermind.Core.Crypto;
using Nethermind.Core.Specs;
using Nethermind.Int256;
using Nethermind.Merge.Plugin.Handlers;
using Nethermind.Serialization.Rlp;
using Nethermind.State.Proofs;
using System.Text.Json.Serialization;
using Microsoft.AspNetCore.Server.Kestrel.Transport.Quic;
using Nethermind.Core.ExecutionRequest;
using Nethermind.Crypto;

namespace Nethermind.Merge.Plugin.Data;

public interface IExecutionPayloadFactory<out TExecutionPayload> where TExecutionPayload : ExecutionPayload
{
    static abstract TExecutionPayload Create(Block block);
}

/// <summary>
/// Represents an object mapping the <c>ExecutionPayload</c> structure of the beacon chain spec.
/// </summary>
public class ExecutionPayload : IForkValidator, IExecutionPayloadParams, IExecutionPayloadFactory<ExecutionPayload>
{
    public UInt256 BaseFeePerGas { get; set; }

    public Hash256 BlockHash { get; set; } = Keccak.Zero;

    public long BlockNumber { get; set; }

    public byte[] ExtraData { get; set; } = [];

    public Address FeeRecipient { get; set; } = Address.Zero;

    public long GasLimit { get; set; }

    public long GasUsed { get; set; }

    public Bloom LogsBloom { get; set; } = Bloom.Empty;

    public Hash256 ParentHash { get; set; } = Keccak.Zero;

    public Hash256 PrevRandao { get; set; } = Keccak.Zero;

    public Hash256 ReceiptsRoot { get; set; } = Keccak.Zero;

    public Hash256 StateRoot { get; set; } = Keccak.Zero;

    public ulong Timestamp { get; set; }

    protected byte[][] _encodedTransactions = [];

    /// <summary>
    /// Gets or sets an array of RLP-encoded transaction where each item is a byte list (data)
    /// representing <c>TransactionType || TransactionPayload</c> or <c>LegacyTransaction</c> as defined in
    /// <see href="https://eips.ethereum.org/EIPS/eip-2718">EIP-2718</see>.
    /// </summary>
    public byte[][] Transactions
    {
        get => _encodedTransactions;
        set
        {
            _encodedTransactions = value;
            _transactions = null;
        }
    }

    /// <summary>
    /// Gets or sets a collection of <see cref="Withdrawal"/> as defined in
    /// <see href="https://eips.ethereum.org/EIPS/eip-4895">EIP-4895</see>.
    /// </summary>
    public Withdrawal[]? Withdrawals { get; set; }


    /// <summary>
    /// Gets or sets a collection of <see cref="ExecutionRequest"/> as defined in
    /// <see href="https://eips.ethereum.org/EIPS/eip-7685">EIP-7685</see>.
    /// </summary>
    [JsonIgnore]
    public virtual byte[][]? ExecutionRequests { get; set; }


    /// <summary>
    /// Gets or sets <see cref="Block.BlobGasUsed"/> as defined in
    /// <see href="https://eips.ethereum.org/EIPS/eip-4844">EIP-4844</see>.
    /// </summary>
    [JsonIgnore(Condition = JsonIgnoreCondition.WhenWritingNull)]
    public virtual ulong? BlobGasUsed { get; set; }

    /// <summary>
    /// Gets or sets <see cref="Block.ExcessBlobGas"/> as defined in
    /// <see href="https://eips.ethereum.org/EIPS/eip-4844">EIP-4844</see>.
    /// </summary>
    [JsonIgnore(Condition = JsonIgnoreCondition.WhenWritingNull)]
    public virtual ulong? ExcessBlobGas { get; set; }

    /// <summary>
    /// Gets or sets <see cref="Block.ParentBeaconBlockRoot"/> as defined in
    /// <see href="https://eips.ethereum.org/EIPS/eip-4788">EIP-4788</see>.
    /// </summary>
    [JsonIgnore]
    public Hash256? ParentBeaconBlockRoot { get; set; }

    /// <summary>
    /// Gets or sets <see cref="InclusionListTransactions"/> as defined in
    /// <see href="https://eips.ethereum.org/EIPS/eip-7805">EIP-7805</see>.
    /// </summary>
    [JsonIgnore]
    public virtual byte[][]? InclusionListTransactions { get; set; }

    public static ExecutionPayload Create(Block block) => Create<ExecutionPayload>(block);

    protected static TExecutionPayload Create<TExecutionPayload>(Block block) where TExecutionPayload : ExecutionPayload, new()
    {
        TExecutionPayload executionPayload = new()
        {
            BlockHash = block.Hash!,
            ParentHash = block.ParentHash!,
            FeeRecipient = block.Beneficiary!,
            StateRoot = block.StateRoot!,
            BlockNumber = block.Number,
            GasLimit = block.GasLimit,
            GasUsed = block.GasUsed,
            ReceiptsRoot = block.ReceiptsRoot!,
            LogsBloom = block.Bloom!,
            PrevRandao = block.MixHash ?? Keccak.Zero,
            ExtraData = block.ExtraData!,
            Timestamp = block.Timestamp,
            BaseFeePerGas = block.BaseFeePerGas,
            Withdrawals = block.Withdrawals,
        };
        executionPayload.SetTransactions(block.Transactions);
        return executionPayload;
    }

    /// <summary>
    /// Creates the execution block from payload.
    /// </summary>
    /// <param name="block">When this method returns, contains the execution block.</param>
    /// <param name="totalDifficulty">A total difficulty of the block.</param>
    /// <returns><c>true</c> if block created successfully; otherwise, <c>false</c>.</returns>
<<<<<<< HEAD
    public virtual bool TryGetBlock([NotNullWhen(true)] out Block? block, UInt256? totalDifficulty = null, IEthereumEcdsa? ecdsa = null)
=======
    public virtual BlockDecodingResult TryGetBlock(UInt256? totalDifficulty = null)
>>>>>>> b9a2a934
    {
        TransactionDecodingResult transactions = TryGetTransactions();
        if (transactions.Error is not null)
        {
            return new BlockDecodingResult(transactions.Error);
        }

        BlockHeader header = new(
            ParentHash,
            Keccak.OfAnEmptySequenceRlp,
            FeeRecipient,
            UInt256.Zero,
            BlockNumber,
            GasLimit,
            Timestamp,
            ExtraData)
        {
            Hash = BlockHash,
            ReceiptsRoot = ReceiptsRoot,
            StateRoot = StateRoot,
            Bloom = LogsBloom,
            GasUsed = GasUsed,
            BaseFeePerGas = BaseFeePerGas,
            Nonce = 0,
            MixHash = PrevRandao,
            Author = FeeRecipient,
            IsPostMerge = true,
            TotalDifficulty = totalDifficulty,
            TxRoot = TxTrie.CalculateRoot(transactions.Transactions),
            WithdrawalsRoot = Withdrawals is null ? null : new WithdrawalTrie(Withdrawals).RootHash,
        };

        return new BlockDecodingResult(new Block(header, transactions.Transactions, Array.Empty<BlockHeader>(), Withdrawals));
    }

    protected Transaction[]? _transactions = null;

    /// <summary>
    /// Decodes and returns an array of <see cref="Transaction"/> from <see cref="Transactions"/>.
    /// </summary>
    /// <returns>An RLP-decoded array of <see cref="Transaction"/>.</returns>
    public TransactionDecodingResult TryGetTransactions()
    {
        if (_transactions is not null) return new TransactionDecodingResult(_transactions);

        IRlpStreamDecoder<Transaction>? rlpDecoder = Rlp.GetStreamDecoder<Transaction>();
        if (rlpDecoder is null) return new TransactionDecodingResult($"{nameof(Transaction)} decoder is not registered");

        int i = 0;
        try
        {
            byte[][] txData = Transactions;
            Transaction[] transactions = new Transaction[txData.Length];

            for (i = 0; i < transactions.Length; i++)
            {
                transactions[i] = Rlp.Decode(txData[i].AsRlpStream(), rlpDecoder, RlpBehaviors.SkipTypedWrapping);
            }

            return new TransactionDecodingResult(_transactions = transactions);
        }
        catch (RlpException e)
        {
            return new TransactionDecodingResult($"Transaction {i} is not valid: {e.Message}");
        }
        catch (ArgumentException)
        {
            return new TransactionDecodingResult($"Transaction {i} is not valid");
        }
    }

    /// <summary>
    /// RLP-encodes and sets the transactions specified to <see cref="Transactions"/>.
    /// </summary>
    /// <param name="transactions">An array of transactions to encode.</param>
    public void SetTransactions(params Transaction[] transactions)
    {
        Transactions = transactions
            .Select(static t => Rlp.Encode(t, RlpBehaviors.SkipTypedWrapping).Bytes)
            .ToArray();
        _transactions = transactions;
    }

    public override string ToString() => $"{BlockNumber} ({BlockHash.ToShortString()})";

    ExecutionPayload IExecutionPayloadParams.ExecutionPayload => this;

    public ValidationResult ValidateParams(IReleaseSpec spec, int version, out string? error)
    {
        if (spec.IsEip4844Enabled)
        {
            error = "ExecutionPayloadV3 expected";
            return ValidationResult.Fail;
        }

        int actualVersion = GetExecutionPayloadVersion();

        error = actualVersion switch
        {
            1 when spec.WithdrawalsEnabled => "ExecutionPayloadV2 expected",
            > 1 when !spec.WithdrawalsEnabled => "ExecutionPayloadV1 expected",
            _ => actualVersion > version ? $"ExecutionPayloadV{version} expected" : null
        };

        return error is null ? ValidationResult.Success : ValidationResult.Fail;
    }

    protected virtual int GetExecutionPayloadVersion() => this switch
    {
        { ExecutionRequests: not null } => 4,
        { BlobGasUsed: not null } or { ExcessBlobGas: not null } or { ParentBeaconBlockRoot: not null } => 3,
        { Withdrawals: not null } => 2,
        _ => 1
    };

    public virtual bool ValidateFork(ISpecProvider specProvider) =>
        !specProvider.GetSpec(BlockNumber, Timestamp).IsEip4844Enabled;
}

public struct TransactionDecodingResult
{
    public readonly string? Error;
    public readonly Transaction[] Transactions = [];

    public TransactionDecodingResult(Transaction[] transactions)
    {
        Transactions = transactions;
    }

    public TransactionDecodingResult(string error)
    {
        Error = error;
    }
}

public struct BlockDecodingResult
{
    public readonly string? Error;
    public readonly Block? Block;

    public BlockDecodingResult(Block block)
    {
        Block = block;
    }

    public BlockDecodingResult(string error)
    {
        Error = error;
    }
}<|MERGE_RESOLUTION|>--- conflicted
+++ resolved
@@ -2,7 +2,6 @@
 // SPDX-License-Identifier: LGPL-3.0-only
 
 using System;
-using System.Diagnostics.CodeAnalysis;
 using System.Linq;
 using Nethermind.Core;
 using Nethermind.Core.Crypto;
@@ -12,7 +11,6 @@
 using Nethermind.Serialization.Rlp;
 using Nethermind.State.Proofs;
 using System.Text.Json.Serialization;
-using Microsoft.AspNetCore.Server.Kestrel.Transport.Quic;
 using Nethermind.Core.ExecutionRequest;
 using Nethermind.Crypto;
 
@@ -145,11 +143,7 @@
     /// <param name="block">When this method returns, contains the execution block.</param>
     /// <param name="totalDifficulty">A total difficulty of the block.</param>
     /// <returns><c>true</c> if block created successfully; otherwise, <c>false</c>.</returns>
-<<<<<<< HEAD
-    public virtual bool TryGetBlock([NotNullWhen(true)] out Block? block, UInt256? totalDifficulty = null, IEthereumEcdsa? ecdsa = null)
-=======
-    public virtual BlockDecodingResult TryGetBlock(UInt256? totalDifficulty = null)
->>>>>>> b9a2a934
+    public virtual BlockDecodingResult TryGetBlock(UInt256? totalDifficulty = null, IEthereumEcdsa? ecdsa = null)
     {
         TransactionDecodingResult transactions = TryGetTransactions();
         if (transactions.Error is not null)
