--- conflicted
+++ resolved
@@ -22,17 +22,9 @@
 
 public enum ValidationResult : byte { Success, Fail, Invalid };
 
-<<<<<<< HEAD
-public class ExecutionPayloadParams<TVersionedExecutionPayload>(
-    TVersionedExecutionPayload executionPayload,
-    byte[]?[] blobVersionedHashes,
-    Hash256? parentBeaconBlockRoot,
+public class ExecutionPayloadParams(
     byte[][]? executionRequests = null,
     byte[][]? inclusionListTransactions = null)
-    : IExecutionPayloadParams where TVersionedExecutionPayload : ExecutionPayload
-=======
-public class ExecutionPayloadParams(byte[][]? executionRequests = null)
->>>>>>> a7a31e6b
 {
     /// <summary>
     /// Gets or sets <see cref="ExecutionRequets"/> as defined in
@@ -40,19 +32,13 @@
     /// </summary>
     public byte[][]? ExecutionRequests { get; set; } = executionRequests;
 
-<<<<<<< HEAD
     /// <summary>
     /// Gets or sets <see cref="InclusionListTransactions"/> as defined in
     /// <see href="https://eips.ethereum.org/EIPS/eip-7805">EIP-7805</see>.
     /// </summary>
     public byte[][]? InclusionListTransactions { get; set; } = inclusionListTransactions;
 
-    ExecutionPayload IExecutionPayloadParams.ExecutionPayload => ExecutionPayload;
-
-    public ValidationResult ValidateParams(IReleaseSpec spec, int version, out string? error)
-=======
     protected ValidationResult ValidateInitialParams(IReleaseSpec spec, out string? error)
->>>>>>> a7a31e6b
     {
         error = null;
         if (spec.RequestsEnabled)
@@ -86,6 +72,15 @@
             }
         }
 
+        if (spec.InclusionListsEnabled)
+        {
+            if (InclusionListTransactions is null)
+            {
+                error = "Inclusion list must be set";
+                return ValidationResult.Fail;
+            }
+        }
+
         return ValidationResult.Success;
     }
 }
@@ -94,8 +89,9 @@
     TVersionedExecutionPayload executionPayload,
     byte[]?[] blobVersionedHashes,
     Hash256? parentBeaconBlockRoot,
-    byte[][]? executionRequests = null)
-    : ExecutionPayloadParams(executionRequests), IExecutionPayloadParams where TVersionedExecutionPayload : ExecutionPayload
+    byte[][]? executionRequests = null,
+    byte[][]? inclusionListTransactions = null)
+    : ExecutionPayloadParams(executionRequests, inclusionListTransactions), IExecutionPayloadParams where TVersionedExecutionPayload : ExecutionPayload
 {
     public TVersionedExecutionPayload ExecutionPayload => executionPayload;
 
@@ -139,15 +135,6 @@
 
         executionPayload.ParentBeaconBlockRoot = new Hash256(parentBeaconBlockRoot);
 
-        if (spec.InclusionListsEnabled)
-        {
-            if (InclusionListTransactions is null)
-            {
-                error = "Inclusion list must be set";
-                return ValidationResult.Fail;
-            }
-        }
-
         error = null;
         return ValidationResult.Success;
     }
