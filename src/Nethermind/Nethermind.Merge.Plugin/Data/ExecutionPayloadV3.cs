--- conflicted
+++ resolved
@@ -29,11 +29,7 @@
 
     public new static ExecutionPayloadV3 Create(Block block) => Create<ExecutionPayloadV3>(block);
 
-<<<<<<< HEAD
-    public override bool TryGetBlock([NotNullWhen(true)] out Block? block, UInt256? totalDifficulty = null, IEthereumEcdsa? ecdsa = null)
-=======
-    public override BlockDecodingResult TryGetBlock(UInt256? totalDifficulty = null)
->>>>>>> b9a2a934
+    public override BlockDecodingResult TryGetBlock(UInt256? totalDifficulty = null, IEthereumEcdsa? ecdsa = null)
     {
         BlockDecodingResult baseResult = base.TryGetBlock(totalDifficulty);
         Block? block = baseResult.Block;
@@ -46,12 +42,8 @@
         block.Header.BlobGasUsed = BlobGasUsed;
         block.Header.ExcessBlobGas = ExcessBlobGas;
         block.Header.RequestsHash = ExecutionRequests is not null ? ExecutionRequestExtensions.CalculateHashFromFlatEncodedRequests(ExecutionRequests) : null;
-<<<<<<< HEAD
         block.InclusionListTransactions = InclusionListTransactions is null ? [] : [.. InclusionListDecoder.Decode(InclusionListTransactions, ecdsa!)];
-        return true;
-=======
         return baseResult;
->>>>>>> b9a2a934
     }
 
     public override bool ValidateFork(ISpecProvider specProvider) =>
