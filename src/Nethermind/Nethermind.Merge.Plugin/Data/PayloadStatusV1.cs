// SPDX-FileCopyrightText: 2022 Demerzel Solutions Limited
// SPDX-License-Identifier: LGPL-3.0-only

using Nethermind.Core.Crypto;

using System.Text.Json;
using System.Text.Json.Serialization;

namespace Nethermind.Merge.Plugin.Data
{
    /// <summary>
    /// Result of engine_newPayloadV1 call.
    ///
    /// <seealso cref="https://github.com/ethereum/execution-apis/blob/main/src/engine/specification.md#PayloadStatusV1"/>
    /// </summary>
    public class PayloadStatusV1
    {
        public static readonly PayloadStatusV1 Syncing = new() { Status = PayloadStatus.Syncing };

        public static readonly PayloadStatusV1 Accepted = new() { Status = PayloadStatus.Accepted };

        public static PayloadStatusV1 Invalid(Hash256? latestValidHash, string? validationError = null) => new()
        {
            Status = PayloadStatus.Invalid,
            LatestValidHash = latestValidHash,
            ValidationError = validationError
        };

        /// <summary>
        /// One of <see cref="PayloadStatus"/>.
        /// </summary>
        public string Status { get; set; } = PayloadStatus.Invalid;

        /// <summary>
        /// Hash of the most recent valid block in the branch defined by payload and its ancestors.
        /// </summary>
<<<<<<< HEAD
        [JsonIgnore(Condition = JsonIgnoreCondition.Never)]
        public Keccak? LatestValidHash { get; set; }
=======
        [JsonProperty(NullValueHandling = NullValueHandling.Include)]
        public Hash256? LatestValidHash { get; set; }
>>>>>>> 3fc97b12

        /// <summary>
        /// Message providing additional details on the validation error if the payload is classified as <see cref="PayloadStatus.Invalid"/>.
        /// </summary>
        [JsonIgnore(Condition = JsonIgnoreCondition.Never)]
        public string? ValidationError { get; set; }
    }
}<|MERGE_RESOLUTION|>--- conflicted
+++ resolved
@@ -34,13 +34,8 @@
         /// <summary>
         /// Hash of the most recent valid block in the branch defined by payload and its ancestors.
         /// </summary>
-<<<<<<< HEAD
         [JsonIgnore(Condition = JsonIgnoreCondition.Never)]
-        public Keccak? LatestValidHash { get; set; }
-=======
-        [JsonProperty(NullValueHandling = NullValueHandling.Include)]
         public Hash256? LatestValidHash { get; set; }
->>>>>>> 3fc97b12
 
         /// <summary>
         /// Message providing additional details on the validation error if the payload is classified as <see cref="PayloadStatus.Invalid"/>.
