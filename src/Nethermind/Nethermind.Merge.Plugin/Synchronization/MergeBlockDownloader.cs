--- conflicted
+++ resolved
@@ -63,13 +63,9 @@
             IBetterPeerStrategy betterPeerStrategy,
             IChainLevelHelper chainLevelHelper,
             ILogManager logManager)
-<<<<<<< HEAD
-            : base(feed, syncPeerPool, blockTree, blockValidator, sealValidator, syncReport, receiptStorage, specProvider, peerAllocationStrategyFactory, betterPeerStrategy, logManager)
-=======
             : base(feed, syncPeerPool, blockTree, blockValidator, sealValidator, syncReport, receiptStorage,
                 specProvider, new MergeBlocksSyncPeerAllocationStrategyFactory(posSwitcher, logManager),
                 betterPeerStrategy, logManager)
->>>>>>> 4a25d90a
         {
             _blockTree = blockTree ?? throw new ArgumentNullException(nameof(blockTree));
             _specProvider = specProvider ?? throw new ArgumentNullException(nameof(specProvider));
