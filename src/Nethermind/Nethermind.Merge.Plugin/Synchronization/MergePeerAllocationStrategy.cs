--- conflicted
+++ resolved
@@ -1,19 +1,19 @@
 ﻿//  Copyright (c) 2021 Demerzel Solutions Limited
 //  This file is part of the Nethermind library.
-// 
+//
 //  The Nethermind library is free software: you can redistribute it and/or modify
 //  it under the terms of the GNU Lesser General Public License as published by
 //  the Free Software Foundation, either version 3 of the License, or
 //  (at your option) any later version.
-// 
+//
 //  The Nethermind library is distributed in the hope that it will be useful,
 //  but WITHOUT ANY WARRANTY; without even the implied warranty of
 //  MERCHANTABILITY or FITNESS FOR A PARTICULAR PURPOSE. See the
 //  GNU Lesser General Public License for more details.
-// 
+//
 //  You should have received a copy of the GNU Lesser General Public License
 //  along with the Nethermind. If not, see <http://www.gnu.org/licenses/>.
-// 
+//
 
 using System.Collections.Generic;
 using System.Linq;
@@ -34,9 +34,9 @@
     private readonly IPoSSwitcher _poSSwitcher;
     private readonly ILogger _logger;
     public bool CanBeReplaced => true;
-    
+
     public MergePeerAllocationStrategy(
-        IPeerAllocationStrategy preMergeAllocationStrategy, 
+        IPeerAllocationStrategy preMergeAllocationStrategy,
         IPeerAllocationStrategy postMergeAllocationStrategy,
         IPoSSwitcher poSSwitcher,
         ILogManager logManager)
@@ -47,30 +47,23 @@
         _logger = logManager.GetClassLogger();
     }
 
+    // ReSharper disable PossibleMultipleEnumeration
     public PeerInfo? Allocate(PeerInfo? currentPeer, IEnumerable<PeerInfo> peers, INodeStatsManager nodeStatsManager, IBlockTree blockTree)
     {
         UInt256? terminalTotalDifficulty = _poSSwitcher.TerminalTotalDifficulty;
-<<<<<<< HEAD
         bool isPostMerge = IsPostMerge;
-        bool anyPostMergePeers = peers.Any(p => p.TotalDifficulty >= terminalTotalDifficulty);
-        PeerInfo? peerInfo = currentPeer; 
-        if (_logger.IsTrace) _logger.Trace($"{nameof(MergePeerAllocationStrategy)}: IsPostMerge: {isPostMerge} AnyPostMergePeers: {anyPostMergePeers}, CurrentPeer: {currentPeer} Peers: {string.Join(",", peers)}");
-        peerInfo = isPostMerge || anyPostMergePeers
-            ? _postMergeAllocationStrategy.Allocate(currentPeer, peers.Where(p => p.TotalDifficulty >= terminalTotalDifficulty), nodeStatsManager, blockTree)
-            : _preMergeAllocationStrategy.Allocate(currentPeer, peers, nodeStatsManager, blockTree);
-=======
-        bool isPostMerge = _poSSwitcher.HasEverReachedTerminalBlock() || _poSSwitcher.TransitionFinished;
         IEnumerable<PeerInfo> peerInfos = peers as PeerInfo[] ?? peers.ToArray();
-        bool anyPostMergePeers = peerInfos.Any(p => p.TotalDifficulty >= terminalTotalDifficulty);
-        if (_logger.IsTrace) _logger.Trace($"MergePeerAllocationStrategy: IsPostMerge: {isPostMerge} AnyPostMergePeers: {anyPostMergePeers}, CurrentPeer: {currentPeer} Peers: {string.Join(",", peerInfos.Select(peer => peer.ToString()))}");
+        IEnumerable<PeerInfo> postTTDPeers = peerInfos.Where(p => p.TotalDifficulty >= terminalTotalDifficulty);
+        bool anyPostMergePeers = postTTDPeers.Any();
+        if (_logger.IsTrace) _logger.Trace($"{nameof(MergePeerAllocationStrategy)}: IsPostMerge: {isPostMerge} AnyPostMergePeers: {anyPostMergePeers}, CurrentPeer: {currentPeer} Peers: {string.Join(",", peerInfos)}");
         PeerInfo? peerInfo = isPostMerge || anyPostMergePeers
-            ? _postMergeAllocationStrategy.Allocate(currentPeer, peerInfos.Where(p => p.TotalDifficulty >= terminalTotalDifficulty), nodeStatsManager, blockTree)
+            ? _postMergeAllocationStrategy.Allocate(currentPeer, postTTDPeers, nodeStatsManager, blockTree)
             : _preMergeAllocationStrategy.Allocate(currentPeer, peerInfos, nodeStatsManager, blockTree);
->>>>>>> 90640a8f
 
         if (_logger.IsTrace) _logger.Trace($"{nameof(MergePeerAllocationStrategy)}: Result of peer allocation {peerInfo}");
         return peerInfo;
     }
+    // ReSharper restore PossibleMultipleEnumeration
 
     private bool IsPostMerge => _poSSwitcher.HasEverReachedTerminalBlock() || _poSSwitcher.TransitionFinished;
 
