--- conflicted
+++ resolved
@@ -41,12 +41,8 @@
         get => _blockTree.LowestInsertedBeaconHeader;
         set
         {
-<<<<<<< HEAD
-            // Set in blocktree
-=======
             // LowestInsertedBeaconHeader is set in blocktree when BeaconHeaderInsert is set.
             // TODO: Probably should move that logic here so that `LowestInsertedBeaconHeader` is set only once per batch.
->>>>>>> 7f32990b
         }
     }
 
