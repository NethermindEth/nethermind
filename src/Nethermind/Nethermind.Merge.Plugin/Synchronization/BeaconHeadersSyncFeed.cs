//  Copyright (c) 2021 Demerzel Solutions Limited
//  This file is part of the Nethermind library.
// 
//  The Nethermind library is free software: you can redistribute it and/or modify
//  it under the terms of the GNU Lesser General Public License as published by
//  the Free Software Foundation, either version 3 of the License, or
//  (at your option) any later version.
// 
//  The Nethermind library is distributed in the hope that it will be useful,
//  but WITHOUT ANY WARRANTY; without even the implied warranty of
//  MERCHANTABILITY or FITNESS FOR A PARTICULAR PURPOSE. See the
//  GNU Lesser General Public License for more details.
// 
//  You should have received a copy of the GNU Lesser General Public License
//  along with the Nethermind. If not, see <http://www.gnu.org/licenses/>.
// 

using System;
using Nethermind.Blockchain;
using Nethermind.Blockchain.Synchronization;
using Nethermind.Consensus;
using Nethermind.Core;
using Nethermind.Core.Crypto;
using Nethermind.Int256;
using Nethermind.Logging;
using Nethermind.Synchronization;
using Nethermind.Synchronization.FastBlocks;
using Nethermind.Synchronization.ParallelSync;
using Nethermind.Synchronization.Peers;
using Nethermind.Synchronization.Reporting;

namespace Nethermind.Merge.Plugin.Synchronization;

public sealed class BeaconHeadersSyncFeed : HeadersSyncFeed
{
    private readonly IPoSSwitcher _poSSwitcher;
    private readonly IPivot _pivot;
    private readonly IMergeConfig _mergeConfig;
    private readonly ILogger _logger;
    private bool _chainMerged;
    protected override long HeadersDestinationNumber => _pivot.PivotDestinationNumber;

    protected override bool AllHeadersDownloaded => (_blockTree.LowestInsertedBeaconHeader?.Number ?? long.MaxValue) <=
                                                    _pivot.PivotDestinationNumber || _chainMerged;

    protected override BlockHeader? LowestInsertedBlockHeader => _blockTree.LowestInsertedBeaconHeader;
    protected override MeasuredProgress HeadersSyncProgressReport => _syncReport.BeaconHeaders;

    public BeaconHeadersSyncFeed(
        IPoSSwitcher poSSwitcher,
        ISyncModeSelector syncModeSelector,
        IBlockTree? blockTree,
        ISyncPeerPool? syncPeerPool,
        ISyncConfig? syncConfig,
        ISyncReport? syncReport,
        IPivot? pivot,
        IMergeConfig? mergeConfig,
        ILogManager logManager)
        : base(syncModeSelector, blockTree, syncPeerPool, syncConfig, syncReport, logManager,
            true) // alwaysStartHeaderSync = true => for the merge we're forcing header sync start. It doesn't matter if it is archive sync or fast sync
    {
        _poSSwitcher = poSSwitcher ?? throw new ArgumentNullException(nameof(poSSwitcher));
        _pivot = pivot ?? throw new ArgumentNullException(nameof(pivot));
        _mergeConfig = mergeConfig ?? throw new ArgumentNullException(nameof(mergeConfig));
        _logger = logManager.GetClassLogger();
    }

    protected override SyncMode ActivationSyncModes { get; }
        = SyncMode.BeaconHeaders;

    public override bool IsMultiFeed => true;

    public override AllocationContexts Contexts => AllocationContexts.Headers;

    public override void InitializeFeed()
    {
        _pivotNumber = _pivot.PivotNumber;
        _chainMerged = false;

        BlockHeader? lowestInserted = LowestInsertedBlockHeader;
        long startNumber = LowestInsertedBlockHeader?.Number ?? _pivotNumber;
        Keccak startHeaderHash = lowestInserted?.Hash ?? _pivot.PivotHash ?? Keccak.Zero;
        UInt256? startTotalDifficulty =
            lowestInserted?.TotalDifficulty ?? _poSSwitcher.FinalTotalDifficulty ?? null;

        _nextHeaderHash = startHeaderHash;
        _nextHeaderDiff = startTotalDifficulty;

        _lowestRequestedHeaderNumber = startNumber + 1;

        _logger.Info($"Initialized beacon headers sync. lowestRequestedHeaderNumber: {_lowestRequestedHeaderNumber}," +
                     $"lowestInsertedBlockHeader: {LowestInsertedBlockHeader?.ToString(BlockHeader.Format.FullHashAndNumber)}, pivotNumber: {_pivotNumber}, pivotDestination: {_pivot.PivotDestinationNumber}");
    }

    protected override void FinishAndCleanUp()
    {
        // make feed dormant as there may be more header syncs when there is a new beacon pivot
        FallAsleep();
        PostFinishCleanUp();
    }
    
    protected override void PostFinishCleanUp()
    {
        HeadersSyncProgressReport.Update(_pivotNumber - HeadersDestinationNumber + 1);
        HeadersSyncProgressReport.MarkEnd();
        _dependencies.Clear(); // there may be some dependencies from wrong branches
        _pending.Clear(); // there may be pending wrong branches
        _sent.Clear(); // we my still be waiting for some bad branches
        _syncReport.HeadersInQueue.Update(0L);
        _syncReport.HeadersInQueue.MarkEnd();
    }


    protected override AddBlockResult InsertToBlockTree(BlockHeader header)
    {
        if (_chainMerged)
        {
            if (_logger.IsTrace)
                _logger.Trace(
                    "Chain already merged, skipping header insert");
            return AddBlockResult.AlreadyKnown; 
        }

        if (_logger.IsTrace)
            _logger.Trace(
                $"Adding new header in beacon headers sync {header.ToString(BlockHeader.Format.FullHashAndNumber)}");
        BlockTreeInsertOptions options = BlockTreeInsertOptions.BeaconInsert |
                                         BlockTreeInsertOptions.MoveToBeaconMainChain |
                                         BlockTreeInsertOptions.NotOnMainChain;
        if (_nextHeaderDiff is null)
        {
            options |= BlockTreeInsertOptions.TotalDifficultyNotNeeded;
        }

<<<<<<< HEAD
=======
        AddBlockResult insertOutcome = _blockTree.IsKnownBlock(header.Number, header.Hash!)
            ? AddBlockResult.AlreadyKnown
            : _blockTree.Insert(header, options);
>>>>>>> 52a36722
        // Found existing block in the block tree
        if (_blockTree.IsKnownBlock(header.Number, header.Hash))
        {
            _chainMerged = true;
            if (_logger.IsTrace)
                _logger.Trace(
<<<<<<< HEAD
                    $"Found header to join dangling beacon chain {header.ToString(BlockHeader.Format.FullHashAndNumber)}");
            return AddBlockResult.AlreadyKnown;
=======
                    " BeaconHeader LowestInsertedBeaconHeader found existing chain in fast sync," +
                    $"old: {_blockTree.LowestInsertedBeaconHeader?.Number}, new: {_blockTree.LowestInsertedHeader?.Number}");
            // beacon header set to (global) lowest inserted header
            //   _blockTree.LowestInsertedBeaconHeader = _blockTree.LowestInsertedHeader;
            if (header.Number < (_blockTree.LowestInsertedBeaconHeader?.Number ?? long.MaxValue))
            {
                if (_logger.IsTrace)
                    _logger.Trace(
                        $"LowestInsertedBeaconHeader AlreadyKnown changed, old: {_blockTree.LowestInsertedBeaconHeader?.Number}, new: {header.Number}");
                _blockTree.LowestInsertedBeaconHeader = header;
            }
            //}
>>>>>>> 52a36722
        }

        AddBlockResult insertOutcome = _blockTree.Insert(header, options);

        if (insertOutcome == AddBlockResult.Added || insertOutcome == AddBlockResult.AlreadyKnown)
        {
            _nextHeaderHash = header.ParentHash!;
            if (_expectedDifficultyOverride?.TryGetValue(header.Number, out ulong nextHeaderDiff) == true)
            {
                _nextHeaderDiff = nextHeaderDiff;
            }
            else
            {
                _nextHeaderDiff = header.TotalDifficulty != null && header.TotalDifficulty >= header.Difficulty
                    ? header.TotalDifficulty - header.Difficulty
                    : null;
            }
        }

        if (_logger.IsTrace)
            _logger.Trace(
                $"New header {header.ToString(BlockHeader.Format.FullHashAndNumber)} in beacon headers sync. InsertOutcome: {insertOutcome}");
        return insertOutcome;
    }
}<|MERGE_RESOLUTION|>--- conflicted
+++ resolved
@@ -1,19 +1,19 @@
 //  Copyright (c) 2021 Demerzel Solutions Limited
 //  This file is part of the Nethermind library.
-// 
+//
 //  The Nethermind library is free software: you can redistribute it and/or modify
 //  it under the terms of the GNU Lesser General Public License as published by
 //  the Free Software Foundation, either version 3 of the License, or
 //  (at your option) any later version.
-// 
+//
 //  The Nethermind library is distributed in the hope that it will be useful,
 //  but WITHOUT ANY WARRANTY; without even the implied warranty of
 //  MERCHANTABILITY or FITNESS FOR A PARTICULAR PURPOSE. See the
 //  GNU Lesser General Public License for more details.
-// 
+//
 //  You should have received a copy of the GNU Lesser General Public License
 //  along with the Nethermind. If not, see <http://www.gnu.org/licenses/>.
-// 
+//
 
 using System;
 using Nethermind.Blockchain;
@@ -21,6 +21,7 @@
 using Nethermind.Consensus;
 using Nethermind.Core;
 using Nethermind.Core.Crypto;
+using Nethermind.Crypto;
 using Nethermind.Int256;
 using Nethermind.Logging;
 using Nethermind.Synchronization;
@@ -98,7 +99,7 @@
         FallAsleep();
         PostFinishCleanUp();
     }
-    
+
     protected override void PostFinishCleanUp()
     {
         HeadersSyncProgressReport.Update(_pivotNumber - HeadersDestinationNumber + 1);
@@ -118,7 +119,7 @@
             if (_logger.IsTrace)
                 _logger.Trace(
                     "Chain already merged, skipping header insert");
-            return AddBlockResult.AlreadyKnown; 
+            return AddBlockResult.AlreadyKnown;
         }
 
         if (_logger.IsTrace)
@@ -132,35 +133,14 @@
             options |= BlockTreeInsertOptions.TotalDifficultyNotNeeded;
         }
 
-<<<<<<< HEAD
-=======
-        AddBlockResult insertOutcome = _blockTree.IsKnownBlock(header.Number, header.Hash!)
-            ? AddBlockResult.AlreadyKnown
-            : _blockTree.Insert(header, options);
->>>>>>> 52a36722
         // Found existing block in the block tree
-        if (_blockTree.IsKnownBlock(header.Number, header.Hash))
+        if (_blockTree.IsKnownBlock(header.Number, header.GetOrCalculateHash()))
         {
             _chainMerged = true;
             if (_logger.IsTrace)
                 _logger.Trace(
-<<<<<<< HEAD
                     $"Found header to join dangling beacon chain {header.ToString(BlockHeader.Format.FullHashAndNumber)}");
             return AddBlockResult.AlreadyKnown;
-=======
-                    " BeaconHeader LowestInsertedBeaconHeader found existing chain in fast sync," +
-                    $"old: {_blockTree.LowestInsertedBeaconHeader?.Number}, new: {_blockTree.LowestInsertedHeader?.Number}");
-            // beacon header set to (global) lowest inserted header
-            //   _blockTree.LowestInsertedBeaconHeader = _blockTree.LowestInsertedHeader;
-            if (header.Number < (_blockTree.LowestInsertedBeaconHeader?.Number ?? long.MaxValue))
-            {
-                if (_logger.IsTrace)
-                    _logger.Trace(
-                        $"LowestInsertedBeaconHeader AlreadyKnown changed, old: {_blockTree.LowestInsertedBeaconHeader?.Number}, new: {header.Number}");
-                _blockTree.LowestInsertedBeaconHeader = header;
-            }
-            //}
->>>>>>> 52a36722
         }
 
         AddBlockResult insertOutcome = _blockTree.Insert(header, options);
