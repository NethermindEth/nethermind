﻿//  Copyright (c) 2021 Demerzel Solutions Limited
//  This file is part of the Nethermind library.
//
//  The Nethermind library is free software: you can redistribute it and/or modify
//  it under the terms of the GNU Lesser General Public License as published by
//  the Free Software Foundation, either version 3 of the License, or
//  (at your option) any later version.
//
//  The Nethermind library is distributed in the hope that it will be useful,
//  but WITHOUT ANY WARRANTY; without even the implied warranty of
//  MERCHANTABILITY or FITNESS FOR A PARTICULAR PURPOSE. See the
//  GNU Lesser General Public License for more details.
//
//  You should have received a copy of the GNU Lesser General Public License
//  along with the Nethermind. If not, see <http://www.gnu.org/licenses/>.
//

using System;
using System.Collections.Generic;
using Nethermind.Blockchain;
using Nethermind.Blockchain.Synchronization;
using Nethermind.Core;
using Nethermind.Core.Crypto;
using Nethermind.Logging;
using Nethermind.Merge.Plugin.Handlers;
using Nethermind.Synchronization.Blocks;

namespace Nethermind.Merge.Plugin.Synchronization;

public interface IChainLevelHelper
{
    BlockHeader[]? GetNextHeaders(int maxCount, long maxHeaderNumber, int blocksToSkip = 0);

    bool TrySetNextBlocks(int maxCount, BlockDownloadContext context);
}

public class ChainLevelHelper : IChainLevelHelper
{
    private readonly IBlockTree _blockTree;
    private readonly ISyncConfig _syncConfig;
    private readonly ILogger _logger;
    private readonly IBlockCacheService _blockCacheService;

    public ChainLevelHelper(
        IBlockTree blockTree,
        IBlockCacheService blockCacheService,
        ISyncConfig syncConfig,
        ILogManager logManager)
    {
        _blockTree = blockTree;
        _blockCacheService = blockCacheService;
        _syncConfig = syncConfig;
        _logger = logManager.GetClassLogger();
    }

    public BlockHeader[]? GetNextHeaders(int maxCount, long maxHeaderNumber, int blocksToSkip)
    {
        long? startingPoint = GetStartingPoint();
        if (startingPoint == null)
        {
            if (_logger.IsTrace)
                _logger.Trace($"ChainLevelHelper.GetNextHeaders - starting point is null");
            return null;
        }

        List<BlockHeader> headers = new(maxCount);
        int i = 0;

<<<<<<< HEAD
        long upperLimit = (destinationPoint - blocksToSkip); // blocksToSkip is used for FastSync boundary
        while (i < maxCount)
=======
        // blocksToSkip is used for FastSync boundary.
        long upperLimit = (_blockCacheService.ProcessDestination?.Number ?? _blockTree.BestSuggestedBeaconHeader?.Number ?? 0) - blocksToSkip;
        if (_logger.IsTrace) _logger.Trace($"ChainLevelHelper.GetNextHeaders - upper limit {upperLimit}");
        while (i < maxCount && startingPoint <= upperLimit)
>>>>>>> 90fbb312
        {
            ChainLevelInfo? level = _blockTree.FindLevel(startingPoint!.Value);
            BlockInfo? beaconMainChainBlock = level?.BeaconMainChainBlock;
            if (level == null || beaconMainChainBlock == null)
            {
                if (_logger.IsTrace)
                    _logger.Trace($"ChainLevelHelper.GetNextHeaders - level {startingPoint} not found");
                break;
            }

            BlockHeader? newHeader =
                _blockTree.FindHeader(beaconMainChainBlock.BlockHash, BlockTreeLookupOptions.None);

            if (newHeader == null)
            {
                if (_logger.IsTrace) _logger.Trace($"ChainLevelHelper - header {startingPoint} not found");
                break;
            }
            if (_logger.IsTrace)
            {
                _logger.Trace($"ChainLevelHelper - MainChainBlock: {level.MainChainBlock} TD: {level.MainChainBlock?.TotalDifficulty}");
                foreach (BlockInfo bi in level.BlockInfos)
                {
                    _logger.Trace($"ChainLevelHelper {bi.BlockHash}, {bi.BlockNumber} {bi.TotalDifficulty} {bi.Metadata}");
                }
            }

            if (beaconMainChainBlock.IsBeaconInfo)
                newHeader.TotalDifficulty = beaconMainChainBlock.TotalDifficulty == 0 ? null : beaconMainChainBlock.TotalDifficulty;
            if (_logger.IsTrace)
                _logger.Trace(
                    $"ChainLevelHelper - A new block header {newHeader.ToString(BlockHeader.Format.FullHashAndNumber)}, header TD {newHeader.TotalDifficulty}");
            headers.Add(newHeader);
            ++i;
            if (i >= maxCount)
                break;
            if (newHeader.Number >= maxHeaderNumber)
                break;

            ++startingPoint;
        }

        return headers.ToArray();
    }

    public bool TrySetNextBlocks(int maxCount, BlockDownloadContext context)
    {
        if (context.Blocks.Length == 0) return false;

        BlockInfo? beaconMainChainBlockInfo = GetBeaconMainChainBlockInfo(context.Blocks[0].Number);
        if (beaconMainChainBlockInfo?.IsBeaconHeader == true && beaconMainChainBlockInfo.IsBeaconBody == false) return false;

        int offset = 0;
        while (offset != context.NonEmptyBlockHashes.Count)
        {
            IReadOnlyList<Keccak> hashesToRequest = context.GetHashesByOffset(offset, maxCount);
            for (int i = 0; i < hashesToRequest.Count; i++)
            {
                Block? block = _blockTree.FindBlock(hashesToRequest[i], BlockTreeLookupOptions.None);
                if (block == null) return false;
                BlockBody blockBody = new(block.Transactions, block.Uncles);
                context.SetBody(i + offset, blockBody);
            }

            offset += hashesToRequest.Count;
        }
        return true;
    }

    private long GetDestinationPoint()
    {
        return Math.Min(_blockTree.BestKnownNumber + 1, _blockCacheService.ProcessDestination?.Number ?? long.MaxValue);
    }

    private long? GetStartingPoint()
    {
        long startingPoint = GetDestinationPoint();
        bool foundBeaconBlock;

        if (_logger.IsTrace) _logger.Trace($"ChainLevelHelper. starting point is {startingPoint}");

        BlockInfo? beaconMainChainBlock = GetBeaconMainChainBlockInfo(startingPoint);
        if (beaconMainChainBlock == null) return null;
        Keccak currentHash = beaconMainChainBlock.BlockHash;
        // in normal situation we will have one iteration of this loop, in some cases a few. Thanks to that we don't need to add extra pointer to manage forward syncing
        do
        {
            BlockHeader? header = _blockTree.FindHeader(currentHash!, BlockTreeLookupOptions.None);
            if (header == null)
            {
                if (_logger.IsTrace) _logger.Trace($"Header for number {startingPoint} was not found");
                return null;
            }

            BlockInfo blockInfo = (_blockTree.GetInfo( header.Number - 1, header.ParentHash!)).Info;
            foundBeaconBlock = blockInfo.IsBeaconInfo;
            if (_logger.IsTrace)
                _logger.Trace(
                    $"Searching for starting point on level {startingPoint}. Header: {header.ToString(BlockHeader.Format.FullHashAndNumber)}, BlockInfo: {blockInfo?.ToString()}");
            --startingPoint;
            currentHash = header.ParentHash!;
            if (_syncConfig.FastSync && startingPoint <= _syncConfig.PivotNumberParsed)
            {
                if (_logger.IsTrace) _logger.Trace($"Reached syncConfig pivot. Starting point: {startingPoint}");
                break;
            }
        } while (foundBeaconBlock);

        return startingPoint;
    }

    private BlockInfo? GetBeaconMainChainBlockInfo(long startingPoint)
    {
        ChainLevelInfo? startingLevel = _blockTree.FindLevel(startingPoint);
        BlockInfo? beaconMainChainBlock = startingLevel?.BeaconMainChainBlock;
        if (beaconMainChainBlock == null)
        {
            if (_logger.IsTrace) _logger.Trace($"Beacon main chain block for number {startingPoint} was not found");
            return null;
        }

        return beaconMainChainBlock;
    }
}<|MERGE_RESOLUTION|>--- conflicted
+++ resolved
@@ -66,15 +66,10 @@
         List<BlockHeader> headers = new(maxCount);
         int i = 0;
 
-<<<<<<< HEAD
-        long upperLimit = (destinationPoint - blocksToSkip); // blocksToSkip is used for FastSync boundary
-        while (i < maxCount)
-=======
         // blocksToSkip is used for FastSync boundary.
         long upperLimit = (_blockCacheService.ProcessDestination?.Number ?? _blockTree.BestSuggestedBeaconHeader?.Number ?? 0) - blocksToSkip;
         if (_logger.IsTrace) _logger.Trace($"ChainLevelHelper.GetNextHeaders - upper limit {upperLimit}");
         while (i < maxCount && startingPoint <= upperLimit)
->>>>>>> 90fbb312
         {
             ChainLevelInfo? level = _blockTree.FindLevel(startingPoint!.Value);
             BlockInfo? beaconMainChainBlock = level?.BeaconMainChainBlock;
