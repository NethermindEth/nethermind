--- conflicted
+++ resolved
@@ -97,10 +97,6 @@
                 }
             }
 
-<<<<<<< HEAD
-            if (_logger.IsInfo)
-                _logger.Info(
-=======
             if (beaconMainChainBlock.IsBeaconInfo)
             {
                newHeader.TotalDifficulty = beaconMainChainBlock.TotalDifficulty == 0 ? null : beaconMainChainBlock.TotalDifficulty; // This is suppose to be removed, but I forgot to remove it before testing, so we only tested with this line in. Need to remove this back....
@@ -125,7 +121,6 @@
             }
             if (_logger.IsTrace)
                 _logger.Trace(
->>>>>>> f8c0ae4f
                     $"ChainLevelHelper - A new block header {newHeader.ToString(BlockHeader.Format.FullHashAndNumber)}, header TD {newHeader.TotalDifficulty}");
             headers.Add(newHeader);
             ++i;
