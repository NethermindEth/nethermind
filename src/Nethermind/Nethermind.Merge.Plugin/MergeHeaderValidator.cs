﻿//  Copyright (c) 2021 Demerzel Solutions Limited
//  This file is part of the Nethermind library.
// 
//  The Nethermind library is free software: you can redistribute it and/or modify
//  it under the terms of the GNU Lesser General Public License as published by
//  the Free Software Foundation, either version 3 of the License, or
//  (at your option) any later version.
// 
//  The Nethermind library is distributed in the hope that it will be useful,
//  but WITHOUT ANY WARRANTY; without even the implied warranty of
//  MERCHANTABILITY or FITNESS FOR A PARTICULAR PURPOSE. See the
//  GNU Lesser General Public License for more details.
// 
//  You should have received a copy of the GNU Lesser General Public License
//  along with the Nethermind. If not, see <http://www.gnu.org/licenses/>.
// 

using Nethermind.Blockchain;
using Nethermind.Blockchain.Find;
using Nethermind.Consensus;
using Nethermind.Consensus.Validators;
using Nethermind.Core;
using Nethermind.Core.Crypto;
using Nethermind.Core.Specs;
using Nethermind.Int256;
using Nethermind.Logging;

namespace Nethermind.Merge.Plugin
{
    public sealed class MergeHeaderValidator : HeaderValidator
    {
        // https://eips.ethereum.org/EIPS/eip-3675#constants
        private const int MaxExtraDataBytes = 32;
        
        private readonly IPoSSwitcher _poSSwitcher;
        private readonly IHeaderValidator _preMergeHeaderValidator;
        private readonly IBlockTree _blockTree;

        public MergeHeaderValidator(
            IPoSSwitcher poSSwitcher,
            IHeaderValidator preMergeHeaderValidator,
            IBlockTree blockTree,
            ISpecProvider specProvider,
            ISealValidator sealValidator,
            ILogManager logManager)
            : base(blockTree, sealValidator, specProvider, logManager)
        {
            _poSSwitcher = poSSwitcher;
            _preMergeHeaderValidator = preMergeHeaderValidator;
            _blockTree = blockTree;
        }

        public override bool ValidateHash(BlockHeader header)
        {
            if (_poSSwitcher.IsPostMerge(header) || _preMergeHeaderValidator is null)
                return base.ValidateHash(header); // should this be base? maybe it's enough with line bellow
            return _preMergeHeaderValidator.ValidateHash(header);
        }
        
        
        public override bool Validate(BlockHeader header, BlockHeader? parent, bool isUncle = false)
        {
<<<<<<< HEAD
            bool theMergeValid = ValidateTheMergeChecks(header, parent);
            if (_poSSwitcher.IsPostMerge(header) || _preMergeHeaderValidator is null)
                return theMergeValid && base.Validate(header, parent, isUncle);
            return _preMergeHeaderValidator.Validate(header, parent, isUncle);
=======
            bool theMergeValid = ValidateTheMergeChecks(header);
            return base.Validate(header, parent, isUncle) && theMergeValid;
>>>>>>> 2860f2ff
        }

        public override bool Validate(BlockHeader header, bool isUncle = false)
        {
            BlockHeader? parent = _blockTree.FindParentHeader(header, BlockTreeLookupOptions.None);
            return Validate(header, parent, isUncle);
        }

        protected override bool ValidateTotalDifficulty(BlockHeader parent, BlockHeader header)
        {
            return _poSSwitcher.IsPostMerge(header) || base.ValidateTotalDifficulty(parent, header);
        }
        private bool ValidateTheMergeChecks(BlockHeader header)
        {
            bool validDifficulty = true, validNonce = true, validUncles = true;
            (bool IsTerminal, bool IsPostMerge) switchInfo = _poSSwitcher.GetBlockConsensusInfo(header);
            bool terminalTotalDifficultyChecks = ValidateTerminalTotalDifficultyChecks(header, switchInfo.IsTerminal);
            if (switchInfo.IsPostMerge)
            {
                validDifficulty =
                    ValidateHeaderField(header, header.Difficulty, UInt256.Zero, nameof(header.Difficulty));
                validNonce = ValidateHeaderField(header, header.Nonce, 0u, nameof(header.Nonce));
                validUncles = ValidateHeaderField(header, header.UnclesHash, Keccak.OfAnEmptySequenceRlp,
                    nameof(header.UnclesHash));
            }

            return terminalTotalDifficultyChecks
                   && validDifficulty
                   && validNonce
                   && validUncles;
        }
        
        protected override bool ValidateExtraData(BlockHeader header, BlockHeader? parent, IReleaseSpec spec, bool isUncle = false)
        {
            if (_poSSwitcher.IsPostMerge(header))
            {
                if (header.ExtraData.Length <= MaxExtraDataBytes) return true;
                if (_logger.IsWarn)
                    _logger.Warn(
                        $"Invalid block header {header.ToString(BlockHeader.Format.Short)} - the {nameof(header.MixHash)} exceeded max length of {MaxExtraDataBytes}.");
                return false;
            }
            return base.ValidateExtraData(header, parent, spec, isUncle);
        }

        private bool ValidateTerminalTotalDifficultyChecks(BlockHeader header, bool isTerminal)
        {
            if (header.TotalDifficulty == null || header.TotalDifficulty == 0 || _poSSwitcher.TerminalTotalDifficulty == null)
                return true;

            bool isValid = true;
            bool isPostMerge = header.IsPostMerge;
            if (isPostMerge == false && isTerminal == false)
            {
                if (header.TotalDifficulty >= _poSSwitcher.TerminalTotalDifficulty)
                    isValid = false;
            }
            else
            {
                if (header.TotalDifficulty < _poSSwitcher.TerminalTotalDifficulty)
                    isValid = false;
            }

            if (isValid == false)
            {
                if (_logger.IsWarn)
                    _logger.Warn(
                        $"Invalid block header {header.ToString(BlockHeader.Format.Short)} - total difficulty is incorrect because of TTD, TerminalTotalDifficulty: {_poSSwitcher.TerminalTotalDifficulty}, IsPostMerge {header.IsPostMerge} IsTerminalBlock: {isTerminal}");
            }

            return isValid;
        }

        private bool ValidateHeaderField<T>(BlockHeader header, T value, T expected, string name)
        {
            if (Equals(value, expected)) return true;
            if (_logger.IsWarn)
                _logger.Warn(
                    $"Invalid block header {header.ToString(BlockHeader.Format.Short)} - the {name} is incorrect expected {expected}, got {value} .");
            return false;
        }
    }
}<|MERGE_RESOLUTION|>--- conflicted
+++ resolved
@@ -60,15 +60,10 @@
         
         public override bool Validate(BlockHeader header, BlockHeader? parent, bool isUncle = false)
         {
-<<<<<<< HEAD
             bool theMergeValid = ValidateTheMergeChecks(header, parent);
             if (_poSSwitcher.IsPostMerge(header) || _preMergeHeaderValidator is null)
                 return theMergeValid && base.Validate(header, parent, isUncle);
             return _preMergeHeaderValidator.Validate(header, parent, isUncle);
-=======
-            bool theMergeValid = ValidateTheMergeChecks(header);
-            return base.Validate(header, parent, isUncle) && theMergeValid;
->>>>>>> 2860f2ff
         }
 
         public override bool Validate(BlockHeader header, bool isUncle = false)
