--- conflicted
+++ resolved
@@ -18,16 +18,9 @@
 {
     public partial class MergePlugin
     {
-<<<<<<< HEAD
-        protected IBlocksConfig _blocksConfig = null!;
         protected PostMergeBlockProducer _postMergeBlockProducer = null!;
         protected IManualBlockProductionTrigger? _blockProductionTrigger = null;
         protected ManualTimestamper? _manualTimestamper;
-=======
-        private PostMergeBlockProducer _postMergeBlockProducer = null!;
-        private IManualBlockProductionTrigger? _blockProductionTrigger = null;
-        private ManualTimestamper? _manualTimestamper;
->>>>>>> d466967d
 
         protected virtual PostMergeBlockProducerFactory CreateBlockProducerFactory()
             => new(_api.SpecProvider!, _api.SealEngine, _manualTimestamper!, _blocksConfig, _api.LogManager);
