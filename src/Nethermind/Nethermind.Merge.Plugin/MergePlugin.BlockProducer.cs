﻿//  Copyright (c) 2021 Demerzel Solutions Limited
//  This file is part of the Nethermind library.
// 
//  The Nethermind library is free software: you can redistribute it and/or modify
//  it under the terms of the GNU Lesser General Public License as published by
//  the Free Software Foundation, either version 3 of the License, or
//  (at your option) any later version.
// 
//  The Nethermind library is distributed in the hope that it will be useful,
//  but WITHOUT ANY WARRANTY; without even the implied warranty of
//  MERCHANTABILITY or FITNESS FOR A PARTICULAR PURPOSE. See the
//  GNU Lesser General Public License for more details.
// 
//  You should have received a copy of the GNU Lesser General Public License
//  along with the Nethermind. If not, see <http://www.gnu.org/licenses/>.
// 

using System;
using System.Threading.Tasks;
using Nethermind.Api.Extensions;
using Nethermind.Consensus;
using Nethermind.Consensus.Producers;
using Nethermind.Consensus.Transactions;
using Nethermind.Core;
using Nethermind.Logging;
<<<<<<< HEAD
=======
using Nethermind.Merge.Plugin.BlockProduction;
>>>>>>> fcd3497b
using Nethermind.Merge.Plugin.Data;
using Nethermind.Merge.Plugin.Handlers;
using Nethermind.State;

namespace Nethermind.Merge.Plugin
{
    public partial class MergePlugin
    {
        private IMiningConfig _miningConfig = null!;
        private PostMergeBlockProducer _postMergeBlockProducer = null!;
        private IManualBlockProductionTrigger? _blockProductionTrigger = null;
        private ManualTimestamper? _manualTimestamper;

<<<<<<< HEAD
        protected virtual ITxSource? CreateTxSource(IStateProvider stateProvider) => null;

=======
>>>>>>> fcd3497b
        public async Task<IBlockProducer> InitBlockProducer(IConsensusPlugin consensusPlugin)
        {
            if (_mergeConfig.Enabled && MatchVariant(_mergeConfig.Variant))
            {
                if (_api.EngineSigner == null) throw new ArgumentNullException(nameof(_api.EngineSigner));
                if (_api.ChainSpec == null) throw new ArgumentNullException(nameof(_api.ChainSpec));
                if (_api.BlockTree == null) throw new ArgumentNullException(nameof(_api.BlockTree));
                if (_api.BlockProcessingQueue == null) throw new ArgumentNullException(nameof(_api.BlockProcessingQueue));
                if (_api.SpecProvider == null) throw new ArgumentNullException(nameof(_api.SpecProvider));
                if (_api.BlockValidator == null) throw new ArgumentNullException(nameof(_api.BlockValidator));
                if (_api.RewardCalculatorSource == null) throw new ArgumentNullException(nameof(_api.RewardCalculatorSource));
                if (_api.ReceiptStorage == null) throw new ArgumentNullException(nameof(_api.ReceiptStorage));
                if (_api.TxPool == null) throw new ArgumentNullException(nameof(_api.TxPool));
                if (_api.DbProvider == null) throw new ArgumentNullException(nameof(_api.DbProvider));
                if (_api.ReadOnlyTrieStore == null) throw new ArgumentNullException(nameof(_api.ReadOnlyTrieStore));
                if (_api.BlockchainProcessor == null) throw new ArgumentNullException(nameof(_api.BlockchainProcessor));
                if (_api.HeaderValidator == null) throw new ArgumentNullException(nameof(_api.HeaderValidator));
                if (_mergeBlockProductionPolicy == null) throw new ArgumentNullException(nameof(_mergeBlockProductionPolicy));
                if (_api.SealValidator == null) throw new ArgumentNullException(nameof(_api.SealValidator));
<<<<<<< HEAD

                if (_logger.IsInfo) _logger.Info("Starting Merge block producer & sealer");

=======
                
                if (_logger.IsInfo) _logger.Info("Starting Merge block producer & sealer");

>>>>>>> fcd3497b
                IBlockProducer? blockProducer = _mergeBlockProductionPolicy.ShouldInitPreMergeBlockProduction()
                    ? await consensusPlugin.InitBlockProducer()
                    : null;
                _miningConfig = _api.Config<IMiningConfig>();
                _manualTimestamper ??= new ManualTimestamper();
                _blockProductionTrigger = new BuildBlocksWhenRequested();
                BlockProducerEnv blockProducerEnv = _api.BlockProducerEnvFactory.Create();
                Address feeRecipient;
                if (string.IsNullOrWhiteSpace(_mergeConfig.FeeRecipient))
                {
                    feeRecipient = Address.Zero;
                    if (_logger.IsInfo) _logger.Info("FeeRecipient will be set based on PayloadAttributes.SuggestedFeeRecipient field from CL");
                }
                else
                {
                    feeRecipient = new Address(_mergeConfig.FeeRecipient);
                    if (_logger.IsInfo) _logger.Info($"FeeRecipient: {feeRecipient}");
                }
<<<<<<< HEAD

                _api.SealEngine = new MergeSealEngine(_api.SealEngine, _poSSwitcher, feeRecipient, _api.SealValidator, _api.LogManager);
                _api.Sealer = _api.SealEngine;
                PostMergeBlockProducerFactory blockProducerFactory = new(_api.SpecProvider, _api.SealEngine, _manualTimestamper, _miningConfig, _api.LogManager);
                _postMergeBlockProducer = blockProducerFactory.Create(
                    blockProducerEnv,
                    _blockProductionTrigger,
                    CreateTxSource(blockProducerEnv.ReadOnlyStateProvider)
                );

=======
                
                _api.SealEngine = new MergeSealEngine(_api.SealEngine, _poSSwitcher, feeRecipient, _api.SealValidator, _api.LogManager);
                _api.Sealer = _api.SealEngine;
                PostMergeBlockProducerFactory blockProducerFactory = new(_api.SpecProvider, _api.SealEngine, _manualTimestamper, _miningConfig, _api.LogManager);
                _postMergeBlockProducer = blockProducerFactory.Create(blockProducerEnv, _blockProductionTrigger);
                
>>>>>>> fcd3497b
                _api.BlockProducer = new MergeBlockProducer(blockProducer, _postMergeBlockProducer, _poSSwitcher);
            }

            return _api.BlockProducer;
        }

<<<<<<< HEAD
        public bool Enabled => _mergeConfig.Enabled && MatchVariant(_mergeConfig.Variant);
=======
        public bool Enabled => _mergeConfig.Enabled;
>>>>>>> fcd3497b
    }
}<|MERGE_RESOLUTION|>--- conflicted
+++ resolved
@@ -23,10 +23,7 @@
 using Nethermind.Consensus.Transactions;
 using Nethermind.Core;
 using Nethermind.Logging;
-<<<<<<< HEAD
-=======
 using Nethermind.Merge.Plugin.BlockProduction;
->>>>>>> fcd3497b
 using Nethermind.Merge.Plugin.Data;
 using Nethermind.Merge.Plugin.Handlers;
 using Nethermind.State;
@@ -40,11 +37,8 @@
         private IManualBlockProductionTrigger? _blockProductionTrigger = null;
         private ManualTimestamper? _manualTimestamper;
 
-<<<<<<< HEAD
         protected virtual ITxSource? CreateTxSource(IStateProvider stateProvider) => null;
 
-=======
->>>>>>> fcd3497b
         public async Task<IBlockProducer> InitBlockProducer(IConsensusPlugin consensusPlugin)
         {
             if (_mergeConfig.Enabled && MatchVariant(_mergeConfig.Variant))
@@ -64,15 +58,9 @@
                 if (_api.HeaderValidator == null) throw new ArgumentNullException(nameof(_api.HeaderValidator));
                 if (_mergeBlockProductionPolicy == null) throw new ArgumentNullException(nameof(_mergeBlockProductionPolicy));
                 if (_api.SealValidator == null) throw new ArgumentNullException(nameof(_api.SealValidator));
-<<<<<<< HEAD
-
-                if (_logger.IsInfo) _logger.Info("Starting Merge block producer & sealer");
-
-=======
                 
                 if (_logger.IsInfo) _logger.Info("Starting Merge block producer & sealer");
 
->>>>>>> fcd3497b
                 IBlockProducer? blockProducer = _mergeBlockProductionPolicy.ShouldInitPreMergeBlockProduction()
                     ? await consensusPlugin.InitBlockProducer()
                     : null;
@@ -91,7 +79,6 @@
                     feeRecipient = new Address(_mergeConfig.FeeRecipient);
                     if (_logger.IsInfo) _logger.Info($"FeeRecipient: {feeRecipient}");
                 }
-<<<<<<< HEAD
 
                 _api.SealEngine = new MergeSealEngine(_api.SealEngine, _poSSwitcher, feeRecipient, _api.SealValidator, _api.LogManager);
                 _api.Sealer = _api.SealEngine;
@@ -102,24 +89,12 @@
                     CreateTxSource(blockProducerEnv.ReadOnlyStateProvider)
                 );
 
-=======
-                
-                _api.SealEngine = new MergeSealEngine(_api.SealEngine, _poSSwitcher, feeRecipient, _api.SealValidator, _api.LogManager);
-                _api.Sealer = _api.SealEngine;
-                PostMergeBlockProducerFactory blockProducerFactory = new(_api.SpecProvider, _api.SealEngine, _manualTimestamper, _miningConfig, _api.LogManager);
-                _postMergeBlockProducer = blockProducerFactory.Create(blockProducerEnv, _blockProductionTrigger);
-                
->>>>>>> fcd3497b
                 _api.BlockProducer = new MergeBlockProducer(blockProducer, _postMergeBlockProducer, _poSSwitcher);
             }
 
             return _api.BlockProducer;
         }
 
-<<<<<<< HEAD
         public bool Enabled => _mergeConfig.Enabled && MatchVariant(_mergeConfig.Variant);
-=======
-        public bool Enabled => _mergeConfig.Enabled;
->>>>>>> fcd3497b
     }
 }