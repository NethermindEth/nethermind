// SPDX-FileCopyrightText: 2022 Demerzel Solutions Limited
// SPDX-License-Identifier: LGPL-3.0-only

using System;
using System.Threading.Tasks;
using Nethermind.Api.Extensions;
using Nethermind.Consensus;
using Nethermind.Consensus.Producers;
using Nethermind.Consensus.Transactions;
using Nethermind.Core;
using Nethermind.Logging;
using Nethermind.Merge.Plugin.BlockProduction;
using Nethermind.Merge.Plugin.Data;
using Nethermind.Merge.Plugin.Handlers;
using Nethermind.State;

namespace Nethermind.Merge.Plugin
{
    public partial class MergePlugin
    {
<<<<<<< HEAD
        protected IMiningConfig _miningConfig = null!;
        protected PostMergeBlockProducer _postMergeBlockProducer = null!;
        protected IManualBlockProductionTrigger? _blockProductionTrigger = null;
        protected ManualTimestamper? _manualTimestamper;
=======
        private IBlocksConfig _blocksConfig = null!;
        private PostMergeBlockProducer _postMergeBlockProducer = null!;
        private IManualBlockProductionTrigger? _blockProductionTrigger = null;
        private ManualTimestamper? _manualTimestamper;
>>>>>>> bb2b5a8f

        protected virtual PostMergeBlockProducerFactory CreateBlockProducerFactory()
            => new(_api.SpecProvider!, _api.SealEngine, _manualTimestamper!, _miningConfig, _api.LogManager);

        public virtual async Task<IBlockProducer> InitBlockProducer(IConsensusPlugin consensusPlugin)
        {
            if (MergeEnabled)
            {
                if (_api.EngineSigner is null) throw new ArgumentNullException(nameof(_api.EngineSigner));
                if (_api.ChainSpec is null) throw new ArgumentNullException(nameof(_api.ChainSpec));
                if (_api.BlockTree is null) throw new ArgumentNullException(nameof(_api.BlockTree));
                if (_api.BlockProcessingQueue is null) throw new ArgumentNullException(nameof(_api.BlockProcessingQueue));
                if (_api.SpecProvider is null) throw new ArgumentNullException(nameof(_api.SpecProvider));
                if (_api.BlockValidator is null) throw new ArgumentNullException(nameof(_api.BlockValidator));
                if (_api.RewardCalculatorSource is null) throw new ArgumentNullException(nameof(_api.RewardCalculatorSource));
                if (_api.ReceiptStorage is null) throw new ArgumentNullException(nameof(_api.ReceiptStorage));
                if (_api.TxPool is null) throw new ArgumentNullException(nameof(_api.TxPool));
                if (_api.DbProvider is null) throw new ArgumentNullException(nameof(_api.DbProvider));
                if (_api.ReadOnlyTrieStore is null) throw new ArgumentNullException(nameof(_api.ReadOnlyTrieStore));
                if (_api.BlockchainProcessor is null) throw new ArgumentNullException(nameof(_api.BlockchainProcessor));
                if (_api.HeaderValidator is null) throw new ArgumentNullException(nameof(_api.HeaderValidator));
                if (_mergeBlockProductionPolicy is null) throw new ArgumentNullException(nameof(_mergeBlockProductionPolicy));
                if (_api.SealValidator is null) throw new ArgumentNullException(nameof(_api.SealValidator));

                if (_logger.IsInfo) _logger.Info("Starting Merge block producer & sealer");

                IBlockProducer? blockProducer = _mergeBlockProductionPolicy.ShouldInitPreMergeBlockProduction()
                    ? await consensusPlugin.InitBlockProducer()
                    : null;
                _blocksConfig = _api.Config<IBlocksConfig>();
                _manualTimestamper ??= new ManualTimestamper();
                _blockProductionTrigger = new BuildBlocksWhenRequested();
                BlockProducerEnv blockProducerEnv = _api.BlockProducerEnvFactory.Create();

                _api.SealEngine = new MergeSealEngine(_api.SealEngine, _poSSwitcher, _api.SealValidator, _api.LogManager);
                _api.Sealer = _api.SealEngine;
<<<<<<< HEAD
                _postMergeBlockProducer = CreateBlockProducerFactory().Create(
=======
                PostMergeBlockProducerFactory blockProducerFactory = new(_api.SpecProvider, _api.SealEngine, _manualTimestamper, _blocksConfig, _api.LogManager);
                _postMergeBlockProducer = blockProducerFactory.Create(
>>>>>>> bb2b5a8f
                    blockProducerEnv,
                    _blockProductionTrigger
                );

                _api.BlockProducer = new MergeBlockProducer(blockProducer, _postMergeBlockProducer, _poSSwitcher);
            }

            return _api.BlockProducer!;
        }

        // this looks redundant but Enabled actually comes from IConsensusWrapperPlugin
        // while MergeEnabled comes from merge config
        public bool Enabled => MergeEnabled;
    }
}<|MERGE_RESOLUTION|>--- conflicted
+++ resolved
@@ -18,17 +18,10 @@
 {
     public partial class MergePlugin
     {
-<<<<<<< HEAD
         protected IMiningConfig _miningConfig = null!;
         protected PostMergeBlockProducer _postMergeBlockProducer = null!;
         protected IManualBlockProductionTrigger? _blockProductionTrigger = null;
         protected ManualTimestamper? _manualTimestamper;
-=======
-        private IBlocksConfig _blocksConfig = null!;
-        private PostMergeBlockProducer _postMergeBlockProducer = null!;
-        private IManualBlockProductionTrigger? _blockProductionTrigger = null;
-        private ManualTimestamper? _manualTimestamper;
->>>>>>> bb2b5a8f
 
         protected virtual PostMergeBlockProducerFactory CreateBlockProducerFactory()
             => new(_api.SpecProvider!, _api.SealEngine, _manualTimestamper!, _miningConfig, _api.LogManager);
@@ -65,12 +58,7 @@
 
                 _api.SealEngine = new MergeSealEngine(_api.SealEngine, _poSSwitcher, _api.SealValidator, _api.LogManager);
                 _api.Sealer = _api.SealEngine;
-<<<<<<< HEAD
                 _postMergeBlockProducer = CreateBlockProducerFactory().Create(
-=======
-                PostMergeBlockProducerFactory blockProducerFactory = new(_api.SpecProvider, _api.SealEngine, _manualTimestamper, _blocksConfig, _api.LogManager);
-                _postMergeBlockProducer = blockProducerFactory.Create(
->>>>>>> bb2b5a8f
                     blockProducerEnv,
                     _blockProductionTrigger
                 );
