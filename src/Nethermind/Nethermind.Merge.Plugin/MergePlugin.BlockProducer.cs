// SPDX-FileCopyrightText: 2022 Demerzel Solutions Limited
// SPDX-License-Identifier: LGPL-3.0-only

using System;
using Nethermind.Consensus;
using Nethermind.Consensus.Transactions;
using Nethermind.Core;
using Nethermind.Merge.Plugin.BlockProduction;

namespace Nethermind.Merge.Plugin
{
    public partial class MergePlugin
    {
        protected ManualTimestamper? _manualTimestamper;

        protected virtual PostMergeBlockProducerFactory CreateBlockProducerFactory()
            => new(_api.SpecProvider!, _api.SealEngine, _manualTimestamper!, _blocksConfig, _api.LogManager);

        public virtual IBlockProducer InitBlockProducer(IBlockProducerFactory baseBlockProducerFactory)
        {
            if (MergeEnabled)
            {
                ArgumentNullException.ThrowIfNull(_api.BlockTree);
                ArgumentNullException.ThrowIfNull(_api.SpecProvider);
                ArgumentNullException.ThrowIfNull(_mergeBlockProductionPolicy);
                ArgumentNullException.ThrowIfNull(_api.BlockProducerEnvFactory);

                if (_logger.IsInfo) _logger.Info("Starting Merge block producer & sealer");

                IBlockProducer? blockProducer = _mergeBlockProductionPolicy.ShouldInitPreMergeBlockProduction()
                    ? baseBlockProducerFactory.InitBlockProducer()
                    : null;
                _manualTimestamper ??= new ManualTimestamper();

<<<<<<< HEAD
                BlockProducerEnv blockProducerEnv = _api.BlockProducerEnvFactory.Create(txSource.Then(_inclusionListTxSource));
=======
                IBlockProducerEnv blockProducerEnv = _api.BlockProducerEnvFactory.Create();
>>>>>>> bea66a5b

                PostMergeBlockProducer postMergeBlockProducer = CreateBlockProducerFactory().Create(blockProducerEnv);
                _api.BlockProducer = new MergeBlockProducer(blockProducer, postMergeBlockProducer, _poSSwitcher);
            }

            return _api.BlockProducer!;
        }

        public IBlockProducerRunner InitBlockProducerRunner(IBlockProducerRunnerFactory baseRunnerFactory, IBlockProducer blockProducer)
        {
            if (MergeEnabled)
            {
                IMergeBlockProducer mergeBlockProducer = blockProducer as IMergeBlockProducer
                    ?? throw new ArgumentException("Merge enabled, but block producer is not IMergeBlockProducer");

                IBlockProducer? preMergeBlockProducer = mergeBlockProducer.PreMergeBlockProducer;
                IBlockProducerRunner? preMergeRunner = preMergeBlockProducer is not null
                    ? baseRunnerFactory.InitBlockProducerRunner(preMergeBlockProducer)
                    : null;

                StandardBlockProducerRunner postMergeRunner = new StandardBlockProducerRunner(
                    _api.ManualBlockProductionTrigger, _api.BlockTree!, mergeBlockProducer);

                return new MergeBlockProducerRunner(preMergeRunner, postMergeRunner, _poSSwitcher);
            }

            return baseRunnerFactory.InitBlockProducerRunner(blockProducer);
        }

        // this looks redundant but Enabled actually comes from IConsensusWrapperPlugin
        // while MergeEnabled comes from merge config
        public bool Enabled => MergeEnabled;
    }
}<|MERGE_RESOLUTION|>--- conflicted
+++ resolved
@@ -32,11 +32,9 @@
                     : null;
                 _manualTimestamper ??= new ManualTimestamper();
 
-<<<<<<< HEAD
-                BlockProducerEnv blockProducerEnv = _api.BlockProducerEnvFactory.Create(txSource.Then(_inclusionListTxSource));
-=======
+                // todo: pass in IL tx source
+                // BlockProducerEnv blockProducerEnv = _api.BlockProducerEnvFactory.Create(txSource.Then(_inclusionListTxSource));
                 IBlockProducerEnv blockProducerEnv = _api.BlockProducerEnvFactory.Create();
->>>>>>> bea66a5b
 
                 PostMergeBlockProducer postMergeBlockProducer = CreateBlockProducerFactory().Create(blockProducerEnv);
                 _api.BlockProducer = new MergeBlockProducer(blockProducer, postMergeBlockProducer, _poSSwitcher);
