﻿//  Copyright (c) 2021 Demerzel Solutions Limited
//  This file is part of the Nethermind library.
// 
//  The Nethermind library is free software: you can redistribute it and/or modify
//  it under the terms of the GNU Lesser General Public License as published by
//  the Free Software Foundation, either version 3 of the License, or
//  (at your option) any later version.
// 
//  The Nethermind library is distributed in the hope that it will be useful,
//  but WITHOUT ANY WARRANTY; without even the implied warranty of
//  MERCHANTABILITY or FITNESS FOR A PARTICULAR PURPOSE. See the
//  GNU Lesser General Public License for more details.
// 
//  You should have received a copy of the GNU Lesser General Public License
//  along with the Nethermind. If not, see <http://www.gnu.org/licenses/>.
// 

using Nethermind.Core.Crypto;
using Nethermind.JsonRpc;
using Nethermind.Merge.Plugin.Data;

namespace Nethermind.Merge.Plugin.Handlers
{
    public class FinaliseBlockHandler : IHandler<Keccak, Result>
    {
        public ResultWrapper<Result> Handle(Keccak request)
        {
<<<<<<< HEAD
            return ResultWrapper<SuccessResult>.Success(new SuccessResult() {Success = true});
=======
            return ResultWrapper<Result>.Success(Result.Success);
>>>>>>> 8c189c85
        }
    }
}<|MERGE_RESOLUTION|>--- conflicted
+++ resolved
@@ -25,11 +25,7 @@
     {
         public ResultWrapper<Result> Handle(Keccak request)
         {
-<<<<<<< HEAD
-            return ResultWrapper<SuccessResult>.Success(new SuccessResult() {Success = true});
-=======
             return ResultWrapper<Result>.Success(Result.Success);
->>>>>>> 8c189c85
         }
     }
 }