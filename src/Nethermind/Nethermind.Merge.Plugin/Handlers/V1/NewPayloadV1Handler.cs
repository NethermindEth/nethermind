--- conflicted
+++ resolved
@@ -239,12 +239,7 @@
             return isValid;
         }
 
-<<<<<<< HEAD
-        private PayloadStatusV1 BuildExecutePayloadResult(ExecutionPayloadV1 request, bool isValid, BlockHeader? parent,
-            string? validationMessage)
-=======
         private PayloadStatusV1 BuildExecutePayloadResult(ExecutionPayloadV1 request, bool isValid, BlockHeader? parent, string? validationMessage)
->>>>>>> 1a740a2e
         {
             PayloadStatusV1 payloadStatus = new();
             if (isValid)
