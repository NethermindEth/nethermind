//  Copyright (c) 2021 Demerzel Solutions Limited
//  This file is part of the Nethermind library.
// 
//  The Nethermind library is free software: you can redistribute it and/or modify
//  it under the terms of the GNU Lesser General Public License as published by
//  the Free Software Foundation, either version 3 of the License, or
//  (at your option) any later version.
// 
//  The Nethermind library is distributed in the hope that it will be useful,
//  but WITHOUT ANY WARRANTY; without even the implied warranty of
//  MERCHANTABILITY or FITNESS FOR A PARTICULAR PURPOSE. See the
//  GNU Lesser General Public License for more details.
// 
//  You should have received a copy of the GNU Lesser General Public License
//  along with the Nethermind. If not, see <http://www.gnu.org/licenses/>.
// 

using System;
using System.Collections.Concurrent;
using System.Collections.Generic;
using System.Threading.Tasks;
using Nethermind.Api;
using Nethermind.Blockchain;
using Nethermind.Blockchain.Find;
using Nethermind.Consensus;
using Nethermind.Consensus.Processing;
using Nethermind.Consensus.Validators;
using Nethermind.Core;
using Nethermind.Core.Caching;
using Nethermind.Core.Crypto;
using Nethermind.Crypto;
using Nethermind.Evm.Tracing;
using Nethermind.Facade.Eth;
using Nethermind.JsonRpc;
using Nethermind.Logging;
using Nethermind.Merge.Plugin.Data;
using Nethermind.Merge.Plugin.Data.V1;
using Nethermind.Merge.Plugin.Synchronization;
using Nethermind.Synchronization;
using Nethermind.Synchronization.ParallelSync;

namespace Nethermind.Merge.Plugin.Handlers.V1
{
    /// <summary>
    /// Verifies the payload according to the execution environment rule set (EIP-3675) and returns the <see cref="PayloadStatusV1"/> of the verification and the hash of the last valid block.
    /// 
    /// <seealso cref="https://github.com/ethereum/execution-apis/blob/main/src/engine/specification.md#engine_newpayloadv1"/>
    /// </summary>
    public class NewPayloadV1Handler : IAsyncHandler<ExecutionPayloadV1, PayloadStatusV1>
    {
        private readonly IBlockValidator _blockValidator;
        private readonly IBlockTree _blockTree;
        private readonly IBlockchainProcessor _processor;
        private readonly IPoSSwitcher _poSSwitcher;
        private readonly IBeaconSyncStrategy _beaconSyncStrategy;
        private readonly IBeaconPivot _beaconPivot;
        private readonly IBlockCacheService _blockCacheService;
        private readonly IBlockProcessingQueue _processingQueue;
        private readonly IMergeSyncController _mergeSyncController;
        private readonly ILogger _logger;
        private readonly LruCache<Keccak, bool> _latestBlocks = new(50, "LatestBlocks");
        private readonly ConcurrentDictionary<Keccak, Keccak> _lastValidHashes = new();
        private readonly ProcessingOptions _processingOptions;

        public NewPayloadV1Handler(
            IBlockValidator blockValidator,
            IBlockTree blockTree,
            IBlockchainProcessor processor,
            IInitConfig initConfig,
            IPoSSwitcher poSSwitcher,
            IBeaconSyncStrategy beaconSyncStrategy,
            IBeaconPivot beaconPivot,
            IBlockCacheService blockCacheService,
            IBlockProcessingQueue processingQueue,
            IMergeSyncController mergeSyncController,
            ILogManager logManager)
        {
            _blockValidator = blockValidator ?? throw new ArgumentNullException(nameof(blockValidator));
            _blockTree = blockTree;
            _processor = processor;
            _poSSwitcher = poSSwitcher;
            _beaconSyncStrategy = beaconSyncStrategy;
            _beaconPivot = beaconPivot;
            _blockCacheService = blockCacheService;
            _processingQueue = processingQueue;
            _mergeSyncController = mergeSyncController;
            _logger = logManager.GetClassLogger();
            _processingOptions = initConfig.StoreReceipts ? ProcessingOptions.EthereumMerge | ProcessingOptions.StoreReceipts : ProcessingOptions.EthereumMerge; 
        }

        public async Task<ResultWrapper<PayloadStatusV1>> HandleAsync(ExecutionPayloadV1 request)
        {
            string requestStr = $"a new payload: {request}";
            if (_logger.IsInfo) { _logger.Info($"Received {requestStr}"); }

            if (!request.TryGetBlock(out Block? block, _poSSwitcher.FinalTotalDifficulty))
            {
                if (_logger.IsWarn) _logger.Warn($"Invalid block. Result of {requestStr}.");
                return NewPayloadV1Result.Invalid(null, $"Block {request} could not be parsed as a block");
            }

            if (!HeaderValidator.ValidateHash(block.Header))
            {
                if (_logger.IsWarn) _logger.Warn($"InvalidBlockHash. Result of {requestStr}.");
                return NewPayloadV1Result.InvalidBlockHash;
            }
            
<<<<<<< HEAD
            block.Header.TotalDifficulty = _poSSwitcher.FinalTotalDifficulty;
            // ToDo if block is below syncPivot, we can return SYNCING and igonre block
=======
>>>>>>> f907b77b
            BlockHeader? parentHeader = _blockTree.FindHeader(request.ParentHash, BlockTreeLookupOptions.None);
            if (parentHeader is null)
            {
                // possible that headers sync finished before this was called, so blocks in cache weren't inserted
                if (!_beaconSyncStrategy.IsBeaconSyncFinished(parentHeader))
                {
                    bool inserted = TryInsertDanglingBlock(block);
                    if (_logger.IsInfo) _logger.Info(inserted ? $"BeaconSync not finished - block {block} inserted" : $"BeaconSync not finished - block {block} accepted.");
                    return inserted ? NewPayloadV1Result.Syncing : NewPayloadV1Result.Accepted;
                }

                if (_logger.IsInfo) _logger.Info($"Insert block into cache without parent {block}");
                _blockCacheService.BlockCache.TryAdd(request.BlockHash, block);
                return NewPayloadV1Result.Accepted;
            }
            
            // we need to check if the head is greater than block.Number. In fast sync we could return Valid to CL without this if
            if (_blockTree.IsOnMainChainBehindOrEqualHead(block))
            {
                if (_logger.IsInfo) _logger.Info($"Valid... A new payload ignored. Block {block.ToString(Block.Format.FullHashAndNumber)} found in main chain.");
                return NewPayloadV1Result.Valid(block.Hash);
            }

            bool parentProcessed = _blockTree.WasProcessed(parentHeader.Number, parentHeader.GetOrCalculateHash());
            if (!parentProcessed)
            {
                BlockTreeInsertOptions insertOptions = BlockTreeInsertOptions.BeaconBlockInsert;
                _blockTree.Insert(block, true, insertOptions);
                if (_logger.IsInfo) _logger.Info("Syncing... Parent wasn't processed. Inserting block.");
                return NewPayloadV1Result.Syncing;
            }

            if (_poSSwitcher.MisconfiguredTerminalTotalDifficulty() || _poSSwitcher.BlockBeforeTerminalTotalDifficulty(parentHeader))
            {
                if (_logger.IsWarn) _logger.Warn($"Invalid terminal block. Nethermind TTD {_poSSwitcher.TerminalTotalDifficulty}, Parent TD: {parentHeader!.TotalDifficulty}. Request: {requestStr}.");
                
                // {status: INVALID, latestValidHash: 0x0000000000000000000000000000000000000000000000000000000000000000, validationError: errorMessage | null} if terminal block conditions are not satisfied
                return NewPayloadV1Result.Invalid(Keccak.Zero);
            }

            // Otherwise, we can just process this block and we don't need to do BeaconSync anymore.
            _mergeSyncController.StopSyncing();
            
            // Try to execute block
            ValidationResult result = ValidateBlockAndProcess(block, parentHeader, out Block? processedBlock, out string? message);
            
            if ((result & ValidationResult.AlreadyKnown) == ValidationResult.AlreadyKnown || result == ValidationResult.Invalid)
            {
                bool isValid = (result & ValidationResult.Valid) == ValidationResult.Valid;
                if (_logger.IsInfo)
                {
                    string resultStr = isValid ? "Valid" : "Invalid";
                    if (_logger.IsInfo) _logger.Info($"{resultStr}. Result of {requestStr}.");
                }

                return ResultWrapper<PayloadStatusV1>.Success(BuildExecutePayloadResult(request, isValid, parentHeader, message));
            }

            if (result == ValidationResult.Syncing)
            {
                if (_logger.IsInfo) _logger.Info($"Processing queue wasn't empty added to queue {requestStr}.");
                return NewPayloadV1Result.Syncing;
            }

            if (processedBlock is null)
            {
                if (_logger.IsInfo) _logger.Info($"Invalid block processed. Result of {requestStr}.");
                return ResultWrapper<PayloadStatusV1>.Success(BuildExecutePayloadResult(request, false, parentHeader, $"Processed block is null, request {request}"));
            }

            if (_logger.IsInfo) _logger.Info($"Valid. Result of {requestStr}.");
            return NewPayloadV1Result.Valid(request.BlockHash);
        }

        private ValidationResult ValidateBlockAndProcess(Block block, BlockHeader parent, out Block? processedBlock, out string? validationMessage)
        {
            ValidationResult ToValid(bool valid) => valid ? ValidationResult.Valid : ValidationResult.Invalid;
            
            validationMessage = null;
            processedBlock = null;

            // If duplicate, reuse results
            bool isRecentBlock = _latestBlocks.TryGet(block.Hash!, out bool isValid);
            if (isRecentBlock)
            {
                if (!isValid && _logger.IsWarn)
                {
                    validationMessage = $"Invalid block {block} sent from latestBlock cache";
                    if (_logger.IsWarn) _logger.Warn(validationMessage);
                }

                return ValidationResult.AlreadyKnown | ToValid(isValid);
            }

            // Validate
            bool validAndProcessed = ValidateWithBlockValidator(block, parent);
            if (validAndProcessed)
            {
                if (_processingQueue.IsEmpty)
                {
                    // processingQueue is empty so we can process the block in synchronous way
                    _blockTree.SuggestBlock(block, BlockTreeSuggestOptions.None, false);
                    processedBlock = _processor.Process(block, _processingOptions, NullBlockTracer.Instance);
                }
                else
                {
                    // this is needed for restarts. We have blocks in queue so we should add it to queue and return SYNCING
                    _blockTree.SuggestBlock(block);
                    return ValidationResult.Syncing;
                }
            
                if (processedBlock is null)
                {
                    if (_logger.IsWarn) _logger.Warn($"Block {block.ToString(Block.Format.FullHashAndNumber)} cannot be processed and wont be accepted to the tree.");
                    validAndProcessed = false;
                }
            }

            _latestBlocks.Set(block.Hash!, validAndProcessed);
            return ToValid(validAndProcessed);
        }

        private bool ValidateWithBlockValidator(Block block, BlockHeader parent)
        {
            block.Header.TotalDifficulty ??= parent.TotalDifficulty + block.Difficulty;
            block.Header.IsPostMerge = true; // I think we don't need to set it again here.
            bool isValid = _blockValidator.ValidateSuggestedBlock(block);
            if (!isValid && _logger.IsWarn) _logger.Warn($"Block validator rejected the block {block.ToString(Block.Format.FullHashAndNumber)}.");
            return isValid;
        }

        private PayloadStatusV1 BuildExecutePayloadResult(ExecutionPayloadV1 request, bool isValid, BlockHeader? parent, string? validationMessage)
        {
            PayloadStatusV1 payloadStatus = new();
            if (isValid)
            {
                payloadStatus.Status = PayloadStatus.Valid;
                payloadStatus.LatestValidHash = request.BlockHash;
            }
            else
            {
                payloadStatus.ValidationError = validationMessage;
                payloadStatus.Status = PayloadStatus.Invalid;
                if (_lastValidHashes.ContainsKey(request.ParentHash))
                {
                    if (_lastValidHashes.TryRemove(request.ParentHash, out Keccak? lastValidHash))
                    {
                        _lastValidHashes.TryAdd(request.BlockHash, lastValidHash);
                    }

                    payloadStatus.LatestValidHash = lastValidHash;
                }
                else
                {
                    if (parent != null)
                    {
                        _lastValidHashes.TryAdd(request.BlockHash, request.ParentHash);
                        payloadStatus.LatestValidHash = request.ParentHash;
                    }
                    else
                    {
                        payloadStatus.LatestValidHash = _blockTree.HeadHash;
                    }
                }
            }

            return payloadStatus;
        }

        private bool TryInsertDanglingBlock(Block block)
        {
            BlockTreeInsertOptions insertOptions = BlockTreeInsertOptions.BeaconBlockInsert;

            if (!_blockTree.IsKnownBeaconBlock(block.Number, block.Hash ?? block.CalculateHash()))
            {
                // last block inserted is parent of current block, part of the same chain
                if (block.ParentHash == _blockCacheService.ProcessDestination)
                {
                    _blockTree.Insert(block, true, insertOptions);
                }
                else
                {
                    Block? current = block;
                    Stack<Block> stack = new();
                    while (current != null)
                    {
                        stack.Push(current);
                        if (current.Hash == _beaconPivot.PivotHash ||
                            _blockTree.IsKnownBeaconBlock(current.Number, current.Hash))
                        {
                            break;
                        }

                        _blockCacheService.BlockCache.TryGetValue(current.ParentHash, out Block? parentBlock);
                        current = parentBlock;
                    }

                    if (current == null)
                    {
                        // block not part of beacon pivot chain, save in cache
                        _blockCacheService.BlockCache.TryAdd(block.Hash, block);
                        return false;
                    }

                    while (stack.TryPop(out Block? child))
                    {
                        _blockTree.Insert(child, true, insertOptions);
                    }
                }

                _blockCacheService.ProcessDestination = block.Hash;
            }

            return true;
        }

        [Flags]
        private enum ValidationResult
        {
            Invalid = 0,
            Valid = 1,
            AlreadyKnown = 2,
            Syncing = 3
        }
    }
}<|MERGE_RESOLUTION|>--- conflicted
+++ resolved
@@ -105,11 +105,9 @@
                 return NewPayloadV1Result.InvalidBlockHash;
             }
             
-<<<<<<< HEAD
             block.Header.TotalDifficulty = _poSSwitcher.FinalTotalDifficulty;
-            // ToDo if block is below syncPivot, we can return SYNCING and igonre block
-=======
->>>>>>> f907b77b
+            // ToDo if block is below syncPivot, we can return SYNCING and ignore block
+
             BlockHeader? parentHeader = _blockTree.FindHeader(request.ParentHash, BlockTreeLookupOptions.None);
             if (parentHeader is null)
             {
