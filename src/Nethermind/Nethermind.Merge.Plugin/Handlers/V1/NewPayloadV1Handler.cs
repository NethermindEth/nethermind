//  Copyright (c) 2021 Demerzel Solutions Limited
//  This file is part of the Nethermind library.
//
//  The Nethermind library is free software: you can redistribute it and/or modify
//  it under the terms of the GNU Lesser General Public License as published by
//  the Free Software Foundation, either version 3 of the License, or
//  (at your option) any later version.
//
//  The Nethermind library is distributed in the hope that it will be useful,
//  but WITHOUT ANY WARRANTY; without even the implied warranty of
//  MERCHANTABILITY or FITNESS FOR A PARTICULAR PURPOSE. See the
//  GNU Lesser General Public License for more details.
//
//  You should have received a copy of the GNU Lesser General Public License
//  along with the Nethermind. If not, see <http://www.gnu.org/licenses/>.
//

using System;
using System.Collections.Generic;
using System.Threading;
using System.Threading.Tasks;
using Nethermind.Api;
using Nethermind.Blockchain;
using Nethermind.Blockchain.Synchronization;
using Nethermind.Consensus;
using Nethermind.Consensus.Processing;
using Nethermind.Consensus.Validators;
using Nethermind.Core;
using Nethermind.Core.Caching;
using Nethermind.Core.Crypto;
using Nethermind.Core.Specs;
using Nethermind.Crypto;
using Nethermind.JsonRpc;
using Nethermind.Logging;
using Nethermind.Merge.Plugin.Data.V1;
using Nethermind.Merge.Plugin.InvalidChainTracker;
using Nethermind.Merge.Plugin.Synchronization;
using Nethermind.Synchronization;

namespace Nethermind.Merge.Plugin.Handlers.V1
{
    /// <summary>
    /// Verifies the payload according to the execution environment rule set (EIP-3675) and returns the <see cref="PayloadStatusV1"/> of the verification and the hash of the last valid block.
    ///
    /// <seealso cref="http://github.com/ethereum/execution-apis/blob/main/src/engine/specification.md#engine_newpayloadv1"/>
    /// </summary>
    public class NewPayloadV1Handler : IAsyncHandler<ExecutionPayloadV1, PayloadStatusV1>
    {
        private readonly IBlockValidator _blockValidator;
        private readonly IBlockTree _blockTree;
        private readonly ISyncConfig _syncConfig;
        private readonly IPoSSwitcher _poSSwitcher;
        private readonly IBeaconSyncStrategy _beaconSyncStrategy;
        private readonly IBeaconPivot _beaconPivot;
        private readonly IBlockCacheService _blockCacheService;
        private readonly IBlockProcessingQueue _processingQueue;
        private readonly IMergeSyncController _mergeSyncController;
        private readonly ISpecProvider _specProvider;
        private readonly IInvalidChainTracker _invalidChainTracker;
        private readonly ILogger _logger;
        private readonly LruCache<Keccak, bool> _latestBlocks = new(50, "LatestBlocks");
        private readonly ProcessingOptions _processingOptions;
        private readonly TimeSpan _timeout;

        public NewPayloadV1Handler(
            IBlockValidator blockValidator,
            IBlockTree blockTree,
            IInitConfig initConfig,
            ISyncConfig syncConfig,
            IPoSSwitcher poSSwitcher,
            IBeaconSyncStrategy beaconSyncStrategy,
            IBeaconPivot beaconPivot,
            IBlockCacheService blockCacheService,
            IBlockProcessingQueue processingQueue,
            IInvalidChainTracker invalidChainTracker,
            IMergeSyncController mergeSyncController,
<<<<<<< HEAD
            ISpecProvider specProvider,
            ILogManager logManager)
=======
            ILogManager logManager,
            TimeSpan? timeout = null)
>>>>>>> b8975ee8
        {
            _blockValidator = blockValidator ?? throw new ArgumentNullException(nameof(blockValidator));
            _blockTree = blockTree;
            _syncConfig = syncConfig;
            _poSSwitcher = poSSwitcher;
            _beaconSyncStrategy = beaconSyncStrategy;
            _beaconPivot = beaconPivot;
            _blockCacheService = blockCacheService;
            _processingQueue = processingQueue;
            _invalidChainTracker = invalidChainTracker;
            _mergeSyncController = mergeSyncController;
            _specProvider = specProvider;
            _logger = logManager.GetClassLogger();
            _processingOptions = initConfig.StoreReceipts ? ProcessingOptions.EthereumMerge | ProcessingOptions.StoreReceipts : ProcessingOptions.EthereumMerge;
            _timeout = timeout ?? TimeSpan.FromSeconds(7);
        }

        public async Task<ResultWrapper<PayloadStatusV1>> HandleAsync(ExecutionPayloadV1 request)
        {
            string requestStr = $"a new payload: {request}";
            if (_logger.IsInfo) { _logger.Info($"Received {requestStr}"); }

            if (!request.TryGetBlock(out Block? block, _poSSwitcher.FinalTotalDifficulty))
            {
                if (_logger.IsWarn) _logger.Warn($"Invalid block. Result of {requestStr}.");
                return NewPayloadV1Result.Invalid(null, $"Block {request} could not be parsed as a block");
            }

            if (!HeaderValidator.ValidateHash(block!.Header))
            {
                if (_logger.IsWarn) _logger.Warn($"InvalidBlockHash. Result of {requestStr}.");
                return NewPayloadV1Result.InvalidBlockHash;
            }

            Keccak blockHash = block.Hash!;
            _invalidChainTracker.SetChildParent(blockHash, request.ParentHash);
            if (_invalidChainTracker.IsOnKnownInvalidChain(blockHash, out Keccak? lastValidHash))
            {
                if (_logger.IsInfo) _logger.Info($"Invalid - block {request} is known to be a part of an invalid chain.");
                return NewPayloadV1Result.Invalid(lastValidHash, $"Block {request} is known to be a part of an invalid chain.");
            }

            if (block.Header.Number <= _syncConfig.PivotNumberParsed)
            {
                if (_logger.IsTrace) _logger.Trace($"Pre-pivot block, ignored and returned Syncing. Result of {requestStr}.");
                return NewPayloadV1Result.Syncing;
            }

            block.Header.TotalDifficulty = _poSSwitcher.FinalTotalDifficulty;

            BlockHeader? parentHeader = _blockTree.FindHeader(request.ParentHash, BlockTreeLookupOptions.DoNotCalculateTotalDifficulty);
            if (parentHeader is null)
            {
                // possible that headers sync finished before this was called, so blocks in cache weren't inserted
                if (!_beaconSyncStrategy.IsBeaconSyncFinished(parentHeader))
                {
                    bool inserted = TryInsertDanglingBlock(block);
                    if (_logger.IsInfo) _logger.Info(inserted ? $"BeaconSync not finished - block {block} inserted" : $"BeaconSync not finished - block {block} added to cache.");
                    return NewPayloadV1Result.Syncing;
                }

                if (_logger.IsInfo) _logger.Info($"Insert block into cache without parent {block}");
                _blockCacheService.BlockCache.TryAdd(blockHash, block);
                return NewPayloadV1Result.Syncing;
            }

            // we need to check if the head is greater than block.Number. In fast sync we could return Valid to CL without this if
            if (_blockTree.IsOnMainChainBehindOrEqualHead(block))
            {
                if (_logger.IsInfo) _logger.Info($"Valid... A new payload ignored. Block {block.ToString(Block.Format.FullHashAndNumber)} found in main chain.");
                return NewPayloadV1Result.Valid(block.Hash);
            }

            BlockInfo parentBlockInfo = _blockTree.GetInfo(parentHeader.Number, parentHeader.GetOrCalculateHash()).Info;
            bool parentProcessed = parentBlockInfo.WasProcessed;

            // edge-case detected on GSF5 - during the transition we want to try process all transition blocks from CL client
            // The last condition: !parentBlockInfo.IsBeaconBody will be true for terminal blocks. Checking _posSwitcher.IsTerminal might not be the best, because we're loading parentHeader with DoNotCalculateTotalDifficulty option
            bool weAreCloseToHead = (_blockTree.Head?.Number ?? 0) + 8 >= block.Number;
<<<<<<< HEAD
            bool forceProcessing = !_poSSwitcher.TransitionFinished && weAreCloseToHead && parentHeader.IsTerminalBlock(_specProvider);
=======
            bool forceProcessing = !_poSSwitcher.TransitionFinished && weAreCloseToHead && !parentBlockInfo.IsBeaconInfo;
>>>>>>> b8975ee8
            if (parentProcessed == false && forceProcessing) // add extra logging for this edge case
            {
                if (_logger.IsInfo) _logger.Info($"Forced processing block {block}, block TD: {block.TotalDifficulty}, parent: {parentHeader}, parent TD: {parentHeader.TotalDifficulty}");
            }

            bool tryProcessBlock = parentProcessed || forceProcessing;
            if (!tryProcessBlock)
            {
                if (!_blockValidator.ValidateSuggestedBlock(block))
                {
                    if (_logger.IsInfo) _logger.Info($"Rejecting invalid block received during the sync, block: {block}");
                    return NewPayloadV1Result.Invalid(null);
                }

                BlockTreeInsertHeaderOptions insertHeaderOptions = BlockTreeInsertHeaderOptions.BeaconBlockInsert;

                if (_blockCacheService.ProcessDestination != null && _blockCacheService.ProcessDestination.Hash == block.ParentHash)
                {
                    insertHeaderOptions |= BlockTreeInsertHeaderOptions.MoveToBeaconMainChain; // we're extending our beacon canonical chain
                    _blockCacheService.ProcessDestination = block.Header;
                }

                _blockTree.Insert(block, BlockTreeInsertBlockOptions.SaveHeader, insertHeaderOptions);

                if (_logger.IsInfo) _logger.Info("Syncing... Parent wasn't processed. Inserting block.");
                return NewPayloadV1Result.Syncing;
            }

            if (_poSSwitcher.MisconfiguredTerminalTotalDifficulty() || _poSSwitcher.BlockBeforeTerminalTotalDifficulty(parentHeader))
            {
                if (_logger.IsWarn) _logger.Warn($"Invalid terminal block. Nethermind TTD {_poSSwitcher.TerminalTotalDifficulty}, Parent TD: {parentHeader.TotalDifficulty}. Request: {requestStr}.");

                // {status: INVALID, latestValidHash: 0x0000000000000000000000000000000000000000000000000000000000000000, validationError: errorMessage | null} if terminal block conditions are not satisfied
                return NewPayloadV1Result.Invalid(Keccak.Zero);
            }

            // Otherwise, we can just process this block and we don't need to do BeaconSync anymore.
            _mergeSyncController.StopSyncing();

            // Try to execute block
            (ValidationResult result, string? message) = await ValidateBlockAndProcess(block, parentHeader);

            if ((result & ValidationResult.AlreadyKnown) == ValidationResult.AlreadyKnown || result == ValidationResult.Invalid)
            {
                bool isValid = (result & ValidationResult.Valid) == ValidationResult.Valid;
                if (_logger.IsInfo)
                {
                    string resultStr = isValid ? "Valid" : "Invalid";
                    if (_logger.IsInfo) _logger.Info($"{resultStr}. Result of {requestStr}.");
                }

                if (result == ValidationResult.Invalid)
                {
                    _invalidChainTracker.OnInvalidBlock(blockHash, request.ParentHash);
                    return ResultWrapper<PayloadStatusV1>.Success(BuildInvalidPayloadStatusV1(request, message));
                }

                return ResultWrapper<PayloadStatusV1>.Success(new PayloadStatusV1 { Status = PayloadStatus.Valid, LatestValidHash = request.BlockHash });
            }

            if (result == ValidationResult.Syncing)
            {
                if (_logger.IsInfo) _logger.Info($"Processing queue wasn't empty added to queue {requestStr}.");
                return NewPayloadV1Result.Syncing;
            }

            if (_logger.IsInfo) _logger.Info($"Valid. Result of {requestStr}.");
            return NewPayloadV1Result.Valid(request.BlockHash);
        }

        private async Task<(ValidationResult, string? Message)> ValidateBlockAndProcess(Block block, BlockHeader parent)
        {
            ValidationResult ToValid(bool valid) => valid ? ValidationResult.Valid : ValidationResult.Invalid;
            string? validationMessage = null;

            // If duplicate, reuse results
            bool isRecentBlock = _latestBlocks.TryGet(block.Hash!, out bool isValid);
            if (isRecentBlock)
            {
                if (!isValid && _logger.IsWarn)
                {
                    validationMessage = $"Invalid block found in latestBlock cache.";
                    if (_logger.IsWarn) _logger.Warn(validationMessage);
                }

                return (ValidationResult.AlreadyKnown | ToValid(isValid), validationMessage);
            }

            // Validate
            bool validAndProcessed = ValidateWithBlockValidator(block, parent);
            ValidationResult? result = ValidationResult.Syncing;

            if (!validAndProcessed)
            {
                return (ValidationResult.Invalid, string.Empty);
            }

            TaskCompletionSource<ValidationResult> blockProcessedTaskCompletionSource = new();
            Task<ValidationResult> blockProcessed = blockProcessedTaskCompletionSource.Task;

            void GetProcessingQueueOnBlockRemoved(object? o, BlockHashEventArgs e)
            {
                if (e.BlockHash == block.Hash)
                {
                    _processingQueue.BlockRemoved -= GetProcessingQueueOnBlockRemoved;

                    const string blockProcessingThrewException = "Block processing threw exception.";

                    if (e.ProcessingResult == ProcessingResult.Exception)
                    {
                        blockProcessedTaskCompletionSource.SetException(new BlockchainException(blockProcessingThrewException, e.Exception));
                        return;
                    }

                    ValidationResult validationResult = e.ProcessingResult switch
                    {
                        ProcessingResult.Success => ValidationResult.Valid,
                        ProcessingResult.QueueException => ValidationResult.Syncing,
                        ProcessingResult.MissingBlock => ValidationResult.Syncing,
                        ProcessingResult.ProcessingError => ValidationResult.Invalid,
                        _ => ValidationResult.Syncing
                    };

                    validationMessage = e.ProcessingResult switch
                    {
                        ProcessingResult.QueueException => "Block cannot be added to processing queue.",
                        ProcessingResult.MissingBlock => "Block wasn't found in tree.",
                        ProcessingResult.Exception => blockProcessingThrewException,
                        ProcessingResult.ProcessingError => "Block processing failed.",
                        _ => null
                    };

                    blockProcessedTaskCompletionSource.TrySetResult(validationResult);
                }
            }

            _processingQueue.BlockRemoved += GetProcessingQueueOnBlockRemoved;
            try
            {
                Task timeoutTask = Task.Delay(_timeout);
                AddBlockResult addResult = await _blockTree.SuggestBlockAsync(block, BlockTreeSuggestOptions.ForceDontSetAsMain)
                    .AsTask().TimeoutOn(timeoutTask);

                result = addResult switch
                {
                    AddBlockResult.InvalidBlock => ValidationResult.Invalid,
                    AddBlockResult.AlreadyKnown => ValidationResult.AlreadyKnown,
                    _ => null
                };

                validationMessage = addResult switch
                {
                    AddBlockResult.InvalidBlock => "Block couldn't be added to the tree.",
                    AddBlockResult.AlreadyKnown => "Block was already known in the tree.",
                    _ => null
                };

                if (!result.HasValue)
                {
                    _processingQueue.Enqueue(block, _processingOptions);

                    result = await blockProcessed.TimeoutOn(timeoutTask);
                }

                if ((result & ValidationResult.Valid) == 0 && (result & ValidationResult.Syncing) == 0)
                {
                    if (_logger.IsWarn) _logger.Warn($"Block {block.ToString(Block.Format.FullHashAndNumber)} cannot be processed and wont be accepted to the tree.");
                }
            }
            catch (TimeoutException)
            {
                if (_logger.IsDebug) _logger.Debug($"Block {block.ToString(Block.Format.FullHashAndNumber)} timed out when processing. Assume Syncing.");
                result = ValidationResult.Syncing;
            }
            finally
            {
                _processingQueue.BlockRemoved -= GetProcessingQueueOnBlockRemoved;
            }

            _latestBlocks.Set(block.Hash!, validAndProcessed);
            return (result.Value, validationMessage);
        }

        private bool ValidateWithBlockValidator(Block block, BlockHeader parent)
        {
            block.Header.TotalDifficulty ??= parent.TotalDifficulty + block.Difficulty;
            block.Header.IsPostMerge = true; // I think we don't need to set it again here.
            bool isValid = _blockValidator.ValidateSuggestedBlock(block);
            if (!isValid && _logger.IsWarn) _logger.Warn($"Block validator rejected the block {block.ToString(Block.Format.FullHashAndNumber)}.");
            return isValid;
        }

        private PayloadStatusV1 BuildInvalidPayloadStatusV1(ExecutionPayloadV1 request, string? validationMessage) =>
            new()
            {
                Status = PayloadStatus.Invalid,
                ValidationError = validationMessage,
                LatestValidHash = _invalidChainTracker.IsOnKnownInvalidChain(request.BlockHash!, out Keccak? lastValidHash)
                    ? lastValidHash
                    : request.ParentHash
            };

        /// Pop blocks from cache up to ancestor on the beacon chain. Which is then inserted into the block tree
        /// which I assume will switch the canonical chain.
        /// Return false if no ancestor that is part of beacon chain found.
        private bool TryInsertDanglingBlock(Block block)
        {
            BlockTreeInsertHeaderOptions insertHeaderOptions = BlockTreeInsertHeaderOptions.BeaconBlockInsert | BlockTreeInsertHeaderOptions.MoveToBeaconMainChain;

            if (!_blockTree.IsKnownBeaconBlock(block.Number, block.Hash ?? block.CalculateHash()))
            {
                // last block inserted is parent of current block, part of the same chain
                Block? current = block;
                Stack<Block> stack = new();
                while (current != null)
                {
                    stack.Push(current);
                    Keccak currentHash = current.Hash!;
                    if (currentHash == _beaconPivot.PivotHash || _blockTree.IsKnownBeaconBlock(current.Number, currentHash))
                    {
                        break;
                    }

                    _blockCacheService.BlockCache.TryGetValue(current.ParentHash!, out Block? parentBlock);
                    current = parentBlock;
                }

                if (current == null)
                {
                    // block not part of beacon pivot chain, save in cache
                    _blockCacheService.BlockCache.TryAdd(block.Hash!, block);
                    return false;
                }

                while (stack.TryPop(out Block? child))
                {
                    _blockTree.Insert(child, BlockTreeInsertBlockOptions.SaveHeader, insertHeaderOptions);
                }

                _blockCacheService.ProcessDestination = block.Header;
            }

            return true;
        }

        [Flags]
        private enum ValidationResult
        {
            Invalid = 0,
            Valid = 1,
            AlreadyKnown = 2,
            Syncing = 4
        }
    }
}<|MERGE_RESOLUTION|>--- conflicted
+++ resolved
@@ -74,13 +74,9 @@
             IBlockProcessingQueue processingQueue,
             IInvalidChainTracker invalidChainTracker,
             IMergeSyncController mergeSyncController,
-<<<<<<< HEAD
             ISpecProvider specProvider,
-            ILogManager logManager)
-=======
             ILogManager logManager,
             TimeSpan? timeout = null)
->>>>>>> b8975ee8
         {
             _blockValidator = blockValidator ?? throw new ArgumentNullException(nameof(blockValidator));
             _blockTree = blockTree;
@@ -158,13 +154,9 @@
             bool parentProcessed = parentBlockInfo.WasProcessed;
 
             // edge-case detected on GSF5 - during the transition we want to try process all transition blocks from CL client
-            // The last condition: !parentBlockInfo.IsBeaconBody will be true for terminal blocks. Checking _posSwitcher.IsTerminal might not be the best, because we're loading parentHeader with DoNotCalculateTotalDifficulty option
+            // The last condition: !parentBlockInfo.IsBeaconInfo will be true for terminal blocks. Checking _posSwitcher.IsTerminal might not be the best, because we're loading parentHeader with DoNotCalculateTotalDifficulty option
             bool weAreCloseToHead = (_blockTree.Head?.Number ?? 0) + 8 >= block.Number;
-<<<<<<< HEAD
-            bool forceProcessing = !_poSSwitcher.TransitionFinished && weAreCloseToHead && parentHeader.IsTerminalBlock(_specProvider);
-=======
             bool forceProcessing = !_poSSwitcher.TransitionFinished && weAreCloseToHead && !parentBlockInfo.IsBeaconInfo;
->>>>>>> b8975ee8
             if (parentProcessed == false && forceProcessing) // add extra logging for this edge case
             {
                 if (_logger.IsInfo) _logger.Info($"Forced processing block {block}, block TD: {block.TotalDifficulty}, parent: {parentHeader}, parent TD: {parentHeader.TotalDifficulty}");
