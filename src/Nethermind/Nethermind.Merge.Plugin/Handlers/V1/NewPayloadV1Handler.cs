--- conflicted
+++ resolved
@@ -175,13 +175,8 @@
 
                 if (_beaconPivot.ProcessDestination != null && _beaconPivot.ProcessDestination.Hash == block.ParentHash)
                 {
-<<<<<<< HEAD
-                    insertOptions |= BlockTreeInsertOptions.MoveToBeaconMainChain; // we're extending our beacon canonical chain
+                    insertOptions |= BlockTreeInsertHeaderOptions.MoveToBeaconMainChain; // we're extending our beacon canonical chain
                     _beaconPivot.ProcessDestination = block.Header;
-=======
-                    insertHeaderOptions |= BlockTreeInsertHeaderOptions.MoveToBeaconMainChain; // we're extending our beacon canonical chain
-                    _blockCacheService.ProcessDestination = block.Header;
->>>>>>> a7382a7e
                 }
 
                 _blockTree.Insert(block, BlockTreeInsertBlockOptions.SaveHeader, insertHeaderOptions);
