--- conflicted
+++ resolved
@@ -224,11 +224,7 @@
                     if (parentPivotProcessed)
                     {
                         _logger.Info($"Parent pivot processed suggesting block {block}");
-<<<<<<< HEAD
-                        _blockTree.SuggestBlock(block, BlockTreeSuggestOptions.None);
-=======
                         _blockTree.SuggestBlock(block);
->>>>>>> 0a052332
                     }
                     else
                     {
