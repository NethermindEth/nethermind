//  Copyright (c) 2021 Demerzel Solutions Limited
//  This file is part of the Nethermind library.
// 
//  The Nethermind library is free software: you can redistribute it and/or modify
//  it under the terms of the GNU Lesser General Public License as published by
//  the Free Software Foundation, either version 3 of the License, or
//  (at your option) any later version.
// 
//  The Nethermind library is distributed in the hope that it will be useful,
//  but WITHOUT ANY WARRANTY; without even the implied warranty of
//  MERCHANTABILITY or FITNESS FOR A PARTICULAR PURPOSE. See the
//  GNU Lesser General Public License for more details.
// 
//  You should have received a copy of the GNU Lesser General Public License
//  along with the Nethermind. If not, see <http://www.gnu.org/licenses/>.
// 

using System;
using System.Collections.Generic;
using System.Threading.Tasks;
using Nethermind.Api;
using Nethermind.Blockchain;
using Nethermind.Blockchain.Synchronization;
using Nethermind.Consensus;
using Nethermind.Consensus.Processing;
using Nethermind.Consensus.Validators;
using Nethermind.Core;
using Nethermind.Core.Caching;
using Nethermind.Core.Crypto;
using Nethermind.Crypto;
using Nethermind.JsonRpc;
using Nethermind.Logging;
using Nethermind.Merge.Plugin.Data.V1;
using Nethermind.Merge.Plugin.InvalidChainTracker;
using Nethermind.Merge.Plugin.Synchronization;
using Nethermind.Synchronization;

namespace Nethermind.Merge.Plugin.Handlers.V1
{
    /// <summary>
    /// Verifies the payload according to the execution environment rule set (EIP-3675) and returns the <see cref="PayloadStatusV1"/> of the verification and the hash of the last valid block.
    /// 
    /// <seealso cref="https://github.com/ethereum/execution-apis/blob/main/src/engine/specification.md#engine_newpayloadv1"/>
    /// </summary>
    public class NewPayloadV1Handler : IAsyncHandler<ExecutionPayloadV1, PayloadStatusV1>
    {
        private readonly IBlockValidator _blockValidator;
        private readonly IBlockTree _blockTree;
<<<<<<< HEAD
=======
        private readonly IBlockchainProcessor _processor;
        private readonly ISyncConfig _syncConfig;
>>>>>>> 4c7e8b45
        private readonly IPoSSwitcher _poSSwitcher;
        private readonly IBeaconSyncStrategy _beaconSyncStrategy;
        private readonly IBeaconPivot _beaconPivot;
        private readonly IBlockCacheService _blockCacheService;
        private readonly IBlockProcessingQueue _processingQueue;
        private readonly IMergeSyncController _mergeSyncController;
        private readonly IInvalidChainTracker _invalidChainTracker;
        private readonly ILogger _logger;
        private readonly LruCache<Keccak, bool> _latestBlocks = new(50, "LatestBlocks");
        private readonly ProcessingOptions _processingOptions;

        public NewPayloadV1Handler(
            IBlockValidator blockValidator,
            IBlockTree blockTree,
            IInitConfig initConfig,
            ISyncConfig syncConfig,
            IPoSSwitcher poSSwitcher,
            IBeaconSyncStrategy beaconSyncStrategy,
            IBeaconPivot beaconPivot,
            IBlockCacheService blockCacheService,
            IBlockProcessingQueue processingQueue,
            IInvalidChainTracker invalidChainTracker,
            IMergeSyncController mergeSyncController,
            ILogManager logManager)
        {
            _blockValidator = blockValidator ?? throw new ArgumentNullException(nameof(blockValidator));
            _blockTree = blockTree;
<<<<<<< HEAD
=======
            _processor = processor;
            _syncConfig = syncConfig;
>>>>>>> 4c7e8b45
            _poSSwitcher = poSSwitcher;
            _beaconSyncStrategy = beaconSyncStrategy;
            _beaconPivot = beaconPivot;
            _blockCacheService = blockCacheService;
            _processingQueue = processingQueue;
            _invalidChainTracker = invalidChainTracker; 
            _mergeSyncController = mergeSyncController;
            _logger = logManager.GetClassLogger();
            _processingOptions = initConfig.StoreReceipts ? ProcessingOptions.EthereumMerge | ProcessingOptions.StoreReceipts : ProcessingOptions.EthereumMerge; 
        }

        public async Task<ResultWrapper<PayloadStatusV1>> HandleAsync(ExecutionPayloadV1 request)
        {
            string requestStr = $"a new payload: {request}";
            if (_logger.IsInfo) { _logger.Info($"Received {requestStr}"); }

            if (!request.TryGetBlock(out Block? block, _poSSwitcher.FinalTotalDifficulty))
            {
                if (_logger.IsWarn) _logger.Warn($"Invalid block. Result of {requestStr}.");
                return NewPayloadV1Result.Invalid(null, $"Block {request} could not be parsed as a block");
            }

            if (!HeaderValidator.ValidateHash(block.Header))
            {
                if (_logger.IsWarn) _logger.Warn($"InvalidBlockHash. Result of {requestStr}.");
                return NewPayloadV1Result.InvalidBlockHash;
            }
            
            _invalidChainTracker.SetChildParent(request.BlockHash, request.ParentHash);
            if (_invalidChainTracker.IsOnKnownInvalidChain(request.BlockHash, out Keccak? lastValidHash))
            {
                return NewPayloadV1Result.Invalid(lastValidHash, $"Block {request} is known to be a part of an invalid chain.");
            }

            if (block.Header.Number <= _syncConfig.PivotNumberParsed)
            {
                if (_logger.IsTrace) _logger.Trace($"Pre-pivot block, ignored and returned Syncing. Result of {requestStr}.");
                return NewPayloadV1Result.Syncing;
            }
            
            block.Header.TotalDifficulty = _poSSwitcher.FinalTotalDifficulty;

            BlockHeader? parentHeader = _blockTree.FindHeader(request.ParentHash, BlockTreeLookupOptions.None);
            if (parentHeader is null)
            {
                // possible that headers sync finished before this was called, so blocks in cache weren't inserted
                if (!_beaconSyncStrategy.IsBeaconSyncFinished(parentHeader))
                {
                    bool inserted = TryInsertDanglingBlock(block);
                    if (_logger.IsInfo) _logger.Info(inserted ? $"BeaconSync not finished - block {block} inserted" : $"BeaconSync not finished - block {block} accepted.");
                    return inserted ? NewPayloadV1Result.Syncing : NewPayloadV1Result.Accepted;
                }

                if (_logger.IsInfo) _logger.Info($"Insert block into cache without parent {block}");
                _blockCacheService.BlockCache.TryAdd(request.BlockHash, block);
                return NewPayloadV1Result.Accepted;
            }
            
            // we need to check if the head is greater than block.Number. In fast sync we could return Valid to CL without this if
            if (_blockTree.IsOnMainChainBehindOrEqualHead(block))
            {
                if (_logger.IsInfo) _logger.Info($"Valid... A new payload ignored. Block {block.ToString(Block.Format.FullHashAndNumber)} found in main chain.");
                return NewPayloadV1Result.Valid(block.Hash);
            }

            bool parentProcessed = _blockTree.WasProcessed(parentHeader.Number, parentHeader.GetOrCalculateHash());
            if (!parentProcessed)
            {
                BlockTreeInsertOptions insertOptions = BlockTreeInsertOptions.BeaconBlockInsert;
                _blockTree.Insert(block, true, insertOptions);
                if (_logger.IsInfo) _logger.Info("Syncing... Parent wasn't processed. Inserting block.");
                return NewPayloadV1Result.Syncing;
            }

            if (_poSSwitcher.MisconfiguredTerminalTotalDifficulty() || _poSSwitcher.BlockBeforeTerminalTotalDifficulty(parentHeader))
            {
                if (_logger.IsWarn) _logger.Warn($"Invalid terminal block. Nethermind TTD {_poSSwitcher.TerminalTotalDifficulty}, Parent TD: {parentHeader!.TotalDifficulty}. Request: {requestStr}.");
                
                // {status: INVALID, latestValidHash: 0x0000000000000000000000000000000000000000000000000000000000000000, validationError: errorMessage | null} if terminal block conditions are not satisfied
                return NewPayloadV1Result.Invalid(Keccak.Zero);
            }

            // Otherwise, we can just process this block and we don't need to do BeaconSync anymore.
            _mergeSyncController.StopSyncing();
            
            // Try to execute block
            (ValidationResult result, string? message) = await ValidateBlockAndProcess(block, parentHeader);
            
            if ((result & ValidationResult.AlreadyKnown) == ValidationResult.AlreadyKnown || result == ValidationResult.Invalid)
            {
                bool isValid = (result & ValidationResult.Valid) == ValidationResult.Valid;
                if (_logger.IsInfo)
                {
                    string resultStr = isValid ? "Valid" : "Invalid";
                    if (_logger.IsInfo) _logger.Info($"{resultStr}. Result of {requestStr}.");
                }

                if (!isValid)
                {
                    _invalidChainTracker.OnInvalidBlock(request.BlockHash, request.ParentHash);
                    return ResultWrapper<PayloadStatusV1>.Success(BuildInvalidPayloadStatusV1(request, message));
                }

                return ResultWrapper<PayloadStatusV1>.Success(new PayloadStatusV1 { Status = PayloadStatus.Valid, LatestValidHash = request.BlockHash });
            }

            if (result == ValidationResult.Syncing)
            {
                if (_logger.IsInfo) _logger.Info($"Processing queue wasn't empty added to queue {requestStr}.");
                return NewPayloadV1Result.Syncing;
            }

            if (_logger.IsInfo) _logger.Info($"Valid. Result of {requestStr}.");
            return NewPayloadV1Result.Valid(request.BlockHash);
        }

        private async Task<(ValidationResult, string? Message)> ValidateBlockAndProcess(Block block, BlockHeader parent)
        {
            ValidationResult ToValid(bool valid) => valid ? ValidationResult.Valid : ValidationResult.Invalid;
            string? validationMessage = null;
            
            // If duplicate, reuse results
            bool isRecentBlock = _latestBlocks.TryGet(block.Hash!, out bool isValid);
            if (isRecentBlock)
            {
                if (!isValid && _logger.IsWarn)
                {
                    validationMessage = $"Invalid block found in latestBlock cache.";
                    if (_logger.IsWarn) _logger.Warn(validationMessage);
                }

                return (ValidationResult.AlreadyKnown | ToValid(isValid), validationMessage);
            }

            // Validate
            bool validAndProcessed = ValidateWithBlockValidator(block, parent);
            ValidationResult? result = ValidationResult.Syncing;

            if (!validAndProcessed)
            {
                return (ValidationResult.Invalid, string.Empty);
            }

            TaskCompletionSource<ValidationResult> blockProcessedTaskCompletionSource = new();
            Task<ValidationResult> blockProcessed = blockProcessedTaskCompletionSource.Task;

            void GetProcessingQueueOnBlockRemoved(object? o, BlockHashEventArgs e)
            {
                if (e.BlockHash == block.Hash)
                {
                    _processingQueue.BlockRemoved -= GetProcessingQueueOnBlockRemoved;

                    ValidationResult validationResult = e.ProcessingResult switch
                    {
                        ProcessingResult.Success => ValidationResult.Valid,
                        ProcessingResult.QueueException => ValidationResult.Syncing,
                        ProcessingResult.MissingBlock => ValidationResult.Syncing,
                        ProcessingResult.Exception => ValidationResult.Invalid,
                        ProcessingResult.ProcessingError => ValidationResult.Invalid,
                        _ => ValidationResult.Syncing
                    };

                    validationMessage = e.ProcessingResult switch
                    {
                        ProcessingResult.QueueException => "Block cannot be added to processing queue.",
                        ProcessingResult.MissingBlock => "Block wasn't found in tree.",
                        ProcessingResult.Exception => "Block processing threw exception.",
                        ProcessingResult.ProcessingError => "Block processing failed.",
                        _ => null
                    };

                    blockProcessedTaskCompletionSource.TrySetResult(validationResult);
                }
            }

            _processingQueue.BlockRemoved += GetProcessingQueueOnBlockRemoved;
            try
            {
                Task timeout = Task.Delay(TimeSpan.FromSeconds(5));
                ValueTask<AddBlockResult> addResult = _blockTree.SuggestBlockAsync(block, BlockTreeSuggestOptions.DontSetAsMain);
                await Task.WhenAny(timeout, addResult.AsTask());
                if (addResult.IsCompletedSuccessfully)
                {
                    result = addResult.Result switch
                    {
                        AddBlockResult.InvalidBlock => ValidationResult.Invalid,
                        AddBlockResult.AlreadyKnown => ValidationResult.AlreadyKnown,
                        _ => null
                    };

                    validationMessage = addResult.Result switch
                    {
                        AddBlockResult.InvalidBlock => "Block couldn't be added to the tree.",
                        AddBlockResult.AlreadyKnown => "Block was already known in the tree.",
                        _ => null
                    };

                    if (!result.HasValue)
                    {
                        _processingQueue.Enqueue(block, _processingOptions);
                        await Task.WhenAny(blockProcessed, timeout);
                        if (blockProcessed.IsCompletedSuccessfully)
                        {
                            result = blockProcessed.Result;
                        }
                        else if (addResult.IsFaulted || addResult.IsCanceled)
                        {
                            result = ValidationResult.Invalid;
                        }
                        else // timeout
                        {
                            result = ValidationResult.Syncing;
                        }
                    }
                }
                else if (addResult.IsFaulted || addResult.IsCanceled)
                {
                    result = ValidationResult.Invalid;
                }

                if ((result & ValidationResult.Valid) == 0 && (result & ValidationResult.Syncing) == 0)
                {
                    if (_logger.IsWarn) _logger.Warn($"Block {block.ToString(Block.Format.FullHashAndNumber)} cannot be processed and wont be accepted to the tree.");
                }
            }
            finally
            {
                _processingQueue.BlockRemoved -= GetProcessingQueueOnBlockRemoved;
            }

            _latestBlocks.Set(block.Hash!, validAndProcessed);
            return (result.Value, validationMessage);
        }

        private bool ValidateWithBlockValidator(Block block, BlockHeader parent)
        {
            block.Header.TotalDifficulty ??= parent.TotalDifficulty + block.Difficulty;
            block.Header.IsPostMerge = true; // I think we don't need to set it again here.
            bool isValid = _blockValidator.ValidateSuggestedBlock(block);
            if (!isValid && _logger.IsWarn) _logger.Warn($"Block validator rejected the block {block.ToString(Block.Format.FullHashAndNumber)}.");
            return isValid;
        }

        private PayloadStatusV1 BuildInvalidPayloadStatusV1(ExecutionPayloadV1 request, string? validationMessage) =>
            new()
            {
                Status = PayloadStatus.Invalid,
                ValidationError = validationMessage,
                LatestValidHash = _invalidChainTracker.IsOnKnownInvalidChain(request.BlockHash!, out Keccak? lastValidHash) 
                    ? lastValidHash 
                    : request.ParentHash
            };

        /// Pop blocks from cache up to ancestor on the beacon chain. Which is then inserted into the block tree
        /// which I assume will switch the canonical chain.
        /// Return false if no ancestor that is part of beacon chain found.
        private bool TryInsertDanglingBlock(Block block)
        {
            BlockTreeInsertOptions insertOptions = BlockTreeInsertOptions.BeaconBlockInsert;

            if (!_blockTree.IsKnownBeaconBlock(block.Number, block.Hash ?? block.CalculateHash()))
            {
                // last block inserted is parent of current block, part of the same chain
                if (block.ParentHash == _blockCacheService.ProcessDestination)
                {
                    _blockTree.Insert(block, true, insertOptions);
                }
                else
                {
                    Block? current = block;
                    Stack<Block> stack = new();
                    while (current != null)
                    {
                        stack.Push(current);
                        if (current.Hash == _beaconPivot.PivotHash ||
                            _blockTree.IsKnownBeaconBlock(current.Number, current.Hash))
                        {
                            break;
                        }

                        _blockCacheService.BlockCache.TryGetValue(current.ParentHash, out Block? parentBlock);
                        current = parentBlock;
                    }

                    if (current == null)
                    {
                        // block not part of beacon pivot chain, save in cache
                        _blockCacheService.BlockCache.TryAdd(block.Hash, block);
                        return false;
                    }

                    while (stack.TryPop(out Block? child))
                    {
                        _blockTree.Insert(child, true, insertOptions);
                    }
                }

                _blockCacheService.ProcessDestination = block.Hash;
            }

            return true;
        }

        [Flags]
        private enum ValidationResult
        {
            Invalid = 0,
            Valid = 1,
            AlreadyKnown = 2,
            Syncing = 3
        }
    }
}<|MERGE_RESOLUTION|>--- conflicted
+++ resolved
@@ -46,11 +46,7 @@
     {
         private readonly IBlockValidator _blockValidator;
         private readonly IBlockTree _blockTree;
-<<<<<<< HEAD
-=======
-        private readonly IBlockchainProcessor _processor;
         private readonly ISyncConfig _syncConfig;
->>>>>>> 4c7e8b45
         private readonly IPoSSwitcher _poSSwitcher;
         private readonly IBeaconSyncStrategy _beaconSyncStrategy;
         private readonly IBeaconPivot _beaconPivot;
@@ -78,11 +74,7 @@
         {
             _blockValidator = blockValidator ?? throw new ArgumentNullException(nameof(blockValidator));
             _blockTree = blockTree;
-<<<<<<< HEAD
-=======
-            _processor = processor;
             _syncConfig = syncConfig;
->>>>>>> 4c7e8b45
             _poSSwitcher = poSSwitcher;
             _beaconSyncStrategy = beaconSyncStrategy;
             _beaconPivot = beaconPivot;
