﻿//  Copyright (c) 2021 Demerzel Solutions Limited
//  This file is part of the Nethermind library.
// 
//  The Nethermind library is free software: you can redistribute it and/or modify
//  it under the terms of the GNU Lesser General Public License as published by
//  the Free Software Foundation, either version 3 of the License, or
//  (at your option) any later version.
// 
//  The Nethermind library is distributed in the hope that it will be useful,
//  but WITHOUT ANY WARRANTY; without even the implied warranty of
//  MERCHANTABILITY or FITNESS FOR A PARTICULAR PURPOSE. See the
//  GNU Lesser General Public License for more details.
// 
//  You should have received a copy of the GNU Lesser General Public License
//  along with the Nethermind. If not, see <http://www.gnu.org/licenses/>.
// 

using System;
using System.Collections.Generic;
using System.Threading.Tasks;
using Nethermind.Blockchain;
using Nethermind.Blockchain.Find;
using Nethermind.Consensus;
using Nethermind.Consensus.Producers;
using Nethermind.Core;
using Nethermind.Core.Crypto;
using Nethermind.Core.Extensions;
using Nethermind.Crypto;
using Nethermind.Facade.Eth;
using Nethermind.JsonRpc;
using Nethermind.Logging;
using Nethermind.Merge.Plugin.Data.V1;
using Nethermind.Merge.Plugin.Synchronization;
using Nethermind.Synchronization;

namespace Nethermind.Merge.Plugin.Handlers.V1
{
    /// <summary>
    /// Propagates the change in the fork choice to the execution client. May initiate creating new payload.
    /// <seealso cref="https://github.com/ethereum/execution-apis/blob/main/src/engine/specification.md#engine_forkchoiceupdatedv1"/>.
    /// </summary>
    public class ForkchoiceUpdatedV1Handler : IForkchoiceUpdatedV1Handler
    {
        private readonly IBlockTree _blockTree;
        private readonly IManualBlockFinalizationManager _manualBlockFinalizationManager;
        private readonly IPoSSwitcher _poSSwitcher;
        private readonly IBlockConfirmationManager _blockConfirmationManager;
        private readonly IPayloadPreparationService _payloadPreparationService;
        private readonly IBlockCacheService _blockCacheService;
        private readonly IMergeSyncController _mergeSyncController;
        private readonly ILogger _logger;
        private readonly IPeerRefresher _peerRefresher;
        private int i = 0;

        public ForkchoiceUpdatedV1Handler(
            IBlockTree blockTree,
            IManualBlockFinalizationManager manualBlockFinalizationManager,
            IPoSSwitcher poSSwitcher,
            IBlockConfirmationManager blockConfirmationManager,
            IPayloadPreparationService payloadPreparationService,
            IBlockCacheService blockCacheService,
            IMergeSyncController mergeSyncController,
            IPeerRefresher peerRefresher,
            ILogManager logManager)
        {
            _blockTree = blockTree ?? throw new ArgumentNullException(nameof(blockTree));
            _manualBlockFinalizationManager = manualBlockFinalizationManager ?? throw new ArgumentNullException(nameof(manualBlockFinalizationManager));
            _poSSwitcher = poSSwitcher ?? throw new ArgumentNullException(nameof(poSSwitcher));
            _blockConfirmationManager = blockConfirmationManager ?? throw new ArgumentNullException(nameof(blockConfirmationManager));
            _payloadPreparationService = payloadPreparationService;
            _blockCacheService = blockCacheService;
            _mergeSyncController = mergeSyncController;
            _peerRefresher = peerRefresher;
            _logger = logManager.GetClassLogger();
        }

        public async Task<ResultWrapper<ForkchoiceUpdatedV1Result>> Handle(ForkchoiceStateV1 forkchoiceState, PayloadAttributes? payloadAttributes)
        {
            string requestStr = $"{forkchoiceState} {payloadAttributes}";
            if (_logger.IsInfo) _logger.Info($"Received: {requestStr}.");
            
            Block? newHeadBlock = GetBlock(forkchoiceState.HeadBlockHash);
            if (newHeadBlock is null) // if a head is unknown we are syncing
            {
                if (_blockCacheService.BlockCache.TryGetValue(forkchoiceState.HeadBlockHash, out Block? block))
                {
                    _mergeSyncController.InitSyncing(block.Header);
                    _peerRefresher.RefreshPeers(block.ParentHash);
                    _blockCacheService.SyncingHead = forkchoiceState.HeadBlockHash;
                    _blockCacheService.FinalizedHash = forkchoiceState.FinalizedBlockHash;

                    if (_logger.IsInfo) _logger.Info($"Start a new sync process... Request: {requestStr}.");

                    return ForkchoiceUpdatedV1Result.Syncing;
                }

                if (_logger.IsInfo)
                {
                    _logger.Info($"Syncing... Unknown forkchoiceState head hash... Request: {requestStr}.");
                }

                return ForkchoiceUpdatedV1Result.Syncing;
            }

            if (!_blockTree.WasProcessed(newHeadBlock.Number, newHeadBlock.GetOrCalculateHash()))
            {
                _peerRefresher.RefreshPeers(newHeadBlock.ParentHash);
                _blockCacheService.SyncingHead = forkchoiceState.HeadBlockHash;
                _blockCacheService.FinalizedHash = forkchoiceState.FinalizedBlockHash;
                if (_logger.IsInfo) { _logger.Info($"Syncing beacon headers... Request: {requestStr}."); }

                return ForkchoiceUpdatedV1Result.Syncing;
            }

            if (_logger.IsInfo) _logger.Info($"FCU - block {newHeadBlock} was processed.");


            BlockHeader? finalizedHeader = ValidateBlockHash(forkchoiceState.FinalizedBlockHash, out string? finalizationErrorMsg);
            if (finalizationErrorMsg is not null)
            {
                if (_logger.IsWarn) _logger.Warn($"Invalid finalized block hash {finalizationErrorMsg}. Request: {requestStr}.");
                return ForkchoiceUpdatedV1Result.Error(finalizationErrorMsg, MergeErrorCodes.InvalidForkchoiceState);
            }

            BlockHeader? safeBlockHashHeader = ValidateBlockHash(forkchoiceState.SafeBlockHash, out string? safeBlockErrorMsg);
            if (safeBlockErrorMsg is not null)
            {
                if (_logger.IsWarn) _logger.Warn($"Invalid safe block hash {finalizationErrorMsg}. Request: {requestStr}.");
                return ForkchoiceUpdatedV1Result.Error(safeBlockErrorMsg, MergeErrorCodes.InvalidForkchoiceState);
            }

            Block[]? blocks = EnsureNewHead(newHeadBlock, out string? setHeadErrorMsg);
            if (setHeadErrorMsg is not null)
            {
                if (_logger.IsWarn) _logger.Warn($"Invalid new head block {setHeadErrorMsg}. Request: {requestStr}.");
                return ForkchoiceUpdatedV1Result.Error(setHeadErrorMsg, ErrorCodes.InvalidParams);
            }
            
            if (_poSSwitcher.MisconfiguredTerminalTotalDifficulty() || _poSSwitcher.BlockBeforeTerminalTotalDifficulty(newHeadBlock.Header))
            {
                if (_logger.IsWarn) _logger.Warn($"Invalid terminal block. Nethermind TTD {_poSSwitcher.TerminalTotalDifficulty}, NewHeadBlock TD: {newHeadBlock!.Header.TotalDifficulty}. Request: {requestStr}.");
                
                // https://github.com/ethereum/execution-apis/blob/main/src/engine/specification.md#specification
                // {status: INVALID, latestValidHash: 0x0000000000000000000000000000000000000000000000000000000000000000, validationError: errorMessage | null} if terminal block conditions are not satisfied
                return ForkchoiceUpdatedV1Result.Invalid(Keccak.Zero);
            }

            if (_blockTree.IsOnMainChainBehindHead(newHeadBlock))
            {
                if (_logger.IsInfo) _logger.Info($"Valid. ForkchoiceUpdated ignored - already in canonical chain. Request: {requestStr}.");
                return ForkchoiceUpdatedV1Result.Valid(null, forkchoiceState.HeadBlockHash);
            }

            EnsureTerminalBlock(forkchoiceState, blocks);
            
            bool newHeadTheSameAsCurrentHead = _blockTree.Head!.Hash == newHeadBlock.Hash;
            bool shouldUpdateHead = !newHeadTheSameAsCurrentHead && blocks is not null;
            if (shouldUpdateHead)
            {
                _blockTree.UpdateMainChain(blocks!, true, true);
            }
            
            bool nonZeroFinalizedBlockHash = forkchoiceState.FinalizedBlockHash != Keccak.Zero;
            bool nonZeroSafeBlockHash = forkchoiceState.SafeBlockHash != Keccak.Zero;

            /*This checks will be uncommented in next release. We need to check hive tests*/
            // bool finalizedBlockHashInconsistent = nonZeroFinalizedBlockHash && !_blockTree.IsMainChain(finalizedHeader!);
            // if (finalizedBlockHashInconsistent)
            // {
            //     string errorMsg = $"Inconsistent forkchoiceState - finalized block hash. Request: {requestStr}";
            //     if (_logger.IsWarn)
            //         _logger.Warn(errorMsg);
            //
            //     return ForkchoiceUpdatedV1Result.Error(errorMsg, MergeErrorCodes.InvalidForkchoiceState);
            // }
            //
            // bool safeBlockHashInconsistent = nonZeroSafeBlockHash && !_blockTree.IsMainChain(safeBlockHashHeader!);
            // if (safeBlockHashInconsistent)
            // {
            //     string errorMsg = $"Inconsistent forkchoiceState - safe block hash. Request: {requestStr}";
            //     if (_logger.IsWarn)
            //         _logger.Warn(errorMsg);
            //
            //     return ForkchoiceUpdatedV1Result.Error(errorMsg, MergeErrorCodes.InvalidForkchoiceState);
            // }
<<<<<<< HEAD
            //
           

=======
            
>>>>>>> f907b77b
            if (nonZeroFinalizedBlockHash)
            {
                _manualBlockFinalizationManager.MarkFinalized(newHeadBlock.Header, finalizedHeader!);
            }
            
            // In future safeBlockHash will be added to JSON-RPC
            if (nonZeroSafeBlockHash)
            {
                _blockConfirmationManager.Confirm(safeBlockHashHeader!.Hash!);
            }

            if (shouldUpdateHead)
            {
                _poSSwitcher.ForkchoiceUpdated(newHeadBlock.Header, forkchoiceState.FinalizedBlockHash);
                if (_logger.IsInfo) _logger.Info($"Block {forkchoiceState.HeadBlockHash} was set as head.");
            }

            string? payloadId = null;
            if (payloadAttributes is not null)
            {
                if (newHeadBlock.Timestamp >= payloadAttributes.Timestamp)
                {
                    if (_logger.IsWarn) _logger.Warn($"Invalid payload attributes timestamp {payloadAttributes.Timestamp}, block timestamp {newHeadBlock!.Timestamp}. Request: {requestStr}.");

                    return ForkchoiceUpdatedV1Result.Error(
                        $"Invalid payload attributes timestamp {payloadAttributes.Timestamp}, block timestamp {newHeadBlock.Timestamp}. Request: {requestStr}",
                        MergeErrorCodes.InvalidPayloadAttributes);
                }
                else
                {
                    payloadId = _payloadPreparationService.StartPreparingPayload(newHeadBlock.Header, payloadAttributes);
                }
            }

            if (_logger.IsInfo) _logger.Info($"Valid. Request: {requestStr}.");

            _blockTree.ForkChoiceUpdated(forkchoiceState.FinalizedBlockHash, forkchoiceState.SafeBlockHash);
            return ForkchoiceUpdatedV1Result.Valid(payloadId, forkchoiceState.HeadBlockHash);
        }

        // This method will detect reorg in terminal PoW block
        private void EnsureTerminalBlock(ForkchoiceStateV1 forkchoiceState, Block[]? blocks)
        {
            // we can reorg terminal block only if we haven't finalized PoS yet and we're not finalizing PoS now 
            // https://github.com/ethereum/EIPs/blob/d896145678bd65d3eafd8749690c1b5228875c39/EIPS/eip-3675.md#ability-to-jump-between-terminal-pow-blocks
            bool notFinalizingPoS = forkchoiceState.FinalizedBlockHash == Keccak.Zero;
            bool notFinalizedPoS = _manualBlockFinalizationManager.LastFinalizedHash == Keccak.Zero;
            if (notFinalizingPoS && notFinalizedPoS && blocks != null)
            {
                for (int i = 0; i < blocks.Length; ++i)
                {
                    if (blocks[i].Header.Difficulty != 0 && blocks[i].TotalDifficulty >= _poSSwitcher.TerminalTotalDifficulty)
                    {
                        if (_poSSwitcher.TryUpdateTerminalBlock(blocks[i].Header))
                        {
                            if (_logger.IsInfo) _logger.Info($"Terminal block {blocks[i].Header} updated during the forkchoice");
                        }

                        break;
                    }
                }
            }
        }

        private Block? GetBlock(Keccak headBlockHash)
        {
            Block? block = _blockTree.FindBlock(headBlockHash, BlockTreeLookupOptions.None);
            if (block is null)
            {
                if (_logger.IsInfo) _logger.Info($"Syncing... Block {headBlockHash} not found.");
            }

            return block;
        }

        private Block[]? EnsureNewHead(Block newHeadBlock, out string? errorMessage)
        {
            errorMessage = null;
            if (_blockTree.Head!.Hash == newHeadBlock.Hash)
            {
                return null;
            }

            if (!TryGetBranch(newHeadBlock, out Block[] branchOfBlocks))
            {
                errorMessage = $"Block's {newHeadBlock} main chain predecessor cannot be found and it will not be set as head.";
                if (_logger.IsWarn) _logger.Warn(errorMessage);
            }

            return branchOfBlocks;
        }

        private BlockHeader? ValidateBlockHash(Keccak blockHash, out string? errorMessage, bool skipZeroHash = true)
        {
            errorMessage = null;
            if (skipZeroHash && blockHash == Keccak.Zero)
            {
                return null;
            }

            BlockHeader? blockHeader = _blockTree.FindHeader(blockHash, BlockTreeLookupOptions.None);
            if (blockHeader is null)
            {
                errorMessage = $"Block {blockHash} not found.";
                if (_logger.IsWarn) _logger.Warn(errorMessage);
            }
            return blockHeader;
        }


        private bool TryGetBranch(Block newHeadBlock, out Block[] blocks)
        {
            List<Block> blocksList = new() { newHeadBlock };
            Block? predecessor = newHeadBlock;

            while (true)
            {
                predecessor = _blockTree.FindParent(predecessor, BlockTreeLookupOptions.None);
                if (predecessor == null)
                {
                    blocks = Array.Empty<Block>();
                    return false;
                }
                if(_blockTree.IsMainChain(predecessor.Header)) break;
                blocksList.Add(predecessor);
            }

            blocksList.Reverse();
            blocks = blocksList.ToArray();
            return true;
        }
    }
}<|MERGE_RESOLUTION|>--- conflicted
+++ resolved
@@ -183,13 +183,7 @@
             //
             //     return ForkchoiceUpdatedV1Result.Error(errorMsg, MergeErrorCodes.InvalidForkchoiceState);
             // }
-<<<<<<< HEAD
-            //
-           
-
-=======
-            
->>>>>>> f907b77b
+
             if (nonZeroFinalizedBlockHash)
             {
                 _manualBlockFinalizationManager.MarkFinalized(newHeadBlock.Header, finalizedHeader!);
