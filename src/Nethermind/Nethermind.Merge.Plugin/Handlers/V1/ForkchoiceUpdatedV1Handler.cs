--- conflicted
+++ resolved
@@ -106,15 +106,12 @@
             if (_poSSwitcher.TerminalTotalDifficulty == null || newHeadBlock!.Header.TotalDifficulty < _poSSwitcher.TerminalTotalDifficulty)
             {
                 return ResultWrapper<ForkchoiceUpdatedV1Result>.Fail($"Invalid total difficulty: {newHeadBlock!.Header.TotalDifficulty} for block header: {newHeadBlock!.Header}", MergeErrorCodes.InvalidTerminalBlock);
-<<<<<<< HEAD
-=======
             }
             
             // this check is needed for correct behaviour. It will be defined in the new spec
             if (payloadAttributes != null && newHeadBlock!.Timestamp >= payloadAttributes.Timestamp)
             {
                 return ResultWrapper<ForkchoiceUpdatedV1Result>.Fail($"Invalid payload attributes timestamp: {payloadAttributes.Timestamp} parent block header: {newHeadBlock!.Header}", ErrorCodes.InvalidInput);
->>>>>>> f00d2016
             }
 
             EnsureTerminalBlock(forkchoiceState, blocks);
