﻿//  Copyright (c) 2021 Demerzel Solutions Limited
//  This file is part of the Nethermind library.
// 
//  The Nethermind library is free software: you can redistribute it and/or modify
//  it under the terms of the GNU Lesser General Public License as published by
//  the Free Software Foundation, either version 3 of the License, or
//  (at your option) any later version.
// 
//  The Nethermind library is distributed in the hope that it will be useful,
//  but WITHOUT ANY WARRANTY; without even the implied warranty of
//  MERCHANTABILITY or FITNESS FOR A PARTICULAR PURPOSE. See the
//  GNU Lesser General Public License for more details.
// 
//  You should have received a copy of the GNU Lesser General Public License
//  along with the Nethermind. If not, see <http://www.gnu.org/licenses/>.
// 

using System;
using System.Collections.Generic;
using System.Threading.Tasks;
using Nethermind.Blockchain;
using Nethermind.Blockchain.Find;
using Nethermind.Consensus;
using Nethermind.Consensus.Producers;
using Nethermind.Core;
using Nethermind.Core.Crypto;
using Nethermind.Core.Extensions;
using Nethermind.Facade.Eth;
using Nethermind.JsonRpc;
using Nethermind.Logging;
using Nethermind.Merge.Plugin.Data.V1;
using Nethermind.Merge.Plugin.Synchronization;
using Nethermind.Synchronization;

namespace Nethermind.Merge.Plugin.Handlers.V1
{
    /// <summary>
    /// https://github.com/ethereum/execution-apis/blob/main/src/engine/specification.md
    /// Propagates the change in the fork choice to the execution client
    /// </summary>
    public class ForkchoiceUpdatedV1Handler : IForkchoiceUpdatedV1Handler
    {
        private readonly IBlockTree _blockTree;
        private readonly IManualBlockFinalizationManager _manualBlockFinalizationManager;
        private readonly IPoSSwitcher _poSSwitcher;
        private readonly IEthSyncingInfo _ethSyncingInfo;
        private readonly IBlockConfirmationManager _blockConfirmationManager;
<<<<<<< HEAD
        private readonly IPayloadService _payloadService;
        private readonly IBlockCacheService _blockCacheService;
        private readonly IBeaconSyncStrategy _beaconSyncStrategy;
        private readonly IBeaconPivot _beaconPivot;
=======
        private readonly IPayloadPreparationService _payloadPreparationService;
        private readonly ISynchronizer _synchronizer;
        private readonly ISyncConfig _syncConfig;
>>>>>>> dec64aec
        private readonly ILogger _logger;
        private bool synced = false;

        public ForkchoiceUpdatedV1Handler(
            IBlockTree blockTree,
            IManualBlockFinalizationManager manualBlockFinalizationManager,
            IPoSSwitcher poSSwitcher,
            IEthSyncingInfo ethSyncingInfo,
            IBlockConfirmationManager blockConfirmationManager,
<<<<<<< HEAD
            IPayloadService payloadService,
            IBlockCacheService blockCacheService,
            IBeaconSyncStrategy beaconSyncStrategy,
            IBeaconPivot beaconPivot,
=======
            IPayloadPreparationService payloadPreparationService,
            ISynchronizer synchronizer,
            ISyncConfig syncConfig,
>>>>>>> dec64aec
            ILogManager logManager)
        {
            _blockTree = blockTree ?? throw new ArgumentNullException(nameof(blockTree));
            _manualBlockFinalizationManager = manualBlockFinalizationManager ??
                                              throw new ArgumentNullException(nameof(manualBlockFinalizationManager));
            _poSSwitcher = poSSwitcher ?? throw new ArgumentNullException(nameof(poSSwitcher));
            _ethSyncingInfo = ethSyncingInfo ?? throw new ArgumentNullException(nameof(ethSyncingInfo));
            _blockConfirmationManager = blockConfirmationManager ??
                                        throw new ArgumentNullException(nameof(blockConfirmationManager));
<<<<<<< HEAD
            _payloadService = payloadService;
            _blockCacheService = blockCacheService;
            _beaconSyncStrategy = beaconSyncStrategy;
            _beaconPivot = beaconPivot;
=======
            _payloadPreparationService = payloadPreparationService;
            _synchronizer = synchronizer;
            _syncConfig = syncConfig;
>>>>>>> dec64aec
            _logger = logManager.GetClassLogger();
        }

        public async Task<ResultWrapper<ForkchoiceUpdatedV1Result>> Handle(ForkchoiceStateV1 forkchoiceState,
            PayloadAttributes? payloadAttributes)
        {
            BlockHeader? blockHeader = _blockCacheService.GetBlockHeader(forkchoiceState.HeadBlockHash);
            if (blockHeader is not null)
            {
                if (!_beaconPivot.BeaconPivotExists())
                {
                    _beaconPivot.EnsurePivot(blockHeader);
                    return ForkchoiceUpdatedV1Result.Syncing;
                }

                if (!_beaconSyncStrategy.IsBeaconSyncHeadersFinished())
                {
                    return ForkchoiceUpdatedV1Result.Syncing;
                    
                }
                _blockCacheService.RemoveBlockHeader(forkchoiceState.HeadBlockHash);
            }

            Block? newHeadBlock = EnsureHeadBlockHash(forkchoiceState.HeadBlockHash);
            if (newHeadBlock == null)
                return ForkchoiceUpdatedV1Result.Syncing;

            (BlockHeader? finalizedHeader, string? finalizationErrorMsg) =
                ValidateHashForFinalization(forkchoiceState.FinalizedBlockHash);
            if (finalizationErrorMsg != null)
                return ForkchoiceUpdatedV1Result.Error(finalizationErrorMsg, ErrorCodes.InvalidParams);

            (BlockHeader? confirmedHeader, string? safeBlockErrorMsg) =
                ValidateSafeBlockHash(forkchoiceState.SafeBlockHash);
            if (safeBlockErrorMsg != null)
                return ForkchoiceUpdatedV1Result.Error(safeBlockErrorMsg, ErrorCodes.InvalidParams);

            (Block[]? blocks, string? setHeadErrorMsg) =
                EnsureNewHeadHeader(newHeadBlock);
            if (setHeadErrorMsg != null)
                return ForkchoiceUpdatedV1Result.Error(setHeadErrorMsg, ErrorCodes.InvalidParams);
            
            if (_poSSwitcher.TerminalTotalDifficulty == null ||
                newHeadBlock!.Header.TotalDifficulty < _poSSwitcher.TerminalTotalDifficulty)
            {
                return ForkchoiceUpdatedV1Result.InvalidTerminalBlock;
            }

            if (payloadAttributes != null && newHeadBlock!.Timestamp >= payloadAttributes.Timestamp)
            {
                return ForkchoiceUpdatedV1Result.Error(
                    $"Invalid payload attributes timestamp: {payloadAttributes.Timestamp} parent block header: {newHeadBlock!.Header}",
                    ErrorCodes.InvalidParams);
            }

            bool newHeadTheSameAsCurrentHead = _blockTree.Head!.Hash == newHeadBlock.Hash;
            if (_blockTree.IsMainChain(forkchoiceState.HeadBlockHash) && !newHeadTheSameAsCurrentHead)
            {
                return ForkchoiceUpdatedV1Result.Valid(null, _blockTree.HeadHash);
            }

            EnsureTerminalBlock(forkchoiceState, blocks);

            if (ShouldFinalize(forkchoiceState.FinalizedBlockHash))
            {
                _manualBlockFinalizationManager.MarkFinalized(newHeadBlock!.Header, finalizedHeader!);
            }
            else if (_manualBlockFinalizationManager.LastFinalizedHash != Keccak.Zero)
                if (_logger.IsWarn)
                    _logger.Warn(
                        $"Cannot finalize block. The current finalized block is: {_manualBlockFinalizationManager.LastFinalizedHash}, the requested hash: {forkchoiceState.FinalizedBlockHash}");


            // In future safeBlockHash will be added to JSON-RPC
            _blockConfirmationManager.Confirm(confirmedHeader!.Hash!);
            string? payloadId = null;

            bool headUpdated = false;
            bool shouldUpdateHead = blocks != null && !newHeadTheSameAsCurrentHead;
            if (shouldUpdateHead)
            {
                _blockTree.UpdateMainChain(blocks!, true, true);
                headUpdated = _blockTree.Head == newHeadBlock;
            }

            if (headUpdated && shouldUpdateHead)
            {
                _poSSwitcher.ForkchoiceUpdated(newHeadBlock!.Header, forkchoiceState.FinalizedBlockHash);
                if (_logger.IsInfo) _logger.Info($"Block {forkchoiceState.HeadBlockHash} was set as head");
            }
            else if (headUpdated == false && shouldUpdateHead)
            {
                if (_logger.IsWarn) _logger.Warn($"Block {forkchoiceState.FinalizedBlockHash} was not set as head.");
            }

            if (payloadAttributes != null)
            {
                payloadId = _payloadPreparationService.StartPreparingPayload(newHeadBlock!.Header, payloadAttributes);
            }

            return ForkchoiceUpdatedV1Result.Valid(payloadId, forkchoiceState.HeadBlockHash);
        }

        // This method will detect reorg in terminal PoW block
        private void EnsureTerminalBlock(ForkchoiceStateV1 forkchoiceState, Block[]? blocks)
        {
            // we can reorg terminal block only if we haven't finalized PoS yet and we're not finalizing PoS now 
            // https://github.com/ethereum/EIPs/blob/d896145678bd65d3eafd8749690c1b5228875c39/EIPS/eip-3675.md#ability-to-jump-between-terminal-pow-blocks
            bool notFinalizingPoS = forkchoiceState.FinalizedBlockHash == Keccak.Zero;
            bool notFinalizedPoS = _manualBlockFinalizationManager.LastFinalizedHash == Keccak.Zero;
            if (notFinalizingPoS && notFinalizedPoS && blocks != null)
            {
                BlockHeader? parent = null;
                for (int i = 0; i < blocks.Length; ++i)
                {
                    if (blocks[i].TotalDifficulty < _poSSwitcher.TerminalTotalDifficulty)
                        parent = blocks[i].Header;
                    else
                    {
                        if (_poSSwitcher.TryUpdateTerminalBlock(blocks[i].Header, parent))
                        {
                            if (_logger.IsInfo)
                                _logger.Info($"Terminal block {blocks[i].Header} updated during the forkchoice");
                        }

                        break;
                    }
                }
            }
        }
        
        private Block? EnsureHeadBlockHash(Keccak headBlockHash)
        {
            Block? block = _blockTree.FindBlock(headBlockHash, BlockTreeLookupOptions.None);
            if (block is null)
            {
                if (_logger.IsWarn) _logger.Warn($"Syncing... Block {headBlockHash} not found.");
            }

            return block;
        }

        private (BlockHeader? BlockHeader, string? ErrorMsg) ValidateSafeBlockHash(Keccak confirmedBlockHash)
        {
            string? errorMsg = null;
            BlockHeader? blockHeader = _blockTree.FindHeader(confirmedBlockHash, BlockTreeLookupOptions.None);
            if (blockHeader is null)
            {
                errorMsg = $"Block {confirmedBlockHash} not found for confirmation.";
                if (_logger.IsWarn) _logger.Warn(errorMsg);
            }

            return (blockHeader, errorMsg);
        }

        private (Block[]? Blocks, string? ErrorMsg) EnsureNewHeadHeader(Block newHeadBlock)
        {
            string? errorMsg = null;
            if (_blockTree.Head!.Hash == newHeadBlock!.Hash)
            {
                return (null, errorMsg);
            }

            if (!TryGetBranch(newHeadBlock, out Block[] branchOfBlocks))
            {
                errorMsg =
                    $"Block's {newHeadBlock} main chain predecessor cannot be found and it will not be set as head.";
                if (_logger.IsWarn) _logger.Warn(errorMsg);
            }

            return (branchOfBlocks, errorMsg);
        }

        private (BlockHeader? BlockHeader, string? ErrorMsg) ValidateHashForFinalization(Keccak finalizedBlockHash)
        {
            string? errorMsg = null;
            BlockHeader? blockHeader = _blockTree.FindHeader(finalizedBlockHash, BlockTreeLookupOptions.None);

            if (ShouldFinalize(finalizedBlockHash))
            {
                blockHeader = _blockTree.FindHeader(finalizedBlockHash, BlockTreeLookupOptions.None);
                if (blockHeader is null)
                {
                    errorMsg = $"Block {finalizedBlockHash} not found for finalization.";
                    if (_logger.IsWarn) _logger.Warn(errorMsg);
                }
            }

            return (blockHeader, errorMsg);
        }

        private bool ShouldFinalize(Keccak finalizedBlockHash) => finalizedBlockHash != Keccak.Zero;

        private bool TryGetBranch(Block newHeadBlock, out Block[] blocks)
        {
            List<Block> blocksList = new() { newHeadBlock };
            Block? predecessor = newHeadBlock;

            while (!_blockTree.IsMainChain(predecessor.Header))
            {
                predecessor = _blockTree.FindParent(predecessor, BlockTreeLookupOptions.None);
                if (predecessor == null)
                {
                    blocks = Array.Empty<Block>();
                    return false;
                }

                blocksList.Add(predecessor);
            }

            blocksList.Reverse();
            blocks = blocksList.ToArray();
            return true;
        }
    }
}<|MERGE_RESOLUTION|>--- conflicted
+++ resolved
@@ -45,16 +45,10 @@
         private readonly IPoSSwitcher _poSSwitcher;
         private readonly IEthSyncingInfo _ethSyncingInfo;
         private readonly IBlockConfirmationManager _blockConfirmationManager;
-<<<<<<< HEAD
-        private readonly IPayloadService _payloadService;
+        private readonly IPayloadPreparationService _payloadPreparationService;
         private readonly IBlockCacheService _blockCacheService;
         private readonly IBeaconSyncStrategy _beaconSyncStrategy;
         private readonly IBeaconPivot _beaconPivot;
-=======
-        private readonly IPayloadPreparationService _payloadPreparationService;
-        private readonly ISynchronizer _synchronizer;
-        private readonly ISyncConfig _syncConfig;
->>>>>>> dec64aec
         private readonly ILogger _logger;
         private bool synced = false;
 
@@ -64,16 +58,10 @@
             IPoSSwitcher poSSwitcher,
             IEthSyncingInfo ethSyncingInfo,
             IBlockConfirmationManager blockConfirmationManager,
-<<<<<<< HEAD
-            IPayloadService payloadService,
+            IPayloadPreparationService payloadPreparationService,
             IBlockCacheService blockCacheService,
             IBeaconSyncStrategy beaconSyncStrategy,
             IBeaconPivot beaconPivot,
-=======
-            IPayloadPreparationService payloadPreparationService,
-            ISynchronizer synchronizer,
-            ISyncConfig syncConfig,
->>>>>>> dec64aec
             ILogManager logManager)
         {
             _blockTree = blockTree ?? throw new ArgumentNullException(nameof(blockTree));
@@ -83,16 +71,10 @@
             _ethSyncingInfo = ethSyncingInfo ?? throw new ArgumentNullException(nameof(ethSyncingInfo));
             _blockConfirmationManager = blockConfirmationManager ??
                                         throw new ArgumentNullException(nameof(blockConfirmationManager));
-<<<<<<< HEAD
-            _payloadService = payloadService;
+            _payloadPreparationService = payloadPreparationService;
             _blockCacheService = blockCacheService;
             _beaconSyncStrategy = beaconSyncStrategy;
             _beaconPivot = beaconPivot;
-=======
-            _payloadPreparationService = payloadPreparationService;
-            _synchronizer = synchronizer;
-            _syncConfig = syncConfig;
->>>>>>> dec64aec
             _logger = logManager.GetClassLogger();
         }
 
