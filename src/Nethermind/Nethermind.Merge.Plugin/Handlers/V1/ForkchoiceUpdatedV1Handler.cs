--- conflicted
+++ resolved
@@ -188,28 +188,6 @@
             bool nonZeroSafeBlockHash = forkchoiceState.SafeBlockHash != Keccak.Zero;
 
             /*This checks will be uncommented in next release. We need to check hive tests*/
-<<<<<<< HEAD
-            bool finalizedBlockHashInconsistent = nonZeroFinalizedBlockHash && !_blockTree.IsMainChain(finalizedHeader!);
-            if (finalizedBlockHashInconsistent)
-            {
-                string errorMsg = $"Inconsistent forkchoiceState - finalized block hash. Request: {requestStr}";
-                if (_logger.IsWarn)
-                    _logger.Warn(errorMsg);
-            
-                return ForkchoiceUpdatedV1Result.Error(errorMsg, MergeErrorCodes.InvalidForkchoiceState);
-            }
-            
-            bool safeBlockHashInconsistent = nonZeroSafeBlockHash && !_blockTree.IsMainChain(safeBlockHashHeader!);
-            if (safeBlockHashInconsistent)
-            {
-                string errorMsg = $"Inconsistent forkchoiceState - safe block hash. Request: {requestStr}";
-                if (_logger.IsWarn)
-                    _logger.Warn(errorMsg);
-            
-                return ForkchoiceUpdatedV1Result.Error(errorMsg, MergeErrorCodes.InvalidForkchoiceState);
-            }
-            
-=======
             // bool finalizedBlockHashInconsistent = nonZeroFinalizedBlockHash && !_blockTree.IsMainChain(finalizedHeader!);
             // if (finalizedBlockHashInconsistent)
             // {
@@ -231,7 +209,7 @@
             // }
             //
            
->>>>>>> 174d2120
+
             if (nonZeroFinalizedBlockHash)
             {
                 _manualBlockFinalizationManager.MarkFinalized(newHeadBlock!.Header, finalizedHeader!);
