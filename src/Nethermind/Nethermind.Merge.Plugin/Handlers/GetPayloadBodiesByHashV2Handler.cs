--- conflicted
+++ resolved
@@ -31,20 +31,10 @@
         for (int i = 0; i < blockHashes.Count; i++)
         {
             Block? block = _blockTree.FindBlock(blockHashes[i]);
-<<<<<<< HEAD
+            (Deposit[]? deposits, WithdrawalRequest[]? withdrawalRequests, ConsolidationRequest[]? consolidationRequests) = block?.Requests?.SplitRequests() ?? (null, null, null);
+            yield return block is null ? null : new ExecutionPayloadBodyV2Result(block.Transactions, block.Withdrawals, deposits, withdrawalRequests, consolidationRequests);
+        }
 
-            if (block is null)
-            {
-                yield return null;
-                continue;
-            }
-
-            (Deposit[]? deposits, WithdrawalRequest[]? withdrawalRequests, ConsolidationRequest[]? consolidationRequests) = block!.Requests?.SplitRequests() ?? (null, null, null);
-            yield return new ExecutionPayloadBodyV2Result(block.Transactions, block.Withdrawals, deposits, withdrawalRequests, consolidationRequests);
-=======
-            (Deposit[]? deposits, WithdrawalRequest[]? withdrawalRequests) = block?.Requests?.SplitRequests() ?? (null, null);
-            yield return block is null ? null : new ExecutionPayloadBodyV2Result(block.Transactions, block.Withdrawals, deposits, withdrawalRequests);
->>>>>>> 3acb3352
-        }
+        yield break;
     }
 }