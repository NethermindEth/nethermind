// SPDX-FileCopyrightText: 2025 Demerzel Solutions Limited
// SPDX-License-Identifier: LGPL-3.0-only

<<<<<<< HEAD
=======
using System;
>>>>>>> eee5ac23
using Nethermind.Consensus.Processing.CensorshipDetector;
using Nethermind.Consensus.Producers;
using Nethermind.Core;
using Nethermind.Core.Extensions;
using Nethermind.Core.Specs;
using Nethermind.JsonRpc;
using Nethermind.Logging;
using Nethermind.Merge.Plugin.BlockProduction;
using System.Linq;
using System.Threading.Tasks;

namespace Nethermind.Merge.Plugin.Handlers;

public abstract class GetPayloadHandlerBase<TGetPayloadResult>(
    int apiVersion,
    IPayloadPreparationService payloadPreparationService,
    ISpecProvider specProvider,
    ILogManager logManager,
<<<<<<< HEAD
    CensorshipDetector? censorshipDetector = null)
=======
    ICensorshipDetector? censorshipDetector = null)
>>>>>>> eee5ac23
    : IAsyncHandler<byte[], TGetPayloadResult?>
    where TGetPayloadResult : IForkValidator
{
    private readonly ILogger _logger = logManager.GetClassLogger();

    public async Task<ResultWrapper<TGetPayloadResult?>> HandleAsync(byte[] payloadId)
    {
        string payloadStr = payloadId.ToHexString(true);
        IBlockProductionContext? blockContext = await payloadPreparationService.GetPayload(payloadStr);
        Block? block = blockContext?.CurrentBestBlock;

        if (blockContext is null || block is null)
        {
            // The call MUST return -38001: Unknown payload error if the build process identified by the payloadId does not exist.
            if (_logger.IsWarn) _logger.Warn($"Block production for payload with id={payloadId.ToHexString()} failed - unknown payload.");
            return ResultWrapper<TGetPayloadResult?>.Fail("unknown payload", MergeErrorCodes.UnknownPayload);
        }

        TGetPayloadResult getPayloadResult = GetPayloadResultFromBlock(blockContext);

        if (!getPayloadResult.ValidateFork(specProvider))
        {
            if (_logger.IsWarn) _logger.Warn($"The payload is not supported by the current fork");
            return ResultWrapper<TGetPayloadResult?>.Fail("unsupported fork", MergeErrorCodes.UnsupportedFork);
        }

        if (_logger.IsInfo) _logger.Info($"GetPayloadV{apiVersion} result: {block.Header.ToString(BlockHeader.Format.Short)}.");

        Metrics.GetPayloadRequests++;
        Metrics.NumberOfTransactionsInGetPayload = block.Transactions.Length;
        return ResultWrapper<TGetPayloadResult?>.Success(getPayloadResult);
    }

    protected bool ShouldOverrideBuilder(Block block)
         => censorshipDetector?.GetCensoredBlocks().Contains(new BlockNumberHash(block)) ?? false;

    protected abstract TGetPayloadResult GetPayloadResultFromBlock(IBlockProductionContext blockProductionContext);
}<|MERGE_RESOLUTION|>--- conflicted
+++ resolved
@@ -1,10 +1,7 @@
 // SPDX-FileCopyrightText: 2025 Demerzel Solutions Limited
 // SPDX-License-Identifier: LGPL-3.0-only
 
-<<<<<<< HEAD
-=======
 using System;
->>>>>>> eee5ac23
 using Nethermind.Consensus.Processing.CensorshipDetector;
 using Nethermind.Consensus.Producers;
 using Nethermind.Core;
@@ -23,11 +20,7 @@
     IPayloadPreparationService payloadPreparationService,
     ISpecProvider specProvider,
     ILogManager logManager,
-<<<<<<< HEAD
-    CensorshipDetector? censorshipDetector = null)
-=======
     ICensorshipDetector? censorshipDetector = null)
->>>>>>> eee5ac23
     : IAsyncHandler<byte[], TGetPayloadResult?>
     where TGetPayloadResult : IForkValidator
 {
