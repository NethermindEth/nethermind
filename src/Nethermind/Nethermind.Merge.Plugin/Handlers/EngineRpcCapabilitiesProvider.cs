--- conflicted
+++ resolved
@@ -49,19 +49,10 @@
             var v4 = spec.RequestsEnabled | spec.IsOpIsthmusEnabled;
             _capabilities[nameof(IEngineRpcModule.engine_getPayloadV4)] = (v4, v4);
             _capabilities[nameof(IEngineRpcModule.engine_newPayloadV4)] = (v4, v4);
-<<<<<<< HEAD
-            #endregion
-
-            #region Osaka
-            _capabilities[nameof(IEngineRpcModule.engine_getPayloadV5)] = (spec.IsEip7594Enabled, spec.IsEip7594Enabled);
-            _capabilities[nameof(IEngineRpcModule.engine_getBlobsV2)] = (spec.IsEip7594Enabled, false);
-            #endregion
-=======
 
             // Osaka
             _capabilities[nameof(IEngineRpcModule.engine_getPayloadV5)] = (spec.IsEip7594Enabled, spec.IsEip7594Enabled);
             _capabilities[nameof(IEngineRpcModule.engine_getBlobsV2)] = (spec.IsEip7594Enabled, false);
->>>>>>> 09201349
         }
 
         return _capabilities;
