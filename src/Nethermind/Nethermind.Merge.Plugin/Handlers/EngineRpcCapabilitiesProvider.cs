--- conflicted
+++ resolved
@@ -49,25 +49,11 @@
             #endregion
 
             #region Prague
-<<<<<<< HEAD
-            _capabilities[nameof(IEngineRpcModule.engine_getPayloadV4)] = (spec.ConsensusRequestsEnabled, spec.ConsensusRequestsEnabled);
-            _capabilities[nameof(IEngineRpcModule.engine_newPayloadV4)] = (spec.ConsensusRequestsEnabled, spec.ConsensusRequestsEnabled);
-            _capabilities[nameof(IEngineRpcModule.engine_getPayloadBodiesByHashV2)] = (spec.ConsensusRequestsEnabled, false);
-            _capabilities[nameof(IEngineRpcModule.engine_getPayloadBodiesByRangeV2)] = (spec.ConsensusRequestsEnabled, false);
-            _capabilities[nameof(IEngineRpcModule.engine_forkchoiceUpdatedV4)] = (spec.ConsensusRequestsEnabled, false);
-=======
             _capabilities[nameof(IEngineRpcModule.engine_getPayloadV4)] = (spec.RequestsEnabled, spec.RequestsEnabled);
             _capabilities[nameof(IEngineRpcModule.engine_newPayloadV4)] = (spec.RequestsEnabled, spec.RequestsEnabled);
             _capabilities[nameof(IEngineRpcModule.engine_getPayloadBodiesByHashV2)] = (spec.RequestsEnabled, false);
             _capabilities[nameof(IEngineRpcModule.engine_getPayloadBodiesByRangeV2)] = (spec.RequestsEnabled, false);
-            #endregion
-
-            #region Prague
-            _capabilities[nameof(IEngineRpcModule.engine_getPayloadV4)] = (spec.RequestsEnabled, spec.RequestsEnabled);
-            _capabilities[nameof(IEngineRpcModule.engine_newPayloadV4)] = (spec.RequestsEnabled, spec.RequestsEnabled);
-            _capabilities[nameof(IEngineRpcModule.engine_getPayloadBodiesByHashV2)] = (spec.RequestsEnabled, false);
-            _capabilities[nameof(IEngineRpcModule.engine_getPayloadBodiesByRangeV2)] = (spec.RequestsEnabled, false);
->>>>>>> 0944765b
+            _capabilities[nameof(IEngineRpcModule.engine_forkchoiceUpdatedV4)] = (spec.RequestsEnabled, spec.IsEip7742Enabled);
             #endregion
         }
 
