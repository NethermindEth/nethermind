// SPDX-FileCopyrightText: 2022 Demerzel Solutions Limited
// SPDX-License-Identifier: LGPL-3.0-only

using System;
using System.Collections.Generic;
using System.Diagnostics.CodeAnalysis;
using System.Threading;
using System.Threading.Tasks;
using Nethermind.Blockchain;
using Nethermind.Blockchain.Find;
using Nethermind.Blockchain.HistoryPruning;
using Nethermind.Consensus;
using Nethermind.Consensus.Processing;
using Nethermind.Consensus.Producers;
using Nethermind.Core;
using Nethermind.Core.Crypto;
using Nethermind.Core.Specs;
using Nethermind.Core.Threading;
using Nethermind.Crypto;
using Nethermind.JsonRpc;
using Nethermind.Logging;
using Nethermind.Merge.Plugin.BlockProduction;
using Nethermind.Merge.Plugin.Data;
using Nethermind.Merge.Plugin.InvalidChainTracker;
using Nethermind.Merge.Plugin.Synchronization;
using Nethermind.Synchronization.Peers;

namespace Nethermind.Merge.Plugin.Handlers;

/// <summary>
/// Provides a fork choice update handler as defined in Engine API
/// <see href="https://github.com/ethereum/execution-apis/blob/main/src/engine/shanghai.md#engine_forkchoiceupdatedv2">
/// Shanghai</see> specification.
/// </summary>
/// <remarks>
/// May initiate a new payload creation.
/// </remarks>
public class ForkchoiceUpdatedHandler : IForkchoiceUpdatedHandler
{
    protected readonly IBlockTree _blockTree;
    private readonly IManualBlockFinalizationManager _manualBlockFinalizationManager;
    private readonly IPoSSwitcher _poSSwitcher;
    private readonly IPayloadPreparationService _payloadPreparationService;
    private readonly IBlockProcessingQueue _processingQueue;
    private readonly IBlockCacheService _blockCacheService;
    private readonly IInvalidChainTracker _invalidChainTracker;
    private readonly IMergeSyncController _mergeSyncController;
    private readonly IBeaconPivot _beaconPivot;
    private readonly ILogger _logger;
    private readonly IPeerRefresher _peerRefresher;
    private readonly ISpecProvider _specProvider;
    private readonly bool _simulateBlockProduction;
    private readonly ISyncPeerPool _syncPeerPool;
    private readonly IHistoryPruner? _historyPruner;

    public ForkchoiceUpdatedHandler(
        IBlockTree blockTree,
        IManualBlockFinalizationManager manualBlockFinalizationManager,
        IPoSSwitcher poSSwitcher,
        IPayloadPreparationService payloadPreparationService,
        IBlockProcessingQueue processingQueue,
        IBlockCacheService blockCacheService,
        IInvalidChainTracker invalidChainTracker,
        IMergeSyncController mergeSyncController,
        IBeaconPivot beaconPivot,
        IPeerRefresher peerRefresher,
        ISpecProvider specProvider,
        ISyncPeerPool syncPeerPool,
        ILogManager logManager,
<<<<<<< HEAD
        IHistoryPruner? historyPruner,
        ulong secondsPerSlot,
=======
>>>>>>> 39b00bfa
        bool simulateBlockProduction = false)
    {
        _blockTree = blockTree ?? throw new ArgumentNullException(nameof(blockTree));
        _manualBlockFinalizationManager = manualBlockFinalizationManager ?? throw new ArgumentNullException(nameof(manualBlockFinalizationManager));
        _poSSwitcher = poSSwitcher ?? throw new ArgumentNullException(nameof(poSSwitcher));
        _payloadPreparationService = payloadPreparationService;
        _processingQueue = processingQueue;
        _blockCacheService = blockCacheService;
        _invalidChainTracker = invalidChainTracker;
        _mergeSyncController = mergeSyncController;
        _beaconPivot = beaconPivot;
        _peerRefresher = peerRefresher;
        _specProvider = specProvider;
        _syncPeerPool = syncPeerPool;
        _simulateBlockProduction = simulateBlockProduction;
<<<<<<< HEAD
        _secondsPerSlot = secondsPerSlot;
        _historyPruner = historyPruner;
=======
>>>>>>> 39b00bfa
        _logger = logManager.GetClassLogger();
    }

    public async Task<ResultWrapper<ForkchoiceUpdatedV1Result>> Handle(ForkchoiceStateV1 forkchoiceState, PayloadAttributes? payloadAttributes, int version)
    {
        _ = Task.Run(() => _historyPruner?.TryPruneHistory(CancellationToken.None));
        Block? newHeadBlock = GetBlock(forkchoiceState.HeadBlockHash);
        return await ApplyForkchoiceUpdate(newHeadBlock, forkchoiceState, payloadAttributes)
            ?? ValidateAttributes(payloadAttributes, version)
            ?? StartBuildingPayload(newHeadBlock!, forkchoiceState, payloadAttributes);
    }

    protected virtual bool IsOnMainChainBehindHead(Block newHeadBlock, ForkchoiceStateV1 forkchoiceState,
       [NotNullWhen(false)] out ResultWrapper<ForkchoiceUpdatedV1Result>? errorResult)
    {
        if (_blockTree.IsOnMainChainBehindHead(newHeadBlock))
        {
            if (_logger.IsInfo) _logger.Info($"Valid. ForkChoiceUpdated ignored - already in canonical chain.");
            errorResult = ForkchoiceUpdatedV1Result.Valid(null, forkchoiceState.HeadBlockHash);
            return false;
        }

        errorResult = null;
        return true;
    }

    private async Task<ResultWrapper<ForkchoiceUpdatedV1Result>?> ApplyForkchoiceUpdate(Block? newHeadBlock, ForkchoiceStateV1 forkchoiceState, PayloadAttributes? payloadAttributes)
    {
        // if a head is unknown we are syncing
        bool isDefinitelySyncing = newHeadBlock is null;
        using ThreadExtensions.Disposable handle = isDefinitelySyncing ?
            default : // Don't boost priority if we are definitely syncing
            Thread.CurrentThread.BoostPriority();

        if (_invalidChainTracker.IsOnKnownInvalidChain(forkchoiceState.HeadBlockHash, out Hash256? lastValidHash))
        {
            if (_logger.IsWarn) _logger.Warn($"Received Invalid {forkchoiceState} {payloadAttributes} - {forkchoiceState.HeadBlockHash} is known to be a part of an invalid chain.");
            return ForkchoiceUpdatedV1Result.Invalid(lastValidHash);
        }

        if (isDefinitelySyncing)
        {
            string simpleRequestStr = payloadAttributes is null ? forkchoiceState.ToString() : $"{forkchoiceState} {payloadAttributes}";
            if (_logger.IsInfo) _logger.Info($"Received {simpleRequestStr}");

            BlockHeader? headBlockHeader = null;

            if (_blockCacheService.BlockCache.TryGetValue(forkchoiceState.HeadBlockHash, out Block? block))
            {
                headBlockHeader = block.Header;
            }

            if (headBlockHeader is null)
            {
                if (_logger.IsDebug) _logger.Debug($"Attempting to fetch header from peer: {simpleRequestStr}.");
                headBlockHeader = await _syncPeerPool.FetchHeaderFromPeer(forkchoiceState.HeadBlockHash);
            }

            if (headBlockHeader is not null)
            {
                StartNewBeaconHeaderSync(forkchoiceState, headBlockHeader, simpleRequestStr);
                return ForkchoiceUpdatedV1Result.Syncing;
            }

            if (_logger.IsInfo) _logger.Info($"Syncing Unknown ForkChoiceState head hash Request: {simpleRequestStr}.");
            return ForkchoiceUpdatedV1Result.Syncing;
        }

        Hash256 safeBlockHash = forkchoiceState.SafeBlockHash;
        Hash256 finalizedBlockHash = forkchoiceState.FinalizedBlockHash;

        BlockInfo? blockInfo = _blockTree.GetInfo(newHeadBlock!.Number, newHeadBlock.GetOrCalculateHash()).Info;

        BlockHeader? safeBlockHeader = ValidateBlockHash(ref safeBlockHash, out string? safeBlockErrorMsg);
        BlockHeader? finalizedHeader = ValidateBlockHash(ref finalizedBlockHash, out string? finalizationErrorMsg);

        string requestStr = forkchoiceState.ToString(newHeadBlock.Number, safeBlockHeader?.Number, finalizedHeader?.Number);

        if (_logger.IsInfo) _logger.Info($"Received {requestStr}");

        if (blockInfo is null)
        {
            if (_logger.IsWarn) { _logger.Warn($"Block info for: {requestStr} wasn't found."); }
            return ForkchoiceUpdatedV1Result.Syncing;
        }

        if (!blockInfo.WasProcessed)
        {
            if (!IsOnMainChainBehindHead(newHeadBlock, forkchoiceState, out ResultWrapper<ForkchoiceUpdatedV1Result>? errorResult))
            {
                return errorResult;
            }

            BlockHeader? blockParent = _blockTree.FindHeader(newHeadBlock.ParentHash!, blockNumber: newHeadBlock.Number - 1);
            if (blockParent is null)
            {
                if (_logger.IsInfo) _logger.Info($"Parent of block {newHeadBlock} not available. Starting new beacon header sync.");

                StartNewBeaconHeaderSync(forkchoiceState, newHeadBlock!.Header, requestStr);

                return ForkchoiceUpdatedV1Result.Syncing;
            }

            if (_beaconPivot.ShouldForceStartNewSync)
            {
                if (_logger.IsInfo) _logger.Info("Force starting new sync.");

                StartNewBeaconHeaderSync(forkchoiceState, newHeadBlock!.Header, requestStr);

                return ForkchoiceUpdatedV1Result.Syncing;
            }

            if (blockInfo is { IsBeaconMainChain: false, IsBeaconInfo: true })
            {
                ReorgBeaconChainDuringSync(newHeadBlock!, blockInfo);
            }

            int processingQueueCount = _processingQueue.Count;
            if (processingQueueCount == 0)
            {
                _peerRefresher.RefreshPeers(newHeadBlock!.Hash!, newHeadBlock.ParentHash!, finalizedBlockHash);
                _blockCacheService.FinalizedHash = finalizedBlockHash;
                _blockCacheService.HeadBlockHash = forkchoiceState.HeadBlockHash;
                _mergeSyncController.StopBeaconModeControl();

                // Debug as already output in Received ForkChoice
                if (_logger.IsDebug) _logger.Debug($"Syncing beacon headers, Request: {requestStr}");
            }
            else
            {
                if (_logger.IsInfo) _logger.Info($"Processing {_processingQueue.Count} blocks, Request: {requestStr}");
            }

            _beaconPivot.ProcessDestination ??= newHeadBlock!.Header;
            return ForkchoiceUpdatedV1Result.Syncing;
        }

        if (_logger.IsDebug) _logger.Debug($"ForkChoiceUpdate: block {newHeadBlock} was processed.");

        if (finalizationErrorMsg is not null)
        {
            if (_logger.IsWarn) _logger.Warn($"Invalid finalized block hash {finalizationErrorMsg}. Request: {requestStr}.");
            return ForkchoiceUpdatedV1Result.Error(finalizationErrorMsg, MergeErrorCodes.InvalidForkchoiceState);
        }

        if (safeBlockErrorMsg is not null)
        {
            if (_logger.IsWarn) _logger.Warn($"Invalid safe block hash {safeBlockErrorMsg}. Request: {requestStr}.");
            return ForkchoiceUpdatedV1Result.Error(safeBlockErrorMsg, MergeErrorCodes.InvalidForkchoiceState);
        }

        if ((newHeadBlock.TotalDifficulty ?? 0) != 0 && (_poSSwitcher.MisconfiguredTerminalTotalDifficulty() || _poSSwitcher.BlockBeforeTerminalTotalDifficulty(newHeadBlock.Header)))
        {
            if (_logger.IsWarn) _logger.Warn($"Invalid terminal block. Nethermind TTD {_poSSwitcher.TerminalTotalDifficulty}, NewHeadBlock TD: {newHeadBlock.Header.TotalDifficulty}. Request: {requestStr}.");

            // https://github.com/ethereum/execution-apis/blob/main/src/engine/specification.md#specification
            // {status: INVALID, latestValidHash: 0x0000000000000000000000000000000000000000000000000000000000000000, validationError: errorMessage | null} if terminal block conditions are not satisfied
            return ForkchoiceUpdatedV1Result.Invalid(Keccak.Zero);
        }

        Block[]? blocks = EnsureNewHead(newHeadBlock, out string? setHeadErrorMsg);
        if (setHeadErrorMsg is not null)
        {
            if (_logger.IsWarn) _logger.Warn($"Invalid new head block {setHeadErrorMsg}. Request: {requestStr}.");
            return ForkchoiceUpdatedV1Result.Error(setHeadErrorMsg, ErrorCodes.InvalidParams);
        }

        if (!IsOnMainChainBehindHead(newHeadBlock, forkchoiceState, out ResultWrapper<ForkchoiceUpdatedV1Result>? result))
        {
            return result;
        }

        bool newHeadTheSameAsCurrentHead = _blockTree.Head!.Hash == newHeadBlock.Hash;
        bool shouldUpdateHead = !newHeadTheSameAsCurrentHead && blocks is not null;
        if (shouldUpdateHead)
        {
            _blockTree.UpdateMainChain(blocks!, true, true);
        }

        if (IsInconsistent(finalizedBlockHash))
        {
            string errorMsg = $"Inconsistent ForkChoiceState - finalized block hash. Request: {requestStr}";
            if (_logger.IsWarn) _logger.Warn(errorMsg);
            return ForkchoiceUpdatedV1Result.Error(errorMsg, MergeErrorCodes.InvalidForkchoiceState);
        }

        if (IsInconsistent(safeBlockHash))
        {
            string errorMsg = $"Inconsistent ForkChoiceState - safe block hash. Request: {requestStr}";
            if (_logger.IsWarn) _logger.Warn(errorMsg);
            return ForkchoiceUpdatedV1Result.Error(errorMsg, MergeErrorCodes.InvalidForkchoiceState);
        }

        bool nonZeroFinalizedBlockHash = finalizedBlockHash != Keccak.Zero;
        if (nonZeroFinalizedBlockHash)
        {
            _manualBlockFinalizationManager.MarkFinalized(newHeadBlock.Header, finalizedHeader!);
        }

        if (shouldUpdateHead)
        {
            _poSSwitcher.ForkchoiceUpdated(newHeadBlock.Header, finalizedBlockHash);
            if (_logger.IsInfo) _logger.Info($"Synced Chain Head to {newHeadBlock.ToString(Block.Format.Short)}");
        }

        return null;
    }

    protected virtual bool IsPayloadAttributesTimestampValid(Block newHeadBlock, ForkchoiceStateV1 forkchoiceState, PayloadAttributes payloadAttributes,
        [NotNullWhen(false)] out ResultWrapper<ForkchoiceUpdatedV1Result>? errorResult)
    {
        if (newHeadBlock.Timestamp >= payloadAttributes.Timestamp)
        {
            string error = $"Payload timestamp {payloadAttributes.Timestamp} must be greater than block timestamp {newHeadBlock.Timestamp}.";
            errorResult = ForkchoiceUpdatedV1Result.Error(error, MergeErrorCodes.InvalidPayloadAttributes);
            return false;
        }

        errorResult = null;
        return true;
    }

    private ResultWrapper<ForkchoiceUpdatedV1Result> StartBuildingPayload(Block newHeadBlock, ForkchoiceStateV1 forkchoiceState, PayloadAttributes? payloadAttributes)
    {
        string? payloadId = null;
        bool isPayloadSimulated = _simulateBlockProduction && payloadAttributes is null;

        if (isPayloadSimulated)
        {
            payloadAttributes = newHeadBlock.Header.GenerateSimulatedPayload();
        }

        if (payloadAttributes is not null)
        {
            if (!IsPayloadAttributesTimestampValid(newHeadBlock, forkchoiceState, payloadAttributes, out ResultWrapper<ForkchoiceUpdatedV1Result>? errorResult))
            {
                if (_logger.IsWarn) _logger.Warn($"Invalid payload attributes: {errorResult.Result.Error}");
                return errorResult;
            }

            payloadId = _payloadPreparationService.StartPreparingPayload(newHeadBlock.Header, payloadAttributes);
        }

        _blockTree.ForkChoiceUpdated(forkchoiceState.FinalizedBlockHash, forkchoiceState.SafeBlockHash);
        return ForkchoiceUpdatedV1Result.Valid(isPayloadSimulated ? null : payloadId, forkchoiceState.HeadBlockHash);
    }

    private ResultWrapper<ForkchoiceUpdatedV1Result>? ValidateAttributes(PayloadAttributes? payloadAttributes, int version)
    {
        string? error = null;
        return payloadAttributes?.Validate(_specProvider, version, out error) switch
        {
            PayloadAttributesValidationResult.InvalidParams =>
                ResultWrapper<ForkchoiceUpdatedV1Result>.Fail(error!, ErrorCodes.InvalidParams),
            PayloadAttributesValidationResult.InvalidPayloadAttributes =>
                ResultWrapper<ForkchoiceUpdatedV1Result>.Fail(error!, MergeErrorCodes.InvalidPayloadAttributes),
            PayloadAttributesValidationResult.UnsupportedFork =>
                ResultWrapper<ForkchoiceUpdatedV1Result>.Fail(error!, MergeErrorCodes.UnsupportedFork),
            _ => null,
        };
    }

    private void StartNewBeaconHeaderSync(ForkchoiceStateV1 forkchoiceState, BlockHeader blockHeader, string requestStr)
    {
        bool isSyncInitialized = _mergeSyncController.TryInitBeaconHeaderSync(blockHeader);
        _beaconPivot.ProcessDestination = blockHeader;
        _peerRefresher.RefreshPeers(blockHeader.Hash!, blockHeader.ParentHash!, forkchoiceState.FinalizedBlockHash);
        _blockCacheService.FinalizedHash = forkchoiceState.FinalizedBlockHash;
        _blockCacheService.HeadBlockHash = forkchoiceState.HeadBlockHash;

        if (isSyncInitialized && _logger.IsInfo) _logger.Info($"Start a new sync process, Request: {requestStr}.");
    }

    private bool IsInconsistent(Hash256 blockHash) => blockHash != Keccak.Zero && !_blockTree.IsMainChain(blockHash);

    private Block? GetBlock(Hash256 headBlockHash)
    {
        Block? block = _blockTree.FindBlock(headBlockHash, BlockTreeLookupOptions.DoNotCreateLevelIfMissing);
        if (block is null)
        {
            if (_logger.IsInfo) _logger.Info($"Syncing, Block {headBlockHash} not found.");
        }

        return block;
    }

    private Block[]? EnsureNewHead(Block newHeadBlock, out string? errorMessage)
    {
        errorMessage = null;
        if (_blockTree.Head!.Hash == newHeadBlock.Hash)
        {
            return null;
        }

        if (!TryGetBranch(newHeadBlock, out Block[] branchOfBlocks))
        {
            errorMessage = $"Block's {newHeadBlock} main chain predecessor cannot be found and it will not be set as head.";
            if (_logger.IsWarn) _logger.Warn(errorMessage);
        }

        return branchOfBlocks;
    }

    protected virtual BlockHeader? ValidateBlockHash(ref Hash256 blockHash, out string? errorMessage, bool skipZeroHash = true)
    {
        errorMessage = null;
        if (skipZeroHash && blockHash == Keccak.Zero)
        {
            return null;
        }

        BlockHeader? blockHeader = _blockTree.FindHeader(blockHash, BlockTreeLookupOptions.DoNotCreateLevelIfMissing);
        if (blockHeader is null)
        {
            errorMessage = $"Block {blockHash} not found.";
        }
        return blockHeader;
    }


    private bool TryGetBranch(Block newHeadBlock, out Block[] blocks)
    {
        List<Block> blocksList = new() { newHeadBlock };
        Block? predecessor = newHeadBlock;

        while (true)
        {
            predecessor = _blockTree.FindParent(predecessor, BlockTreeLookupOptions.DoNotCreateLevelIfMissing);
            if (predecessor is null)
            {
                blocks = [];
                return false;
            }
            if (_blockTree.IsMainChain(predecessor.Header)) break;
            blocksList.Add(predecessor);
        }

        blocksList.Reverse();
        blocks = blocksList.ToArray();
        return true;
    }

    private void ReorgBeaconChainDuringSync(Block newHeadBlock, BlockInfo newHeadBlockInfo)
    {
        if (_logger.IsInfo) _logger.Info("BeaconChain reorged during the sync or cache rebuilt");
        BlockInfo[] beaconMainChainBranch = GetBeaconChainBranch(newHeadBlock, newHeadBlockInfo);
        _blockTree.UpdateBeaconMainChain(beaconMainChainBranch, Math.Max(_beaconPivot.ProcessDestination?.Number ?? 0, newHeadBlock.Number));
        _beaconPivot.ProcessDestination = newHeadBlock.Header;
    }

    private BlockInfo[] GetBeaconChainBranch(Block newHeadBlock, BlockInfo newHeadBlockInfo)
    {
        newHeadBlockInfo.BlockNumber = newHeadBlock.Number;
        List<BlockInfo> blocksList = new() { newHeadBlockInfo };
        Block? predecessor = newHeadBlock;

        while (true)
        {
            predecessor = _blockTree.FindParent(predecessor, BlockTreeLookupOptions.TotalDifficultyNotNeeded);

            if (predecessor is null)
            {
                break;
            }
            BlockInfo? predecessorInfo = _blockTree.GetInfo(predecessor.Number, predecessor.GetOrCalculateHash()).Info;
            if (predecessorInfo is null) break;
            predecessorInfo.BlockNumber = predecessor.Number;
            if (predecessorInfo.IsBeaconMainChain || !predecessorInfo.IsBeaconInfo) break;
            if (_logger.IsInfo) _logger.Info($"Reorged to beacon block ({predecessorInfo.BlockNumber}) {predecessorInfo.BlockHash} or cache rebuilt");
            blocksList.Add(predecessorInfo);
        }

        blocksList.Reverse();

        return blocksList.ToArray();
    }
}<|MERGE_RESOLUTION|>--- conflicted
+++ resolved
@@ -67,11 +67,7 @@
         ISpecProvider specProvider,
         ISyncPeerPool syncPeerPool,
         ILogManager logManager,
-<<<<<<< HEAD
         IHistoryPruner? historyPruner,
-        ulong secondsPerSlot,
-=======
->>>>>>> 39b00bfa
         bool simulateBlockProduction = false)
     {
         _blockTree = blockTree ?? throw new ArgumentNullException(nameof(blockTree));
@@ -87,11 +83,7 @@
         _specProvider = specProvider;
         _syncPeerPool = syncPeerPool;
         _simulateBlockProduction = simulateBlockProduction;
-<<<<<<< HEAD
-        _secondsPerSlot = secondsPerSlot;
         _historyPruner = historyPruner;
-=======
->>>>>>> 39b00bfa
         _logger = logManager.GetClassLogger();
     }
 
