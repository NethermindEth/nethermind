// SPDX-FileCopyrightText: 2022 Demerzel Solutions Limited
// SPDX-License-Identifier: LGPL-3.0-only

using System;
using System.Collections.Generic;
using System.Threading.Tasks;
using Nethermind.Blockchain;
using Nethermind.Blockchain.Find;
using Nethermind.Consensus;
using Nethermind.Consensus.Processing;
using Nethermind.Consensus.Producers;
using Nethermind.Core;
using Nethermind.Core.Crypto;
using Nethermind.Core.Specs;
using Nethermind.Crypto;
using Nethermind.JsonRpc;
using Nethermind.Logging;
using Nethermind.Merge.Plugin.BlockProduction;
using Nethermind.Merge.Plugin.Data;
using Nethermind.Merge.Plugin.InvalidChainTracker;
using Nethermind.Merge.Plugin.Synchronization;

namespace Nethermind.Merge.Plugin.Handlers;

/// <summary>
/// Provides a fork choice update handler as defined in Engine API
/// <see href="https://github.com/ethereum/execution-apis/blob/main/src/engine/shanghai.md#engine_forkchoiceupdatedv2">
/// Shanghai</see> specification.
/// </summary>
/// <remarks>
/// May initiate a new payload creation.
/// </remarks>
public class ForkchoiceUpdatedHandler : IForkchoiceUpdatedHandler
{
    private readonly IBlockTree _blockTree;
    private readonly IManualBlockFinalizationManager _manualBlockFinalizationManager;
    private readonly IPoSSwitcher _poSSwitcher;
    private readonly IPayloadPreparationService _payloadPreparationService;
    private readonly IBlockProcessingQueue _processingQueue;
    private readonly IBlockCacheService _blockCacheService;
    private readonly IInvalidChainTracker _invalidChainTracker;
    private readonly IMergeSyncController _mergeSyncController;
    private readonly IBeaconPivot _beaconPivot;
    private readonly ILogger _logger;
    private readonly IPeerRefresher _peerRefresher;
    private readonly ISpecProvider _specProvider;

    public ForkchoiceUpdatedHandler(
        IBlockTree blockTree,
        IManualBlockFinalizationManager manualBlockFinalizationManager,
        IPoSSwitcher poSSwitcher,
        IPayloadPreparationService payloadPreparationService,
        IBlockProcessingQueue processingQueue,
        IBlockCacheService blockCacheService,
        IInvalidChainTracker invalidChainTracker,
        IMergeSyncController mergeSyncController,
        IBeaconPivot beaconPivot,
        IPeerRefresher peerRefresher,
        ISpecProvider specProvider,
        ILogManager logManager)
    {
        _blockTree = blockTree ?? throw new ArgumentNullException(nameof(blockTree));
        _manualBlockFinalizationManager = manualBlockFinalizationManager ?? throw new ArgumentNullException(nameof(manualBlockFinalizationManager));
        _poSSwitcher = poSSwitcher ?? throw new ArgumentNullException(nameof(poSSwitcher));
        _payloadPreparationService = payloadPreparationService;
        _processingQueue = processingQueue;
        _blockCacheService = blockCacheService;
        _invalidChainTracker = invalidChainTracker;
        _mergeSyncController = mergeSyncController;
        _beaconPivot = beaconPivot;
        _peerRefresher = peerRefresher;
        _specProvider = specProvider;
        _logger = logManager.GetClassLogger();
    }

    public Task<ResultWrapper<ForkchoiceUpdatedV1Result>> Handle(ForkchoiceStateV1 forkchoiceState, PayloadAttributes? payloadAttributes, int version)
    {
        Block? newHeadBlock = GetBlock(forkchoiceState.HeadBlockHash);
        ResultWrapper<ForkchoiceUpdatedV1Result>? payloadUpdateResult = ApplyForkchoiceUpdate(newHeadBlock, forkchoiceState, payloadAttributes);
        return Task.FromResult(
            ValidateAttributes(payloadAttributes, version) ??
            payloadUpdateResult ??
            StartBuildingPayload(newHeadBlock!, forkchoiceState, payloadAttributes)
        );
    }

    public ResultWrapper<ForkchoiceUpdatedV1Result>? ApplyForkchoiceUpdate(Block? newHeadBlock, ForkchoiceStateV1 forkchoiceState, PayloadAttributes? payloadAttributes)
    {
        string requestStr = $"{forkchoiceState} {payloadAttributes}";
        if (_logger.IsInfo) _logger.Info($"Received: {requestStr}");

        if (_invalidChainTracker.IsOnKnownInvalidChain(forkchoiceState.HeadBlockHash, out Keccak? lastValidHash))
        {
            if (_logger.IsInfo) _logger.Info($" FCU - Invalid - {requestStr} {forkchoiceState.HeadBlockHash} is known to be a part of an invalid chain.");
            return ForkchoiceUpdatedV1Result.Invalid(lastValidHash);
        }

        if (newHeadBlock is null) // if a head is unknown we are syncing
        {
            if (_blockCacheService.BlockCache.TryGetValue(forkchoiceState.HeadBlockHash, out Block? block))
            {
                StartNewBeaconHeaderSync(forkchoiceState, block, requestStr);
            }
            else if (_logger.IsInfo)
            {
                _logger.Info($"Syncing... Unknown forkchoiceState head hash... Request: {requestStr}.");
            }

            return ForkchoiceUpdatedV1Result.Syncing;
        }

        BlockInfo? blockInfo = _blockTree.GetInfo(newHeadBlock.Number, newHeadBlock.GetOrCalculateHash()).Info;
        if (blockInfo is null)
        {
            if (_logger.IsWarn) { _logger.Warn($"Block info for: {requestStr} wasn't found."); }
            return ForkchoiceUpdatedV1Result.Syncing;
        }
        if (!blockInfo.WasProcessed)
        {
            BlockHeader? blockParent = _blockTree.FindHeader(newHeadBlock.ParentHash!);
            if (blockParent is null)
            {
                if (_logger.IsInfo)
                    _logger.Info($"Parent of block {newHeadBlock} not available. Starting new beacon header. sync.");

                StartNewBeaconHeaderSync(forkchoiceState, newHeadBlock!, requestStr);

                return ForkchoiceUpdatedV1Result.Syncing;
            }

            if (_beaconPivot.ShouldForceStartNewSync)
            {
                if (_logger.IsInfo)
                    _logger.Info($"Force starting new sync.");

                StartNewBeaconHeaderSync(forkchoiceState, newHeadBlock!, requestStr);

                return ForkchoiceUpdatedV1Result.Syncing;
            }

            if (!blockInfo.IsBeaconMainChain && blockInfo.IsBeaconInfo)
                ReorgBeaconChainDuringSync(newHeadBlock!, blockInfo);

            int processingQueueCount = _processingQueue.Count;
            if (processingQueueCount == 0)
            {
                _peerRefresher.RefreshPeers(newHeadBlock!.Hash!, newHeadBlock.ParentHash!, forkchoiceState.FinalizedBlockHash);
                _blockCacheService.FinalizedHash = forkchoiceState.FinalizedBlockHash;
                _mergeSyncController.StopBeaconModeControl();

                if (_logger.IsInfo) { _logger.Info($"Syncing beacon headers... Request: {requestStr}."); }
            }
            else
            {
                if (_logger.IsInfo) { _logger.Info($"Processing {_processingQueue.Count} blocks... Request: {requestStr}."); }
            }

            _beaconPivot.ProcessDestination ??= newHeadBlock!.Header;
            return ForkchoiceUpdatedV1Result.Syncing;
        }

        if (_logger.IsInfo) _logger.Info($"FCU - block {newHeadBlock} was processed.");

        BlockHeader? finalizedHeader = ValidateBlockHash(forkchoiceState.FinalizedBlockHash, out string? finalizationErrorMsg);
        if (finalizationErrorMsg is not null)
        {
            if (_logger.IsWarn) _logger.Warn($"Invalid finalized block hash {finalizationErrorMsg}. Request: {requestStr}.");
            return ForkchoiceUpdatedV1Result.Error(finalizationErrorMsg, MergeErrorCodes.InvalidForkchoiceState);
        }

        ValidateBlockHash(forkchoiceState.SafeBlockHash, out string? safeBlockErrorMsg);
        if (safeBlockErrorMsg is not null)
        {
            if (_logger.IsWarn) _logger.Warn($"Invalid safe block hash {finalizationErrorMsg}. Request: {requestStr}.");
            return ForkchoiceUpdatedV1Result.Error(safeBlockErrorMsg, MergeErrorCodes.InvalidForkchoiceState);
        }

        if ((newHeadBlock.TotalDifficulty ?? 0) != 0 && (_poSSwitcher.MisconfiguredTerminalTotalDifficulty() || _poSSwitcher.BlockBeforeTerminalTotalDifficulty(newHeadBlock.Header)))
        {
            if (_logger.IsWarn) _logger.Warn($"Invalid terminal block. Nethermind TTD {_poSSwitcher.TerminalTotalDifficulty}, NewHeadBlock TD: {newHeadBlock.Header.TotalDifficulty}. Request: {requestStr}.");

            // https://github.com/ethereum/execution-apis/blob/main/src/engine/specification.md#specification
            // {status: INVALID, latestValidHash: 0x0000000000000000000000000000000000000000000000000000000000000000, validationError: errorMessage | null} if terminal block conditions are not satisfied
            return ForkchoiceUpdatedV1Result.Invalid(Keccak.Zero);
        }

        Block[]? blocks = EnsureNewHead(newHeadBlock, out string? setHeadErrorMsg);
        if (setHeadErrorMsg is not null)
        {
            if (_logger.IsWarn) _logger.Warn($"Invalid new head block {setHeadErrorMsg}. Request: {requestStr}.");
            return ForkchoiceUpdatedV1Result.Error(setHeadErrorMsg, ErrorCodes.InvalidParams);
        }

        if (_blockTree.IsOnMainChainBehindHead(newHeadBlock))
        {
            if (_logger.IsInfo) _logger.Info($"Valid. ForkchoiceUpdated ignored - already in canonical chain. Request: {requestStr}.");
            return ForkchoiceUpdatedV1Result.Valid(null, forkchoiceState.HeadBlockHash);
        }

        bool newHeadTheSameAsCurrentHead = _blockTree.Head!.Hash == newHeadBlock.Hash;
        bool shouldUpdateHead = !newHeadTheSameAsCurrentHead && blocks is not null;
        if (shouldUpdateHead)
        {
            _blockTree.UpdateMainChain(blocks!, true, true);
        }

        if (IsInconsistent(forkchoiceState.FinalizedBlockHash))
        {
            string errorMsg = $"Inconsistent forkchoiceState - finalized block hash. Request: {requestStr}";
            if (_logger.IsWarn) _logger.Warn(errorMsg);
            return ForkchoiceUpdatedV1Result.Error(errorMsg, MergeErrorCodes.InvalidForkchoiceState);
        }

        if (IsInconsistent(forkchoiceState.SafeBlockHash))
        {
            string errorMsg = $"Inconsistent forkchoiceState - safe block hash. Request: {requestStr}";
            if (_logger.IsWarn) _logger.Warn(errorMsg);
            return ForkchoiceUpdatedV1Result.Error(errorMsg, MergeErrorCodes.InvalidForkchoiceState);
        }

        bool nonZeroFinalizedBlockHash = forkchoiceState.FinalizedBlockHash != Keccak.Zero;
        if (nonZeroFinalizedBlockHash)
        {
            _manualBlockFinalizationManager.MarkFinalized(newHeadBlock.Header, finalizedHeader!);
        }

        if (shouldUpdateHead)
        {
            _poSSwitcher.ForkchoiceUpdated(newHeadBlock.Header, forkchoiceState.FinalizedBlockHash);
            if (_logger.IsInfo) _logger.Info($"Block {forkchoiceState.HeadBlockHash} was set as head.");
        }

        return null;
    }

    public ResultWrapper<ForkchoiceUpdatedV1Result> StartBuildingPayload(Block newHeadBlock, ForkchoiceStateV1 forkchoiceState, PayloadAttributes? payloadAttributes)
    {
        string? payloadId = null;
        if (payloadAttributes is not null)
        {
            if (newHeadBlock.Timestamp >= payloadAttributes.Timestamp)
            {
                var error = $"Payload timestamp {payloadAttributes.Timestamp} must be greater than block timestamp {newHeadBlock.Timestamp}.";

                if (_logger.IsWarn) _logger.Warn($"Invalid payload attributes: {error}");

                return ForkchoiceUpdatedV1Result.Error(error, MergeErrorCodes.InvalidPayloadAttributes);
            }

            payloadAttributes.GasLimit = null;
            payloadId = _payloadPreparationService.StartPreparingPayload(newHeadBlock.Header, payloadAttributes);
        }

<<<<<<< HEAD
        if (_logger.IsInfo) _logger.Info($"Valid. Request: {requestStr}.");

=======
>>>>>>> 6472650d
        _blockTree.ForkChoiceUpdated(forkchoiceState.FinalizedBlockHash, forkchoiceState.SafeBlockHash);
        return ForkchoiceUpdatedV1Result.Valid(payloadId, forkchoiceState.HeadBlockHash);
    }

    private ResultWrapper<ForkchoiceUpdatedV1Result>? ValidateAttributes(PayloadAttributes? payloadAttributes, int version)
    {
        string? error = null;
        return payloadAttributes?.Validate(_specProvider, version, out error) switch
        {
            PayloadAttributesValidationResult.InvalidParams =>
                ResultWrapper<ForkchoiceUpdatedV1Result>.Fail(error!, ErrorCodes.InvalidParams),
            PayloadAttributesValidationResult.UnsupportedFork =>
                ResultWrapper<ForkchoiceUpdatedV1Result>.Fail(error!, ErrorCodes.UnsupportedFork),
            _ => null,
        };
    }

    private void StartNewBeaconHeaderSync(ForkchoiceStateV1 forkchoiceState, Block block, string requestStr)
    {
        _mergeSyncController.InitBeaconHeaderSync(block.Header);
        _beaconPivot.ProcessDestination = block.Header;
        _peerRefresher.RefreshPeers(block.Hash!, block.ParentHash!, forkchoiceState.FinalizedBlockHash);
        _blockCacheService.FinalizedHash = forkchoiceState.FinalizedBlockHash;

        if (_logger.IsInfo) _logger.Info($"Start a new sync process... Request: {requestStr}.");
    }

    private bool IsInconsistent(Keccak blockHash) => blockHash != Keccak.Zero && !_blockTree.IsMainChain(blockHash);

    private Block? GetBlock(Keccak headBlockHash)
    {
        Block? block = _blockTree.FindBlock(headBlockHash, BlockTreeLookupOptions.DoNotCreateLevelIfMissing);
        if (block is null)
        {
            if (_logger.IsInfo) _logger.Info($"Syncing... Block {headBlockHash} not found.");
        }

        return block;
    }

    private Block[]? EnsureNewHead(Block newHeadBlock, out string? errorMessage)
    {
        errorMessage = null;
        if (_blockTree.Head!.Hash == newHeadBlock.Hash)
        {
            return null;
        }

        if (!TryGetBranch(newHeadBlock, out Block[] branchOfBlocks))
        {
            errorMessage = $"Block's {newHeadBlock} main chain predecessor cannot be found and it will not be set as head.";
            if (_logger.IsWarn) _logger.Warn(errorMessage);
        }

        return branchOfBlocks;
    }

    private BlockHeader? ValidateBlockHash(Keccak blockHash, out string? errorMessage, bool skipZeroHash = true)
    {
        errorMessage = null;
        if (skipZeroHash && blockHash == Keccak.Zero)
        {
            return null;
        }

        BlockHeader? blockHeader = _blockTree.FindHeader(blockHash, BlockTreeLookupOptions.DoNotCreateLevelIfMissing);
        if (blockHeader is null)
        {
            errorMessage = $"Block {blockHash} not found.";
            if (_logger.IsWarn) _logger.Warn(errorMessage);
        }
        return blockHeader;
    }


    private bool TryGetBranch(Block newHeadBlock, out Block[] blocks)
    {
        List<Block> blocksList = new() { newHeadBlock };
        Block? predecessor = newHeadBlock;

        while (true)
        {
            predecessor = _blockTree.FindParent(predecessor, BlockTreeLookupOptions.DoNotCreateLevelIfMissing);
            if (predecessor is null)
            {
                blocks = Array.Empty<Block>();
                return false;
            }
            if (_blockTree.IsMainChain(predecessor.Header)) break;
            blocksList.Add(predecessor);
        }

        blocksList.Reverse();
        blocks = blocksList.ToArray();
        return true;
    }

    private void ReorgBeaconChainDuringSync(Block newHeadBlock, BlockInfo newHeadBlockInfo)
    {
        if (_logger.IsInfo) _logger.Info("BeaconChain reorged during the sync or cache rebuilt");
        BlockInfo[] beaconMainChainBranch = GetBeaconChainBranch(newHeadBlock, newHeadBlockInfo);
        _blockTree.UpdateBeaconMainChain(beaconMainChainBranch, Math.Max(_beaconPivot.ProcessDestination?.Number ?? 0, newHeadBlock.Number));
        _beaconPivot.ProcessDestination = newHeadBlock.Header;
    }

    private BlockInfo[] GetBeaconChainBranch(Block newHeadBlock, BlockInfo newHeadBlockInfo)
    {
        newHeadBlockInfo.BlockNumber = newHeadBlock.Number;
        List<BlockInfo> blocksList = new() { newHeadBlockInfo };
        Block? predecessor = newHeadBlock;

        while (true)
        {
            predecessor = _blockTree.FindParent(predecessor, BlockTreeLookupOptions.TotalDifficultyNotNeeded);

            if (predecessor is null)
            {
                break;
            }
            BlockInfo? predecessorInfo = _blockTree.GetInfo(predecessor.Number, predecessor.GetOrCalculateHash()).Info;
            if (predecessorInfo is null) break;
            predecessorInfo.BlockNumber = predecessor.Number;
            if (predecessorInfo.IsBeaconMainChain || !predecessorInfo.IsBeaconInfo) break;
            if (_logger.IsInfo) _logger.Info($"Reorged to beacon block ({predecessorInfo.BlockNumber}) {predecessorInfo.BlockHash} or cache rebuilt");
            blocksList.Add(predecessorInfo);
        }

        blocksList.Reverse();

        return blocksList.ToArray();
    }
}<|MERGE_RESOLUTION|>--- conflicted
+++ resolved
@@ -251,11 +251,6 @@
             payloadId = _payloadPreparationService.StartPreparingPayload(newHeadBlock.Header, payloadAttributes);
         }
 
-<<<<<<< HEAD
-        if (_logger.IsInfo) _logger.Info($"Valid. Request: {requestStr}.");
-
-=======
->>>>>>> 6472650d
         _blockTree.ForkChoiceUpdated(forkchoiceState.FinalizedBlockHash, forkchoiceState.SafeBlockHash);
         return ForkchoiceUpdatedV1Result.Valid(payloadId, forkchoiceState.HeadBlockHash);
     }
