--- conflicted
+++ resolved
@@ -43,13 +43,8 @@
                 continue;
             }
 
-<<<<<<< HEAD
-            (Deposit[]? deposits, WithdrawalRequest[]? withdrawalRequests, ConsolidationRequest[]? consolidationRequests) = block!.Requests.SplitRequests();
+            (Deposit[]? deposits, WithdrawalRequest[]? withdrawalRequests, ConsolidationRequest[]? consolidationRequests) = block!.Requests?.SplitRequests() ?? (null, null, null);
             yield return new ExecutionPayloadBodyV2Result(block.Transactions, block.Withdrawals, deposits, withdrawalRequests, consolidationRequests);
-=======
-            (Deposit[]? deposits, WithdrawalRequest[]? withdrawalRequests) = block!.Requests?.SplitRequests() ?? (null, null);
-            yield return new ExecutionPayloadBodyV2Result(block.Transactions, block.Withdrawals, deposits, withdrawalRequests);
->>>>>>> 66bd24e6
         }
 
         yield break;
