// SPDX-FileCopyrightText: 2022 Demerzel Solutions Limited
// SPDX-License-Identifier: LGPL-3.0-only

using System;
using System.Collections.Generic;
using System.Diagnostics;
using System.Diagnostics.CodeAnalysis;
using System.Threading;
using System.Threading.Tasks;
using Nethermind.Blockchain;
using Nethermind.Consensus;
using Nethermind.Consensus.Processing;
using Nethermind.Consensus.Validators;
using Nethermind.Core;
using Nethermind.Core.Caching;
using Nethermind.Core.Crypto;
using Nethermind.Core.Threading;
using Nethermind.Crypto;
using Nethermind.Int256;
using Nethermind.JsonRpc;
using Nethermind.Logging;
using Nethermind.Merge.Plugin.Data;
using Nethermind.Merge.Plugin.InvalidChainTracker;
using Nethermind.Merge.Plugin.Synchronization;
using Nethermind.Synchronization;

namespace Nethermind.Merge.Plugin.Handlers;

/// <summary>
/// Provides an execution payload handler as defined in Engine API
/// <a href="https://github.com/ethereum/execution-apis/blob/main/src/engine/shanghai.md#engine_newpayloadv2">
/// Shanghai</a> specification.
/// </summary>
public class NewPayloadHandler : IAsyncHandler<ExecutionPayload, PayloadStatusV1>
{
    private readonly IBlockValidator _blockValidator;
    private readonly IBlockTree _blockTree;
    private readonly IPoSSwitcher _poSSwitcher;
    private readonly IBeaconSyncStrategy _beaconSyncStrategy;
    private readonly IBeaconPivot _beaconPivot;
    private readonly IBlockCacheService _blockCacheService;
    private readonly IBlockProcessingQueue _processingQueue;
    private readonly IMergeSyncController _mergeSyncController;
    private readonly IInvalidChainTracker _invalidChainTracker;
    private readonly ILogger _logger;
    private readonly LruCache<ValueHash256, (bool valid, string? message)>? _latestBlocks;
    private readonly ProcessingOptions _defaultProcessingOptions;
    private readonly TimeSpan _timeout;
    private readonly IEthereumEcdsa _ecdsa;
    private long _lastBlockNumber;
    private long _lastBlockGasLimit;

    public NewPayloadHandler(
        IBlockValidator blockValidator,
        IBlockTree blockTree,
        IPoSSwitcher poSSwitcher,
        IBeaconSyncStrategy beaconSyncStrategy,
        IBeaconPivot beaconPivot,
        IBlockCacheService blockCacheService,
        IBlockProcessingQueue processingQueue,
        IInvalidChainTracker invalidChainTracker,
        IMergeSyncController mergeSyncController,
        ILogManager logManager,
        ulong chainId,
        TimeSpan? timeout = null,
        bool storeReceipts = true,
        int cacheSize = 50)
    {
        _blockValidator = blockValidator ?? throw new ArgumentNullException(nameof(blockValidator));
        _blockTree = blockTree;
        _poSSwitcher = poSSwitcher;
        _beaconSyncStrategy = beaconSyncStrategy;
        _beaconPivot = beaconPivot;
        _blockCacheService = blockCacheService;
        _processingQueue = processingQueue;
        _invalidChainTracker = invalidChainTracker;
        _mergeSyncController = mergeSyncController;
        _logger = logManager.GetClassLogger();
        _defaultProcessingOptions = storeReceipts ? ProcessingOptions.EthereumMerge | ProcessingOptions.StoreReceipts : ProcessingOptions.EthereumMerge;
        _timeout = timeout ?? TimeSpan.FromSeconds(7);
        _ecdsa = new EthereumEcdsa(chainId);
        if (cacheSize > 0)
            _latestBlocks = new(cacheSize, 0, "LatestBlocks");
    }

    public event EventHandler<BlockHeader>? NewPayloadForParentReceived;

    private string GetGasChange(long blockGasLimit)
    {
        return (blockGasLimit - _lastBlockGasLimit) switch
        {
            > 0 => "👆",
            < 0 => "👇",
            _ => "  "
        };
    }

    /// <summary>
    /// Processes the execution payload and returns the <see cref="PayloadStatusV1"/>
    /// and the hash of the last valid block.
    /// </summary>
    /// <param name="request">The execution payload to process.</param>
    /// <returns></returns>
    public async Task<ResultWrapper<PayloadStatusV1>> HandleAsync(ExecutionPayload request)
    {
<<<<<<< HEAD
        if (!request.TryGetBlock(out Block? block, _poSSwitcher.FinalTotalDifficulty, _ecdsa))
=======
        BlockDecodingResult decodingResult = request.TryGetBlock(_poSSwitcher.FinalTotalDifficulty);
        Block? block = decodingResult.Block;
        if (block is null)
>>>>>>> b9a2a934
        {
            if (_logger.IsTrace) _logger.Trace($"New Block Request Invalid: {decodingResult.Error} ; {request}.");
            return NewPayloadV1Result.Invalid(null, $"Block {request} could not be parsed as a block: {decodingResult.Error}");
        }

        string requestStr = $"New Block:  {request}";
        if (_logger.IsInfo)
        {
            _logger.Info($"Received {requestStr}      | limit {block.Header.GasLimit,13:N0} {GetGasChange(block.Number == _lastBlockNumber + 1 ? block.Header.GasLimit : _lastBlockGasLimit)} | {block.ParsedExtraData()}");
            _lastBlockNumber = block.Number;
            _lastBlockGasLimit = block.Header.GasLimit;
        }

        if (!HeaderValidator.ValidateHash(block!.Header, out Hash256 actualHash))
        {
            if (_logger.IsWarn) _logger.Warn(InvalidBlockHelper.GetMessage(block, "invalid block hash"));
            return NewPayloadV1Result.Invalid(null, $"Invalid block hash {request.BlockHash} does not match calculated hash {actualHash}.");
        }

        _invalidChainTracker.SetChildParent(block.Hash!, block.ParentHash!);
        if (_invalidChainTracker.IsOnKnownInvalidChain(block.Hash!, out Hash256? lastValidHash))
        {
            if (_logger.IsWarn) _logger.Warn(InvalidBlockHelper.GetMessage(block, $"block is a part of an invalid chain") + $". The last valid is {lastValidHash}");
            return NewPayloadV1Result.Invalid(lastValidHash, $"Block {request} is known to be a part of an invalid chain.");
        }

        // Imagine that node was on block X and later node was offline.
        // Now user download new Nethermind release with sync pivot X+100 and start the node.
        // Without hasNeverBeenInSync check user won't be able to catch up with the chain,
        // because blocks would be ignored with this check:
        // block.Header.Number <= _syncConfig.PivotNumberParsed
        bool hasNeverBeenInSync = (_blockTree.Head?.Number ?? 0) == 0;
        if (hasNeverBeenInSync && block.Header.Number <= _blockTree.SyncPivot.BlockNumber)
        {
            if (_logger.IsInfo) _logger.Info($"Pre-pivot block, ignored and returned Syncing. Result of {requestStr}.");
            return NewPayloadV1Result.Syncing;
        }

        block.Header.TotalDifficulty = _poSSwitcher.FinalTotalDifficulty;

        BlockHeader? parentHeader = _blockTree.FindHeader(block.ParentHash!, BlockTreeLookupOptions.DoNotCreateLevelIfMissing);
        if (parentHeader is null)
        {
            if (!_blockValidator.ValidateOrphanedBlock(block!, out string? error))
            {
                if (_logger.IsWarn) _logger.Warn(InvalidBlockHelper.GetMessage(block, "orphaned block is invalid"));
                return NewPayloadV1Result.Invalid(null, $"Invalid block without parent: {error}.");
            }

            // possible that headers sync finished before this was called, so blocks in cache weren't inserted
            if (!_beaconSyncStrategy.IsBeaconSyncFinished(parentHeader))
            {
                bool inserted = TryInsertDanglingBlock(block);
                if (_logger.IsInfo) _logger.Info(inserted ? $"BeaconSync not finished - block {block} inserted" : $"BeaconSync not finished - block {block} added to cache.");
                return NewPayloadV1Result.Syncing;
            }

            if (_logger.IsInfo) _logger.Info($"Insert block into cache without parent {block}");
            _blockCacheService.BlockCache.TryAdd(block.Hash!, block);
            return NewPayloadV1Result.Syncing;
        }

        NewPayloadForParentReceived?.Invoke(this, parentHeader);

        // we need to check if the head is greater than block.Number. In fast sync we could return Valid to CL without this if
        if (_blockTree.IsOnMainChainBehindOrEqualHead(block))
        {
            if (_logger.IsInfo) _logger.Info($"Valid... A new payload ignored. Block {block.ToString(Block.Format.Short)} found in main chain.");
            return NewPayloadV1Result.Valid(block.Hash);
        }

        if (!ShouldProcessBlock(block, parentHeader, out ProcessingOptions processingOptions)) // we shouldn't process block
        {
            if (!_blockValidator.ValidateSuggestedBlock(block, out string? error, validateHashes: false))
            {
                if (_logger.IsWarn) _logger.Warn(InvalidBlockHelper.GetMessage(block, $"suggested block is invalid, {error}"));
                return NewPayloadV1Result.Invalid(error);
            }

            BlockTreeInsertHeaderOptions insertHeaderOptions = BlockTreeInsertHeaderOptions.BeaconBlockInsert;

            if (block.Number <= Math.Max(_blockTree.BestKnownNumber, _blockTree.BestKnownBeaconNumber) && _blockTree.FindBlock(block.GetOrCalculateHash(), BlockTreeLookupOptions.TotalDifficultyNotNeeded) is not null)
            {
                if (_logger.IsInfo) _logger.Info($"Syncing... Block already known in blockTree {block}.");
                return NewPayloadV1Result.Syncing;
            }

            if (_beaconPivot.ProcessDestination is not null && _beaconPivot.ProcessDestination.Hash == block.ParentHash)
            {
                insertHeaderOptions |= BlockTreeInsertHeaderOptions.MoveToBeaconMainChain; // we're extending our beacon canonical chain
                _beaconPivot.ProcessDestination = block.Header;
            }

            _beaconPivot.EnsurePivot(block.Header, true);
            _blockTree.Insert(block, BlockTreeInsertBlockOptions.SaveHeader | BlockTreeInsertBlockOptions.SkipCanAcceptNewBlocks, insertHeaderOptions);

            if (_logger.IsInfo) _logger.Info($"Syncing... Inserting block {block}.");
            return NewPayloadV1Result.Syncing;
        }

        if (_poSSwitcher.MisconfiguredTerminalTotalDifficulty())
        {
            const string errorMessage = "Misconfigured terminal total difficulty.";
            if (_logger.IsWarn) _logger.Warn(errorMessage);
            return NewPayloadV1Result.Invalid(Keccak.Zero, errorMessage);
        }

        if ((block.TotalDifficulty ?? 0) != 0 && _poSSwitcher.BlockBeforeTerminalTotalDifficulty(parentHeader))
        {
            string errorMessage = $"Invalid terminal block. Nethermind TTD {_poSSwitcher.TerminalTotalDifficulty}, Parent TD: {parentHeader.TotalDifficulty}. Request: {requestStr}.";
            if (_logger.IsWarn) _logger.Warn(errorMessage);

            // {status: INVALID, latestValidHash: 0x0000000000000000000000000000000000000000000000000000000000000000, validationError: errorMessage | null} if terminal block conditions are not satisfied
            return NewPayloadV1Result.Invalid(Keccak.Zero, errorMessage);
        }

        // Otherwise, we can just process this block and we don't need to do BeaconSync anymore.
        _mergeSyncController.StopSyncing();

        using var handle = Thread.CurrentThread.BoostPriority();
        // Try to execute block
        (ValidationResult result, string? message) = await ValidateBlockAndProcess(block, parentHeader, processingOptions);

        switch (result)
        {
            case ValidationResult.Syncing:
            {
                if (_logger.IsInfo) _logger.Info($"Processing queue wasn't empty added to queue {requestStr}.");
                return NewPayloadV1Result.Syncing;
            }
            case ValidationResult.Invalid:
            {
                if (_logger.IsWarn) _logger.Warn(InvalidBlockHelper.GetMessage(block, $"{message}"));
                _invalidChainTracker.OnInvalidBlock(block.Hash!, block.ParentHash);
                return ResultWrapper<PayloadStatusV1>.Success(BuildInvalidPayloadStatusV1(request, message));
            }
            case ValidationResult.InvalidInclusionList:
            {
                if (_logger.IsInfo) _logger.Info($"Invalid inclusion list. Result of {requestStr}.");
                return NewPayloadV1Result.InvalidInclusionList(block.Hash);
            }
            case ValidationResult.Valid:
            {
                if (_logger.IsDebug) _logger.Debug($"Valid. Result of {requestStr}.");
                return NewPayloadV1Result.Valid(block.Hash);
            }
            default:
                return ThrowUnknownValidationResult(result);
        }
    }

    [DoesNotReturn]
    [StackTraceHidden]
    private ResultWrapper<PayloadStatusV1> ThrowUnknownValidationResult(ValidationResult result) =>
        throw new InvalidOperationException($"Unknown validation result {result}.");

    /// <summary>
    /// Decides if we should process the block or try syncing to it. It also returns what options to process the block with.
    /// </summary>
    /// <param name="block">Block</param>
    /// <param name="parent">Parent header</param>
    /// <param name="processingOptions">Options that should be used for processing</param>
    /// <returns>Options which should be used for block processing. Null if we shouldn't process the block.</returns>
    /// <remarks>
    /// We decide to process blocks in two situations:
    /// 1. The block parent was already processed. Then we process with ProcessingOptions.EthereumMerge with potentially also StoringReceipts.
    ///    This contains ProcessingOptions.IgnoreParentNotOnMainChain flag in order not to collect whole branch for processing, but only process this block directly on parent.
    ///    As parent was processed the state to process on should also be available.
    ///
    /// 2. If the parent wasn't processed, but it was a PoW block (terminal block) and we are not syncing PoW chain and are in the deep past.
    ///    In this case we remove ~ProcessingOptions.IgnoreParentNotOnMainChain flag in order to collect whole branch for processing.
    ///    If we didn't support this edge case then we couldn't process this block and would have to return Syncing, which is not desired during transition.
    ///
    /// Scenario 2 proved to be quite common on testnets which produced multiple transition blocks.
    /// </remarks>
    private bool ShouldProcessBlock(Block block, BlockHeader parent, out ProcessingOptions processingOptions)
    {
        processingOptions = _defaultProcessingOptions;

        BlockInfo? parentBlockInfo = _blockTree.GetInfo(parent.Number, parent.GetOrCalculateHash()).Info;
        bool parentProcessed = parentBlockInfo is { WasProcessed: true };

        // During the transition we can have a case of NP built over a transition block that wasn't processed.
        // We want to force process the whole branch then, but not longer than few blocks.
        // But we don't want this to trigger when we are in beacon sync.
        // The last condition: !parentBlockInfo.IsBeaconInfo will be true for terminal blocks.
        // Checking _posSwitcher.IsTerminal might not be the best, because we're loading parentHeader with DoNotCalculateTotalDifficulty option
        bool weHaveOnlyFewBlocksToProcess = (_blockTree.Head?.Number ?? 0) + 8 >= block.Number;
        bool parentIsPoWBlock = parent.Difficulty != UInt256.Zero;
        bool processTerminalBlock = !_poSSwitcher.TransitionFinished // we haven't finished transition
                                    && weHaveOnlyFewBlocksToProcess // we won't try to process too much blocks (if we are behind the transition block and still processing blocks)
                                    && parentBlockInfo is { IsBeaconInfo: false } // we are not in beacon sync
                                    && parentIsPoWBlock; // parent was PoW block -> so it was a transition block

        if (!parentProcessed && processTerminalBlock) // so if parent wasn't processed
        {
            if (_logger.IsInfo) _logger.Info($"Forced processing block {block}, block TD: {block.TotalDifficulty}, parent: {parent}, parent TD: {parent.TotalDifficulty}");

            // if parent wasn't processed and we want to force processing terminal block then we need to allow to process whole branch, not just one block
            // in all other cases when parent is processed ProcessingOptions.IgnoreParentNotOnMainChain allows us to process just this block ignoring that its not on Head
            // this option is part of ProcessingOptions.EthereumMerge option
            processingOptions &= ~ProcessingOptions.IgnoreParentNotOnMainChain;
        }

        return parentProcessed || processTerminalBlock;
    }

    private async Task<(ValidationResult, string?)> ValidateBlockAndProcess(Block block, BlockHeader parent, ProcessingOptions processingOptions)
    {
        ValidationResult TryCacheResult(ValidationResult result, string? errorMessage)
        {
            // notice that it is not correct to add information to the cache
            // if we return SYNCING for example, and don't know yet whether
            // the block is valid or invalid because we haven't processed it yet
            if (result == ValidationResult.Valid || result == ValidationResult.Invalid)
                _latestBlocks?.Set(block.GetOrCalculateHash(), (result == ValidationResult.Valid, errorMessage));
            return result;
        }

        (ValidationResult? result, string? validationMessage) = (null, null);

        // If duplicate, reuse results
        if (_latestBlocks is not null && _latestBlocks.TryGet(block.Hash!, out (bool valid, string? message) cachedResult))
        {
            (bool isValid, string? message) = cachedResult;
            if (!isValid)
            {
                if (_logger.IsWarn) _logger.Warn("Invalid block found in latestBlock cache.");
            }
            return (isValid ? ValidationResult.Valid : ValidationResult.Invalid, message);
        }

        // Validate
        if (!ValidateWithBlockValidator(block, parent, out validationMessage))
        {
            return (TryCacheResult(ValidationResult.Invalid, validationMessage), validationMessage);
        }

        TaskCompletionSource<ValidationResult?> blockProcessedTaskCompletionSource = new();
        Task<ValidationResult?> blockProcessed = blockProcessedTaskCompletionSource.Task;

        void GetProcessingQueueOnBlockRemoved(object? o, BlockRemovedEventArgs e)
        {
            if (e.BlockHash == block.Hash)
            {
                _processingQueue.BlockRemoved -= GetProcessingQueueOnBlockRemoved;

                if (e.ProcessingResult == ProcessingResult.Exception)
                {
                    BlockchainException? exception = new(e.Exception?.Message ?? "Block processing threw exception.", e.Exception);
                    blockProcessedTaskCompletionSource.SetException(exception);
                    return;
                }

                ValidationResult? validationResult = e.ProcessingResult switch
                {
                    ProcessingResult.Success => ValidationResult.Valid,
                    ProcessingResult.ProcessingError => ValidationResult.Invalid,
                    ProcessingResult.InvalidInclusionList => ValidationResult.InvalidInclusionList,
                    _ => null
                };

                validationMessage = e.ProcessingResult switch
                {
                    ProcessingResult.QueueException => "Block cannot be added to processing queue.",
                    ProcessingResult.MissingBlock => "Block wasn't found in tree.",
                    ProcessingResult.ProcessingError => e.Message ?? "Block processing failed.",
                    _ => null
                };

                blockProcessedTaskCompletionSource.TrySetResult(validationResult);
            }
        }

        _processingQueue.BlockRemoved += GetProcessingQueueOnBlockRemoved;
        try
        {
            Task timeoutTask = Task.Delay(_timeout);

            AddBlockResult addResult = await _blockTree
                .SuggestBlockAsync(block, BlockTreeSuggestOptions.ForceDontSetAsMain)
                .AsTask().TimeoutOn(timeoutTask);

            result = addResult switch
            {
                AddBlockResult.InvalidBlock => ValidationResult.Invalid,
                // if the block is marked as AlreadyKnown by the block tree then it means it has already
                // been suggested. there are three possibilities, either the block hasn't been processed yet,
                // the block was processed and returned invalid but this wasn't saved anywhere or the block was
                // processed and marked as valid.
                // if marked as processed by the blocktree then return VALID, otherwise null so that it's process a few lines below
                AddBlockResult.AlreadyKnown => _blockTree.WasProcessed(block.Number, block.Hash!) ? ValidationResult.Valid : null,
                _ => null
            };

            validationMessage = addResult switch
            {
                AddBlockResult.InvalidBlock => "Block couldn't be added to the tree.",
                AddBlockResult.AlreadyKnown => "Block was already known in the tree.",
                _ => null
            };

            if (!result.HasValue)
            {
                // we don't know the result of processing the block, either because
                // it is the first time we add it to the tree or it's AlreadyKnown in
                // the tree but hasn't yet been processed. if it's the second case
                // probably the block is already in the processing queue as a result
                // of a previous newPayload or the block being discovered during syncing
                // but add it to the processing queue just in case.
                _processingQueue.Enqueue(block, processingOptions);
                result = await blockProcessed.TimeoutOn(timeoutTask);
            }
        }
        catch (TimeoutException)
        {
            // we timed out while processing the block, result will be null and we will return SYNCING below, no need to do anything
            if (_logger.IsDebug) _logger.Debug($"Block {block.ToString(Block.Format.FullHashAndNumber)} timed out when processing. Assume Syncing.");
        }
        finally
        {
            _processingQueue.BlockRemoved -= GetProcessingQueueOnBlockRemoved;
        }

        return (TryCacheResult(result ?? ValidationResult.Syncing, validationMessage), validationMessage);
    }

    private bool ValidateWithBlockValidator(Block block, BlockHeader parent, out string? error)
    {
        block.Header.TotalDifficulty ??= parent.TotalDifficulty + block.Difficulty;
        block.Header.IsPostMerge = true; // I think we don't need to set it again here.
        bool isValid = _blockValidator.ValidateSuggestedBlock(block, out error, validateHashes: false);
        if (!isValid && _logger.IsWarn) _logger.Warn($"Block validator rejected the block {block.ToString(Block.Format.FullHashAndNumber)}.");
        return isValid;
    }

    private PayloadStatusV1 BuildInvalidPayloadStatusV1(ExecutionPayload request, string? validationMessage) =>
        new()
        {
            Status = PayloadStatus.Invalid,
            ValidationError = validationMessage,
            LatestValidHash = _invalidChainTracker.IsOnKnownInvalidChain(request.BlockHash!, out Hash256? lastValidHash)
                ? lastValidHash
                : request.ParentHash
        };

    /// Pop blocks from cache up to ancestor on the beacon chain. Which is then inserted into the block tree
    /// which I assume will switch the canonical chain.
    /// Return false if no ancestor that is part of beacon chain found.
    private bool TryInsertDanglingBlock(Block block)
    {
        BlockTreeInsertHeaderOptions insertHeaderOptions = BlockTreeInsertHeaderOptions.BeaconBlockInsert | BlockTreeInsertHeaderOptions.MoveToBeaconMainChain;

        if (!_blockTree.IsKnownBeaconBlock(block.Number, block.Hash ?? block.CalculateHash()))
        {
            // last block inserted is parent of current block, part of the same chain
            Block? current = block;
            Stack<Block> stack = new();
            while (current is not null)
            {
                stack.Push(current);
                Hash256 currentHash = current.Hash!;
                if (currentHash == _beaconPivot.PivotHash || _blockTree.IsKnownBeaconBlock(current.Number, currentHash))
                {
                    break;
                }

                _blockCacheService.BlockCache.TryGetValue(current.ParentHash!, out Block? parentBlock);
                current = parentBlock;
            }

            if (current is null)
            {
                // block not part of beacon pivot chain, save in cache
                _blockCacheService.BlockCache.TryAdd(block.Hash!, block);
                return false;
            }

            while (stack.TryPop(out Block? child))
            {
                _blockTree.Insert(child, BlockTreeInsertBlockOptions.SaveHeader, insertHeaderOptions);
            }

            _beaconPivot.ProcessDestination = block.Header;
        }

        return true;
    }

    private enum ValidationResult
    {
        Invalid,
        Valid,
        Syncing,
        InvalidInclusionList
    }
}<|MERGE_RESOLUTION|>--- conflicted
+++ resolved
@@ -103,13 +103,9 @@
     /// <returns></returns>
     public async Task<ResultWrapper<PayloadStatusV1>> HandleAsync(ExecutionPayload request)
     {
-<<<<<<< HEAD
-        if (!request.TryGetBlock(out Block? block, _poSSwitcher.FinalTotalDifficulty, _ecdsa))
-=======
-        BlockDecodingResult decodingResult = request.TryGetBlock(_poSSwitcher.FinalTotalDifficulty);
+        BlockDecodingResult decodingResult = request.TryGetBlock(_poSSwitcher.FinalTotalDifficulty, _ecdsa);
         Block? block = decodingResult.Block;
         if (block is null)
->>>>>>> b9a2a934
         {
             if (_logger.IsTrace) _logger.Trace($"New Block Request Invalid: {decodingResult.Error} ; {request}.");
             return NewPayloadV1Result.Invalid(null, $"Block {request} could not be parsed as a block: {decodingResult.Error}");
