--- conflicted
+++ resolved
@@ -79,15 +79,9 @@
         _mergeSyncController = mergeSyncController;
         _logger = logManager.GetClassLogger();
         _defaultProcessingOptions = receiptConfig.StoreReceipts ? ProcessingOptions.EthereumMerge | ProcessingOptions.StoreReceipts : ProcessingOptions.EthereumMerge;
-<<<<<<< HEAD
         _timeout = TimeSpan.FromMilliseconds(mergeConfig.NewPayloadBlockProcessingTimeout);
-        if (cacheSize > 0)
-            _latestBlocks = new(cacheSize, 0, "LatestBlocks");
-=======
-        _timeout = TimeSpan.FromSeconds(mergeConfig.NewPayloadTimeout);
         if (mergeConfig.NewPayloadCacheSize > 0)
             _latestBlocks = new(mergeConfig.NewPayloadCacheSize, 0, "LatestBlocks");
->>>>>>> f05894fb
         _simulateBlockProduction = mergeConfig.SimulateBlockProduction;
     }
 
