--- conflicted
+++ resolved
@@ -156,13 +156,8 @@
         {
             if (!_blockValidator.ValidateSuggestedBlock(block, out string? error, validateHashes: false))
             {
-<<<<<<< HEAD
                 if (_logger.IsWarn) _logger.Warn(InvalidBlockHelper.GetMessage(block, "suggested block is invalid"));
-                return NewPayloadV1Result.Invalid(null);
-=======
-                if (_logger.IsInfo) _logger.Info($"Rejecting invalid block received during the sync, block: {block}");
                 return NewPayloadV1Result.Invalid(error);
->>>>>>> 984b602c
             }
 
             BlockTreeInsertHeaderOptions insertHeaderOptions = BlockTreeInsertHeaderOptions.BeaconBlockInsert;
