--- conflicted
+++ resolved
@@ -1,11 +1,6 @@
 // SPDX-FileCopyrightText: 2022 Demerzel Solutions Limited
 // SPDX-License-Identifier: LGPL-3.0-only
 
-using System.Threading.Tasks;
-using Nethermind.Consensus;
-using Nethermind.Core.Crypto;
-using Nethermind.Core.ExecutionRequest;
-using Nethermind.JsonRpc;
 using Nethermind.Merge.Plugin.Data;
 using Nethermind.Merge.Plugin.Handlers;
 
@@ -13,11 +8,7 @@
 
 public partial class EngineRpcModule : IEngineRpcModule
 {
-<<<<<<< HEAD
-    IAsyncHandler<byte[], GetPayloadV4Result?> _getPayloadHandlerV4;
-=======
     readonly IAsyncHandler<byte[], GetPayloadV4Result?> _getPayloadHandlerV4;
->>>>>>> 5c1ca152
 
     /// <summary>
     /// Method parameter list is extended with <see cref="ExecutionRequets"/> parameter.
