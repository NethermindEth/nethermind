--- conflicted
+++ resolved
@@ -29,14 +29,11 @@
             DefaultValue = "false")]
         bool Enabled { get; set; }
         
-<<<<<<< HEAD
         [ConfigItem(
             Description = "Variant of MergePlugin to enable, ex. AuRa.",
             DefaultValue = "null")]
         string? Variant { get; set; }
 
-=======
->>>>>>> fcd3497b
         [ConfigItem(Description = "Account to be used by the block author. If it is not specified the address zero will be used.", DefaultValue = "null")]
         public string? FeeRecipient { get; set; }
 
@@ -63,11 +60,8 @@
         
         [ConfigItem(DisabledForCli = true, HiddenFromDocs = true)]
         Keccak TerminalBlockHashParsed => string.IsNullOrWhiteSpace(TerminalBlockHash) ? Keccak.Zero : new Keccak(Bytes.FromHexString(TerminalBlockHash));
-<<<<<<< HEAD
-=======
         
         [ConfigItem(Description = "URL to Builder Relay. If set when building blocks nethermind will send them to the relay.", DefaultValue = "null")]
         string? BuilderRelayUrl { get; set; }
->>>>>>> fcd3497b
     }
 }