// SPDX-FileCopyrightText: 2022 Demerzel Solutions Limited
// SPDX-License-Identifier: LGPL-3.0-only

using Nethermind.Consensus.Validators;
using Nethermind.Core;
using Nethermind.Core.Crypto;
using Nethermind.Logging;

namespace Nethermind.Merge.Plugin.InvalidChainTracker;

public class InvalidBlockInterceptor : IBlockValidator
{
    private IBlockValidator _baseValidator;
    private IInvalidChainTracker _invalidChainTracker;
    private ILogger _logger;

    public InvalidBlockInterceptor(
        IBlockValidator headerValidator,
        IInvalidChainTracker invalidChainTracker,
        ILogManager logManager)
    {
        _baseValidator = headerValidator;
        _invalidChainTracker = invalidChainTracker;
        _logger = logManager.GetClassLogger(typeof(InvalidBlockInterceptor));
    }

    public bool Validate(BlockHeader header, BlockHeader? parent, bool isUncle = false)
    {
        bool result = _baseValidator.Validate(header, parent, isUncle);
        if (!result)
        {
            if (_logger.IsTrace) _logger.Trace($"Intercepted a bad header {header}");
            if (ShouldNotTrackInvalidation(header))
            {
                if (_logger.IsDebug) _logger.Debug($"Header invalidation should not be tracked");
                return false;
            }
            _invalidChainTracker.OnInvalidBlock(header.Hash!, header.ParentHash);
        }
        _invalidChainTracker.SetChildParent(header.Hash!, header.ParentHash!);
        return result;
    }

    public bool Validate(BlockHeader header, bool isUncle = false)
    {
        bool result = _baseValidator.Validate(header, isUncle);
        if (!result)
        {
            if (_logger.IsTrace) _logger.Trace($"Intercepted a bad header {header}");
            if (ShouldNotTrackInvalidation(header))
            {
                if (_logger.IsDebug) _logger.Debug($"Header invalidation should not be tracked");
                return false;
            }
            _invalidChainTracker.OnInvalidBlock(header.Hash!, header.ParentHash);
        }
        _invalidChainTracker.SetChildParent(header.Hash!, header.ParentHash!);
        return result;
    }

    public bool ValidateSuggestedBlock(Block block)
    {
        bool result = _baseValidator.ValidateSuggestedBlock(block);
        if (!result)
        {
            if (_logger.IsTrace) _logger.Trace($"Intercepted a bad block {block}");
            if (ShouldNotTrackInvalidation(block))
            {
                if (_logger.IsDebug) _logger.Debug($"Block invalidation should not be tracked");
                return false;
            }
            _invalidChainTracker.OnInvalidBlock(block.Hash!, block.ParentHash);
        }
        _invalidChainTracker.SetChildParent(block.Hash!, block.ParentHash!);

        return result;
    }

    public bool ValidateProcessedBlock(Block block, TxReceipt[] receipts, Block suggestedBlock)
    {
        bool result = _baseValidator.ValidateProcessedBlock(block, receipts, suggestedBlock);
        if (!result)
        {
            if (_logger.IsTrace) _logger.Trace($"Intercepted a bad block {block}");
            if (ShouldNotTrackInvalidation(block))
            {
                if (_logger.IsDebug) _logger.Debug($"Block invalidation should not be tracked");
                return false;
            }
            _invalidChainTracker.OnInvalidBlock(suggestedBlock.Hash!, suggestedBlock.ParentHash);
        }
        _invalidChainTracker.SetChildParent(suggestedBlock.Hash!, suggestedBlock.ParentHash!);

        return result;
    }

    private static bool ShouldNotTrackInvalidation(BlockHeader header)
    {
        return !HeaderValidator.ValidateHash(header);
    }

    public bool ValidateWithdrawals(Block block, out string? error)
    {
<<<<<<< HEAD
        var result = _baseValidator.ValidateWithdrawals(block, out error);
=======
        bool result = _baseValidator.ValidateWithdrawals(block, out error);
>>>>>>> 193c1c3e

        if (!result)
        {
            if (_logger.IsTrace) _logger.Trace($"Intercepted a bad block {block}");

            if (ShouldNotTrackInvalidation(block.Header))
            {
                if (_logger.IsDebug) _logger.Debug($"Block invalidation should not be tracked");

                return false;
            }

            _invalidChainTracker.OnInvalidBlock(block.Hash!, block.ParentHash);
        }

        _invalidChainTracker.SetChildParent(block.Hash!, block.ParentHash!);

        return result;
    }

    private static bool ShouldNotTrackInvalidation(Block block)
    {
        if (ShouldNotTrackInvalidation(block.Header))
            return true;

        // Body does not match header, but it does not mean the hash that the header point to is invalid.
        if (!BlockValidator.ValidateTxRootMatchesTxs(block, out Keccak _))
            return true;

<<<<<<< HEAD
        return !BlockValidator.ValidateUnclesHashMatches(block, out Keccak _);
=======
        if (!BlockValidator.ValidateUnclesHashMatches(block, out Keccak _))
            return true;

        return !BlockValidator.ValidateWithdrawalsHashMatches(block, out Keccak _);
>>>>>>> 193c1c3e
    }
}<|MERGE_RESOLUTION|>--- conflicted
+++ resolved
@@ -101,11 +101,7 @@
 
     public bool ValidateWithdrawals(Block block, out string? error)
     {
-<<<<<<< HEAD
-        var result = _baseValidator.ValidateWithdrawals(block, out error);
-=======
         bool result = _baseValidator.ValidateWithdrawals(block, out error);
->>>>>>> 193c1c3e
 
         if (!result)
         {
@@ -135,13 +131,9 @@
         if (!BlockValidator.ValidateTxRootMatchesTxs(block, out Keccak _))
             return true;
 
-<<<<<<< HEAD
-        return !BlockValidator.ValidateUnclesHashMatches(block, out Keccak _);
-=======
         if (!BlockValidator.ValidateUnclesHashMatches(block, out Keccak _))
             return true;
 
         return !BlockValidator.ValidateWithdrawalsHashMatches(block, out Keccak _);
->>>>>>> 193c1c3e
     }
 }