--- conflicted
+++ resolved
@@ -17,37 +17,10 @@
     private readonly ILogger _logger = logManager.GetClassLogger<InvalidBlockInterceptor>();
 
     public bool ValidateOrphanedBlock(Block block, [NotNullWhen(false)] out string? error) => blockValidator.ValidateOrphanedBlock(block, out error);
-<<<<<<< HEAD
-
-    public bool Validate(BlockHeader header, BlockHeader? parent, bool isUncle = false) => Validate(header, parent, isUncle, out _);
-=======
->>>>>>> 2e346112
 
     public bool Validate(BlockHeader header, BlockHeader? parent, bool isUncle, [NotNullWhen(false)] out string? error)
     {
         bool result = blockValidator.Validate(header, parent, isUncle, out error);
-<<<<<<< HEAD
-        if (!result)
-        {
-            if (_logger.IsTrace) _logger.Trace($"Intercepted a bad header {header}");
-            if (ShouldNotTrackInvalidation(header))
-            {
-                if (_logger.IsDebug) _logger.Debug($"Header invalidation should not be tracked");
-                return result;
-            }
-            invalidChainTracker.OnInvalidBlock(header.Hash!, header.ParentHash);
-        }
-        invalidChainTracker.SetChildParent(header.Hash!, header.ParentHash!);
-        return result;
-    }
-
-    public bool Validate(BlockHeader header, bool isUncle = false) => Validate(header, isUncle, out _);
-
-    public bool Validate(BlockHeader header, bool isUncle, [NotNullWhen(false)] out string? error)
-    {
-        bool result = blockValidator.Validate(header, isUncle, out error);
-=======
->>>>>>> 2e346112
         if (!result)
         {
             if (_logger.IsTrace) _logger.Trace($"Intercepted a bad header {header}");
@@ -64,11 +37,7 @@
 
     public bool ValidateSuggestedBlock(Block block, BlockHeader? parent, [NotNullWhen(false)] out string? error, bool validateHashes = true)
     {
-<<<<<<< HEAD
-        bool result = blockValidator.ValidateSuggestedBlock(block, out error, validateHashes);
-=======
         bool result = blockValidator.ValidateSuggestedBlock(block, parent, out error, validateHashes);
->>>>>>> 2e346112
         if (!result)
         {
             if (_logger.IsTrace) _logger.Trace($"Intercepted a bad block {block}");
