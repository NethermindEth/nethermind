--- conflicted
+++ resolved
@@ -37,18 +37,12 @@
 
         [GaugeMetric]
         [Description("Number of responses to engine_getBlobsV1 and engine_getBlobsV2 with all requested blobs")]
-<<<<<<< HEAD
-=======
         [DataMember(Name = "execution_engine_getblobs_hit_total")]
->>>>>>> 2e346112
         public static int GetBlobsRequestsSuccessTotal { get; set; }
 
         [GaugeMetric]
         [Description("Number of responses to engine_getBlobsVX without all requested blobs")]
-<<<<<<< HEAD
-=======
         [DataMember(Name = "execution_engine_getblobs_miss_total")]
->>>>>>> 2e346112
         public static int GetBlobsRequestsFailureTotal { get; set; }
 
         [CounterMetric]
