// SPDX-FileCopyrightText: 2023 Demerzel Solutions Limited
// SPDX-License-Identifier: LGPL-3.0-only

using System;
using System.Diagnostics;
using System.Threading;
using System.Threading.Tasks;
using Nethermind.Consensus.Producers;
using Nethermind.Core.Specs;
using Nethermind.JsonRpc;
using Nethermind.Merge.Plugin.Data;
using Nethermind.Merge.Plugin.GC;
using Nethermind.Merge.Plugin.Handlers;

namespace Nethermind.Merge.Plugin;

public partial class EngineRpcModule : IEngineRpcModule
{
    private readonly IAsyncHandler<byte[], ExecutionPayload?> _getPayloadHandlerV1;
    private readonly IAsyncHandler<ExecutionPayload, PayloadStatusV1> _newPayloadV1Handler;
    private readonly IForkchoiceUpdatedHandler _forkchoiceUpdatedV1Handler;
    private readonly IHandler<TransitionConfigurationV1, TransitionConfigurationV1> _transitionConfigurationHandler;
    private readonly SemaphoreSlim _locker = new(1, 1);
    private readonly TimeSpan _timeout = TimeSpan.FromSeconds(8);
    private readonly GCKeeper _gcKeeper;

    public ResultWrapper<TransitionConfigurationV1> engine_exchangeTransitionConfigurationV1(
        TransitionConfigurationV1 beaconTransitionConfiguration) => _transitionConfigurationHandler.Handle(beaconTransitionConfiguration);

    public async Task<ResultWrapper<ForkchoiceUpdatedV1Result>> engine_forkchoiceUpdatedV1(ForkchoiceStateV1 forkchoiceState, PayloadAttributes? payloadAttributes = null)
        => await ForkchoiceUpdated(forkchoiceState, payloadAttributes, 1);

    public Task<ResultWrapper<ExecutionPayload?>> engine_getPayloadV1(byte[] payloadId) =>
        _getPayloadHandlerV1.HandleAsync(payloadId);

    public async Task<ResultWrapper<PayloadStatusV1>> engine_newPayloadV1(ExecutionPayload executionPayload)
        => await NewPayload(executionPayload, 1);

    private async Task<ResultWrapper<ForkchoiceUpdatedV1Result>> ForkchoiceUpdated(ForkchoiceStateV1 forkchoiceState, PayloadAttributes? payloadAttributes, int version)
    {
        if (payloadAttributes?.Validate(_specProvider, version, out string? error) == false)
        {
            if (_logger.IsWarn) _logger.Warn(error);
            return ResultWrapper<ForkchoiceUpdatedV1Result>.Fail(error, ErrorCodes.InvalidParams);
        }

        if (await _locker.WaitAsync(_timeout))
        {
            Stopwatch watch = Stopwatch.StartNew();
            try
            {
                return await _forkchoiceUpdatedV1Handler.Handle(forkchoiceState, payloadAttributes);
            }
            finally
            {
                watch.Stop();
                Metrics.ForkchoiceUpdedExecutionTime = watch.ElapsedMilliseconds;
                _locker.Release();
            }
        }
        else
        {
            if (_logger.IsWarn) _logger.Warn($"engine_forkchoiceUpdated{version} timed out");
            return ResultWrapper<ForkchoiceUpdatedV1Result>.Fail("Timed out", ErrorCodes.Timeout);
        }
    }

    private async Task<ResultWrapper<PayloadStatusV1>> NewPayload(IExecutionPayloadParams executionPayloadParams, int version)
    {
<<<<<<< HEAD
        if (!executionPayload.ValidateParams(_specProvider, version, out string? error))
=======
        ExecutionPayload executionPayload = executionPayloadParams.ExecutionPayload;

        if (!executionPayload.ValidateFork(_specProvider))
        {
            if (_logger.IsWarn) _logger.Warn($"The payload is not supported by the current fork");
            return ResultWrapper<PayloadStatusV1>.Fail("unsupported fork", version < 2 ? ErrorCodes.InvalidParams : ErrorCodes.UnsupportedFork);
        }

        IReleaseSpec releaseSpec = _specProvider.GetSpec(executionPayload.BlockNumber, executionPayload.Timestamp);
        ValidationResult validationResult = executionPayloadParams.ValidateParams(releaseSpec, version, out string? error);
        if (validationResult != ValidationResult.Success)
>>>>>>> 429094dd
        {
            if (_logger.IsWarn) _logger.Warn(error);
            return validationResult == ValidationResult.Fail
                ? ResultWrapper<PayloadStatusV1>.Fail(error!, ErrorCodes.InvalidParams)
                : ResultWrapper<PayloadStatusV1>.Success(PayloadStatusV1.Invalid(null, error));
        }

        if (await _locker.WaitAsync(_timeout))
        {
            Stopwatch watch = Stopwatch.StartNew();
            try
            {
                using IDisposable region = _gcKeeper.TryStartNoGCRegion();
                return await _newPayloadV1Handler.HandleAsync(executionPayload);
            }
            catch (Exception exception)
            {
                if (_logger.IsError) _logger.Error($"engine_newPayloadV{version} failed: {exception}");
                return ResultWrapper<PayloadStatusV1>.Fail(exception.Message);
            }
            finally
            {
                watch.Stop();
                Metrics.NewPayloadExecutionTime = watch.ElapsedMilliseconds;
                _locker.Release();
            }
        }
        else
        {
            if (_logger.IsWarn) _logger.Warn($"engine_newPayloadV{version} timed out");
            return ResultWrapper<PayloadStatusV1>.Fail("Timed out", ErrorCodes.Timeout);
        }
    }
}<|MERGE_RESOLUTION|>--- conflicted
+++ resolved
@@ -67,9 +67,6 @@
 
     private async Task<ResultWrapper<PayloadStatusV1>> NewPayload(IExecutionPayloadParams executionPayloadParams, int version)
     {
-<<<<<<< HEAD
-        if (!executionPayload.ValidateParams(_specProvider, version, out string? error))
-=======
         ExecutionPayload executionPayload = executionPayloadParams.ExecutionPayload;
 
         if (!executionPayload.ValidateFork(_specProvider))
@@ -81,7 +78,6 @@
         IReleaseSpec releaseSpec = _specProvider.GetSpec(executionPayload.BlockNumber, executionPayload.Timestamp);
         ValidationResult validationResult = executionPayloadParams.ValidateParams(releaseSpec, version, out string? error);
         if (validationResult != ValidationResult.Success)
->>>>>>> 429094dd
         {
             if (_logger.IsWarn) _logger.Warn(error);
             return validationResult == ValidationResult.Fail
