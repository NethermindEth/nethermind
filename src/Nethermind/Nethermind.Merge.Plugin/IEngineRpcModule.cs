// SPDX-FileCopyrightText: 2022 Demerzel Solutions Limited
// SPDX-License-Identifier: LGPL-3.0-only

using System.Collections.Generic;
using Nethermind.JsonRpc;
using Nethermind.JsonRpc.Modules;

namespace Nethermind.Merge.Plugin;

[RpcModule(ModuleType.Engine)]
public partial interface IEngineRpcModule : IRpcModule
{
    [JsonRpcMethod(
        Description = "Returns the currently supported list of Engine API methods.",
        IsSharable = true,
        IsImplemented = true)]
<<<<<<< HEAD
    ResultWrapper<IEnumerable<string>> engine_exchangeCapabilities(IEnumerable<string> methods);

    [JsonRpcMethod(
        Description =
            "Responds with information on the state of the execution client to either engine_consensusStatus or any other call if consistency failure has occurred.",
        IsSharable = true,
        IsImplemented = true)]
    ResultWrapper<ExecutionStatusResult> engine_executionStatus();
=======
    Task<ResultWrapper<IEnumerable<string>>> engine_exchangeCapabilities(IEnumerable<string> methods);
>>>>>>> 37b5e0b5
}<|MERGE_RESOLUTION|>--- conflicted
+++ resolved
@@ -14,16 +14,5 @@
         Description = "Returns the currently supported list of Engine API methods.",
         IsSharable = true,
         IsImplemented = true)]
-<<<<<<< HEAD
     ResultWrapper<IEnumerable<string>> engine_exchangeCapabilities(IEnumerable<string> methods);
-
-    [JsonRpcMethod(
-        Description =
-            "Responds with information on the state of the execution client to either engine_consensusStatus or any other call if consistency failure has occurred.",
-        IsSharable = true,
-        IsImplemented = true)]
-    ResultWrapper<ExecutionStatusResult> engine_executionStatus();
-=======
-    Task<ResultWrapper<IEnumerable<string>>> engine_exchangeCapabilities(IEnumerable<string> methods);
->>>>>>> 37b5e0b5
 }