--- conflicted
+++ resolved
@@ -7,11 +7,6 @@
 using Nethermind.JsonRpc;
 using Nethermind.JsonRpc.Modules;
 using Nethermind.Merge.Plugin.Data;
-<<<<<<< HEAD
-=======
-using Nethermind.Merge.Plugin.Data.V1;
-using Nethermind.Merge.Plugin.Data.V2;
->>>>>>> 0748b6ee
 
 namespace Nethermind.Merge.Plugin
 {
@@ -32,14 +27,7 @@
         Task<ResultWrapper<ExecutionPayload?>> engine_getPayloadV1(byte[] payloadId);
 
         [JsonRpcMethod(
-            Description = "Returns the most recent version of an execution payload with respect to the transaction set contained by the mempool.",
-            IsSharable = true,
-            IsImplemented = true)]
-        Task<ResultWrapper<ExecutionPayload?>> engine_getPayloadV2(byte[] payloadId);
-
-        [JsonRpcMethod(
-            Description =
-                "Returns the most recent version of an execution payload and fees with respect to the transaction set contained by the mempool.",
+            Description = "Returns the most recent version of an execution payload and fees with respect to the transaction set contained by the mempool.",
             IsSharable = true,
             IsImplemented = true)]
         public Task<ResultWrapper<GetPayloadV2Result?>> engine_getPayloadV2(byte[] payloadId);
