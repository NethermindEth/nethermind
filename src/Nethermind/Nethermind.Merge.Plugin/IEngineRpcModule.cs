﻿//  Copyright (c) 2021 Demerzel Solutions Limited
//  This file is part of the Nethermind library.
// 
//  The Nethermind library is free software: you can redistribute it and/or modify
//  it under the terms of the GNU Lesser General Public License as published by
//  the Free Software Foundation, either version 3 of the License, or
//  (at your option) any later version.
// 
//  The Nethermind library is distributed in the hope that it will be useful,
//  but WITHOUT ANY WARRANTY; without even the implied warranty of
//  MERCHANTABILITY or FITNESS FOR A PARTICULAR PURPOSE. See the
//  GNU Lesser General Public License for more details.
// 
//  You should have received a copy of the GNU Lesser General Public License
//  along with the Nethermind. If not, see <http://www.gnu.org/licenses/>.
// 

using System.Threading.Tasks;
using Nethermind.Core;
using Nethermind.Core.Crypto;
using Nethermind.Int256;
using Nethermind.JsonRpc;
using Nethermind.JsonRpc.Modules;
using Nethermind.JsonRpc.Modules.Eth;
using Nethermind.Merge.Plugin.Data;
using Result = Nethermind.Merge.Plugin.Data.Result;

namespace Nethermind.Merge.Plugin
{
    [RpcModule(ModuleType.Consensus)]
    public interface IEngineRpcModule : IRpcModule
    {
        [JsonRpcMethod(
<<<<<<< HEAD
            Description = "Requests a block to be assembled from the tx pool transactions.",
            IsSharable = true,
            IsImplemented = true)]
        Task<ResultWrapper<BlockRequestResult?>> engine_assembleBlock(AssembleBlockRequest request);
=======
            Description = "Injects a new block from the consensus layer.",
            IsSharable = true,
            IsImplemented = true)]
        Task<ResultWrapper<NewBlockResult>> engine_newBlock(
            BlockRequestResult requestResult);
>>>>>>> 6cf02d55
        
        [JsonRpcMethod(
            Description = "Changes consensus layer head block.",
            IsSharable = true,
            IsImplemented = true)]
        Task<ResultWrapper<Result>> engine_setHead(
            Keccak blockHash);        
        
        [JsonRpcMethod(
            Description = "Marks consensus layer block as finalized.",
            IsSharable = true,
            IsImplemented = true)]
        Task<ResultWrapper<Result>> engine_finaliseBlock(
            Keccak blockHash);

        [JsonRpcMethod(
            Description =
                "Builds an execution payload on top of a given parent with transactions selected from the mempool.",
            IsSharable = true,
            IsImplemented = false)]
        Task engine_preparePayload(Keccak parentHash, UInt256 timestamp, Keccak random, Address coinbase, uint payloadId);
        
        [JsonRpcMethod(
            Description =
                "Returns the most recent version of an execution payload with respect to the transaction set contained by the mempool.",
            IsSharable = true,
            IsImplemented = false)]
        Task<ResultWrapper<BlockRequestResult?>> engine_getPayload(uint payloadId);

        [JsonRpcMethod(
            Description =
                "Verifies the payload according to the execution environment rule set and returns the status of the verification.",
            IsSharable = true,
            IsImplemented = false)]
        Task<ResultWrapper<ExecutePayloadResult>> engine_executePayload(BlockRequestResult executionPayload);
        
        [JsonRpcMethod(
            Description =
                "Communicates that full consensus validation of an execution payload is complete along with its corresponding status.",
            IsSharable = true,
            IsImplemented = false)]
        Task engine_consensusValidated(Keccak parentHash, VerificationStatus status);
        
        [JsonRpcMethod(
            Description = "Propagates the change in the fork choice to the execution client.",
            IsSharable = true,
            IsImplemented = false)]
        Task<ResultWrapper<Result>> engine_forkchoiceUpdated(Keccak headBlockHash, Keccak finalizedBlockHash, Keccak confirmedBlockHash);

        [JsonRpcMethod(
            Description = "Propagates an override of the TERMINAL_TOTAL_DIFFICULTY to the execution client.",
            IsSharable = true,
            IsImplemented = false)]
        Task engine_terminalTotalDifficultyUpdated(UInt256 terminalTotalDifficulty);
        
        [JsonRpcMethod(
            Description = "Propagates the hash of the terminal PoW block.",
            IsSharable = true,
            IsImplemented = false)]
        Task engine_terminalPoWBlockOverride(Keccak blockHash);
        
        [JsonRpcMethod(
            Description = "Given the hash returns the information of the PoW block.",
            IsSharable = true,
            IsImplemented = false)]
        Task<ResultWrapper<Block?>> engine_getPowBlock(Keccak blockHash);
        
        [JsonRpcMethod(
            Description =
                "Propagates the header of the payload obtained from the state at the weak subjectivity checkpoint.",
            IsSharable = true,
            IsImplemented = false)]
        Task engine_syncCheckpointSet(BlockRequestResult executionPayloadHeader);
        
        [JsonRpcMethod(
            Description =
                "An execution client responds with this status to any request of the consensus layer while sync is being in progress.",
            IsSharable = true,
            IsImplemented = false)]
        Task engine_syncStatus(SyncStatus sync, Keccak blockHash, UInt256 blockNumber);
        
        [JsonRpcMethod(
            Description =
                "Sends information on the state of the client to the execution side.",
            IsSharable = true,
            IsImplemented = false)]
        Task engine_consensusStatus(UInt256 transitionTotalDifficulty, Keccak terminalPowBlockHash,
            Keccak finalizedBlockHash, Keccak confirmedBlockHash, Keccak headBlockHash);

        [JsonRpcMethod(
            Description =
                "Responds with information on the state of the execution client to either engine_consensusStatus or any other call if consistency failure has occurred.",
            IsSharable = true,
            IsImplemented = false)]
        Task engine_executionStatus(Keccak finalizedBlockHash, Keccak confirmedBlockHash, Keccak headBlockHash);
    }
}<|MERGE_RESOLUTION|>--- conflicted
+++ resolved
@@ -30,20 +30,6 @@
     [RpcModule(ModuleType.Consensus)]
     public interface IEngineRpcModule : IRpcModule
     {
-        [JsonRpcMethod(
-<<<<<<< HEAD
-            Description = "Requests a block to be assembled from the tx pool transactions.",
-            IsSharable = true,
-            IsImplemented = true)]
-        Task<ResultWrapper<BlockRequestResult?>> engine_assembleBlock(AssembleBlockRequest request);
-=======
-            Description = "Injects a new block from the consensus layer.",
-            IsSharable = true,
-            IsImplemented = true)]
-        Task<ResultWrapper<NewBlockResult>> engine_newBlock(
-            BlockRequestResult requestResult);
->>>>>>> 6cf02d55
-        
         [JsonRpcMethod(
             Description = "Changes consensus layer head block.",
             IsSharable = true,
