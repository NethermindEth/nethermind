--- conflicted
+++ resolved
@@ -17,48 +17,7 @@
     private readonly IAsyncHandler<byte[], GetPayloadV3Result?> _getPayloadHandlerV3;
 
     public Task<ResultWrapper<PayloadStatusV1>> engine_newPayloadV3(ExecutionPayloadV3 executionPayload, byte[]?[] blobVersionedHashes) =>
-<<<<<<< HEAD
-        ValidateFork(executionPayload) ?? PreValidatePayload(executionPayload, blobVersionedHashes) ?? NewPayload(executionPayload, 3);
-
-    private ResultWrapper<PayloadStatusV1>? PreValidatePayload(ExecutionPayloadV3 executionPayload, byte[]?[] blobVersionedHashes)
-    {
-        ResultWrapper<PayloadStatusV1> ErrorResult(string error)
-        {
-            if (_logger.IsWarn) _logger.Warn(error);
-            return ResultWrapper<PayloadStatusV1>.Success(
-                new PayloadStatusV1
-                {
-                    Status = PayloadStatus.Invalid,
-                    LatestValidHash = null,
-                    ValidationError = error
-                });
-        }
-
-        static IEnumerable<byte[]?> FlattenHashesFromTransactions(ExecutionPayloadV3 payload) =>
-            payload.GetTransactions()
-                .Where(t => t.BlobVersionedHashes is not null)
-                .SelectMany(t => t.BlobVersionedHashes!);
-
-        return !FlattenHashesFromTransactions(executionPayload).SequenceEqual(blobVersionedHashes, Bytes.NullableEqualityComparer)
-            ? ErrorResult("Blob versioned hashes do not match")
-            : null;
-    }
-=======
         NewPayload(new ExecutionPayloadV3Params(executionPayload, blobVersionedHashes), 3);
->>>>>>> 429094dd
-
-    private ResultWrapper<PayloadStatusV1>? ValidateFork(ExecutionPayload executionPayload)
-    {
-        if (executionPayload.ValidateFork(_specProvider))
-        {
-            return null;
-        }
-        else
-        {
-            if (_logger.IsWarn) _logger.Warn($"The payload is not supported by the current fork");
-            return ResultWrapper<PayloadStatusV1>.Fail("unsupported fork", ErrorCodes.UnsupportedFork);
-        }
-    }
 
     public async Task<ResultWrapper<GetPayloadV3Result?>> engine_getPayloadV3(byte[] payloadId) =>
         await _getPayloadHandlerV3.HandleAsync(payloadId);
