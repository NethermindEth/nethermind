--- conflicted
+++ resolved
@@ -6,11 +6,8 @@
       "params": {
         "regolithTimestamp": "0x0",
         "bedrockBlockNumber": "0x645C277",
-<<<<<<< HEAD
         "canyonTimestamp": "0x65a01e91",
-=======
->>>>>>> 7172ef95
-        "ecotoneTimestamp": "0x65F23E01",
+        "ecotoneTimestamp": "0x65f23e01",
         "l1FeeRecipient": "0x420000000000000000000000000000000000001A",
         "l1BlockAddress": "0x4200000000000000000000000000000000000015",
         "sequencerUrl": "https://mainnet-sequencer.optimism.io"
