--- conflicted
+++ resolved
@@ -53,20 +53,11 @@
     {
         if (_logger.IsInfo) _logger.Info($"Starting TraceStore with {traceStoreConfig.TraceTypes} traces.");
 
-<<<<<<< HEAD
         // Setup tracing
         ParityLikeBlockTracer parityTracer = new(traceStoreConfig.TraceTypes);
         DbPersistingBlockTracer<ParityLikeTxTrace, ParityLikeTxTracer> dbPersistingTracer =
             new(parityTracer, _db!, _traceSerializer!, _logManager);
-        _api.BlockchainProcessor!.Tracers.Add(dbPersistingTracer);
-=======
-            // Setup tracing
-            ParityLikeBlockTracer parityTracer = new(_config.TraceTypes);
-            DbPersistingBlockTracer<ParityLikeTxTrace, ParityLikeTxTracer> dbPersistingTracer =
-                new(parityTracer, _db!, _traceSerializer!, _logManager);
-            _api.MainProcessingContext!.BlockchainProcessor!.Tracers.Add(dbPersistingTracer);
-        }
->>>>>>> da5573b1
+        _api.MainProcessingContext!.BlockchainProcessor!.Tracers.Add(dbPersistingTracer);
 
         // Potentially we could add protocol for syncing traces.
         return Task.CompletedTask;
