--- conflicted
+++ resolved
@@ -1,7 +1,6 @@
 ﻿using System;
 using System.Collections.Generic;
 using BenchmarkDotNet.Attributes;
-using BenchmarkDotNet.Diagnostics.Windows.Configs;
 using BenchmarkDotNet.Jobs;
 using Nethermind.Core.Crypto;
 
@@ -9,14 +8,9 @@
 {
     [HtmlExporter]
     // [NativeMemoryProfiler]
-<<<<<<< HEAD
     // [MemoryDiagnoser]
     // [ShortRunJob(RuntimeMoniker.NetCoreApp31)]
     [SimpleJob(RuntimeMoniker.NetCoreApp31)]
-=======
-    [MemoryDiagnoser]
-    [ShortRunJob(RuntimeMoniker.NetCoreApp31)]
->>>>>>> 16d78605
     public class KeccakBenchmark
     {
         public readonly struct Param
@@ -41,11 +35,7 @@
         {
             get
             {
-<<<<<<< HEAD
                 for (int i = 0; i <= 512; i += 4)
-=======
-                for (int i = 0; i < 512; i += 4)
->>>>>>> 16d78605
                 {
                     yield return new Param(new byte[i]);    
                 }
