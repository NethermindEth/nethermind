--- conflicted
+++ resolved
@@ -239,21 +239,18 @@
             set => _nethermindApi.KeyStore = value;
         }
 
-<<<<<<< HEAD
         public ILogFinder LogFinder
         {
             get => _nethermindApi.LogFinder; 
             set => _nethermindApi.LogFinder = value;
         }
-=======
+
         public IPasswordProvider? PasswordProvider
         {
             get => _nethermindApi.PasswordProvider;
             set => _nethermindApi.PasswordProvider = value;
         }
 
-        public ILogFinder LogFinder { get; set; }
->>>>>>> 72dba657
 
         public ILogManager LogManager => _nethermindApi.LogManager;
 
