//  Copyright (c) 2018 Demerzel Solutions Limited
//  This file is part of the Nethermind library.
// 
//  The Nethermind library is free software: you can redistribute it and/or modify
//  it under the terms of the GNU Lesser General Public License as published by
//  the Free Software Foundation, either version 3 of the License, or
//  (at your option) any later version.
// 
//  The Nethermind library is distributed in the hope that it will be useful,
//  but WITHOUT ANY WARRANTY; without even the implied warranty of
//  MERCHANTABILITY or FITNESS FOR A PARTICULAR PURPOSE. See the
//  GNU Lesser General Public License for more details.
// 
//  You should have received a copy of the GNU Lesser General Public License
//  along with the Nethermind. If not, see <http://www.gnu.org/licenses/>.

using System.Collections.Generic;
using System.IO.Abstractions;
using Nethermind.Abi;
using Nethermind.Api;
using Nethermind.Api.Extensions;
using Nethermind.Blockchain;
using Nethermind.Blockchain.Filters;
using Nethermind.Blockchain.Find;
using Nethermind.Blockchain.Processing;
using Nethermind.Blockchain.Receipts;
using Nethermind.Blockchain.Rewards;
using Nethermind.Blockchain.Validators;
using Nethermind.Config;
using Nethermind.Consensus;
using Nethermind.Core;
using Nethermind.Core.Specs;
using Nethermind.Crypto;
using Nethermind.DataMarketplace.Channels;
using Nethermind.DataMarketplace.Consumers.Shared;
using Nethermind.DataMarketplace.Core;
using Nethermind.DataMarketplace.Core.Configs;
using Nethermind.DataMarketplace.Core.Domain;
using Nethermind.DataMarketplace.Core.Services;
using Nethermind.DataMarketplace.Infrastructure.Persistence.Mongo;
using Nethermind.DataMarketplace.Infrastructure.Updaters;
using Nethermind.Db;
using Nethermind.Db.Blooms;
using Nethermind.Evm;
using Nethermind.Facade;
using Nethermind.Facade.Proxy;
using Nethermind.Grpc;
using Nethermind.JsonRpc.Modules;
using Nethermind.KeyStore;
using Nethermind.Logging;
using Nethermind.Monitoring;
using Nethermind.Network;
using Nethermind.Network.Discovery;
using Nethermind.Network.Rlpx;
using Nethermind.PubSub;
using Nethermind.Serialization.Json;
using Nethermind.Serialization.Rlp;
using Nethermind.Specs.ChainSpecStyle;
using Nethermind.State;
using Nethermind.State.Repositories;
using Nethermind.Stats;
using Nethermind.Synchronization;
using Nethermind.Synchronization.ParallelSync;
using Nethermind.Synchronization.Peers;
using Nethermind.Trie.Pruning;
using Nethermind.TxPool;
using Nethermind.Wallet;
using Nethermind.WebSockets;

namespace Nethermind.DataMarketplace.Infrastructure
{
    public class NdmApi : INdmApi
    {
        private INethermindApi _nethermindApi;

        public NdmApi(INethermindApi nethermindApi)
        {
            _nethermindApi = nethermindApi;
        }

        public IConfigManager? ConfigManager { get; set; }
        public IEthRequestService? EthRequestService { get; set; }
        public INdmFaucet? NdmFaucet { get; set; }
        public Address? ContractAddress { get; set; }
        public Address? ConsumerAddress { get; set; }
        public Address? ProviderAddress { get; set; }
        public IConsumerService ConsumerService { get; set; }
        public IAccountService AccountService { get; set; }
        public IRlpDecoder<DataAsset>? DataAssetRlpDecoder { get; set;}
        public IDepositService? DepositService { get; set;}
        public GasPriceService? GasPriceService { get; set;}
        public TransactionService? TransactionService { get; set;}
        public INdmNotifier? NdmNotifier { get; set;}
        public INdmAccountUpdater NdmAccountUpdater { get; set; }
        public INdmDataPublisher? NdmDataPublisher { get; set;}
        public IJsonRpcNdmConsumerChannel? JsonRpcNdmConsumerChannel { get; set;}
        public INdmConsumerChannelManager? NdmConsumerChannelManager { get; set;}
        public INdmBlockchainBridge? BlockchainBridge { get; set;}
        public IHttpClient? HttpClient { get; set; }
        public IMongoProvider? MongoProvider { get; set; }
        public IDbProvider? RocksProvider { get; set; }
        public IEthJsonRpcClientProxy? EthJsonRpcClientProxy { get; set; }
        public IJsonRpcClientProxy? JsonRpcClientProxy { get; set; }
        
        public INdmConfig? NdmConfig { get; set; } // strange way of overriding NDM config
        public string BaseDbPath { get; set; } // strange way of adding NDM

        public IAbiEncoder AbiEncoder => _nethermindApi.AbiEncoder;

        public ChainSpec? ChainSpec
        {
            get => _nethermindApi.ChainSpec;
            set => _nethermindApi.ChainSpec = value;
        }

        public DisposableStack DisposeStack => _nethermindApi.DisposeStack;

        public IBlockchainProcessor? BlockchainProcessor
        {
            get => _nethermindApi.BlockchainProcessor;
            set => _nethermindApi.BlockchainProcessor = value;
        }

        public CompositeBlockPreprocessorStep BlockPreprocessor => _nethermindApi.BlockPreprocessor;

        public IBlockProcessingQueue? BlockProcessingQueue
        {
            get => _nethermindApi.BlockProcessingQueue;
            set => _nethermindApi.BlockProcessingQueue = value;
        }

        public IBlockProcessor? MainBlockProcessor
        {
            get => _nethermindApi.MainBlockProcessor;
            set => _nethermindApi.MainBlockProcessor = value;
        }

        public IBlockProducer? BlockProducer
        {
            get => _nethermindApi.BlockProducer;
            set => _nethermindApi.BlockProducer = value;
        }

        public IBlockTree? BlockTree
        {
            get => _nethermindApi.BlockTree;
            set => _nethermindApi.BlockTree = value;
        }

        public IBlockValidator? BlockValidator
        {
            get => _nethermindApi.BlockValidator;
            set => _nethermindApi.BlockValidator = value;
        }

        public IBloomStorage? BloomStorage
        {
            get => _nethermindApi.BloomStorage;
            set => _nethermindApi.BloomStorage = value;
        }

        public IChainLevelInfoRepository? ChainLevelInfoRepository
        {
            get => _nethermindApi.ChainLevelInfoRepository;
            set => _nethermindApi.ChainLevelInfoRepository = value;
        }

        public IConfigProvider ConfigProvider => _nethermindApi.ConfigProvider;

        public ICryptoRandom CryptoRandom => _nethermindApi.CryptoRandom;

        public IDbProvider? DbProvider
        {
            get => _nethermindApi.DbProvider;
            set => _nethermindApi.DbProvider = value;
        }

        public IRocksDbFactory? RocksDbFactory
        {
            get => _nethermindApi.RocksDbFactory;
            set => _nethermindApi.RocksDbFactory = value;
        }

        public IMemDbFactory? MemDbFactory 
        {
            get => _nethermindApi.MemDbFactory;
            set => _nethermindApi.MemDbFactory = value;
        }


        public IDiscoveryApp? DiscoveryApp
        {
            get => _nethermindApi.DiscoveryApp;
            set => _nethermindApi.DiscoveryApp = value;
        }

        public IEnode? Enode
        {
            get => _nethermindApi.Enode;
            set => _nethermindApi.Enode = value;
        }

        public IEthereumEcdsa? EthereumEcdsa
        {
            get => _nethermindApi.EthereumEcdsa;
            set => _nethermindApi.EthereumEcdsa = value;
        }

        public IFileSystem FileSystem
        {
            get => _nethermindApi.FileSystem;
            set => _nethermindApi.FileSystem = value;
        }

        public IFilterStore FilterStore
        {
            get => _nethermindApi.FilterStore;
            set => _nethermindApi.FilterStore = value;
        }
        
        public IFilterManager FilterManager
        {
            get => _nethermindApi.FilterManager;
            set => _nethermindApi.FilterManager = value;
        }
        
        public IGrpcServer? GrpcServer
        {
            get => _nethermindApi.GrpcServer;
            set => _nethermindApi.GrpcServer = value;
        }

        public IHeaderValidator? HeaderValidator
        {
            get => _nethermindApi.HeaderValidator;
            set => _nethermindApi.HeaderValidator = value;
        }

        public IIPResolver? IpResolver
        {
            get => _nethermindApi.IpResolver;
            set => _nethermindApi.IpResolver = value;
        }
        
        public IJsonSerializer EthereumJsonSerializer => _nethermindApi.EthereumJsonSerializer;

        public IKeyStore? KeyStore
        {
            get => _nethermindApi.KeyStore;
            set => _nethermindApi.KeyStore = value;
        }

        public ILogFinder LogFinder
        {
            get => _nethermindApi.LogFinder; 
            set => _nethermindApi.LogFinder = value;
        }


        public ILogManager LogManager => _nethermindApi.LogManager;
        
        public IKeyValueStoreWithBatching? MainStateDbWithCache
        {
            get => _nethermindApi.MainStateDbWithCache;
            set => _nethermindApi.MainStateDbWithCache = value;
        }
        
        public IMessageSerializationService MessageSerializationService => _nethermindApi.MessageSerializationService;

        public IMonitoringService MonitoringService
        {
            get => _nethermindApi.MonitoringService;
            set => _nethermindApi.MonitoringService = value;
        }

        public INodeStatsManager? NodeStatsManager
        {
            get => _nethermindApi.NodeStatsManager;
            set => _nethermindApi.NodeStatsManager = value;
        }

        public IPeerManager? PeerManager
        {
            get => _nethermindApi.PeerManager;
            set => _nethermindApi.PeerManager = value;
        }

        public IProtocolsManager? ProtocolsManager
        {
            get => _nethermindApi.ProtocolsManager;
            set => _nethermindApi.ProtocolsManager = value;
        }

        public IProtocolValidator? ProtocolValidator
        {
            get => _nethermindApi.ProtocolValidator;
            set => _nethermindApi.ProtocolValidator = value;
        }

        public IReceiptStorage? ReceiptStorage
        {
            get => _nethermindApi.ReceiptStorage;
            set => _nethermindApi.ReceiptStorage = value;
        }

        public IReceiptFinder? ReceiptFinder
        {
            get => _nethermindApi.ReceiptFinder;
            set => _nethermindApi.ReceiptFinder = value;
        }

        public IRewardCalculatorSource? RewardCalculatorSource
        {
            get => _nethermindApi.RewardCalculatorSource;
            set => _nethermindApi.RewardCalculatorSource = value;
        }

        public IRlpxPeer? RlpxPeer
        {
            get => _nethermindApi.RlpxPeer;
            set => _nethermindApi.RlpxPeer = value;
        }

        public IRpcModuleProvider? RpcModuleProvider
        {
            get => _nethermindApi.RpcModuleProvider;
            set => _nethermindApi.RpcModuleProvider = value;
        }

        public ISealer? Sealer
        {
            get => _nethermindApi.Sealer;
            set => _nethermindApi.Sealer = value;
        }

        public ISealValidator? SealValidator
        {
            get => _nethermindApi.SealValidator;
            set => _nethermindApi.SealValidator = value;
        }

        public ISigner? EngineSigner
        {
            get => _nethermindApi.EngineSigner;
            set => _nethermindApi.EngineSigner = value;
        }

        public ISignerStore? EngineSignerStore
        {
            get => _nethermindApi.EngineSignerStore;
            set => _nethermindApi.EngineSignerStore = value;
        }

        public SealEngineType SealEngineType      {
            get => _nethermindApi.SealEngineType;
        }
        public ISpecProvider? SpecProvider
        {
            get => _nethermindApi.SpecProvider;
            set => _nethermindApi.SpecProvider = value;
        }

        public ISyncModeSelector? SyncModeSelector
        {
            get => _nethermindApi.SyncModeSelector;
            set => _nethermindApi.SyncModeSelector = value;
        }

        public ISyncPeerPool? SyncPeerPool
        {
            get => _nethermindApi.SyncPeerPool;
            set => _nethermindApi.SyncPeerPool = value;
        }

        public ISynchronizer? Synchronizer
        {
            get => _nethermindApi.Synchronizer;
            set => _nethermindApi.Synchronizer = value;
        }

        public ISyncServer? SyncServer
        {
            get => _nethermindApi.SyncServer;
            set => _nethermindApi.SyncServer = value;
        }

        /// <summary>
        /// Can be used only for processing blocks, on all other contexts use <see cref="StateReader"/> or <see cref="ChainHeadStateProvider"/>.
        /// </summary>
        /// <remarks>
        /// DO NOT USE OUTSIDE OF PROCESSING BLOCK CONTEXT!
        /// </remarks>
        public IStateProvider? StateProvider
        {
            get => _nethermindApi.StateProvider;
            set => _nethermindApi.StateProvider = value;
        }

        public IReadOnlyStateProvider? ChainHeadStateProvider         
        {
            get => _nethermindApi.ChainHeadStateProvider;
            set => _nethermindApi.ChainHeadStateProvider = value;
        }

        public IStateReader? StateReader
        {
            get => _nethermindApi.StateReader;
            set => _nethermindApi.StateReader = value;
        }

        public IStorageProvider? StorageProvider
        {
            get => _nethermindApi.StorageProvider;
            set => _nethermindApi.StorageProvider = value;
        }

        public ISessionMonitor? SessionMonitor
        {
            get => _nethermindApi.SessionMonitor;
            set => _nethermindApi.SessionMonitor = value;
        }

        public IStaticNodesManager? StaticNodesManager
        {
            get => _nethermindApi.StaticNodesManager;
            set => _nethermindApi.StaticNodesManager = value;
        }

        public ITimestamper Timestamper => _nethermindApi.Timestamper;

        public ITransactionProcessor? TransactionProcessor
        {
            get => _nethermindApi.TransactionProcessor;
            set => _nethermindApi.TransactionProcessor = value;
        }
        
        public ITrieStore? TrieStore
        {
            get => _nethermindApi.TrieStore;
            set => _nethermindApi.TrieStore = value;
        }
        
        public ITrieStore? ReadOnlyTrieStore
        {
            get => _nethermindApi.ReadOnlyTrieStore;
            set => _nethermindApi.ReadOnlyTrieStore = value;
        }

        public ITxSender? TxSender
        {
            get => _nethermindApi.TxSender;
            set => _nethermindApi.TxSender = value;
        }

        public ITxPool? TxPool
        {
            get => _nethermindApi.TxPool;
            set => _nethermindApi.TxPool = value;
        }

        public ITxPoolInfoProvider? TxPoolInfoProvider
        {
            get => _nethermindApi.TxPoolInfoProvider;
            set => _nethermindApi.TxPoolInfoProvider = value;
        }

        public IWallet? Wallet
        {
            get => _nethermindApi.Wallet;
            set => _nethermindApi.Wallet = value;
        }

        public IWebSocketsManager? WebSocketsManager
        {
            get => _nethermindApi.WebSocketsManager;
            set => _nethermindApi.WebSocketsManager = value;
        }
        
        public IWitnessCollector? WitnessCollector
        {
            get => _nethermindApi.WitnessCollector;
            set => _nethermindApi.WitnessCollector = value;
        }

        public ProtectedPrivateKey? NodeKey
        {
            get => _nethermindApi.NodeKey;
            set => _nethermindApi.NodeKey = value;
        }

        public ProtectedPrivateKey? OriginalSignerKey
        {
            get => _nethermindApi.OriginalSignerKey;
            set => _nethermindApi.OriginalSignerKey = value;
        }
        
<<<<<<< HEAD
        public List<IPublisher> Publishers => _nethermindApi.Publishers;
        
        public List<INethermindPlugin> Plugins => _nethermindApi.Plugins;
=======
        public IList<IPublisher> Publishers => _nethermindApi.Publishers;
        
        public IList<INethermindPlugin> Plugins => _nethermindApi.Plugins;
>>>>>>> master

        public IBlockchainBridge CreateBlockchainBridge()
        {
            return _nethermindApi.CreateBlockchainBridge();
        }
    }
<<<<<<< HEAD
}
=======
}
>>>>>>> master<|MERGE_RESOLUTION|>--- conflicted
+++ resolved
@@ -494,23 +494,13 @@
             set => _nethermindApi.OriginalSignerKey = value;
         }
         
-<<<<<<< HEAD
-        public List<IPublisher> Publishers => _nethermindApi.Publishers;
-        
-        public List<INethermindPlugin> Plugins => _nethermindApi.Plugins;
-=======
         public IList<IPublisher> Publishers => _nethermindApi.Publishers;
         
         public IList<INethermindPlugin> Plugins => _nethermindApi.Plugins;
->>>>>>> master
 
         public IBlockchainBridge CreateBlockchainBridge()
         {
             return _nethermindApi.CreateBlockchainBridge();
         }
     }
-<<<<<<< HEAD
-}
-=======
-}
->>>>>>> master+}