// SPDX-FileCopyrightText: 2025 Demerzel Solutions Limited
// SPDX-License-Identifier: LGPL-3.0-only

using System;
using System.Collections.Generic;
using System.Linq;
using System.Threading;
using System.Threading.Tasks;
using Autofac;
using Nethermind.Config;
using Nethermind.Core;
using Nethermind.Core.Crypto;
using Nethermind.Core.Extensions;
using Nethermind.Core.Test.Builders;
using Nethermind.Core.Test.Modules;
using Nethermind.Crypto;
using Nethermind.Logging;
using Nethermind.Network.Config;
using Nethermind.Serialization.Json;
using Nethermind.Specs.ChainSpecStyle;
using NUnit.Framework;

namespace Nethermind.Network.Discovery.Test;

[TestFixture(DiscoveryVersion.V4)]
[TestFixture(DiscoveryVersion.V5)]
public class E2EDiscoveryTests(DiscoveryVersion discoveryVersion)
{
    private static readonly TimeSpan TestTimeout = TimeSpan.FromSeconds(10);

    /// <summary>
    /// Common code for all node
    /// </summary>
    private IContainer CreateNode(PrivateKey nodeKey, IEnode? bootEnode = null)
    {
        IConfigProvider configProvider = new ConfigProvider();
        var loader = new ChainSpecFileLoader(new EthereumJsonSerializer(), LimboTraceLogger.Instance);
        ChainSpec spec = loader.LoadEmbeddedOrFromFile("chainspec/foundation.json");
        spec.Bootnodes = [];
        if (bootEnode is not null)
        {
            spec.Bootnodes = [new(bootEnode.PublicKey, bootEnode.HostIp.ToString(), bootEnode.Port)];
        }

        INetworkConfig networkConfig = configProvider.GetConfig<INetworkConfig>();
        int port = AssignDiscoveryPort();
        networkConfig.LocalIp = networkConfig.ExternalIp = $"192.168.2.{AssignDiscoveryIp()}";
        networkConfig.DiscoveryPort = port;
        networkConfig.P2PPort = port;

        IDiscoveryConfig discoveryConfig = configProvider.GetConfig<IDiscoveryConfig>();
        discoveryConfig.DiscoveryVersion = discoveryVersion;

        return new ContainerBuilder()
            .AddModule(new PseudoNethermindModule(spec, configProvider, new TestLogManager()))
            .AddModule(new TestEnvironmentModule(nodeKey, $"{nameof(E2EDiscoveryTests)}-{discoveryVersion}"))
            .Build();
    }

    int _discoveryPort = 0;
    private int AssignDiscoveryPort()
    {
        return Interlocked.Increment(ref _discoveryPort);
    }
    int _discoveryIp = 1;
    private int AssignDiscoveryIp()
    {
        return Interlocked.Increment(ref _discoveryIp);
    }

    [Test]
    [Retry(3)]
    [Parallelizable(ParallelScope.None)]
    public async Task TestDiscovery()
    {
        if (discoveryVersion == DiscoveryVersion.V5) Assert.Ignore("DiscV5 does not seems to work.");
        CancellationTokenSource cancellationTokenSource = new CancellationTokenSource().ThatCancelAfter(TestTimeout);

        await using IContainer boot = CreateNode(TestItem.PrivateKeys[0]);
        IEnode bootEnode = boot.Resolve<IEnode>();
        await using IContainer node1 = CreateNode(TestItem.PrivateKeys[1], bootEnode);
        await using IContainer node2 = CreateNode(TestItem.PrivateKeys[2], bootEnode);
        await using IContainer node3 = CreateNode(TestItem.PrivateKeys[3], bootEnode);
        await using IContainer node4 = CreateNode(TestItem.PrivateKeys[4], bootEnode);

        IContainer[] nodes = [boot, node1, node2, node3, node4];

        HashSet<PublicKey> nodeKeys = nodes.Select(ctx => ctx.Resolve<IEnode>().PublicKey).ToHashSet();

        foreach (IContainer node in nodes)
        {
            await node.Resolve<PseudoNethermindRunner>().StartDiscovery(cancellationTokenSource.Token);
        }

        foreach (IContainer node in nodes)
        {
            IPeerPool pool = node.Resolve<IPeerPool>();
            HashSet<PublicKey> expectedKeys = new HashSet<PublicKey>(nodeKeys);
            expectedKeys.Remove(node.Resolve<IEnode>().PublicKey);

<<<<<<< HEAD
            Assert.That(() => pool.Peers.Values.Select((p) => p.Node.Id).ToHashSet(), Is.EquivalentTo(expectedKeys).After((int)TestTimeout.TotalMilliseconds, 100));
=======
            Assert.That(() => pool.Peers.Values.Select((p) => p.Node.Id).ToHashSet(),
                Is.EquivalentTo(expectedKeys).After(5000, 100));
>>>>>>> 9347223e
        }
    }
}<|MERGE_RESOLUTION|>--- conflicted
+++ resolved
@@ -98,12 +98,8 @@
             HashSet<PublicKey> expectedKeys = new HashSet<PublicKey>(nodeKeys);
             expectedKeys.Remove(node.Resolve<IEnode>().PublicKey);
 
-<<<<<<< HEAD
-            Assert.That(() => pool.Peers.Values.Select((p) => p.Node.Id).ToHashSet(), Is.EquivalentTo(expectedKeys).After((int)TestTimeout.TotalMilliseconds, 100));
-=======
             Assert.That(() => pool.Peers.Values.Select((p) => p.Node.Id).ToHashSet(),
                 Is.EquivalentTo(expectedKeys).After(5000, 100));
->>>>>>> 9347223e
         }
     }
 }