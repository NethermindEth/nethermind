--- conflicted
+++ resolved
@@ -110,13 +110,9 @@
             new BlockhashStore(_api.BlockTree, _api.SpecProvider, _api.WorldState),
             _api.LogManager,
             _api.SpecHelper,
-<<<<<<< HEAD
             _api.TransactionProcessor,
-            contractRewriter);
-=======
             contractRewriter,
             new BlockProductionWithdrawalProcessor(new NullWithdrawalProcessor()));
->>>>>>> 4fee4bfe
     }
 
     protected override IUnclesValidator CreateUnclesValidator() => Always.Valid;
