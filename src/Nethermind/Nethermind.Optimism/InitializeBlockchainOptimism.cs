// SPDX-FileCopyrightText: 2023 Demerzel Solutions Limited
// SPDX-License-Identifier: LGPL-3.0-only

using System.Threading.Tasks;
using Nethermind.Api;
using Nethermind.Blockchain.BeaconBlockRoot;
using Nethermind.Blockchain.Blocks;
using Nethermind.Blockchain.Services;
using Nethermind.Config;
using Nethermind.Consensus.Processing;
using Nethermind.Consensus.Producers;
using Nethermind.Consensus.Validators;
using Nethermind.Consensus.Withdrawals;
using Nethermind.Core;
using Nethermind.Evm;
using Nethermind.Evm.TransactionProcessing;
using Nethermind.Init.Steps;
using Nethermind.Merge.Plugin.InvalidChainTracker;
using Nethermind.Optimism.Rpc;
using Nethermind.TxPool;

namespace Nethermind.Optimism;

public class InitializeBlockchainOptimism(OptimismNethermindApi api) : InitializeBlockchain(api)
{
    private readonly IBlocksConfig _blocksConfig = api.Config<IBlocksConfig>();

    private readonly OptimismChainSpecEngineParameters _chainSpecParameters = api.ChainSpec
        .EngineChainSpecParametersProvider.GetChainSpecParameters<OptimismChainSpecEngineParameters>();

    protected override async Task InitBlockchain()
    {
<<<<<<< HEAD
        api.SpecHelper = new(_chainSpecParameters);
        api.L1CostHelper = new(api.SpecHelper, _chainSpecParameters.L1BlockAddress!);
=======
        api.RegisterTxType<OptimismTransactionForRpc>(new OptimismTxDecoder<Transaction>(), Always.Valid);

        api.SpecHelper = new(api.ChainSpec.Optimism);
        api.L1CostHelper = new(api.SpecHelper, api.ChainSpec.Optimism.L1BlockAddress);
>>>>>>> 966113f9

        await base.InitBlockchain();
    }

    protected override ITransactionProcessor CreateTransactionProcessor(CodeInfoRepository codeInfoRepository, VirtualMachine virtualMachine)
    {
        if (api.SpecProvider is null) throw new StepDependencyException(nameof(api.SpecProvider));
        if (api.SpecHelper is null) throw new StepDependencyException(nameof(api.SpecHelper));
        if (api.L1CostHelper is null) throw new StepDependencyException(nameof(api.L1CostHelper));
        if (api.WorldState is null) throw new StepDependencyException(nameof(api.WorldState));

        return new OptimismTransactionProcessor(
            api.SpecProvider,
            api.WorldState,
            virtualMachine,
            api.LogManager,
            api.L1CostHelper,
            api.SpecHelper,
            codeInfoRepository
        );
    }

    protected override IHeaderValidator CreateHeaderValidator()
    {
        if (api.InvalidChainTracker is null) throw new StepDependencyException(nameof(api.InvalidChainTracker));

        OptimismHeaderValidator opHeaderValidator = new(
            api.BlockTree,
            api.SealValidator,
            api.SpecProvider,
            api.LogManager);

        return new InvalidHeaderInterceptor(opHeaderValidator, api.InvalidChainTracker, api.LogManager);
    }

    protected override IBlockValidator CreateBlockValidator()
    {
        if (api.InvalidChainTracker is null) throw new StepDependencyException(nameof(api.InvalidChainTracker));
        return new InvalidBlockInterceptor(base.CreateBlockValidator(), api.InvalidChainTracker, api.LogManager);
    }

    protected override BlockProcessor CreateBlockProcessor(BlockCachePreWarmer? preWarmer)
    {
        ITransactionProcessor? transactionProcessor = api.TransactionProcessor;
        if (api.DbProvider is null) throw new StepDependencyException(nameof(api.DbProvider));
        if (api.RewardCalculatorSource is null) throw new StepDependencyException(nameof(api.RewardCalculatorSource));
        if (transactionProcessor is null) throw new StepDependencyException(nameof(transactionProcessor));
        if (api.SpecHelper is null) throw new StepDependencyException(nameof(api.SpecHelper));
        if (api.SpecProvider is null) throw new StepDependencyException(nameof(api.SpecProvider));
        if (api.BlockTree is null) throw new StepDependencyException(nameof(api.BlockTree));
        if (api.WorldState is null) throw new StepDependencyException(nameof(api.WorldState));

        Create2DeployerContractRewriter contractRewriter = new(api.SpecHelper, api.SpecProvider, api.BlockTree);

        return new OptimismBlockProcessor(
            api.SpecProvider,
            api.BlockValidator,
            api.RewardCalculatorSource.Get(transactionProcessor),
            new BlockProcessor.BlockValidationTransactionsExecutor(transactionProcessor, api.WorldState),
            api.WorldState,
            api.ReceiptStorage,
            transactionProcessor,
            new BlockhashStore(api.SpecProvider, api.WorldState),
            new BeaconBlockRootHandler(transactionProcessor),
            api.LogManager,
            api.SpecHelper,
            contractRewriter,
            new BlockProductionWithdrawalProcessor(new NullWithdrawalProcessor()),
            preWarmer: preWarmer);
    }

    protected override IUnclesValidator CreateUnclesValidator() => Always.Valid;

    protected override IHealthHintService CreateHealthHintService() =>
        new ManualHealthHintService(_blocksConfig.SecondsPerSlot * 6, HealthHintConstants.InfinityHint);

    protected override IBlockProductionPolicy CreateBlockProductionPolicy() => AlwaysStartBlockProductionPolicy.Instance;

    protected override ITxPool CreateTxPool(CodeInfoRepository codeInfoRepository) =>
        api.Config<IOptimismConfig>().SequencerUrl is not null ? NullTxPool.Instance : base.CreateTxPool(codeInfoRepository);
}<|MERGE_RESOLUTION|>--- conflicted
+++ resolved
@@ -30,15 +30,10 @@
 
     protected override async Task InitBlockchain()
     {
-<<<<<<< HEAD
+        api.RegisterTxType<OptimismTransactionForRpc>(new OptimismTxDecoder<Transaction>(), Always.Valid);
+
         api.SpecHelper = new(_chainSpecParameters);
         api.L1CostHelper = new(api.SpecHelper, _chainSpecParameters.L1BlockAddress!);
-=======
-        api.RegisterTxType<OptimismTransactionForRpc>(new OptimismTxDecoder<Transaction>(), Always.Valid);
-
-        api.SpecHelper = new(api.ChainSpec.Optimism);
-        api.L1CostHelper = new(api.SpecHelper, api.ChainSpec.Optimism.L1BlockAddress);
->>>>>>> 966113f9
 
         await base.InitBlockchain();
     }
