--- conflicted
+++ resolved
@@ -30,15 +30,8 @@
 
     protected override async Task InitBlockchain()
     {
-<<<<<<< HEAD
-        api.RegisterTxType<OptimismTransactionForRpc>(new OptimismTxDecoder<Transaction>(), Always.Valid);
-
-        api.SpecHelper = new(_chainSpecParameters);
-        api.L1CostHelper = new(api.SpecHelper, _chainSpecParameters.L1BlockAddress!);
-=======
         api.SpecHelper = new(api.ChainSpec.Optimism);
         api.L1CostHelper = new(api.SpecHelper, api.ChainSpec.Optimism.L1BlockAddress);
->>>>>>> 5908badd
 
         await base.InitBlockchain();
 
