// SPDX-FileCopyrightText: 2023 Demerzel Solutions Limited
// SPDX-License-Identifier: LGPL-3.0-only

using System.Threading.Tasks;
using Nethermind.Api;
using Nethermind.Blockchain.BeaconBlockRoot;
using Nethermind.Blockchain.Blocks;
using Nethermind.Blockchain.Services;
using Nethermind.Config;
using Nethermind.Consensus.Processing;
using Nethermind.Consensus.Producers;
using Nethermind.Consensus.Validators;
using Nethermind.Consensus.Withdrawals;
using Nethermind.Core;
using Nethermind.Evm;
using Nethermind.Evm.TransactionProcessing;
using Nethermind.Init.Steps;
using Nethermind.Logging;
using Nethermind.Merge.Plugin.InvalidChainTracker;

namespace Nethermind.Optimism;

public class InitializeBlockchainOptimism(OptimismNethermindApi api) : InitializeBlockchain(api)
{
    private readonly IBlocksConfig _blocksConfig = api.Config<IBlocksConfig>();

    protected override Task InitBlockchain()
    {
        api.RegisterTxType(TxType.DepositTx, new OptimismTxDecoder<Transaction>(), Always.Valid);

        api.SpecHelper = new(api.ChainSpec.Optimism);
        api.L1CostHelper = new(api.SpecHelper, api.ChainSpec.Optimism.L1BlockAddress);

        return base.InitBlockchain();
    }

    protected override ITransactionProcessor CreateTransactionProcessor(CodeInfoRepository codeInfoRepository, VirtualMachine virtualMachine)
    {
        if (api.SpecProvider is null) throw new StepDependencyException(nameof(api.SpecProvider));
        if (api.SpecHelper is null) throw new StepDependencyException(nameof(api.SpecHelper));
        if (api.L1CostHelper is null) throw new StepDependencyException(nameof(api.L1CostHelper));
        if (api.WorldState is null) throw new StepDependencyException(nameof(api.WorldState));

        return new OptimismTransactionProcessor(
            api.SpecProvider,
            api.WorldState,
            virtualMachine,
            api.LogManager,
            api.L1CostHelper,
            api.SpecHelper,
            codeInfoRepository
        );
    }

    protected override IHeaderValidator CreateHeaderValidator()
    {
        if (api.InvalidChainTracker is null) throw new StepDependencyException(nameof(api.InvalidChainTracker));

        OptimismHeaderValidator opHeaderValidator = new(
            api.BlockTree,
            api.SealValidator,
            api.SpecProvider,
            api.LogManager);

        return new InvalidHeaderInterceptor(opHeaderValidator, api.InvalidChainTracker, api.LogManager);
    }

    protected override IBlockValidator CreateBlockValidator()
    {
        if (api.InvalidChainTracker is null) throw new StepDependencyException(nameof(api.InvalidChainTracker));
        return new InvalidBlockInterceptor(base.CreateBlockValidator(), api.InvalidChainTracker, api.LogManager);
    }

    protected override BlockProcessor CreateBlockProcessor(BlockCachePreWarmer? preWarmer)
    {
<<<<<<< HEAD
        if (api.DbProvider is null) throw new StepDependencyException(nameof(api.DbProvider));
        if (api.RewardCalculatorSource is null) throw new StepDependencyException(nameof(api.RewardCalculatorSource));
        if (api.TransactionProcessor is null) throw new StepDependencyException(nameof(api.TransactionProcessor));
        if (api.SpecHelper is null) throw new StepDependencyException(nameof(api.SpecHelper));
        if (api.SpecProvider is null) throw new StepDependencyException(nameof(api.SpecProvider));
        if (api.BlockTree is null) throw new StepDependencyException(nameof(api.BlockTree));
        if (api.WorldState is null) throw new StepDependencyException(nameof(api.WorldState));

        Create2DeployerContractRewriter contractRewriter =
            new(api.SpecHelper, api.SpecProvider, api.BlockTree);

        return new OptimismBlockProcessor(
            api.SpecProvider,
            api.BlockValidator,
            api.RewardCalculatorSource.Get(api.TransactionProcessor!),
            new BlockProcessor.BlockValidationTransactionsExecutor(api.TransactionProcessor, api.WorldState),
            api.WorldState,
            api.ReceiptStorage,
            new BlockhashStore(api.SpecProvider, api.WorldState),
            api.LogManager,
            api.SpecHelper,
=======
        ITransactionProcessor? apiTransactionProcessor = _api.TransactionProcessor;
        ILogManager? apiLogManager = _api.LogManager;

        if (_api.DbProvider is null) throw new StepDependencyException(nameof(_api.DbProvider));
        if (_api.RewardCalculatorSource is null) throw new StepDependencyException(nameof(_api.RewardCalculatorSource));
        if (apiTransactionProcessor is null) throw new StepDependencyException(nameof(apiTransactionProcessor));
        if (_api.SpecHelper is null) throw new StepDependencyException(nameof(_api.SpecHelper));
        if (_api.SpecProvider is null) throw new StepDependencyException(nameof(_api.SpecProvider));
        if (_api.BlockTree is null) throw new StepDependencyException(nameof(_api.BlockTree));
        if (_api.WorldState is null) throw new StepDependencyException(nameof(_api.WorldState));

        Create2DeployerContractRewriter contractRewriter = new(_api.SpecHelper, _api.SpecProvider, _api.BlockTree);

        return new OptimismBlockProcessor(
            _api.SpecProvider,
            _api.BlockValidator,
            _api.RewardCalculatorSource.Get(apiTransactionProcessor!),
            new BlockProcessor.BlockValidationTransactionsExecutor(apiTransactionProcessor, _api.WorldState),
            _api.WorldState,
            _api.ReceiptStorage,
            new BlockhashStore(_api.SpecProvider, _api.WorldState),
            new BeaconBlockRootHandler(apiTransactionProcessor),
            apiLogManager,
            _api.SpecHelper,
>>>>>>> 268625ba
            contractRewriter,
            new BlockProductionWithdrawalProcessor(new NullWithdrawalProcessor()),
            preWarmer: preWarmer);
    }

    protected override IUnclesValidator CreateUnclesValidator() => Always.Valid;

    protected override IHealthHintService CreateHealthHintService() =>
        new ManualHealthHintService(_blocksConfig.SecondsPerSlot * 6, HealthHintConstants.InfinityHint);

    protected override IBlockProductionPolicy CreateBlockProductionPolicy() => AlwaysStartBlockProductionPolicy.Instance;
}<|MERGE_RESOLUTION|>--- conflicted
+++ resolved
@@ -73,54 +73,28 @@
 
     protected override BlockProcessor CreateBlockProcessor(BlockCachePreWarmer? preWarmer)
     {
-<<<<<<< HEAD
+        ITransactionProcessor? transactionProcessor = api.TransactionProcessor;
         if (api.DbProvider is null) throw new StepDependencyException(nameof(api.DbProvider));
         if (api.RewardCalculatorSource is null) throw new StepDependencyException(nameof(api.RewardCalculatorSource));
-        if (api.TransactionProcessor is null) throw new StepDependencyException(nameof(api.TransactionProcessor));
+        if (transactionProcessor is null) throw new StepDependencyException(nameof(transactionProcessor));
         if (api.SpecHelper is null) throw new StepDependencyException(nameof(api.SpecHelper));
         if (api.SpecProvider is null) throw new StepDependencyException(nameof(api.SpecProvider));
         if (api.BlockTree is null) throw new StepDependencyException(nameof(api.BlockTree));
         if (api.WorldState is null) throw new StepDependencyException(nameof(api.WorldState));
 
-        Create2DeployerContractRewriter contractRewriter =
-            new(api.SpecHelper, api.SpecProvider, api.BlockTree);
+        Create2DeployerContractRewriter contractRewriter = new(api.SpecHelper, api.SpecProvider, api.BlockTree);
 
         return new OptimismBlockProcessor(
             api.SpecProvider,
             api.BlockValidator,
-            api.RewardCalculatorSource.Get(api.TransactionProcessor!),
-            new BlockProcessor.BlockValidationTransactionsExecutor(api.TransactionProcessor, api.WorldState),
+            api.RewardCalculatorSource.Get(transactionProcessor),
+            new BlockProcessor.BlockValidationTransactionsExecutor(transactionProcessor, api.WorldState),
             api.WorldState,
             api.ReceiptStorage,
             new BlockhashStore(api.SpecProvider, api.WorldState),
+            new BeaconBlockRootHandler(transactionProcessor),
             api.LogManager,
             api.SpecHelper,
-=======
-        ITransactionProcessor? apiTransactionProcessor = _api.TransactionProcessor;
-        ILogManager? apiLogManager = _api.LogManager;
-
-        if (_api.DbProvider is null) throw new StepDependencyException(nameof(_api.DbProvider));
-        if (_api.RewardCalculatorSource is null) throw new StepDependencyException(nameof(_api.RewardCalculatorSource));
-        if (apiTransactionProcessor is null) throw new StepDependencyException(nameof(apiTransactionProcessor));
-        if (_api.SpecHelper is null) throw new StepDependencyException(nameof(_api.SpecHelper));
-        if (_api.SpecProvider is null) throw new StepDependencyException(nameof(_api.SpecProvider));
-        if (_api.BlockTree is null) throw new StepDependencyException(nameof(_api.BlockTree));
-        if (_api.WorldState is null) throw new StepDependencyException(nameof(_api.WorldState));
-
-        Create2DeployerContractRewriter contractRewriter = new(_api.SpecHelper, _api.SpecProvider, _api.BlockTree);
-
-        return new OptimismBlockProcessor(
-            _api.SpecProvider,
-            _api.BlockValidator,
-            _api.RewardCalculatorSource.Get(apiTransactionProcessor!),
-            new BlockProcessor.BlockValidationTransactionsExecutor(apiTransactionProcessor, _api.WorldState),
-            _api.WorldState,
-            _api.ReceiptStorage,
-            new BlockhashStore(_api.SpecProvider, _api.WorldState),
-            new BeaconBlockRootHandler(apiTransactionProcessor),
-            apiLogManager,
-            _api.SpecHelper,
->>>>>>> 268625ba
             contractRewriter,
             new BlockProductionWithdrawalProcessor(new NullWithdrawalProcessor()),
             preWarmer: preWarmer);
