// SPDX-FileCopyrightText: 2023 Demerzel Solutions Limited
// SPDX-License-Identifier: LGPL-3.0-only

using System.Threading.Tasks;
<<<<<<< HEAD
using Microsoft.IdentityModel.Tokens;
=======
using Autofac;
>>>>>>> dbc3fb70
using Nethermind.Api;
using Nethermind.Blockchain.BeaconBlockRoot;
using Nethermind.Blockchain.Blocks;
using Nethermind.Blockchain.Services;
using Nethermind.Config;
using Nethermind.Consensus;
using Nethermind.Consensus.Processing;
using Nethermind.Consensus.Producers;
using Nethermind.Consensus.Validators;
using Nethermind.Core;
using Nethermind.Evm;
using Nethermind.Evm.TransactionProcessing;
using Nethermind.Facade.Eth.RpcTransaction;
using Nethermind.Init.Steps;
using Nethermind.Merge.Plugin.InvalidChainTracker;
using Nethermind.Optimism.Rpc;
using Nethermind.State;
using Nethermind.TxPool;

namespace Nethermind.Optimism;

public class InitializeBlockchainOptimism(OptimismNethermindApi api) : InitializeBlockchain(api)
{
    private readonly IBlocksConfig _blocksConfig = api.Config<IBlocksConfig>();

    private readonly OptimismChainSpecEngineParameters _chainSpecParameters = api.ChainSpec
        .EngineChainSpecParametersProvider.GetChainSpecParameters<OptimismChainSpecEngineParameters>();

    protected override async Task InitBlockchain()
    {
        api.SpecHelper = new(_chainSpecParameters);
        api.L1CostHelper = new(api.SpecHelper, _chainSpecParameters.L1BlockAddress!);
        api.SimulateTransactionProcessorFactory = new SimulateOptimismTransactionProcessorFactory(api.L1CostHelper, api.SpecHelper);

        await base.InitBlockchain();

        api.RegisterTxType<DepositTransactionForRpc>(new OptimismTxDecoder<Transaction>(), Always.Valid);
        api.RegisterTxType<LegacyTransactionForRpc>(new OptimismLegacyTxDecoder(), new OptimismLegacyTxValidator(api.SpecProvider!.ChainId));

        api.Context.Resolve<InvalidChainTracker>().SetupBlockchainProcessorInterceptor(api.MainProcessingContext!.BlockchainProcessor);
    }

    protected override ITransactionProcessor CreateTransactionProcessor(CodeInfoRepository codeInfoRepository, IVirtualMachine virtualMachine, IWorldState worldState)
    {
        if (api.SpecProvider is null) throw new StepDependencyException(nameof(api.SpecProvider));
        if (api.SpecHelper is null) throw new StepDependencyException(nameof(api.SpecHelper));
        if (api.L1CostHelper is null) throw new StepDependencyException(nameof(api.L1CostHelper));

        return new OptimismTransactionProcessor(
            api.SpecProvider,
            worldState,
            virtualMachine,
            api.LogManager,
            api.L1CostHelper,
            api.SpecHelper,
            codeInfoRepository
        );
    }

<<<<<<< HEAD
    protected override IHeaderValidator CreateHeaderValidator()
    {
        if (api.InvalidChainTracker is null) throw new StepDependencyException(nameof(api.InvalidChainTracker));
        if (api.BlockTree is null) throw new StepDependencyException(nameof(api.BlockTree));
        if (api.SealValidator is null) throw new StepDependencyException(nameof(api.SealValidator));
        if (api.SpecProvider is null) throw new StepDependencyException(nameof(api.SpecProvider));
        if (api.SpecHelper is null) throw new StepDependencyException(nameof(api.SpecHelper));
        if (api.LogManager is null) throw new StepDependencyException(nameof(api.LogManager));

        OptimismHeaderValidator opHeaderValidator = new(
            api.PoSSwitcher,
            api.BlockTree,
            api.SealValidator,
            api.SpecHelper,
            api.SpecProvider,
            api.LogManager);

        return new InvalidHeaderInterceptor(opHeaderValidator, api.InvalidChainTracker, api.LogManager);
    }

    protected override IBlockValidator CreateBlockValidator()
    {
        if (api.InvalidChainTracker is null) throw new StepDependencyException(nameof(api.InvalidChainTracker));
        return new InvalidBlockInterceptor(base.CreateBlockValidator(), api.InvalidChainTracker, api.LogManager);
    }

=======
>>>>>>> dbc3fb70
    protected override BlockProcessor CreateBlockProcessor(BlockCachePreWarmer? preWarmer, ITransactionProcessor transactionProcessor, IWorldState worldState)
    {
        if (api.DbProvider is null) throw new StepDependencyException(nameof(api.DbProvider));
        if (api.RewardCalculatorSource is null) throw new StepDependencyException(nameof(api.RewardCalculatorSource));
        if (api.SpecHelper is null) throw new StepDependencyException(nameof(api.SpecHelper));
        if (api.SpecProvider is null) throw new StepDependencyException(nameof(api.SpecProvider));
        if (api.BlockTree is null) throw new StepDependencyException(nameof(api.BlockTree));

        Create2DeployerContractRewriter contractRewriter = new(api.SpecHelper, api.SpecProvider, api.BlockTree);

        return new OptimismBlockProcessor(
            api.SpecProvider,
            api.BlockValidator,
            api.RewardCalculatorSource.Get(transactionProcessor),
            new BlockProcessor.BlockValidationTransactionsExecutor(transactionProcessor, worldState),
            worldState,
            api.ReceiptStorage,
            transactionProcessor,
            new BlockhashStore(api.SpecProvider, worldState),
            new BeaconBlockRootHandler(transactionProcessor, worldState),
            api.LogManager,
            api.SpecHelper,
            contractRewriter,
            new OptimismWithdrawals.Processor(api.WorldStateManager!.GlobalWorldState, api.LogManager, api.SpecHelper),
            preWarmer: preWarmer);
    }

    protected override IHealthHintService CreateHealthHintService() =>
        new ManualHealthHintService(_blocksConfig.SecondsPerSlot * 6, HealthHintConstants.InfinityHint);

    protected override IBlockProductionPolicy CreateBlockProductionPolicy() => AlwaysStartBlockProductionPolicy.Instance;

    protected override ITxPool CreateTxPool(CodeInfoRepository codeInfoRepository) =>
        api.Config<IOptimismConfig>().SequencerUrl is not null ? NullTxPool.Instance : base.CreateTxPool(codeInfoRepository);
}<|MERGE_RESOLUTION|>--- conflicted
+++ resolved
@@ -2,17 +2,12 @@
 // SPDX-License-Identifier: LGPL-3.0-only
 
 using System.Threading.Tasks;
-<<<<<<< HEAD
-using Microsoft.IdentityModel.Tokens;
-=======
 using Autofac;
->>>>>>> dbc3fb70
 using Nethermind.Api;
 using Nethermind.Blockchain.BeaconBlockRoot;
 using Nethermind.Blockchain.Blocks;
 using Nethermind.Blockchain.Services;
 using Nethermind.Config;
-using Nethermind.Consensus;
 using Nethermind.Consensus.Processing;
 using Nethermind.Consensus.Producers;
 using Nethermind.Consensus.Validators;
@@ -66,35 +61,6 @@
         );
     }
 
-<<<<<<< HEAD
-    protected override IHeaderValidator CreateHeaderValidator()
-    {
-        if (api.InvalidChainTracker is null) throw new StepDependencyException(nameof(api.InvalidChainTracker));
-        if (api.BlockTree is null) throw new StepDependencyException(nameof(api.BlockTree));
-        if (api.SealValidator is null) throw new StepDependencyException(nameof(api.SealValidator));
-        if (api.SpecProvider is null) throw new StepDependencyException(nameof(api.SpecProvider));
-        if (api.SpecHelper is null) throw new StepDependencyException(nameof(api.SpecHelper));
-        if (api.LogManager is null) throw new StepDependencyException(nameof(api.LogManager));
-
-        OptimismHeaderValidator opHeaderValidator = new(
-            api.PoSSwitcher,
-            api.BlockTree,
-            api.SealValidator,
-            api.SpecHelper,
-            api.SpecProvider,
-            api.LogManager);
-
-        return new InvalidHeaderInterceptor(opHeaderValidator, api.InvalidChainTracker, api.LogManager);
-    }
-
-    protected override IBlockValidator CreateBlockValidator()
-    {
-        if (api.InvalidChainTracker is null) throw new StepDependencyException(nameof(api.InvalidChainTracker));
-        return new InvalidBlockInterceptor(base.CreateBlockValidator(), api.InvalidChainTracker, api.LogManager);
-    }
-
-=======
->>>>>>> dbc3fb70
     protected override BlockProcessor CreateBlockProcessor(BlockCachePreWarmer? preWarmer, ITransactionProcessor transactionProcessor, IWorldState worldState)
     {
         if (api.DbProvider is null) throw new StepDependencyException(nameof(api.DbProvider));
