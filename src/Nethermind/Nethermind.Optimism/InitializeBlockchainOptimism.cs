// SPDX-FileCopyrightText: 2023 Demerzel Solutions Limited
// SPDX-License-Identifier: LGPL-3.0-only

using System.Threading.Tasks;
using Nethermind.Api;
using Nethermind.Blockchain.BeaconBlockRoot;
using Nethermind.Blockchain.Blocks;
using Nethermind.Blockchain.Services;
using Nethermind.Config;
using Nethermind.Consensus.Processing;
using Nethermind.Consensus.Producers;
using Nethermind.Consensus.Validators;
using Nethermind.Consensus.Withdrawals;
using Nethermind.Core;
using Nethermind.Evm;
using Nethermind.Evm.TransactionProcessing;
using Nethermind.Init.Steps;
using Nethermind.Merge.Plugin.InvalidChainTracker;
using Nethermind.Optimism.Rpc;

namespace Nethermind.Optimism;

public class InitializeBlockchainOptimism(OptimismNethermindApi api) : InitializeBlockchain(api)
{
    private readonly IBlocksConfig _blocksConfig = api.Config<IBlocksConfig>();

    protected override async Task InitBlockchain()
    {
<<<<<<< HEAD
        api.RegisterTxType<OptimismTransactionForRpc>(new OptimismTxDecoder<Transaction>(), Always.Valid);

=======
>>>>>>> fdd91384
        api.SpecHelper = new(api.ChainSpec.Optimism);
        api.L1CostHelper = new(api.SpecHelper, api.ChainSpec.Optimism.L1BlockAddress);

        await base.InitBlockchain();

        api.RegisterTxType(TxType.DepositTx, new OptimismTxDecoder<Transaction>(), Always.Valid);
    }

    protected override ITransactionProcessor CreateTransactionProcessor(CodeInfoRepository codeInfoRepository, VirtualMachine virtualMachine)
    {
        if (api.SpecProvider is null) throw new StepDependencyException(nameof(api.SpecProvider));
        if (api.SpecHelper is null) throw new StepDependencyException(nameof(api.SpecHelper));
        if (api.L1CostHelper is null) throw new StepDependencyException(nameof(api.L1CostHelper));
        if (api.WorldState is null) throw new StepDependencyException(nameof(api.WorldState));

        return new OptimismTransactionProcessor(
            api.SpecProvider,
            api.WorldState,
            virtualMachine,
            api.LogManager,
            api.L1CostHelper,
            api.SpecHelper,
            codeInfoRepository
        );
    }

    protected override IHeaderValidator CreateHeaderValidator()
    {
        if (api.InvalidChainTracker is null) throw new StepDependencyException(nameof(api.InvalidChainTracker));

        OptimismHeaderValidator opHeaderValidator = new(
            api.BlockTree,
            api.SealValidator,
            api.SpecProvider,
            api.LogManager);

        return new InvalidHeaderInterceptor(opHeaderValidator, api.InvalidChainTracker, api.LogManager);
    }

    protected override IBlockValidator CreateBlockValidator()
    {
        if (api.InvalidChainTracker is null) throw new StepDependencyException(nameof(api.InvalidChainTracker));
        return new InvalidBlockInterceptor(base.CreateBlockValidator(), api.InvalidChainTracker, api.LogManager);
    }

    protected override BlockProcessor CreateBlockProcessor(BlockCachePreWarmer? preWarmer)
    {
        ITransactionProcessor? transactionProcessor = api.TransactionProcessor;
        if (api.DbProvider is null) throw new StepDependencyException(nameof(api.DbProvider));
        if (api.RewardCalculatorSource is null) throw new StepDependencyException(nameof(api.RewardCalculatorSource));
        if (transactionProcessor is null) throw new StepDependencyException(nameof(transactionProcessor));
        if (api.SpecHelper is null) throw new StepDependencyException(nameof(api.SpecHelper));
        if (api.SpecProvider is null) throw new StepDependencyException(nameof(api.SpecProvider));
        if (api.BlockTree is null) throw new StepDependencyException(nameof(api.BlockTree));
        if (api.WorldState is null) throw new StepDependencyException(nameof(api.WorldState));

        Create2DeployerContractRewriter contractRewriter = new(api.SpecHelper, api.SpecProvider, api.BlockTree);

        return new OptimismBlockProcessor(
            api.SpecProvider,
            api.BlockValidator,
            api.RewardCalculatorSource.Get(transactionProcessor),
            new BlockProcessor.BlockValidationTransactionsExecutor(transactionProcessor, api.WorldState),
            api.WorldState,
            api.ReceiptStorage,
            transactionProcessor,
            new BlockhashStore(api.SpecProvider, api.WorldState),
            new BeaconBlockRootHandler(transactionProcessor),
            api.LogManager,
            api.SpecHelper,
            contractRewriter,
            new BlockProductionWithdrawalProcessor(new NullWithdrawalProcessor()),
            preWarmer: preWarmer);
    }

    protected override IUnclesValidator CreateUnclesValidator() => Always.Valid;

    protected override IHealthHintService CreateHealthHintService() =>
        new ManualHealthHintService(_blocksConfig.SecondsPerSlot * 6, HealthHintConstants.InfinityHint);

    protected override IBlockProductionPolicy CreateBlockProductionPolicy() => AlwaysStartBlockProductionPolicy.Instance;
}<|MERGE_RESOLUTION|>--- conflicted
+++ resolved
@@ -26,17 +26,12 @@
 
     protected override async Task InitBlockchain()
     {
-<<<<<<< HEAD
         api.RegisterTxType<OptimismTransactionForRpc>(new OptimismTxDecoder<Transaction>(), Always.Valid);
 
-=======
->>>>>>> fdd91384
         api.SpecHelper = new(api.ChainSpec.Optimism);
         api.L1CostHelper = new(api.SpecHelper, api.ChainSpec.Optimism.L1BlockAddress);
 
         await base.InitBlockchain();
-
-        api.RegisterTxType(TxType.DepositTx, new OptimismTxDecoder<Transaction>(), Always.Valid);
     }
 
     protected override ITransactionProcessor CreateTransactionProcessor(CodeInfoRepository codeInfoRepository, VirtualMachine virtualMachine)
