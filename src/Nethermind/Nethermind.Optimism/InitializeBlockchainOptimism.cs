--- conflicted
+++ resolved
@@ -42,7 +42,6 @@
         if (_api.SpecProvider is null) throw new StepDependencyException(nameof(_api.SpecProvider));
         if (_api.SpecHelper is null) throw new StepDependencyException(nameof(_api.SpecHelper));
         if (_api.L1CostHelper is null) throw new StepDependencyException(nameof(_api.L1CostHelper));
-        if (_api.WorldState is null) throw new StepDependencyException(nameof(_api.WorldState));
 
         return new OptimismTransactionProcessor(
             _api.SpecProvider,
@@ -108,11 +107,8 @@
             _api.LogManager,
             _api.SpecHelper,
             contractRewriter,
-<<<<<<< HEAD
+			new BlockProductionWithdrawalProcessor(new NullWithdrawalProcessor()),
             preWarmer: preWarmer);
-=======
-            new BlockProductionWithdrawalProcessor(new NullWithdrawalProcessor()));
->>>>>>> e1a1f931
     }
 
     protected override IUnclesValidator CreateUnclesValidator() => Always.Valid;
