--- conflicted
+++ resolved
@@ -3,15 +3,6 @@
 
 using System.Threading.Tasks;
 using Nethermind.Api;
-<<<<<<< HEAD
-using Nethermind.Blockchain.BeaconBlockRoot;
-using Nethermind.Blockchain.Blocks;
-using Nethermind.Blockchain.Services;
-using Nethermind.Config;
-using Nethermind.Consensus.ExecutionRequests;
-using Nethermind.Consensus.Processing;
-=======
->>>>>>> 2e346112
 using Nethermind.Consensus.Producers;
 using Nethermind.Consensus.Validators;
 using Nethermind.Core;
@@ -24,17 +15,8 @@
 
 public class InitializeBlockchainOptimism(OptimismNethermindApi api) : InitializeBlockchain(api)
 {
-<<<<<<< HEAD
-    private readonly IBlocksConfig _blocksConfig = api.Config<IBlocksConfig>();
-
     protected override async Task InitBlockchain()
     {
-        api.SimulateTransactionProcessorFactory = new SimulateOptimismTransactionProcessorFactory(api.L1CostHelper, api.SpecHelper);
-
-=======
-    protected override async Task InitBlockchain()
-    {
->>>>>>> 2e346112
         await base.InitBlockchain();
 
         var withdrawalProcessor = new OptimismWithdrawalProcessor(api.WorldStateManager!.GlobalWorldState, api.LogManager, api.SpecHelper);
@@ -45,53 +27,6 @@
         api.RegisterTxType<LegacyTransactionForRpc>(new OptimismLegacyTxDecoder(), new OptimismLegacyTxValidator(api.SpecProvider!.ChainId));
     }
 
-<<<<<<< HEAD
-    protected override ITransactionProcessor CreateTransactionProcessor(ICodeInfoRepository codeInfoRepository, IVirtualMachine virtualMachine, IWorldState worldState)
-    {
-        if (api.SpecProvider is null) throw new StepDependencyException(nameof(api.SpecProvider));
-        if (api.SpecHelper is null) throw new StepDependencyException(nameof(api.SpecHelper));
-        if (api.L1CostHelper is null) throw new StepDependencyException(nameof(api.L1CostHelper));
-
-        return new OptimismTransactionProcessor(
-            api.SpecProvider,
-            worldState,
-            virtualMachine,
-            api.LogManager,
-            api.L1CostHelper,
-            api.SpecHelper,
-            codeInfoRepository
-        );
-    }
-
-    protected override BlockProcessor CreateBlockProcessor(BlockCachePreWarmer? preWarmer, ITransactionProcessor transactionProcessor, IWorldState worldState)
-    {
-        if (api.DbProvider is null) throw new StepDependencyException(nameof(api.DbProvider));
-        if (api.RewardCalculatorSource is null) throw new StepDependencyException(nameof(api.RewardCalculatorSource));
-        if (api.SpecHelper is null) throw new StepDependencyException(nameof(api.SpecHelper));
-        if (api.SpecProvider is null) throw new StepDependencyException(nameof(api.SpecProvider));
-        if (api.BlockTree is null) throw new StepDependencyException(nameof(api.BlockTree));
-
-        Create2DeployerContractRewriter contractRewriter = new(api.SpecHelper, api.SpecProvider, api.BlockTree);
-
-        return new OptimismBlockProcessor(
-            api.SpecProvider,
-            api.BlockValidator,
-            api.RewardCalculatorSource.Get(transactionProcessor),
-            new BlockProcessor.BlockValidationTransactionsExecutor(transactionProcessor, worldState),
-            worldState,
-            api.ReceiptStorage!,
-            new BlockhashStore(api.SpecProvider, worldState),
-            new BeaconBlockRootHandler(transactionProcessor, worldState),
-            api.LogManager,
-            api.SpecHelper,
-            contractRewriter,
-            new OptimismWithdrawalProcessor(api.WorldStateManager!.GlobalWorldState, api.LogManager, api.SpecHelper),
-            new ExecutionRequestsProcessor(transactionProcessor),
-            preWarmer: preWarmer);
-    }
-
-=======
->>>>>>> 2e346112
     protected override IBlockProductionPolicy CreateBlockProductionPolicy() => AlwaysStartBlockProductionPolicy.Instance;
 
     protected override ITxPool CreateTxPool(IChainHeadInfoProvider chainHeadInfoProvider) =>
