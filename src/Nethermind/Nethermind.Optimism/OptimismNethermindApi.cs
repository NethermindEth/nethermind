// SPDX-FileCopyrightText: 2023 Demerzel Solutions Limited
// SPDX-License-Identifier: LGPL-3.0-only

using Autofac;
using Nethermind.Api;

namespace Nethermind.Optimism;

public class OptimismNethermindApi : NethermindApi
{
    public OptimismNethermindApi(Dependencies dependencies, IOptimismSpecHelper helper, ICostHelper costHelper) : base(dependencies)
    {
        SpecHelper = helper;
        L1CostHelper = costHelper;
    }

    public ICostHelper L1CostHelper { get; }
    public IOptimismSpecHelper SpecHelper { get; }
<<<<<<< HEAD
    public IOptimismEthRpcModule? OptimismEthRpcModule { get; set; }
=======
>>>>>>> 2e346112
}<|MERGE_RESOLUTION|>--- conflicted
+++ resolved
@@ -1,7 +1,6 @@
 // SPDX-FileCopyrightText: 2023 Demerzel Solutions Limited
 // SPDX-License-Identifier: LGPL-3.0-only
 
-using Autofac;
 using Nethermind.Api;
 
 namespace Nethermind.Optimism;
@@ -16,8 +15,4 @@
 
     public ICostHelper L1CostHelper { get; }
     public IOptimismSpecHelper SpecHelper { get; }
-<<<<<<< HEAD
-    public IOptimismEthRpcModule? OptimismEthRpcModule { get; set; }
-=======
->>>>>>> 2e346112
 }