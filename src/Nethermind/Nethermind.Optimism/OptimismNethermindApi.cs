--- conflicted
+++ resolved
@@ -13,12 +13,7 @@
         SpecHelper = helper;
     }
 
-<<<<<<< HEAD
     public OptimismCostHelper? L1CostHelper { get; set; }
     public IOptimismSpecHelper SpecHelper { get; private set; }
-=======
-    public OPL1CostHelper? L1CostHelper { get; set; }
-    public OptimismSpecHelper? SpecHelper { get; set; }
     public IOptimismEthRpcModule? OptimismEthRpcModule { get; set; }
->>>>>>> 45443f25
 }