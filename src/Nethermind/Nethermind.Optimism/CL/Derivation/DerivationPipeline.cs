// SPDX-FileCopyrightText: 2025 Demerzel Solutions Limited
// SPDX-License-Identifier: LGPL-3.0-only

using System;
using System.Collections.Generic;
using System.Numerics;
using System.Threading;
using System.Threading.Tasks;
using Nethermind.Core.Crypto;
using Nethermind.Core.Extensions;
using Nethermind.JsonRpc.Data;
using Nethermind.Logging;
using Nethermind.Optimism.CL.Decoding;
using Nethermind.Optimism.CL.L1Bridge;

namespace Nethermind.Optimism.CL.Derivation;

public class DerivationPipeline(
    IPayloadAttributesDeriver payloadAttributesDeriver,
    IL1Bridge l1Bridge,
    ulong l2GenesisTimestamp,
    ulong l2BlockTime,
    ulong chainId,
    ILogger logger) : IDerivationPipeline
{

    public async Task<PayloadAttributesRef[]> DerivePayloadAttributes(L2Block l2Parent, BatchV1 batch, CancellationToken token)
    {
        // TODO: propagate CancellationToken
        if (logger.IsInfo) logger.Info($"Processing batch RelTimestamp: {batch.RelTimestamp}");
        ulong expectedParentNumber = batch.RelTimestamp / 2 - 1;
        ArgumentNullException.ThrowIfNull(l2Parent);
        if (expectedParentNumber != l2Parent.Number)
        {
            throw new ArgumentException("Old batch");
        }

        (L1Block[]? l1Origins, ReceiptForRpc[][]? l1Receipts) = await GetL1Origins(batch);
        if (l1Origins is null || l1Receipts is null)
        {
            if (logger.IsWarn) logger.Warn($"Unable to get L1 Origins for span batch. RelTimestamp: {batch.RelTimestamp}");
            throw new Exception("Unable to get L1 Origins");
        }

        PayloadAttributesRef l2ParentPayloadAttributes = new()
        {
            L1BlockInfo = l2Parent.L1BlockInfo,
            Number = l2Parent.Number,
            PayloadAttributes = l2Parent.PayloadAttributes,
            SystemConfig = l2Parent.SystemConfig
        };
        List<PayloadAttributesRef> result = new((int)batch.BlockCount);
        int originIdx = 0;
        try
        {
            foreach (var singularBatch in batch.ToSingularBatches(chainId, l2GenesisTimestamp, l2BlockTime))
            {
                if (singularBatch.IsFirstBlockInEpoch) originIdx++;
                var payloadAttributes = payloadAttributesDeriver.TryDerivePayloadAttributes(
                    singularBatch,
                    l2ParentPayloadAttributes,
                    l1Origins[originIdx],
                    l1Receipts[originIdx]);
                if (payloadAttributes is null)
                {
                    if (logger.IsWarn) logger.Warn($"Unable to derive payload attributes. Batch timestamp: {singularBatch.Timestamp}");
                    return result.ToArray();
                }
                result.Add(payloadAttributes);

                l2ParentPayloadAttributes = payloadAttributes;
            }
        }
        catch (Exception e)
        {
            if (logger.IsError) logger.Error($"Exception occured while processing batch. RelTimestamp: {batch.RelTimestamp}, {e.Message}, {e.StackTrace}");
            throw;
        }

        if (logger.IsInfo) logger.Info($"Processed batch RelTimestamp: {batch.RelTimestamp}, Number of payload attributes: {result.Count}");
        return result.ToArray();
    }

    private async Task<(L1Block[]?, ReceiptForRpc[][]?)> GetL1Origins(BatchV1 batch)
    {
        ulong numberOfL1Origins = GetNumberOfBits(batch.OriginBits) + 1;
        ulong lastL1OriginNum = batch.L1OriginNum;
        L1Block lastL1Origin = await l1Bridge.GetBlock(lastL1OriginNum);
        if (!lastL1Origin.Hash.Bytes.StartsWith(batch.L1OriginCheck))
        {
<<<<<<< HEAD
            _logger.Warn($"L1Origin unavailable. Number: {lastL1OriginNum}, L1 origin check: {batch.L1OriginCheck.ToHexString()}");
            return (null, null);
        }
        if (!lastL1Origin.Value.Hash.Bytes.StartsWith(batch.L1OriginCheck.Span))
        {
            _logger.Warn($"Batch with invalid origin. Expected {batch.L1OriginCheck.ToHexString()}, Got {lastL1Origin.Value.Hash}");
=======
            logger.Warn($"Batch with invalid origin. Expected {batch.L1OriginCheck.ToHexString()}, Got {lastL1Origin.Hash}");
>>>>>>> 12269651
            return (null, null);
        }
        var l1Origins = new L1Block[numberOfL1Origins];
        var l1Receipts = new ReceiptForRpc[numberOfL1Origins][];
        l1Origins[numberOfL1Origins - 1] = lastL1Origin;
        ReceiptForRpc[] lastReceipts = await l1Bridge.GetReceiptsByBlockHash(lastL1Origin.Hash);
        l1Receipts[numberOfL1Origins - 1] = lastReceipts;
        Hash256 parentHash = lastL1Origin.ParentHash;
        for (ulong i = 1; i < numberOfL1Origins; i++)
        {
            L1Block l1Origin = await l1Bridge.GetBlockByHash(parentHash);
            ReceiptForRpc[] receipts = await l1Bridge.GetReceiptsByBlockHash(parentHash);
            l1Origins[numberOfL1Origins - i - 1] = l1Origin;
            l1Receipts[numberOfL1Origins - i - 1] = receipts;
            parentHash = l1Origin.ParentHash;
        }
        return (l1Origins, l1Receipts);
    }

    private ulong GetNumberOfBits(BigInteger number)
    {
        ulong cnt = 0;
        for (int i = 0; i < number.GetBitLength(); ++i)
        {
            if (((number >> i) & 1) == 1)
            {
                cnt++;
            }
        }
        return cnt;
    }
}<|MERGE_RESOLUTION|>--- conflicted
+++ resolved
@@ -86,18 +86,9 @@
         ulong numberOfL1Origins = GetNumberOfBits(batch.OriginBits) + 1;
         ulong lastL1OriginNum = batch.L1OriginNum;
         L1Block lastL1Origin = await l1Bridge.GetBlock(lastL1OriginNum);
-        if (!lastL1Origin.Hash.Bytes.StartsWith(batch.L1OriginCheck))
+        if (!lastL1Origin.Hash.Bytes.StartsWith(batch.L1OriginCheck.Span))
         {
-<<<<<<< HEAD
-            _logger.Warn($"L1Origin unavailable. Number: {lastL1OriginNum}, L1 origin check: {batch.L1OriginCheck.ToHexString()}");
-            return (null, null);
-        }
-        if (!lastL1Origin.Value.Hash.Bytes.StartsWith(batch.L1OriginCheck.Span))
-        {
-            _logger.Warn($"Batch with invalid origin. Expected {batch.L1OriginCheck.ToHexString()}, Got {lastL1Origin.Value.Hash}");
-=======
             logger.Warn($"Batch with invalid origin. Expected {batch.L1OriginCheck.ToHexString()}, Got {lastL1Origin.Hash}");
->>>>>>> 12269651
             return (null, null);
         }
         var l1Origins = new L1Block[numberOfL1Origins];
