// SPDX-FileCopyrightText: 2024 Demerzel Solutions Limited
// SPDX-License-Identifier: LGPL-3.0-only

using System;
using System.Linq;
using System.Threading;
using System.Threading.Tasks;
using Nethermind.Core;
using Nethermind.Facade.Eth;
using Nethermind.Facade.Eth.RpcTransaction;
using Nethermind.JsonRpc.Modules.Eth;
using Nethermind.Logging;
using Nethermind.Optimism.CL.Decoding;
using Nethermind.Optimism.CL.Derivation;
using Nethermind.Optimism.CL.L1Bridge;
using Nethermind.Optimism.Rpc;

namespace Nethermind.Optimism.CL;

public class Driver : IDisposable
{
    private readonly ILogger _logger;
    private readonly IDerivationPipeline _derivationPipeline;
    private readonly IL2BlockTree _l2BlockTree;
    private readonly IEthRpcModule _l2EthRpc;
    private readonly IDerivedBlocksVerifier _derivedBlocksVerifier;
    private readonly IDecodingPipeline _decodingPipeline;
    private readonly IExecutionEngineManager _executionEngineManager;

<<<<<<< HEAD
    public Driver(IL1Bridge l1Bridge,
        IDecodingPipeline decodingPipeline,
        IOptimismEthRpcModule l2EthRpc,
        IL2BlockTree l2BlockTree,
        CLChainSpecEngineParameters engineParameters,
        IExecutionEngineManager executionEngineManager,
        ILogger logger)
=======
    private readonly Task _mainTask;

    public Driver(IL1Bridge l1Bridge, IDecodingPipeline decodingPipeline, IOptimismEthRpcModule l2EthRpc,
        IOptimismEngineRpcModule engineRpc, IL2BlockTree l2BlockTree, ICLConfig config,
        CLChainSpecEngineParameters engineParameters, ulong chainId, ILogger logger)
>>>>>>> 764b90dc
    {
        _logger = logger;
<<<<<<< HEAD
=======
        _engineParameters = engineParameters;
        _systemConfigDeriver = new SystemConfigDeriver(engineParameters);
        PayloadAttributesDeriver payloadAttributesDeriver = new(chainId, _systemConfigDeriver,
            new DepositTransactionBuilder(chainId, engineParameters), logger);
>>>>>>> 764b90dc
        _l2BlockTree = l2BlockTree;
        _l2EthRpc = l2EthRpc;
        _executionEngineManager = executionEngineManager;
        _decodingPipeline = decodingPipeline;
        _derivedBlocksVerifier = new DerivedBlocksVerifier(logger);
        var payloadAttributesDeriver = new PayloadAttributesDeriver(
            480,
            new SystemConfigDeriver(engineParameters),
            new DepositTransactionBuilder(480, engineParameters),
            logger);
        _derivationPipeline = new DerivationPipeline(payloadAttributesDeriver, _l2BlockTree, l1Bridge, _logger);
    }

    public async Task Run(CancellationToken token)
    {
        await Task.WhenAll(
            _derivationPipeline.Run(token),
            MainLoop(token)
        );
    }

    private async Task MainLoop(CancellationToken token)
    {
        while (!token.IsCancellationRequested)
        {
            if (_derivationPipeline.DerivedPayloadAttributes.TryRead(out var derivedPayloadAttributes))
            {
                await OnL2BlocksDerived(derivedPayloadAttributes);
            }
            else if (_decodingPipeline.DecodedBatchesReader.TryPeek(out var decodedBatch))
            {
                ulong parentNumber = decodedBatch.RelTimestamp / 2 - 1;
                // TODO: make it properly
                L2Block? l2Parent = _l2BlockTree.GetBlockByNumber(parentNumber);
                if (l2Parent is not null)
                {
                    await _derivationPipeline.BatchesForProcessing.WriteAsync((l2Parent, decodedBatch), token);
                    await _decodingPipeline.DecodedBatchesReader.ReadAsync(token);
                }
                else
                {
                    if (_l2BlockTree.HeadBlockNumber > parentNumber)
                    {
                        _logger.Error($"Old batch. Skipping");
                        await _decodingPipeline.DecodedBatchesReader.ReadAsync(token);
                    }
                }
            }
        }
    }

    private async Task OnL2BlocksDerived(PayloadAttributesRef payloadAttributes)
    {
        await _executionEngineManager.ProcessNewDerivedPayloadAttributes(payloadAttributes);

        var blockResult = _l2EthRpc.eth_getBlockByNumber(new((long)payloadAttributes.Number), true);

        if (blockResult.Result != Result.Success)
        {
            _logger.Error($"Unable to get block by number: {(long)payloadAttributes.Number}");
            return;
        }

        var block = blockResult.Data;
        var expectedPayloadAttributes = PayloadAttributesFromBlockForRpc(block);

        bool success = _l2BlockTree.TryAddBlock(new L2Block()
        {
            Hash = block.Hash,
            Number = (ulong)block.Number!.Value,
            PayloadAttributes = expectedPayloadAttributes,
            ParentHash = block.ParentHash,
            SystemConfig = payloadAttributes.SystemConfig,
            L1BlockInfo = payloadAttributes.L1BlockInfo,
        });

        if (!success)
        {
            _logger.Error($"Unable to put block into block tree");
            return;
        }
        else
        {
            _logger.Error($"Adding block into l2blockTree: {block.Number}, {block.Hash}");
        }

        _derivedBlocksVerifier.ComparePayloadAttributes(expectedPayloadAttributes,
            payloadAttributes.PayloadAttributes, payloadAttributes.Number);
    }

    private OptimismPayloadAttributes PayloadAttributesFromBlockForRpc(BlockForRpc block)
    {
        ArgumentNullException.ThrowIfNull(block);
        OptimismPayloadAttributes result = new()
        {
            NoTxPool = true,
            EIP1559Params = block.ExtraData.Length == 0 ? null : block.ExtraData[1..],
            GasLimit = block.GasLimit,
            ParentBeaconBlockRoot = block.ParentBeaconBlockRoot,
            PrevRandao = block.MixHash,
            SuggestedFeeRecipient = block.Miner,
            Timestamp = block.Timestamp.ToUInt64(null),
            Withdrawals = block.Withdrawals?.ToArray()
        };
        Transaction[] txs = block.Transactions.Cast<TransactionForRpc>().Select(t => t.ToTransaction()).ToArray();
        result.SetTransactions(txs);

        return result;
    }

    public void Dispose()
    {
    }
}<|MERGE_RESOLUTION|>--- conflicted
+++ resolved
@@ -27,39 +27,25 @@
     private readonly IDecodingPipeline _decodingPipeline;
     private readonly IExecutionEngineManager _executionEngineManager;
 
-<<<<<<< HEAD
     public Driver(IL1Bridge l1Bridge,
         IDecodingPipeline decodingPipeline,
         IOptimismEthRpcModule l2EthRpc,
         IL2BlockTree l2BlockTree,
         CLChainSpecEngineParameters engineParameters,
         IExecutionEngineManager executionEngineManager,
+        ulong chainId,
         ILogger logger)
-=======
-    private readonly Task _mainTask;
-
-    public Driver(IL1Bridge l1Bridge, IDecodingPipeline decodingPipeline, IOptimismEthRpcModule l2EthRpc,
-        IOptimismEngineRpcModule engineRpc, IL2BlockTree l2BlockTree, ICLConfig config,
-        CLChainSpecEngineParameters engineParameters, ulong chainId, ILogger logger)
->>>>>>> 764b90dc
     {
         _logger = logger;
-<<<<<<< HEAD
-=======
-        _engineParameters = engineParameters;
-        _systemConfigDeriver = new SystemConfigDeriver(engineParameters);
-        PayloadAttributesDeriver payloadAttributesDeriver = new(chainId, _systemConfigDeriver,
-            new DepositTransactionBuilder(chainId, engineParameters), logger);
->>>>>>> 764b90dc
         _l2BlockTree = l2BlockTree;
         _l2EthRpc = l2EthRpc;
         _executionEngineManager = executionEngineManager;
         _decodingPipeline = decodingPipeline;
         _derivedBlocksVerifier = new DerivedBlocksVerifier(logger);
         var payloadAttributesDeriver = new PayloadAttributesDeriver(
-            480,
+            chainId,
             new SystemConfigDeriver(engineParameters),
-            new DepositTransactionBuilder(480, engineParameters),
+            new DepositTransactionBuilder(chainId, engineParameters),
             logger);
         _derivationPipeline = new DerivationPipeline(payloadAttributesDeriver, _l2BlockTree, l1Bridge, _logger);
     }
