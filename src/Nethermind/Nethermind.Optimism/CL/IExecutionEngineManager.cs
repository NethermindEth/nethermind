--- conflicted
+++ resolved
@@ -12,10 +12,6 @@
     Task Initialize();
     Task<ulong?> GetCurrentFinalizedBlockNumber();
     Task<bool> ProcessNewDerivedPayloadAttributes(PayloadAttributesRef payloadAttributes);
-<<<<<<< HEAD
-    Task<bool> ProcessNewP2PExecutionPayload(ExecutionPayloadV3 executionPayloadV3);
-    Task OnELSynced { get; }
-=======
     Task<P2PPayloadStatus> ProcessNewP2PExecutionPayload(ExecutionPayloadV3 executionPayloadV3);
     Task OnELSynced { get; }
 }
@@ -25,5 +21,4 @@
     Valid,
     Invalid,
     Syncing
->>>>>>> aedd2e2f
 }