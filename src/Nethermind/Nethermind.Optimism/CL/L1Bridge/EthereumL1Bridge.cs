--- conflicted
+++ resolved
@@ -20,7 +20,6 @@
     private const int L1EpochSlotSize = 32;
     private const int L1SlotTimeMilliseconds = 12000;
     private const int L1EpochTimeMilliseconds = L1EpochSlotSize * L1SlotTimeMilliseconds;
-
     private readonly IEthApi _ethL1Api;
     private readonly IBeaconApi _beaconApi;
     private readonly ILogger _logger;
@@ -35,24 +34,13 @@
     public EthereumL1Bridge(
         IEthApi ethL1Rpc,
         IBeaconApi beaconApi,
-<<<<<<< HEAD
-        IDecodingPipeline decodingPipeline,
         CLChainSpecEngineParameters engineParameters,
         ILogManager logManager)
-=======
-        CLChainSpecEngineParameters engineParameters,
-        ILogger logger)
->>>>>>> 1b86db90
     {
         ArgumentNullException.ThrowIfNull(engineParameters.L1BeaconGenesisSlotTime);
         ArgumentNullException.ThrowIfNull(engineParameters.BatcherInboxAddress);
         ArgumentNullException.ThrowIfNull(engineParameters.BatchSubmitter);
-<<<<<<< HEAD
-
-        _decodingPipeline = decodingPipeline;
-=======
-        _logger = logger;
->>>>>>> 1b86db90
+
         _ethL1Api = ethL1Rpc;
         _beaconApi = beaconApi;
         _batchSubmitter = engineParameters.BatchSubmitter;
