--- conflicted
+++ resolved
@@ -36,7 +36,6 @@
         }
         return memoryStream.ToArray();
     }
-<<<<<<< HEAD
 
     private static void CopyDataWithLimit(Stream input, Stream output)
     {
@@ -51,31 +50,6 @@
             output.Write(buffer, 0, bytesRead);
         }
     }
-}
-
-public struct BatchV0
-{
-    public Hash256 ParentHash;
-    public ulong EpochNumber;
-    public Hash256 EpochHash;
-    public ulong Timestamp;
-    public byte[][] Transactions;
-=======
-
-    private static void CopyDataWithLimit(Stream input, Stream output)
-    {
-        byte[] buffer = new byte[4096];
-        int bytesRead = 0;
-        int totalRead = 0;
-
-        while (totalRead <= MaxRlpBytesPerChannel &&
-               (bytesRead = input.Read(buffer, 0, Math.Min(buffer.Length, MaxRlpBytesPerChannel - totalRead))) > 0)
-        {
-            totalRead += bytesRead;
-            output.Write(buffer, 0, bytesRead);
-        }
-    }
->>>>>>> 12269651
 }
 
 public struct SingularBatch
