// SPDX-FileCopyrightText: 2025 Demerzel Solutions Limited
// SPDX-License-Identifier: LGPL-3.0-only

using System;
using System.Threading;
using System.Threading.Channels;
using System.Threading.Tasks;
using Nethermind.Core.Extensions;
using Nethermind.Logging;

namespace Nethermind.Optimism.CL.Decoding;

public class DecodingPipeline : IDecodingPipeline
{
    private readonly Channel<byte[]> _inputChannel = Channel.CreateBounded<byte[]>(9);
    private readonly Channel<BatchV1> _outputChannel = Channel.CreateBounded<BatchV1>(3);
    private readonly IFrameQueue _frameQueue = new FrameQueue();
    private readonly ILogger _logger;

    public ChannelWriter<byte[]> DaDataWriter => _inputChannel.Writer;
    public ChannelReader<BatchV1> DecodedBatchesReader => _outputChannel.Reader;

    public DecodingPipeline(ILogger logger)
    {
        _logger = logger;
    }

    public async Task Run(CancellationToken token)
    {
        var buffer = new Memory<byte>(new byte[BlobDecoder.MaxBlobDataSize]);
        while (!token.IsCancellationRequested)
        {
            buffer.Clear();
            var blob = await _inputChannel.Reader.ReadAsync(token);

            try
            {
                var read = BlobDecoder.DecodeBlob(blob, buffer.Span);
                foreach (var frame in FrameDecoder.DecodeFrames(buffer[..read]))
<<<<<<< HEAD
                {
                    _channelStorage.ConsumeFrame(frame);
=======
                {
                    _frameQueue.ConsumeFrame(frame);
                }

                var batches = _frameQueue.GetReadyBatches();
                if (batches is not null)
                {
                    foreach (var batch in batches)
                    {
                        await _outputChannel.Writer.WriteAsync(batch, token);
                    }
>>>>>>> 12269651
                }

                var batches = _channelStorage.GetReadyBatches();
                if (batches is not null)
                {
                    foreach (var batch in batches)
                    {
                        await _outputChannel.Writer.WriteAsync(batch, token);
                    }
                }
            }
            catch (OperationCanceledException)
            {

            }
            catch (Exception e)
            {
                if (_logger.IsWarn) _logger.Warn($"Unhandled exception in decoding pipeline: {e}");
            }
            catch (OperationCanceledException)
            {
                return;
            }
            catch (Exception e)
            {
                if (_logger.IsWarn) _logger.Warn($"Exception in decoding pipeline: {e}");
            }
        }
    }
}<|MERGE_RESOLUTION|>--- conflicted
+++ resolved
@@ -37,10 +37,6 @@
             {
                 var read = BlobDecoder.DecodeBlob(blob, buffer.Span);
                 foreach (var frame in FrameDecoder.DecodeFrames(buffer[..read]))
-<<<<<<< HEAD
-                {
-                    _channelStorage.ConsumeFrame(frame);
-=======
                 {
                     _frameQueue.ConsumeFrame(frame);
                 }
@@ -52,25 +48,7 @@
                     {
                         await _outputChannel.Writer.WriteAsync(batch, token);
                     }
->>>>>>> 12269651
                 }
-
-                var batches = _channelStorage.GetReadyBatches();
-                if (batches is not null)
-                {
-                    foreach (var batch in batches)
-                    {
-                        await _outputChannel.Writer.WriteAsync(batch, token);
-                    }
-                }
-            }
-            catch (OperationCanceledException)
-            {
-
-            }
-            catch (Exception e)
-            {
-                if (_logger.IsWarn) _logger.Warn($"Unhandled exception in decoding pipeline: {e}");
             }
             catch (OperationCanceledException)
             {
@@ -78,7 +56,7 @@
             }
             catch (Exception e)
             {
-                if (_logger.IsWarn) _logger.Warn($"Exception in decoding pipeline: {e}");
+                if (_logger.IsWarn) _logger.Warn($"Unhandled exception in decoding pipeline: {e}");
             }
         }
     }
