--- conflicted
+++ resolved
@@ -11,10 +11,7 @@
 
 public static class FrameDecoder
 {
-<<<<<<< HEAD
-=======
     // TODO: Evaluate if a custom `Enumerator` would be worth it
->>>>>>> f7c0f42a
     public static IEnumerable<Frame> DecodeFrames(Memory<byte> source)
     {
         while (source.Length != 0)
@@ -37,21 +34,12 @@
 /// <remarks>
 /// https://specs.optimism.io/protocol/derivation.html#frame-format
 /// </remarks>
-<<<<<<< HEAD
-public struct Frame : IEquatable<Frame>
-{
-    public UInt128 ChannelId;
-    public UInt16 FrameNumber;
-    public byte[] FrameData;
-    public bool IsLast;
-=======
 public readonly struct Frame : IEquatable<Frame>
 {
     public readonly UInt128 ChannelId { get; init; }
     public readonly UInt16 FrameNumber { get; init; }
     public readonly byte[] FrameData { get; init; }
     public readonly bool IsLast { get; init; }
->>>>>>> f7c0f42a
 
     public int Size
     {
@@ -68,12 +56,6 @@
     {
         return ChannelId.Equals(other.ChannelId) && FrameNumber == other.FrameNumber && FrameData.SequenceEqual(other.FrameData) && IsLast == other.IsLast;
     }
-<<<<<<< HEAD
-
-    public override bool Equals(object? obj)
-    {
-        return obj is Frame other && Equals(other);
-=======
 
     public override bool Equals(object? obj)
     {
@@ -88,7 +70,6 @@
     public static bool operator !=(Frame left, Frame right)
     {
         return !(left == right);
->>>>>>> f7c0f42a
     }
 
     public override int GetHashCode()
@@ -114,10 +95,6 @@
             {
                 ChannelId = channelId,
                 FrameNumber = frameNumber,
-<<<<<<< HEAD
-                // TODO: Can we avoid this copying?
-=======
->>>>>>> f7c0f42a
                 FrameData = frameData.ToArray(),
                 IsLast = isLast == 1
             };
