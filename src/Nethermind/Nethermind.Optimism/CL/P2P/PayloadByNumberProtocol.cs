--- conflicted
+++ resolved
@@ -102,11 +102,7 @@
                 totalRead += bytesRead;
             }
 
-<<<<<<< HEAD
-            return _payloadDecoder.DecodePayload(buffer[..totalRead]);
-=======
-            return payloadDecoder.DecodePayload(buffer.AsSpan(0, totalRead));
->>>>>>> 1b86db90
+            return _payloadDecoder.DecodePayload(buffer.AsSpan(0, totalRead));
         }
         catch (Exception e)
         {
