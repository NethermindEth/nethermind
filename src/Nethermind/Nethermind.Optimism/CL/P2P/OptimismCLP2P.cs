// SPDX-FileCopyrightText: 2024 Demerzel Solutions Limited
// SPDX-License-Identifier: LGPL-3.0-only

using Nethermind.Libp2p.Core;
using Nethermind.Libp2p.Core.Discovery;
using Nethermind.Libp2p.Protocols.Pubsub;
using Nethermind.Libp2p.Protocols;
using System;
using System.Diagnostics.CodeAnalysis;
using System.Linq;
using System.Security.Cryptography;
using System.Text;
using System.Threading;
using System.Threading.Channels;
using System.Threading.Tasks;
using Microsoft.Extensions.DependencyInjection;
using Multiformats.Address;
using Nethermind.Core;
using Nethermind.Core.Collections;
using Nethermind.Libp2p.Protocols.Pubsub.Dto;
using Nethermind.Logging;
using ILogger = Nethermind.Logging.ILogger;
using Nethermind.Merge.Plugin.Data;
using Nethermind.Optimism.CL;
using Nethermind.Optimism.Rpc;
using Nethermind.Core.Crypto;
using Nethermind.JsonRpc;
using Snappier;
using Nethermind.Libp2p;
using Nethermind.Libp2p.Protocols.PubsubPeerDiscovery;

namespace Nethermind.Optimism;

public class OptimismCLP2P : IDisposable
{
    private readonly ServiceProvider _serviceProvider;
    private PubsubRouter? _router;
    private readonly CancellationToken _cancellationToken;
    private readonly ILogger _logger;
    private readonly IOptimismEngineRpcModule _engineRpcModule;
    private readonly P2PBlockValidator _blockValidator;
    private readonly Multiaddress[] _staticPeerList;
    private readonly ICLConfig _config;
    private ILocalPeer? _localPeer;
    private readonly Task _mainLoopTask;

    private readonly string _blocksV2TopicId;

    private ITopic? _blocksV2Topic;

    private const int MaxGossipSize = 10485760;

    public OptimismCLP2P(ulong chainId, string[] staticPeerList, ICLConfig config, Address sequencerP2PAddress,
        ITimestamper timestamper, ILogManager logManager, IOptimismEngineRpcModule engineRpcModule, CancellationToken cancellationToken)
    {
        _logger = logManager.GetClassLogger();
        _config = config;
        _cancellationToken = cancellationToken;
        _staticPeerList = staticPeerList.Select(addr => Multiaddress.Decode(addr)).ToArray();
        _engineRpcModule = engineRpcModule;
        _blockValidator = new P2PBlockValidator(chainId, sequencerP2PAddress, timestamper, _logger);

        _blocksV2TopicId = $"/optimism/{chainId}/2/blocks";

        _serviceProvider = new ServiceCollection()
            .AddSingleton<PeerStore>()
            .AddLibp2p(builder => builder.WithPubsub())
            .AddSingleton(new IdentifyProtocolSettings
            {
                ProtocolVersion = "",
                AgentVersion = "optimism"
            })
            .AddSingleton(new PubsubSettings()
            {
                ReconnectionAttempts = int.MaxValue,
                Degree = 3,
                LowestDegree = 2,
                HighestDegree = 6,
                LazyDegree = 3,
                DefaultSignaturePolicy = PubsubSettings.SignaturePolicy.StrictNoSign,
                GetMessageId = CalculateMessageId
            })
            .BuildServiceProvider();

        _mainLoopTask = new(async () =>
        {
            await MainLoop();
        });
    }

    private ulong _headPayloadNumber;
    private readonly Channel<ExecutionPayloadV3> _blocksP2PMessageChannel = System.Threading.Channels.Channel.CreateBounded<ExecutionPayloadV3>(10); // for safety add capacity

    private async void OnMessage(byte[] msg)
    {
        try
        {
            if (TryValidateAndDecodePayload(msg, out var payload))
            {
                if (_logger.IsTrace) _logger.Trace($"Received payload prom p2p: {payload}");
                await _blocksP2PMessageChannel.Writer.WriteAsync(payload, _cancellationToken);
            }
        }
        catch (Exception e)
        {
            if (e is not OperationCanceledException && _logger.IsError) _logger.Error("Unhandled exception in Optimism CL P2P:", e);
        }
    }

    private async Task MainLoop()
    {
        while (!_cancellationToken.IsCancellationRequested)
        {
            try
            {
                ExecutionPayloadV3 payload =
                    await _blocksP2PMessageChannel.Reader.ReadAsync(_cancellationToken);

                if (_headPayloadNumber >= (ulong)payload.BlockNumber)
                {
                    // Old payload. skip
                    return;
                }

                if (_blockValidator.IsBlockNumberPerHeightLimitReached(payload) is not ValidityStatus.Valid)
                {
                    return;
                }

                if (await SendNewPayloadToEL(payload) && await SendForkChoiceUpdatedToEL(payload.BlockHash))
                {
                    _headPayloadNumber = (ulong)payload.BlockNumber;
                }
            }
            catch (Exception e)
            {
                if (_logger.IsError && e is not OperationCanceledException and not ChannelClosedException)
                    _logger.Error("Unhandled exception in Optimism CL P2P:", e);
            }
        }
    }

    private bool TryValidateAndDecodePayload(byte[] msg, [MaybeNullWhen(false)] out ExecutionPayloadV3 payload)
    {
        int length = Snappy.GetUncompressedLength(msg);
        if (length is < 65 or > MaxGossipSize)
        {
            payload = null;
            return false;
        }

        using ArrayPoolList<byte> decompressed = new(length, length);
        Snappy.Decompress(msg, decompressed.AsSpan());

        Span<byte> signature = decompressed.AsSpan()[..65];
        ReadOnlySpan<byte> payloadData = decompressed.AsSpan()[65..];

        if (_blockValidator.ValidateSignature(payloadData, signature) != ValidityStatus.Valid)
        {
            payload = null;
            return false;
        }

        try
        {
            payload = PayloadDecoder.Instance.DecodePayload(payloadData);
        }
        catch (ArgumentException e)
        {
            if (_logger.IsTrace) _logger.Trace($"Unable to decode payload from p2p. {e.Message}");

            payload = null;
            return false;
        }

        ValidityStatus validationResult = _blockValidator.Validate(payload, P2PTopic.BlocksV3);

        if (validationResult == ValidityStatus.Reject)
        {
            payload = null;
            return false;
        }
        return true;
    }

    private async Task<bool> SendNewPayloadToEL(ExecutionPayloadV3 executionPayload)
    {
        _cancellationToken.ThrowIfCancellationRequested();
        ResultWrapper<PayloadStatusV1> npResult = await _engineRpcModule.engine_newPayloadV3(executionPayload, Array.Empty<byte[]>(),
            executionPayload.ParentBeaconBlockRoot);

        _cancellationToken.ThrowIfCancellationRequested();

        if (npResult.Result.ResultType == ResultType.Failure)
        {
            if (_logger.IsError)
            {
                _logger.Error($"NewPayload request error: {npResult.Result.Error}");
            }
            return false;
        }

        if (npResult.Data.Status == PayloadStatus.Invalid)
        {
            if (_logger.IsTrace) _logger.Trace($"Got invalid payload from p2p");
            return false;
        }

        return true;
    }

    private async Task<bool> SendForkChoiceUpdatedToEL(Hash256 headBlockHash)
    {
        _cancellationToken.ThrowIfCancellationRequested();
        ResultWrapper<ForkchoiceUpdatedV1Result> fcuResult = await _engineRpcModule.engine_forkchoiceUpdatedV3(
            new ForkchoiceStateV1(headBlockHash, headBlockHash, headBlockHash),
            null);

        _cancellationToken.ThrowIfCancellationRequested();

        if (fcuResult.Result.ResultType == ResultType.Failure)
        {
            if (_logger.IsError)
            {
                _logger.Error($"ForkChoiceUpdated request error: {fcuResult.Result.Error}");
            }
            return false;
        }

        if (fcuResult.Data.PayloadStatus.Status == PayloadStatus.Invalid)
        {
            if (_logger.IsTrace) _logger.Trace($"Got invalid payload from p2p");
            return false;
        }

        return true;
    }

    public async Task Start()
    {
        if (_logger.IsInfo) _logger.Info("Starting Optimism CL P2P");

        IPeerFactory peerFactory = _serviceProvider.GetService<IPeerFactory>()!;
        string address = $"/ip4/{_config.P2PHost}/tcp/{_config.P2PPort}";
        _localPeer = peerFactory.Create(new Identity());

        _router = _serviceProvider.GetService<PubsubRouter>()!;

        _blocksV2Topic = _router.GetTopic(_blocksV2TopicId);
        _blocksV2Topic.OnMessage += OnMessage;

<<<<<<< HEAD
        _ = _router.RunAsync(_localPeer, new Settings
        {
            DefaultSignaturePolicy = Settings.SignaturePolicy.StrictNoSign,
            GetMessageId = CalculateMessageId
        }, token: _cancellationToken);
=======
        await _localPeer.StartListenAsync([address], _cancellationTokenSource.Token);
        await _router.StartAsync(_localPeer, _cancellationTokenSource.Token);
>>>>>>> 2c63fc67

        PeerStore peerStore = _serviceProvider.GetService<PeerStore>()!;
        peerStore.Discover(_staticPeerList);
        PubsubPeerDiscoveryProtocol disc = new(_router, peerStore, new PubsubPeerDiscoverySettings(), _localPeer);
        _ = disc.StartDiscoveryAsync([Multiaddress.Decode(address)], _cancellationTokenSource.Token);

        _mainLoopTask.Start();

        if (_logger.IsInfo) _logger.Info($"Started P2P: {address}");
    }

    private MessageId CalculateMessageId(Message message)
    {
        var sha256 = IncrementalHash.CreateHash(HashAlgorithmName.SHA256);
        sha256.AppendData(BitConverter.GetBytes((ulong)message.Topic.Length));
        sha256.AppendData(Encoding.ASCII.GetBytes(message.Topic));
        sha256.AppendData(message.Data.Span);
        return new MessageId(sha256.GetHashAndReset());
    }

    public void Dispose()
    {
        _blocksV2Topic?.Unsubscribe();
        _blocksP2PMessageChannel.Writer.Complete();
    }
}<|MERGE_RESOLUTION|>--- conflicted
+++ resolved
@@ -249,16 +249,8 @@
         _blocksV2Topic = _router.GetTopic(_blocksV2TopicId);
         _blocksV2Topic.OnMessage += OnMessage;
 
-<<<<<<< HEAD
-        _ = _router.RunAsync(_localPeer, new Settings
-        {
-            DefaultSignaturePolicy = Settings.SignaturePolicy.StrictNoSign,
-            GetMessageId = CalculateMessageId
-        }, token: _cancellationToken);
-=======
-        await _localPeer.StartListenAsync([address], _cancellationTokenSource.Token);
-        await _router.StartAsync(_localPeer, _cancellationTokenSource.Token);
->>>>>>> 2c63fc67
+        await _localPeer.StartListenAsync([address], _cancellationToken);
+        await _router.StartAsync(_localPeer, _cancellationToken);
 
         PeerStore peerStore = _serviceProvider.GetService<PeerStore>()!;
         peerStore.Discover(_staticPeerList);
