--- conflicted
+++ resolved
@@ -53,10 +53,7 @@
         ArgumentNullException.ThrowIfNull(engineParameters.L2BlockTime);
 
         _logger = logManager.GetClassLogger();
-<<<<<<< HEAD
         _engineParameters = engineParameters;
-=======
->>>>>>> aedd2e2f
         _l2BlockTime = engineParameters.L2BlockTime.Value;
         _l2GenesisTimestamp = l2GenesisTimestamp;
         _timestamper = timestamper;
@@ -66,11 +63,8 @@
 
         _decodingPipeline = new DecodingPipeline(_logger);
         _l1Bridge = new EthereumL1Bridge(ethApi, beaconApi, engineParameters, _decodingPipeline, _logger);
-<<<<<<< HEAD
 
         _l1ConfigValidator = new L1ConfigValidator(ethApi, logManager);
-=======
->>>>>>> aedd2e2f
 
         ISystemConfigDeriver systemConfigDeriver = new SystemConfigDeriver(engineParameters.SystemConfigProxy);
         _l2Api = new L2Api(l2EthRpc, engineRpcModule, systemConfigDeriver, _logger);
@@ -136,11 +130,7 @@
                 _driver.Reset(finalized.Number);
                 Task driverTask = _driver.Run(_cancellationTokenSource.Token);
                 await _l1Bridge.ProcessUntilHead(_cancellationTokenSource.Token);
-<<<<<<< HEAD
-                _p2p.Reset((await _l2Api.GetFinalizedBlock())!.Number);
-=======
                 _p2p.Reset((await _l2Api.GetHeadBlock()).Number);
->>>>>>> aedd2e2f
                 await Task.WhenAll(
                     _p2p.Run(_cancellationTokenSource.Token),
                     decodingPipelineTask,
