--- conflicted
+++ resolved
@@ -67,17 +67,6 @@
         _l2Api = l2Api;
         _executionEngineManager = executionEngineManager;
 
-<<<<<<< HEAD
-=======
-        _decodingPipeline = new DecodingPipeline(_logger);
-        _l1Bridge = new EthereumL1Bridge(ethApi, beaconApi, engineParameters, _logger);
-
-        _l1ConfigValidator = new L1ConfigValidator(ethApi, logManager);
-
-        ISystemConfigDeriver systemConfigDeriver = new SystemConfigDeriver(engineParameters.SystemConfigProxy);
-        _l2Api = new L2Api(l2EthRpc, engineRpcModule, systemConfigDeriver, _logger);
-        _executionEngineManager = new ExecutionEngineManager(_l2Api, _logger);
->>>>>>> 1b86db90
         _driver = new Driver(
             _l1Bridge,
             _decodingPipeline,
