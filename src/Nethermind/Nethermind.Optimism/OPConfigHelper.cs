// SPDX-FileCopyrightText: 2023 Demerzel Solutions Limited
// SPDX-License-Identifier: LGPL-3.0-only

using Nethermind.Core;
using Nethermind.Specs.ChainSpecStyle;

namespace Nethermind.Optimism;

public class OPSpecHelper : IOPConfigHelper
{
    private readonly ulong _regolithTimestamp;
    private readonly long _bedrockBlockNumber;
    private readonly ulong? _canyonTimestamp;
    private readonly ulong? _ecotoneTimestamp;

    public Address L1FeeReceiver { get; init; }

    public OPSpecHelper(OptimismParameters parameters)
    {
        _regolithTimestamp = parameters.RegolithTimestamp;
        _bedrockBlockNumber = parameters.BedrockBlockNumber;
        _canyonTimestamp = parameters.CanyonTimestamp;
<<<<<<< HEAD
        _ecotoneTimestamp = parameters.EcotoneTimestamp;
=======
>>>>>>> c88c88d4

        L1FeeReceiver = parameters.L1FeeRecipient;
        Create2DeployerCode = parameters.Create2DeployerCode;
        Create2DeployerAddress = parameters.Create2DeployerAddress;
        SequencerUrl = parameters.SequencerUrl;
    }

    public bool IsRegolith(BlockHeader header)
    {
        return header.Timestamp >= _regolithTimestamp;
    }

    public bool IsBedrock(BlockHeader header)
    {
        return header.Number >= _bedrockBlockNumber;
    }

    public bool IsCanyon(BlockHeader header)
    {
        return header.Timestamp >= _canyonTimestamp;
    }

    public bool IsEcotone(BlockHeader header)
    {
        return header.Timestamp >= _ecotoneTimestamp;
    }

    public string SequencerUrl { get; }
    public Address? Create2DeployerAddress { get; }
    public byte[]? Create2DeployerCode { get; }
}<|MERGE_RESOLUTION|>--- conflicted
+++ resolved
@@ -20,10 +20,7 @@
         _regolithTimestamp = parameters.RegolithTimestamp;
         _bedrockBlockNumber = parameters.BedrockBlockNumber;
         _canyonTimestamp = parameters.CanyonTimestamp;
-<<<<<<< HEAD
         _ecotoneTimestamp = parameters.EcotoneTimestamp;
-=======
->>>>>>> c88c88d4
 
         L1FeeReceiver = parameters.L1FeeRecipient;
         Create2DeployerCode = parameters.Create2DeployerCode;
