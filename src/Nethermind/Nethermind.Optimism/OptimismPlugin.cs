// SPDX-FileCopyrightText: 2023 Demerzel Solutions Limited
// SPDX-License-Identifier: LGPL-3.0-only

using System;
using System.Linq;
using System.Threading;
using System.Threading.Tasks;
using Autofac;
using Nethermind.Api;
using Nethermind.Api.Extensions;
using Nethermind.Consensus;
using Nethermind.Consensus.Producers;
using Nethermind.Consensus.Transactions;
using Nethermind.Merge.Plugin;
using Nethermind.Merge.Plugin.BlockProduction;
using Nethermind.Merge.Plugin.GC;
using Nethermind.Merge.Plugin.Handlers;
using Nethermind.JsonRpc.Modules;
using Nethermind.Config;
using Nethermind.Logging;
using Nethermind.Blockchain.Synchronization;
using Nethermind.Merge.Plugin.InvalidChainTracker;
using Nethermind.Blockchain;
using Nethermind.Blockchain.Receipts;
using Nethermind.Consensus.Rewards;
using Nethermind.Consensus.Validators;
using Nethermind.Core;
using Nethermind.Facade.Eth.RpcTransaction;
using Nethermind.Merge.Plugin.Synchronization;
using Nethermind.HealthChecks;
using Nethermind.Init.Steps;
using Nethermind.Optimism.CL;
using Nethermind.Serialization.Json;
using Nethermind.Specs.ChainSpecStyle;
using Nethermind.Serialization.Rlp;
using Nethermind.Optimism.Rpc;
using Nethermind.Serialization.Rlp.TxDecoders;
using Nethermind.Synchronization;

namespace Nethermind.Optimism;

public class OptimismPlugin : IConsensusPlugin, ISynchronizationPlugin, IInitializationPlugin
{
    public string Author => "Nethermind";
    public string Name => "Optimism";
    public string Description => "Optimism support for Nethermind";

    private OptimismNethermindApi? _api;
    private OptimismChainSpecEngineParameters? _chainSpecParameters;
    private ILogger _logger;
    private IMergeConfig _mergeConfig = null!;
    private ISyncConfig _syncConfig = null!;
    private IBlocksConfig _blocksConfig = null!;
    private BlockCacheService? _blockCacheService;
    private InvalidChainTracker? _invalidChainTracker;
    private ManualBlockFinalizationManager? _blockFinalizationManager;
    private IPeerRefresher? _peerRefresher;
    private IBeaconPivot? _beaconPivot;
    private BeaconSync? _beaconSync;

    private OptimismCL? _cl;

    public bool ShouldRunSteps(INethermindApi api) => api.ChainSpec.SealEngineType == SealEngineType;

    #region IConsensusPlugin

    public string SealEngineType => Core.SealEngineType.Optimism;

    public IBlockProductionTrigger DefaultBlockProductionTrigger => NeverProduceTrigger.Instance;

    public IBlockProducer InitBlockProducer(ITxSource? additionalTxSource = null)
    {
        if (additionalTxSource is not null)
            throw new ArgumentException(
                "Optimism does not support additional tx source");

        StepDependencyException.ThrowIfNull(_api);
        StepDependencyException.ThrowIfNull(_api.WorldStateManager);
        StepDependencyException.ThrowIfNull(_api.BlockTree);
        StepDependencyException.ThrowIfNull(_api.SpecProvider);
        StepDependencyException.ThrowIfNull(_api.BlockValidator);
        StepDependencyException.ThrowIfNull(_api.RewardCalculatorSource);
        StepDependencyException.ThrowIfNull(_api.ReceiptStorage);
        StepDependencyException.ThrowIfNull(_api.TxPool);
        StepDependencyException.ThrowIfNull(_api.TransactionComparerProvider);
        StepDependencyException.ThrowIfNull(_api.SpecHelper);
        StepDependencyException.ThrowIfNull(_api.L1CostHelper);

        _api.BlockProducerEnvFactory = new OptimismBlockProducerEnvFactory(
            _api.WorldStateManager,
            _api.BlockTree,
            _api.SpecProvider,
            _api.BlockValidator,
            _api.RewardCalculatorSource,
            _api.ReceiptStorage,
            _api.BlockPreprocessor,
            _api.TxPool,
            _api.TransactionComparerProvider,
            _api.Config<IBlocksConfig>(),
            _api.SpecHelper,
            _api.L1CostHelper,
            _api.LogManager);

        _api.GasLimitCalculator = new OptimismGasLimitCalculator();

        BlockProducerEnv producerEnv = _api.BlockProducerEnvFactory.Create();

        return new OptimismPostMergeBlockProducer(
            new OptimismPayloadTxSource(),
            producerEnv.TxSource,
            producerEnv.ChainProcessor,
            producerEnv.BlockTree,
            producerEnv.ReadOnlyStateProvider,
            _api.GasLimitCalculator,
            NullSealEngine.Instance,
            new ManualTimestamper(),
            _api.SpecProvider,
            _api.LogManager,
            _api.Config<IBlocksConfig>());
    }

    #endregion

    public INethermindApi CreateApi(IConfigProvider configProvider, IJsonSerializer jsonSerializer,
        ILogManager logManager, ChainSpec chainSpec) =>
        new OptimismNethermindApi(configProvider, jsonSerializer, logManager, chainSpec);

    public void InitTxTypesAndRlpDecoders(INethermindApi api)
    {
        if (ShouldRunSteps(api))
        {
            api.RegisterTxType<DepositTransactionForRpc>(new OptimismTxDecoder<Transaction>(), Always.Valid);
            api.RegisterTxType<LegacyTransactionForRpc>(new OptimismLegacyTxDecoder(), new OptimismLegacyTxValidator(api.SpecProvider!.ChainId));
            Rlp.RegisterDecoders(typeof(OptimismReceiptMessageDecoder).Assembly, true);
        }
    }

    public Task Init(INethermindApi api)
    {
        if (!ShouldRunSteps(api))
            return Task.CompletedTask;

        _api = (OptimismNethermindApi)api;
        _mergeConfig = _api.Config<IMergeConfig>();
        _syncConfig = _api.Config<ISyncConfig>();
        _blocksConfig = _api.Config<IBlocksConfig>();
        _logger = _api.LogManager.GetClassLogger();

        ArgumentNullException.ThrowIfNull(_api.BlockTree);
        ArgumentNullException.ThrowIfNull(_api.EthereumEcdsa);

        ArgumentNullException.ThrowIfNull(_api.SpecProvider);

        _chainSpecParameters = _api.ChainSpec.EngineChainSpecParametersProvider
            .GetChainSpecParameters<OptimismChainSpecEngineParameters>();
        _api.PoSSwitcher = new OptimismPoSSwitcher(_api.SpecProvider, _chainSpecParameters.BedrockBlockNumber!.Value);

        _blockCacheService = new BlockCacheService();
        _api.EthereumEcdsa = new OptimismEthereumEcdsa(_api.EthereumEcdsa);
        _api.InvalidChainTracker = _invalidChainTracker = new InvalidChainTracker(
            _api.PoSSwitcher,
            _api.BlockTree,
            _blockCacheService,
            _api.LogManager);
        _api.DisposeStack.Push(_invalidChainTracker);

        _api.FinalizationManager = _blockFinalizationManager = new ManualBlockFinalizationManager();

        _api.RewardCalculatorSource = NoBlockRewards.Instance;
        _api.SealValidator = NullSealEngine.Instance;
        _api.GossipPolicy = ShouldNotGossip.Instance;

        _api.BlockPreprocessor.AddFirst(new MergeProcessingRecoveryStep(_api.PoSSwitcher));

        return Task.CompletedTask;
    }

    public Task InitSynchronization()
    {
        if (_api is null || !ShouldRunSteps(_api))
            return Task.CompletedTask;

        ArgumentNullException.ThrowIfNull(_api.SpecProvider);
        ArgumentNullException.ThrowIfNull(_api.BlockTree);
        ArgumentNullException.ThrowIfNull(_api.DbProvider);
        ArgumentNullException.ThrowIfNull(_api.NodeStatsManager);
        ArgumentNullException.ThrowIfNull(_api.BetterPeerStrategy);

        ArgumentNullException.ThrowIfNull(_blockCacheService);
        ArgumentNullException.ThrowIfNull(_invalidChainTracker);

        _invalidChainTracker.SetupBlockchainProcessorInterceptor(_api.MainProcessingContext!.BlockchainProcessor);

        _beaconPivot = new BeaconPivot(_syncConfig, _api.DbProvider.MetadataDb, _api.BlockTree, _api.PoSSwitcher, _api.LogManager);
        _beaconSync = new BeaconSync(_beaconPivot, _api.BlockTree, _syncConfig, _blockCacheService, _api.PoSSwitcher, _api.LogManager);
        _api.BetterPeerStrategy = new MergeBetterPeerStrategy(_api.BetterPeerStrategy, _api.PoSSwitcher, _beaconPivot, _api.LogManager);
        _api.Pivot = _beaconPivot;

        ContainerBuilder builder = new ContainerBuilder();
        ((INethermindApi)_api).ConfigureContainerBuilderFromApiWithNetwork(builder)
            .AddSingleton<IBeaconSyncStrategy>(_beaconSync)
            .AddSingleton(_beaconPivot)
            .AddSingleton(_api.PoSSwitcher)
            .AddSingleton(_mergeConfig)
            .AddSingleton<IInvalidChainTracker>(_invalidChainTracker);

        builder.RegisterModule(new SynchronizerModule(_syncConfig));
        builder.RegisterModule(new MergeSynchronizerModule());
        builder.RegisterModule(new OptimismSynchronizerModule(_chainSpecParameters!, _api.SpecProvider));

        IContainer container = builder.Build();

        _api.ApiWithNetworkServiceContainer = container;
        _api.DisposeStack.Push((IAsyncDisposable)container);

        _peerRefresher = new PeerRefresher(_api.PeerDifficultyRefreshPool!, _api.TimerFactory, _api.LogManager);
        _api.DisposeStack.Push((PeerRefresher)_peerRefresher);

        _ = new UnsafePivotUpdator(
            _api.BlockTree,
            _api.SyncModeSelector,
            _api.SyncPeerPool!,
            _syncConfig,
            _blockCacheService,
            _beaconSync,
            _api.DbProvider.MetadataDb,
            _api.LogManager);

        return Task.CompletedTask;
    }

    public async Task InitRpcModules()
    {
        if (_api is null || !ShouldRunSteps(_api))
            return;

        ArgumentNullException.ThrowIfNull(_api.SpecProvider);
        ArgumentNullException.ThrowIfNull(_api.BlockProcessingQueue);
        ArgumentNullException.ThrowIfNull(_api.SyncModeSelector);
        ArgumentNullException.ThrowIfNull(_api.BlockTree);
        ArgumentNullException.ThrowIfNull(_api.BlockValidator);
        ArgumentNullException.ThrowIfNull(_api.RpcModuleProvider);
        ArgumentNullException.ThrowIfNull(_api.BlockProducer);
        ArgumentNullException.ThrowIfNull(_api.TxPool);

        ArgumentNullException.ThrowIfNull(_beaconSync);
        ArgumentNullException.ThrowIfNull(_beaconPivot);
        ArgumentNullException.ThrowIfNull(_blockCacheService);
        ArgumentNullException.ThrowIfNull(_invalidChainTracker);
        ArgumentNullException.ThrowIfNull(_blockFinalizationManager);
        ArgumentNullException.ThrowIfNull(_peerRefresher);

        // Ugly temporary hack to not receive engine API messages before end of processing of all blocks after restart.
        // Then we will wait 5s more to ensure everything is processed
        while (!_api.BlockProcessingQueue.IsEmpty)
            await Task.Delay(100);
        await Task.Delay(5000);

        BlockImprovementContextFactory improvementContextFactory = new(
            _api.BlockProducer,
            TimeSpan.FromSeconds(_blocksConfig.SecondsPerSlot));

        OptimismPayloadPreparationService payloadPreparationService = new(
            _api.SpecProvider,
            (PostMergeBlockProducer)_api.BlockProducer,
            improvementContextFactory,
            _api.TimerFactory,
            _api.LogManager,
            TimeSpan.FromSeconds(_blocksConfig.SecondsPerSlot));

        _api.RpcCapabilitiesProvider = new EngineRpcCapabilitiesProvider(_api.SpecProvider);

        IInitConfig initConfig = _api.Config<IInitConfig>();
        IEngineRpcModule engineRpcModule = new EngineRpcModule(
            new GetPayloadV1Handler(payloadPreparationService, _api.SpecProvider, _api.LogManager),
            new GetPayloadV2Handler(payloadPreparationService, _api.SpecProvider, _api.LogManager),
            new GetPayloadV3Handler(payloadPreparationService, _api.SpecProvider, _api.LogManager, _api.CensorshipDetector),
            new GetPayloadV4Handler(payloadPreparationService, _api.SpecProvider, _api.LogManager, _api.CensorshipDetector),
            new NewPayloadHandler(
                _api.BlockValidator,
                _api.BlockTree,
                _syncConfig,
                _api.PoSSwitcher,
                _beaconSync,
                _beaconPivot,
                _blockCacheService,
                _api.BlockProcessingQueue,
                _invalidChainTracker,
                _beaconSync,
                _api.LogManager,
                TimeSpan.FromSeconds(_mergeConfig.NewPayloadTimeout),
                _api.Config<IReceiptConfig>().StoreReceipts),
            new ForkchoiceUpdatedHandler(
                _api.BlockTree,
                _blockFinalizationManager,
                _api.PoSSwitcher,
                payloadPreparationService,
                _api.BlockProcessingQueue,
                _blockCacheService,
                _invalidChainTracker,
                _beaconSync,
                _beaconPivot,
                _peerRefresher,
                _api.SpecProvider,
                _api.SyncPeerPool!,
                _api.LogManager,
                _api.Config<IBlocksConfig>().SecondsPerSlot,
                _api.Config<IMergeConfig>().SimulateBlockProduction),
            new GetPayloadBodiesByHashV1Handler(_api.BlockTree, _api.LogManager),
            new GetPayloadBodiesByRangeV1Handler(_api.BlockTree, _api.LogManager),
            new ExchangeTransitionConfigurationV1Handler(_api.PoSSwitcher, _api.LogManager),
            new ExchangeCapabilitiesHandler(_api.RpcCapabilitiesProvider, _api.LogManager),
            new GetBlobsHandler(_api.TxPool),
            _api.SpecProvider,
            new GCKeeper(
                initConfig.DisableGcOnNewPayload
                    ? NoGCStrategy.Instance
                    : new NoSyncGcRegionStrategy(_api.SyncModeSelector, _mergeConfig), _api.LogManager),
            _api.LogManager);

        IOptimismEngineRpcModule opEngine = new OptimismEngineRpcModule(engineRpcModule);

        _api.RpcModuleProvider.RegisterSingle(opEngine);

        StepDependencyException.ThrowIfNull(_api.EthereumEcdsa);
        StepDependencyException.ThrowIfNull(_api.OptimismEthRpcModule);

        ICLConfig clConfig = _api.Config<ICLConfig>();
        if (clConfig.Enabled)
        {
            CLChainSpecEngineParameters chainSpecEngineParameters = _api.ChainSpec.EngineChainSpecParametersProvider
                .GetChainSpecParameters<CLChainSpecEngineParameters>();
            _cl = new OptimismCL(_api.SpecProvider, chainSpecEngineParameters, clConfig, _api.EthereumJsonSerializer,
<<<<<<< HEAD
                _api.EthereumEcdsa, _api.Timestamper, _api!.LogManager, _api.OptimismEthRpcModule, opEngine);
            _cl.Start();
=======
                _api.EthereumEcdsa, _api.Timestamper, _api!.LogManager, opEngine);
            await _cl.Start();
>>>>>>> 2c63fc67
        }

        if (_logger.IsInfo) _logger.Info("Optimism Engine Module has been enabled");
    }

    public IBlockProducerRunner InitBlockProducerRunner(IBlockProducer blockProducer)
    {
        return new StandardBlockProducerRunner(
            DefaultBlockProductionTrigger,
            _api!.BlockTree!,
            blockProducer);
    }

    public ValueTask DisposeAsync() => ValueTask.CompletedTask;

    public bool MustInitialize => true;
}<|MERGE_RESOLUTION|>--- conflicted
+++ resolved
@@ -331,13 +331,8 @@
             CLChainSpecEngineParameters chainSpecEngineParameters = _api.ChainSpec.EngineChainSpecParametersProvider
                 .GetChainSpecParameters<CLChainSpecEngineParameters>();
             _cl = new OptimismCL(_api.SpecProvider, chainSpecEngineParameters, clConfig, _api.EthereumJsonSerializer,
-<<<<<<< HEAD
                 _api.EthereumEcdsa, _api.Timestamper, _api!.LogManager, _api.OptimismEthRpcModule, opEngine);
-            _cl.Start();
-=======
-                _api.EthereumEcdsa, _api.Timestamper, _api!.LogManager, opEngine);
             await _cl.Start();
->>>>>>> 2c63fc67
         }
 
         if (_logger.IsInfo) _logger.Info("Optimism Engine Module has been enabled");
