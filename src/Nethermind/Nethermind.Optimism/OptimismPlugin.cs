// SPDX-FileCopyrightText: 2023 Demerzel Solutions Limited
// SPDX-License-Identifier: LGPL-3.0-only

using System;
using System.Collections.Generic;
using System.Threading.Tasks;
using Autofac;
using Autofac.Core;
using Nethermind.Api;
using Nethermind.Api.Extensions;
using Nethermind.Api.Steps;
using Nethermind.Consensus;
using Nethermind.Consensus.Producers;
using Nethermind.Merge.Plugin;
using Nethermind.Merge.Plugin.BlockProduction;
using Nethermind.Merge.Plugin.GC;
using Nethermind.Merge.Plugin.Handlers;
using Nethermind.JsonRpc.Modules;
using Nethermind.Config;
using Nethermind.Logging;
using Nethermind.Blockchain.Synchronization;
using Nethermind.Merge.Plugin.InvalidChainTracker;
using Nethermind.Blockchain;
using Nethermind.Blockchain.Receipts;
using Nethermind.Consensus.Validators;
using Nethermind.Core;
using Nethermind.Facade.Eth.RpcTransaction;
using Nethermind.Merge.Plugin.Synchronization;
using Nethermind.HealthChecks;
using Nethermind.Init.Steps;
using Nethermind.Optimism.CL;
using Nethermind.Specs.ChainSpecStyle;
using Nethermind.Serialization.Rlp;
using Nethermind.Optimism.Rpc;
using Nethermind.Optimism.ProtocolVersion;
using Nethermind.Optimism.Cl.Rpc;
using Nethermind.Optimism.CL.L1Bridge;
using Nethermind.Blockchain.Services;
using Nethermind.Crypto;
using Nethermind.Evm.TransactionProcessing;
using Nethermind.Optimism.CL.Decoding;
using Nethermind.Optimism.CL.Derivation;

namespace Nethermind.Optimism;

public class OptimismPlugin(ChainSpec chainSpec) : IConsensusPlugin
{
    public string Author => "Nethermind";
    public string Name => "Optimism";
    public string Description => "Optimism support for Nethermind";

    private OptimismNethermindApi? _api;
    private ILogger _logger;
    private IMergeConfig _mergeConfig = null!;
    private ISyncConfig _syncConfig = null!;
    private IBlocksConfig _blocksConfig = null!;
    private IBlockCacheService? _blockCacheService;
    private InvalidChainTracker? _invalidChainTracker;
    private ManualBlockFinalizationManager? _blockFinalizationManager;
    private OptimismPayloadPreparationService? _payloadPreparationService;

    private OptimismCL? _cl;
    public bool Enabled => chainSpec.SealEngineType == SealEngineType;

    public IEnumerable<StepInfo> GetSteps()
    {
        yield return typeof(InitializeBlockchainOptimism);
        yield return typeof(RegisterOptimismRpcModules);
    }

    #region IConsensusPlugin

    public string SealEngineType => Core.SealEngineType.Optimism;

    public IBlockProductionTrigger DefaultBlockProductionTrigger => NeverProduceTrigger.Instance;

    public IBlockProducer InitBlockProducer()
    {
        StepDependencyException.ThrowIfNull(_api);

        OptimismGasLimitCalculator gasLimitCalculator = new OptimismGasLimitCalculator();

        BlockProducerEnv producerEnv = _api.BlockProducerEnvFactory.Create();

        return new OptimismPostMergeBlockProducer(
            new OptimismPayloadTxSource(),
            producerEnv.TxSource,
            producerEnv.ChainProcessor,
            producerEnv.BlockTree,
            producerEnv.ReadOnlyStateProvider,
            gasLimitCalculator,
            _api.SealEngine,
            new ManualTimestamper(),
            _api.SpecProvider,
            _api.SpecHelper,
            _api.LogManager,
            _api.Config<IBlocksConfig>());
    }

    #endregion

    public void InitTxTypesAndRlpDecoders(INethermindApi api)
    {
        api.RegisterTxType<DepositTransactionForRpc>(new OptimismTxDecoder<Transaction>(), Always.Valid);
        api.RegisterTxType<LegacyTransactionForRpc>(new OptimismLegacyTxDecoder(), new OptimismLegacyTxValidator(api.SpecProvider!.ChainId));
        Rlp.RegisterDecoders(typeof(OptimismReceiptMessageDecoder).Assembly, true);
    }

    public Task Init(INethermindApi api)
    {
        _api = (OptimismNethermindApi)api;
        _mergeConfig = _api.Config<IMergeConfig>();
        _syncConfig = _api.Config<ISyncConfig>();
        _blocksConfig = _api.Config<IBlocksConfig>();
        _logger = _api.LogManager.GetClassLogger();

        ArgumentNullException.ThrowIfNull(_api.BlockTree);
        ArgumentNullException.ThrowIfNull(_api.EthereumEcdsa);

        ArgumentNullException.ThrowIfNull(_api.SpecProvider);

        _blockCacheService = _api.Context.Resolve<IBlockCacheService>();
        _invalidChainTracker = _api.Context.Resolve<InvalidChainTracker>();
        _api.FinalizationManager = _blockFinalizationManager = new ManualBlockFinalizationManager();

        _api.GossipPolicy = ShouldNotGossip.Instance;

        _api.BlockPreprocessor.AddFirst(new MergeProcessingRecoveryStep(_api.Context.Resolve<IPoSSwitcher>()));

        return Task.CompletedTask;
    }

    public Task InitRpcModules()
    {
        if (_api is null)
            return Task.CompletedTask;

        ArgumentNullException.ThrowIfNull(_api.SpecProvider);
        ArgumentNullException.ThrowIfNull(_api.BlockProcessingQueue);
        ArgumentNullException.ThrowIfNull(_api.SyncModeSelector);
        ArgumentNullException.ThrowIfNull(_api.BlockTree);
        ArgumentNullException.ThrowIfNull(_api.BlockValidator);
        ArgumentNullException.ThrowIfNull(_api.RpcModuleProvider);
        ArgumentNullException.ThrowIfNull(_api.BlockProducer);
        ArgumentNullException.ThrowIfNull(_api.TxPool);
        ArgumentNullException.ThrowIfNull(_api.EngineRequestsTracker);

        ArgumentNullException.ThrowIfNull(_blockCacheService);
        ArgumentNullException.ThrowIfNull(_invalidChainTracker);
        ArgumentNullException.ThrowIfNull(_blockFinalizationManager);

        // Single block shouldn't take a full slot to run
        // We can improve the blocks until requested, but the single block still needs to be run in a timely manner
        double maxSingleImprovementTimePerSlot = _blocksConfig.SecondsPerSlot * _blocksConfig.SingleBlockImprovementOfSlot;
        BlockImprovementContextFactory improvementContextFactory = new(
            _api.BlockProducer,
            TimeSpan.FromSeconds(maxSingleImprovementTimePerSlot));

        OptimismPayloadPreparationService payloadPreparationService = new(
            _api.SpecProvider,
            (PostMergeBlockProducer)_api.BlockProducer,
            improvementContextFactory,
            _api.TimerFactory,
            _api.LogManager,
            TimeSpan.FromSeconds(_blocksConfig.SecondsPerSlot));
        _payloadPreparationService = payloadPreparationService;

        _api.RpcCapabilitiesProvider = new EngineRpcCapabilitiesProvider(_api.SpecProvider);

        var posSwitcher = _api.Context.Resolve<IPoSSwitcher>();
        var beaconPivot = _api.Context.Resolve<IBeaconPivot>();
        var beaconSync = _api.Context.Resolve<BeaconSync>();

        IPeerRefresher peerRefresher = _api.Context.Resolve<IPeerRefresher>();
        IInitConfig initConfig = _api.Config<IInitConfig>();

        NewPayloadHandler newPayloadHandler = new(
            _api.BlockValidator,
            _api.BlockTree,
            posSwitcher,
            beaconSync,
            beaconPivot,
            _blockCacheService,
            _api.BlockProcessingQueue,
            _invalidChainTracker,
            beaconSync,
            _api.LogManager,
            TimeSpan.FromSeconds(_mergeConfig.NewPayloadTimeout),
            _api.Config<IReceiptConfig>().StoreReceipts);
        bool simulateBlockProduction = _api.Config<IMergeConfig>().SimulateBlockProduction;
        if (simulateBlockProduction)
        {
            newPayloadHandler.NewPayloadForParentReceived += payloadPreparationService.CancelBlockProductionForParent;
        }

        IEngineRpcModule engineRpcModule = new EngineRpcModule(
            new GetPayloadV1Handler(payloadPreparationService, _api.SpecProvider, _api.LogManager),
            new GetPayloadV2Handler(payloadPreparationService, _api.SpecProvider, _api.LogManager),
            new GetPayloadV3Handler(payloadPreparationService, _api.SpecProvider, _api.LogManager, _api.CensorshipDetector),
            new GetPayloadV4Handler(payloadPreparationService, _api.SpecProvider, _api.LogManager, _api.CensorshipDetector),
            new GetPayloadV5Handler(payloadPreparationService, _api.SpecProvider, _api.LogManager, _api.CensorshipDetector),
            newPayloadHandler,
            new ForkchoiceUpdatedHandler(
                _api.BlockTree,
                _blockFinalizationManager,
                posSwitcher,
                payloadPreparationService,
                _api.BlockProcessingQueue,
                _blockCacheService,
                _invalidChainTracker,
                beaconSync,
                beaconPivot,
                peerRefresher,
                _api.SpecProvider,
                _api.SyncPeerPool!,
                _api.LogManager,
<<<<<<< HEAD
                _api.HistoryPruner,
                _api.Config<IBlocksConfig>().SecondsPerSlot,
                _api.Config<IMergeConfig>().SimulateBlockProduction),
=======
                simulateBlockProduction),
>>>>>>> 39b00bfa
            new GetPayloadBodiesByHashV1Handler(_api.BlockTree, _api.LogManager),
            new GetPayloadBodiesByRangeV1Handler(_api.BlockTree, _api.LogManager),
            new ExchangeTransitionConfigurationV1Handler(posSwitcher, _api.LogManager),
            new ExchangeCapabilitiesHandler(_api.RpcCapabilitiesProvider, _api.LogManager),
            new GetBlobsHandler(_api.TxPool),
            new GetBlobsHandlerV2(_api.TxPool),
            _api.EngineRequestsTracker,
            _api.SpecProvider,
            new GCKeeper(
                initConfig.DisableGcOnNewPayload
                    ? NoGCStrategy.Instance
                    : new NoSyncGcRegionStrategy(_api.SyncModeSelector, _mergeConfig), _api.LogManager),
            _api.LogManager);

        IOptimismSignalSuperchainV1Handler signalHandler = new LoggingOptimismSignalSuperchainV1Handler(
            OptimismConstants.CurrentProtocolVersion,
            _api.LogManager);

        IOptimismEngineRpcModule opEngine = new OptimismEngineRpcModule(engineRpcModule, signalHandler);

        _api.RpcModuleProvider.RegisterSingle(opEngine);

        StepDependencyException.ThrowIfNull(_api.EthereumEcdsa);
        StepDependencyException.ThrowIfNull(_api.OptimismEthRpcModule);
        StepDependencyException.ThrowIfNull(_api.IpResolver);

        IOptimismConfig config = _api.Config<IOptimismConfig>();
        if (config.ClEnabled)
        {
            ArgumentNullException.ThrowIfNull(config.L1BeaconApiEndpoint);
            ArgumentNullException.ThrowIfNull(config.L1EthApiEndpoint);

            CLChainSpecEngineParameters clParameters = _api.ChainSpec.EngineChainSpecParametersProvider
                .GetChainSpecParameters<CLChainSpecEngineParameters>();
            OptimismChainSpecEngineParameters engineParameters = chainSpec.EngineChainSpecParametersProvider
                .GetChainSpecParameters<OptimismChainSpecEngineParameters>();

            ArgumentNullException.ThrowIfNull(clParameters.UnsafeBlockSigner);
            ArgumentNullException.ThrowIfNull(clParameters.Nodes);
            ArgumentNullException.ThrowIfNull(clParameters.SystemConfigProxy);
            ArgumentNullException.ThrowIfNull(clParameters.L2BlockTime);

            IEthApi ethApi = new EthereumEthApi(config.L1EthApiEndpoint, _api.EthereumJsonSerializer, _api.LogManager);
            IBeaconApi beaconApi = new EthereumBeaconApi(new Uri(config.L1BeaconApiEndpoint), _api.EthereumJsonSerializer, _api.EthereumEcdsa, _api.LogManager);

            IDecodingPipeline decodingPipeline = new DecodingPipeline(_api.LogManager);
            IL1Bridge l1Bridge = new EthereumL1Bridge(ethApi, beaconApi, clParameters, _api.LogManager);
            IL1ConfigValidator l1ConfigValidator = new L1ConfigValidator(ethApi, _api.LogManager);

            ISystemConfigDeriver systemConfigDeriver = new SystemConfigDeriver(clParameters.SystemConfigProxy);
            IL2Api l2Api = new L2Api(_api.OptimismEthRpcModule, opEngine, systemConfigDeriver, _api.LogManager);
            IExecutionEngineManager executionEngineManager = new ExecutionEngineManager(l2Api, _api.LogManager);

            _cl = new OptimismCL(
                decodingPipeline,
                l1Bridge,
                l1ConfigValidator,
                l2Api,
                executionEngineManager,
                _api.Timestamper,
                // Configs
                config,
                clParameters,
                _api.IpResolver.ExternalIp,
                _api.SpecProvider.ChainId,
                _api.ChainSpec.Genesis.Timestamp,
                // Logging
                _api.LogManager
            );
            _ = _cl.Start(); // NOTE: Fire and forget, exception handling must be done inside `Start`
            _api.DisposeStack.Push(_cl);

            IOptimismOptimismRpcModule optimismRpcModule = new OptimismOptimismRpcModule(
                ethApi,
                l2Api,
                executionEngineManager,
                decodingPipeline,
                clParameters,
                engineParameters,
                _api.ChainSpec);
            _api.RpcModuleProvider.RegisterSingle(optimismRpcModule);
        }

        if (_logger.IsInfo) _logger.Info("Optimism Engine Module has been enabled");
        return Task.CompletedTask;
    }

    public IBlockProducerRunner InitBlockProducerRunner(IBlockProducer blockProducer)
    {
        return new StandardBlockProducerRunner(
            DefaultBlockProductionTrigger,
            _api!.BlockTree!,
            blockProducer);
    }

    public ValueTask DisposeAsync()
    {
        _payloadPreparationService?.Dispose();
        return ValueTask.CompletedTask;
    }

    public bool MustInitialize => true;

    public Type ApiType => typeof(OptimismNethermindApi);

    public IModule Module => new OptimismModule(chainSpec);
}

public class OptimismModule(ChainSpec chainSpec) : Module
{
    protected override void Load(ContainerBuilder builder)
    {
        base.Load(builder);

        builder
            .AddSingleton<NethermindApi, OptimismNethermindApi>()
            .AddModule(new BaseMergePluginModule())
            .AddModule(new OptimismSynchronizerModule(chainSpec))

            .AddSingleton(chainSpec.EngineChainSpecParametersProvider
                .GetChainSpecParameters<OptimismChainSpecEngineParameters>())
            .AddSingleton<IOptimismSpecHelper, OptimismSpecHelper>()
            .AddSingleton<ICostHelper, OptimismCostHelper>()

            .AddSingleton<IPoSSwitcher, OptimismPoSSwitcher>()
            .AddSingleton<StartingSyncPivotUpdater, UnsafeStartingSyncPivotUpdater>()

            // Validators
            .AddSingleton<IBlockValidator, OptimismBlockValidator>()
            .AddSingleton<IHeaderValidator, OptimismHeaderValidator>()
            .AddSingleton<IUnclesValidator>(Always.Valid)

            // Block processing
            .AddScoped<ITransactionProcessor, OptimismTransactionProcessor>()

            .AddDecorator<IEthereumEcdsa, OptimismEthereumEcdsa>()
            .AddSingleton<IBlockProducerEnvFactory, OptimismBlockProducerEnvFactory>()
            .AddDecorator<IBlockProducerTxSourceFactory, OptimismBlockProducerTxSourceFactory>()

            .AddDecorator<IEthereumEcdsa, OptimismEthereumEcdsa>()
            .AddSingleton<IBlockProducerEnvFactory, OptimismBlockProducerEnvFactory>()

            .AddSingleton<IHealthHintService, IBlocksConfig>((blocksConfig) =>
                new ManualHealthHintService(blocksConfig.SecondsPerSlot * 6, HealthHintConstants.InfinityHint))
            ;

    }
}<|MERGE_RESOLUTION|>--- conflicted
+++ resolved
@@ -214,13 +214,8 @@
                 _api.SpecProvider,
                 _api.SyncPeerPool!,
                 _api.LogManager,
-<<<<<<< HEAD
                 _api.HistoryPruner,
-                _api.Config<IBlocksConfig>().SecondsPerSlot,
-                _api.Config<IMergeConfig>().SimulateBlockProduction),
-=======
                 simulateBlockProduction),
->>>>>>> 39b00bfa
             new GetPayloadBodiesByHashV1Handler(_api.BlockTree, _api.LogManager),
             new GetPayloadBodiesByRangeV1Handler(_api.BlockTree, _api.LogManager),
             new ExchangeTransitionConfigurationV1Handler(posSwitcher, _api.LogManager),
