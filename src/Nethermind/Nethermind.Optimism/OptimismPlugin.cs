--- conflicted
+++ resolved
@@ -254,12 +254,9 @@
             new ExchangeTransitionConfigurationV1Handler(posSwitcher, _api.LogManager),
             new ExchangeCapabilitiesHandler(_api.RpcCapabilitiesProvider, _api.LogManager),
             new GetBlobsHandler(_api.TxPool),
-<<<<<<< HEAD
             new GetInclusionListTransactionsHandler(_api.BlockTree, null),
             new UpdatePayloadWithInclusionListHandler(payloadPreparationService, null),
-=======
             _api.EngineRequestsTracker,
->>>>>>> 22f90f19
             _api.SpecProvider,
             new GCKeeper(
                 initConfig.DisableGcOnNewPayload
