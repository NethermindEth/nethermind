// SPDX-FileCopyrightText: 2023 Demerzel Solutions Limited
// SPDX-License-Identifier: LGPL-3.0-only

using System;
using System.Collections.Generic;
using System.Threading.Tasks;
using Autofac;
using Autofac.Core;
using Nethermind.Api;
using Nethermind.Api.Extensions;
using Nethermind.Api.Steps;
using Nethermind.Consensus;
using Nethermind.Consensus.Producers;
using Nethermind.Consensus.Transactions;
using Nethermind.Merge.Plugin;
using Nethermind.Merge.Plugin.BlockProduction;
using Nethermind.Merge.Plugin.GC;
using Nethermind.Merge.Plugin.Handlers;
using Nethermind.JsonRpc.Modules;
using Nethermind.Config;
using Nethermind.Logging;
using Nethermind.Blockchain.Synchronization;
using Nethermind.Merge.Plugin.InvalidChainTracker;
using Nethermind.Blockchain;
using Nethermind.Blockchain.Receipts;
using Nethermind.Consensus.Rewards;
using Nethermind.Consensus.Validators;
using Nethermind.Core;
using Nethermind.Facade.Eth.RpcTransaction;
using Nethermind.Merge.Plugin.Synchronization;
using Nethermind.HealthChecks;
using Nethermind.Init.Steps;
using Nethermind.Optimism.CL;
using Nethermind.Specs.ChainSpecStyle;
using Nethermind.Serialization.Rlp;
using Nethermind.Optimism.Rpc;
using Nethermind.Optimism.ProtocolVersion;
using Nethermind.Optimism.Cl.Rpc;
using Nethermind.Optimism.CL.L1Bridge;
using Nethermind.Core.Specs;
using Nethermind.Serialization.Json;
using Nethermind.Crypto;
using System.Net;
using Nethermind.Evm.TransactionProcessing;
using Nethermind.Optimism.CL.Decoding;
using Nethermind.Optimism.CL.Derivation;
using Nethermind.Optimism.CL.P2P;

namespace Nethermind.Optimism;

public class OptimismPlugin(ChainSpec chainSpec) : IConsensusPlugin
{
    public string Author => "Nethermind";
    public string Name => "Optimism";
    public string Description => "Optimism support for Nethermind";

    private OptimismNethermindApi? _api;
    private ILogger _logger;
    private IMergeConfig _mergeConfig = null!;
    private ISyncConfig _syncConfig = null!;
    private IBlocksConfig _blocksConfig = null!;
    private IBlockCacheService? _blockCacheService;
    private InvalidChainTracker? _invalidChainTracker;
    private ManualBlockFinalizationManager? _blockFinalizationManager;
    private OptimismPayloadPreparationService? _payloadPreparationService;

    private OptimismCL? _cl;
    public bool Enabled => chainSpec.SealEngineType == SealEngineType;

    public IEnumerable<StepInfo> GetSteps()
    {
        yield return typeof(InitializeBlockchainOptimism);
        yield return typeof(RegisterOptimismRpcModules);
    }

    #region IConsensusPlugin

    public string SealEngineType => Core.SealEngineType.Optimism;

    public IBlockProductionTrigger DefaultBlockProductionTrigger => NeverProduceTrigger.Instance;

    public IBlockProducer InitBlockProducer(ITxSource? additionalTxSource = null)
    {
        if (additionalTxSource is not null)
            throw new ArgumentException(
                "Optimism does not support additional tx source");

        StepDependencyException.ThrowIfNull(_api);
        StepDependencyException.ThrowIfNull(_api.WorldStateManager);
        StepDependencyException.ThrowIfNull(_api.BlockTree);
        StepDependencyException.ThrowIfNull(_api.SpecProvider);
        StepDependencyException.ThrowIfNull(_api.BlockValidator);
        StepDependencyException.ThrowIfNull(_api.RewardCalculatorSource);
        StepDependencyException.ThrowIfNull(_api.ReceiptStorage);
        StepDependencyException.ThrowIfNull(_api.TxPool);
        StepDependencyException.ThrowIfNull(_api.TransactionComparerProvider);
        StepDependencyException.ThrowIfNull(_api.SpecHelper);
        StepDependencyException.ThrowIfNull(_api.L1CostHelper);

        _api.BlockProducerEnvFactory = new OptimismBlockProducerEnvFactory(
            _api.WorldStateManager,
            _api.ReadOnlyTxProcessingEnvFactory,
            _api.BlockTree,
            _api.SpecProvider,
            _api.BlockValidator,
            _api.RewardCalculatorSource,
            _api.ReceiptStorage,
            _api.BlockPreprocessor,
            _api.TxPool,
            _api.TransactionComparerProvider,
            _api.Config<IBlocksConfig>(),
            _api.SpecHelper,
            _api.L1CostHelper,
            _api.LogManager);

        OptimismGasLimitCalculator gasLimitCalculator = new OptimismGasLimitCalculator();

        BlockProducerEnv producerEnv = _api.BlockProducerEnvFactory.Create();

        return new OptimismPostMergeBlockProducer(
            new OptimismPayloadTxSource(),
            producerEnv.TxSource,
            producerEnv.ChainProcessor,
            producerEnv.BlockTree,
            producerEnv.ReadOnlyStateProvider,
            gasLimitCalculator,
            NullSealEngine.Instance,
            new ManualTimestamper(),
            _api.SpecProvider,
            _api.SpecHelper,
            _api.LogManager,
            _api.Config<IBlocksConfig>());
    }

    #endregion

    public void InitTxTypesAndRlpDecoders(INethermindApi api)
    {
        api.RegisterTxType<DepositTransactionForRpc>(new OptimismTxDecoder<Transaction>(), Always.Valid);
        api.RegisterTxType<LegacyTransactionForRpc>(new OptimismLegacyTxDecoder(), new OptimismLegacyTxValidator(api.SpecProvider!.ChainId));
        Rlp.RegisterDecoders(typeof(OptimismReceiptMessageDecoder).Assembly, true);
    }

    public Task Init(INethermindApi api)
    {
        _api = (OptimismNethermindApi)api;
        _mergeConfig = _api.Config<IMergeConfig>();
        _syncConfig = _api.Config<ISyncConfig>();
        _blocksConfig = _api.Config<IBlocksConfig>();
        _logger = _api.LogManager.GetClassLogger();

        ArgumentNullException.ThrowIfNull(_api.BlockTree);
        ArgumentNullException.ThrowIfNull(_api.EthereumEcdsa);

        ArgumentNullException.ThrowIfNull(_api.SpecProvider);

        _blockCacheService = _api.Context.Resolve<IBlockCacheService>();
        _api.EthereumEcdsa = new OptimismEthereumEcdsa(_api.EthereumEcdsa);
        _invalidChainTracker = _api.Context.Resolve<InvalidChainTracker>();
        _api.FinalizationManager = _blockFinalizationManager = new ManualBlockFinalizationManager();

        _api.RewardCalculatorSource = NoBlockRewards.Instance;
        _api.SealValidator = NullSealEngine.Instance;
        _api.GossipPolicy = ShouldNotGossip.Instance;

        _api.BlockPreprocessor.AddFirst(new MergeProcessingRecoveryStep(_api.Context.Resolve<IPoSSwitcher>()));

        return Task.CompletedTask;
    }

    public async Task InitRpcModules()
    {
        if (_api is null)
            return;

        ArgumentNullException.ThrowIfNull(_api.SpecProvider);
        ArgumentNullException.ThrowIfNull(_api.BlockProcessingQueue);
        ArgumentNullException.ThrowIfNull(_api.SyncModeSelector);
        ArgumentNullException.ThrowIfNull(_api.BlockTree);
        ArgumentNullException.ThrowIfNull(_api.BlockValidator);
        ArgumentNullException.ThrowIfNull(_api.RpcModuleProvider);
        ArgumentNullException.ThrowIfNull(_api.BlockProducer);
        ArgumentNullException.ThrowIfNull(_api.TxPool);
        ArgumentNullException.ThrowIfNull(_api.EngineRequestsTracker);

        ArgumentNullException.ThrowIfNull(_blockCacheService);
        ArgumentNullException.ThrowIfNull(_invalidChainTracker);
        ArgumentNullException.ThrowIfNull(_blockFinalizationManager);

        // Ugly temporary hack to not receive engine API messages before end of processing of all blocks after restart.
        // Then we will wait 5s more to ensure everything is processed
        while (!_api.BlockProcessingQueue.IsEmpty)
            await Task.Delay(100);
        await Task.Delay(5000);

        // Single block shouldn't take a full slot to run
        // We can improve the blocks until requested, but the single block still needs to be run in a timely manner
        double maxSingleImprovementTimePerSlot = _blocksConfig.SecondsPerSlot * _blocksConfig.SingleBlockImprovementOfSlot;
        BlockImprovementContextFactory improvementContextFactory = new(
            _api.BlockProducer,
            TimeSpan.FromSeconds(maxSingleImprovementTimePerSlot));

        OptimismPayloadPreparationService payloadPreparationService = new(
            _api.SpecProvider,
            (PostMergeBlockProducer)_api.BlockProducer,
            improvementContextFactory,
            _api.TimerFactory,
            _api.LogManager,
            TimeSpan.FromSeconds(_blocksConfig.SecondsPerSlot));
        _payloadPreparationService = payloadPreparationService;

        _api.RpcCapabilitiesProvider = new EngineRpcCapabilitiesProvider(_api.SpecProvider);

        var posSwitcher = _api.Context.Resolve<IPoSSwitcher>();
        var beaconPivot = _api.Context.Resolve<IBeaconPivot>();
        var beaconSync = _api.Context.Resolve<BeaconSync>();

        IPeerRefresher peerRefresher = _api.Context.Resolve<IPeerRefresher>();
        IInitConfig initConfig = _api.Config<IInitConfig>();

        NewPayloadHandler newPayloadHandler = new(
                _api.BlockValidator,
                _api.BlockTree,
                posSwitcher,
                beaconSync,
                beaconPivot,
                _blockCacheService,
                _api.BlockProcessingQueue,
                _invalidChainTracker,
                beaconSync,
                _api.LogManager,
                _api.SpecProvider.ChainId,
                TimeSpan.FromSeconds(_mergeConfig.NewPayloadTimeout),
                _api.Config<IReceiptConfig>().StoreReceipts);

        bool simulateBlockProduction = _api.Config<IMergeConfig>().SimulateBlockProduction;
        if (simulateBlockProduction)
        {
            newPayloadHandler.NewPayloadForParentReceived += payloadPreparationService.CancelBlockProductionForParent;
        }

        IEngineRpcModule engineRpcModule = new EngineRpcModule(
            new GetPayloadV1Handler(payloadPreparationService, _api.SpecProvider, _api.LogManager),
            new GetPayloadV2Handler(payloadPreparationService, _api.SpecProvider, _api.LogManager),
            new GetPayloadV3Handler(payloadPreparationService, _api.SpecProvider, _api.LogManager, _api.CensorshipDetector),
            new GetPayloadV4Handler(payloadPreparationService, _api.SpecProvider, _api.LogManager, _api.CensorshipDetector),
            new GetPayloadV5Handler(payloadPreparationService, _api.SpecProvider, _api.LogManager, _api.CensorshipDetector),
            newPayloadHandler,
            new ForkchoiceUpdatedHandler(
                _api.BlockTree,
                _blockFinalizationManager,
                posSwitcher,
                payloadPreparationService,
                _api.BlockProcessingQueue,
                _blockCacheService,
                _invalidChainTracker,
                beaconSync,
                beaconPivot,
                peerRefresher,
                _api.SpecProvider,
                _api.SyncPeerPool!,
                _api.LogManager,
                simulateBlockProduction),
            new GetPayloadBodiesByHashV1Handler(_api.BlockTree, _api.LogManager),
            new GetPayloadBodiesByRangeV1Handler(_api.BlockTree, _api.LogManager),
            new ExchangeTransitionConfigurationV1Handler(posSwitcher, _api.LogManager),
            new ExchangeCapabilitiesHandler(_api.RpcCapabilitiesProvider, _api.LogManager),
            new GetBlobsHandler(_api.TxPool),
<<<<<<< HEAD
            new GetInclusionListTransactionsHandler(_api.BlockTree, null),
            new UpdatePayloadWithInclusionListHandler(payloadPreparationService, null),
=======
            new GetBlobsHandlerV2(_api.TxPool),
>>>>>>> 015d0dc1
            _api.EngineRequestsTracker,
            _api.SpecProvider,
            new GCKeeper(
                initConfig.DisableGcOnNewPayload
                    ? NoGCStrategy.Instance
                    : new NoSyncGcRegionStrategy(_api.SyncModeSelector, _mergeConfig), _api.LogManager),
            _api.LogManager);

        IOptimismSignalSuperchainV1Handler signalHandler = new LoggingOptimismSignalSuperchainV1Handler(
            OptimismConstants.CurrentProtocolVersion,
            _api.LogManager);

        IOptimismEngineRpcModule opEngine = new OptimismEngineRpcModule(engineRpcModule, signalHandler);

        _api.RpcModuleProvider.RegisterSingle(opEngine);

        StepDependencyException.ThrowIfNull(_api.EthereumEcdsa);
        StepDependencyException.ThrowIfNull(_api.OptimismEthRpcModule);
        StepDependencyException.ThrowIfNull(_api.IpResolver);

        IOptimismConfig config = _api.Config<IOptimismConfig>();
        if (config.ClEnabled)
        {
            ArgumentNullException.ThrowIfNull(config.L1BeaconApiEndpoint);
            ArgumentNullException.ThrowIfNull(config.L1EthApiEndpoint);

            CLChainSpecEngineParameters clParameters = _api.ChainSpec.EngineChainSpecParametersProvider
                .GetChainSpecParameters<CLChainSpecEngineParameters>();
            OptimismChainSpecEngineParameters engineParameters = chainSpec.EngineChainSpecParametersProvider
                .GetChainSpecParameters<OptimismChainSpecEngineParameters>();

            ArgumentNullException.ThrowIfNull(clParameters.UnsafeBlockSigner);
            ArgumentNullException.ThrowIfNull(clParameters.Nodes);
            ArgumentNullException.ThrowIfNull(clParameters.SystemConfigProxy);
            ArgumentNullException.ThrowIfNull(clParameters.L2BlockTime);

            IEthApi ethApi = new EthereumEthApi(config.L1EthApiEndpoint, _api.EthereumJsonSerializer, _api.LogManager);
            IBeaconApi beaconApi = new EthereumBeaconApi(new Uri(config.L1BeaconApiEndpoint), _api.EthereumJsonSerializer, _api.EthereumEcdsa, _api.LogManager);

            IDecodingPipeline decodingPipeline = new DecodingPipeline(_api.LogManager);
            IL1Bridge l1Bridge = new EthereumL1Bridge(ethApi, beaconApi, clParameters, _api.LogManager);
            IL1ConfigValidator l1ConfigValidator = new L1ConfigValidator(ethApi, _api.LogManager);

            ISystemConfigDeriver systemConfigDeriver = new SystemConfigDeriver(clParameters.SystemConfigProxy);
            IL2Api l2Api = new L2Api(_api.OptimismEthRpcModule, opEngine, systemConfigDeriver, _api.LogManager);
            IExecutionEngineManager executionEngineManager = new ExecutionEngineManager(l2Api, _api.LogManager);

            _cl = new OptimismCL(
                decodingPipeline,
                l1Bridge,
                l1ConfigValidator,
                l2Api,
                executionEngineManager,
                _api.Timestamper,
                // Configs
                config,
                clParameters,
                _api.IpResolver.ExternalIp,
                _api.SpecProvider.ChainId,
                _api.ChainSpec.Genesis.Timestamp,
                // Logging
                _api.LogManager
            );
            _ = _cl.Start(); // NOTE: Fire and forget, exception handling must be done inside `Start`
            _api.DisposeStack.Push(_cl);

            IOptimismOptimismRpcModule optimismRpcModule = new OptimismOptimismRpcModule(
                ethApi,
                l2Api,
                executionEngineManager,
                decodingPipeline,
                clParameters,
                engineParameters,
                _api.ChainSpec);
            _api.RpcModuleProvider.RegisterSingle(optimismRpcModule);
        }

        if (_logger.IsInfo) _logger.Info("Optimism Engine Module has been enabled");
    }

    public IBlockProducerRunner InitBlockProducerRunner(IBlockProducer blockProducer)
    {
        return new StandardBlockProducerRunner(
            DefaultBlockProductionTrigger,
            _api!.BlockTree!,
            blockProducer);
    }

    public ValueTask DisposeAsync()
    {
        _payloadPreparationService?.Dispose();
        return ValueTask.CompletedTask;
    }

    public bool MustInitialize => true;

    public Type ApiType => typeof(OptimismNethermindApi);

    public IModule Module => new OptimismModule(chainSpec);
}

public class OptimismModule(ChainSpec chainSpec) : Module
{
    protected override void Load(ContainerBuilder builder)
    {
        base.Load(builder);

        builder
            .AddSingleton<NethermindApi, OptimismNethermindApi>()
            .AddModule(new BaseMergePluginModule())
            .AddModule(new OptimismSynchronizerModule(chainSpec))

            .AddSingleton(chainSpec.EngineChainSpecParametersProvider.GetChainSpecParameters<OptimismChainSpecEngineParameters>())
            .AddSingleton<IOptimismSpecHelper, OptimismSpecHelper>()
            .AddSingleton<ICostHelper, OptimismCostHelper>()

            .AddSingleton<IPoSSwitcher, OptimismPoSSwitcher>()
            .AddSingleton<StartingSyncPivotUpdater, UnsafeStartingSyncPivotUpdater>()

            // Validators
            .AddSingleton<IBlockValidator, OptimismBlockValidator>()
            .AddSingleton<IHeaderValidator, OptimismHeaderValidator>()
            .AddSingleton<IUnclesValidator>(Always.Valid)

            // Block processing
            .AddScoped<ITransactionProcessor, OptimismTransactionProcessor>()
            ;

    }
}<|MERGE_RESOLUTION|>--- conflicted
+++ resolved
@@ -266,12 +266,9 @@
             new ExchangeTransitionConfigurationV1Handler(posSwitcher, _api.LogManager),
             new ExchangeCapabilitiesHandler(_api.RpcCapabilitiesProvider, _api.LogManager),
             new GetBlobsHandler(_api.TxPool),
-<<<<<<< HEAD
             new GetInclusionListTransactionsHandler(_api.BlockTree, null),
             new UpdatePayloadWithInclusionListHandler(payloadPreparationService, null),
-=======
             new GetBlobsHandlerV2(_api.TxPool),
->>>>>>> 015d0dc1
             _api.EngineRequestsTracker,
             _api.SpecProvider,
             new GCKeeper(
