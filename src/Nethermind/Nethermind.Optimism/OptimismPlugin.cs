--- conflicted
+++ resolved
@@ -129,99 +129,96 @@
 
         ArgumentNullException.ThrowIfNull(_blockFinalizationManager);
 
-<<<<<<< HEAD
-        // Ugly temporary hack to not receive engine API messages before end of processing of all blocks after restart.
-        // Then we will wait 5s more to ensure everything is processed
-        while (!_api.BlockProcessingQueue.IsEmpty)
-            await Task.Delay(100);
-        await Task.Delay(5000);
-
-        // Single block shouldn't take a full slot to run
-        // We can improve the blocks until requested, but the single block still needs to be run in a timely manner
-        double maxSingleImprovementTimePerSlot = _blocksConfig.SecondsPerSlot * _blocksConfig.SingleBlockImprovementOfSlot;
-        BlockImprovementContextFactory improvementContextFactory = new(
-            _api.BlockProducer,
-            TimeSpan.FromSeconds(maxSingleImprovementTimePerSlot));
-
-        OptimismPayloadPreparationService payloadPreparationService = new(
-            _api.SpecProvider,
-            (PostMergeBlockProducer)_api.BlockProducer,
-            improvementContextFactory,
-            _api.TimerFactory,
-            _api.LogManager,
-            TimeSpan.FromSeconds(_blocksConfig.SecondsPerSlot));
-        _payloadPreparationService = payloadPreparationService;
-
-        _api.RpcCapabilitiesProvider = new EngineRpcCapabilitiesProvider(_api.SpecProvider);
-
-        var posSwitcher = _api.Context.Resolve<IPoSSwitcher>();
-        var beaconPivot = _api.Context.Resolve<IBeaconPivot>();
-        var beaconSync = _api.Context.Resolve<BeaconSync>();
-
-        IPeerRefresher peerRefresher = _api.Context.Resolve<IPeerRefresher>();
-        IInitConfig initConfig = _api.Config<IInitConfig>();
-
-        NewPayloadHandler newPayloadHandler = new(
-                _api.BlockValidator,
-                _api.BlockTree,
-                posSwitcher,
-                beaconSync,
-                beaconPivot,
-                _blockCacheService,
-                _api.BlockProcessingQueue,
-                _invalidChainTracker,
-                beaconSync,
-                _api.LogManager,
-                _api.SpecProvider.ChainId,
-                TimeSpan.FromSeconds(_mergeConfig.NewPayloadTimeout),
-                _api.Config<IReceiptConfig>().StoreReceipts);
-
-        bool simulateBlockProduction = _api.Config<IMergeConfig>().SimulateBlockProduction;
-        if (simulateBlockProduction)
-        {
-            newPayloadHandler.NewPayloadForParentReceived += payloadPreparationService.CancelBlockProductionForParent;
-        }
-
-        IEngineRpcModule engineRpcModule = new EngineRpcModule(
-            new GetPayloadV1Handler(payloadPreparationService, _api.SpecProvider, _api.LogManager),
-            new GetPayloadV2Handler(payloadPreparationService, _api.SpecProvider, _api.LogManager),
-            new GetPayloadV3Handler(payloadPreparationService, _api.SpecProvider, _api.LogManager, _api.CensorshipDetector),
-            new GetPayloadV4Handler(payloadPreparationService, _api.SpecProvider, _api.LogManager, _api.CensorshipDetector),
-            new GetPayloadV5Handler(payloadPreparationService, _api.SpecProvider, _api.LogManager, _api.CensorshipDetector),
-            newPayloadHandler,
-            new ForkchoiceUpdatedHandler(
-                _api.BlockTree,
-                _blockFinalizationManager,
-                posSwitcher,
-                payloadPreparationService,
-                _api.BlockProcessingQueue,
-                _blockCacheService,
-                _invalidChainTracker,
-                beaconSync,
-                beaconPivot,
-                peerRefresher,
-                _api.SpecProvider,
-                _api.SyncPeerPool!,
-                _api.LogManager,
-                simulateBlockProduction),
-            new GetPayloadBodiesByHashV1Handler(_api.BlockTree, _api.LogManager),
-            new GetPayloadBodiesByRangeV1Handler(_api.BlockTree, _api.LogManager),
-            new ExchangeTransitionConfigurationV1Handler(posSwitcher, _api.LogManager),
-            new ExchangeCapabilitiesHandler(_api.RpcCapabilitiesProvider, _api.LogManager),
-            new GetBlobsHandler(_api.TxPool),
-            new GetInclusionListTransactionsHandler(null),
-            new UpdatePayloadWithInclusionListHandler(payloadPreparationService, null, _api.SpecProvider),
-            new GetBlobsHandlerV2(_api.TxPool),
-            _api.EngineRequestsTracker,
-            _api.SpecProvider,
-            new GCKeeper(
-                initConfig.DisableGcOnNewPayload
-                    ? NoGCStrategy.Instance
-                    : new NoSyncGcRegionStrategy(_api.SyncModeSelector, _mergeConfig), _api.LogManager),
-            _api.LogManager);
-=======
+        // // Ugly temporary hack to not receive engine API messages before end of processing of all blocks after restart.
+        // // Then we will wait 5s more to ensure everything is processed
+        // while (!_api.BlockProcessingQueue.IsEmpty)
+        //     await Task.Delay(100);
+        // await Task.Delay(5000);
+
+        // // Single block shouldn't take a full slot to run
+        // // We can improve the blocks until requested, but the single block still needs to be run in a timely manner
+        // double maxSingleImprovementTimePerSlot = _blocksConfig.SecondsPerSlot * _blocksConfig.SingleBlockImprovementOfSlot;
+        // BlockImprovementContextFactory improvementContextFactory = new(
+        //     _api.BlockProducer,
+        //     TimeSpan.FromSeconds(maxSingleImprovementTimePerSlot));
+
+        // OptimismPayloadPreparationService payloadPreparationService = new(
+        //     _api.SpecProvider,
+        //     (PostMergeBlockProducer)_api.BlockProducer,
+        //     improvementContextFactory,
+        //     _api.TimerFactory,
+        //     _api.LogManager,
+        //     TimeSpan.FromSeconds(_blocksConfig.SecondsPerSlot));
+        // _payloadPreparationService = payloadPreparationService;
+
+        // _api.RpcCapabilitiesProvider = new EngineRpcCapabilitiesProvider(_api.SpecProvider);
+
+        // var posSwitcher = _api.Context.Resolve<IPoSSwitcher>();
+        // var beaconPivot = _api.Context.Resolve<IBeaconPivot>();
+        // var beaconSync = _api.Context.Resolve<BeaconSync>();
+
+        // IPeerRefresher peerRefresher = _api.Context.Resolve<IPeerRefresher>();
+        // IInitConfig initConfig = _api.Config<IInitConfig>();
+
+        // NewPayloadHandler newPayloadHandler = new(
+        //         _api.BlockValidator,
+        //         _api.BlockTree,
+        //         posSwitcher,
+        //         beaconSync,
+        //         beaconPivot,
+        //         _blockCacheService,
+        //         _api.BlockProcessingQueue,
+        //         _invalidChainTracker,
+        //         beaconSync,
+        //         _api.LogManager,
+        //         _api.SpecProvider.ChainId,
+        //         TimeSpan.FromSeconds(_mergeConfig.NewPayloadTimeout),
+        //         _api.Config<IReceiptConfig>().StoreReceipts);
+
+        // bool simulateBlockProduction = _api.Config<IMergeConfig>().SimulateBlockProduction;
+        // if (simulateBlockProduction)
+        // {
+        //     newPayloadHandler.NewPayloadForParentReceived += payloadPreparationService.CancelBlockProductionForParent;
+        // }
+
+        // IEngineRpcModule engineRpcModule = new EngineRpcModule(
+        //     new GetPayloadV1Handler(payloadPreparationService, _api.SpecProvider, _api.LogManager),
+        //     new GetPayloadV2Handler(payloadPreparationService, _api.SpecProvider, _api.LogManager),
+        //     new GetPayloadV3Handler(payloadPreparationService, _api.SpecProvider, _api.LogManager, _api.CensorshipDetector),
+        //     new GetPayloadV4Handler(payloadPreparationService, _api.SpecProvider, _api.LogManager, _api.CensorshipDetector),
+        //     new GetPayloadV5Handler(payloadPreparationService, _api.SpecProvider, _api.LogManager, _api.CensorshipDetector),
+        //     newPayloadHandler,
+        //     new ForkchoiceUpdatedHandler(
+        //         _api.BlockTree,
+        //         _blockFinalizationManager,
+        //         posSwitcher,
+        //         payloadPreparationService,
+        //         _api.BlockProcessingQueue,
+        //         _blockCacheService,
+        //         _invalidChainTracker,
+        //         beaconSync,
+        //         beaconPivot,
+        //         peerRefresher,
+        //         _api.SpecProvider,
+        //         _api.SyncPeerPool!,
+        //         _api.LogManager,
+        //         simulateBlockProduction),
+        //     new GetPayloadBodiesByHashV1Handler(_api.BlockTree, _api.LogManager),
+        //     new GetPayloadBodiesByRangeV1Handler(_api.BlockTree, _api.LogManager),
+        //     new ExchangeTransitionConfigurationV1Handler(posSwitcher, _api.LogManager),
+        //     new ExchangeCapabilitiesHandler(_api.RpcCapabilitiesProvider, _api.LogManager),
+        //     new GetBlobsHandler(_api.TxPool),
+        //     new GetInclusionListTransactionsHandler(null),
+        //     new UpdatePayloadWithInclusionListHandler(payloadPreparationService, null, _api.SpecProvider),
+        //     new GetBlobsHandlerV2(_api.TxPool),
+        //     _api.EngineRequestsTracker,
+        //     _api.SpecProvider,
+        //     new GCKeeper(
+        //         initConfig.DisableGcOnNewPayload
+        //             ? NoGCStrategy.Instance
+        //             : new NoSyncGcRegionStrategy(_api.SyncModeSelector, _mergeConfig), _api.LogManager),
+        //     _api.LogManager);
         IEngineRpcModule engineRpcModule = _api.Context.Resolve<IEngineRpcModule>();
->>>>>>> bea66a5b
 
         IOptimismSignalSuperchainV1Handler signalHandler = new LoggingOptimismSignalSuperchainV1Handler(
             OptimismConstants.CurrentProtocolVersion,
