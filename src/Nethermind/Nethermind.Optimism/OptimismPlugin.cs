--- conflicted
+++ resolved
@@ -35,10 +35,6 @@
 using Nethermind.Optimism.Cl.Rpc;
 using Nethermind.Optimism.CL.L1Bridge;
 using Nethermind.Blockchain.Services;
-<<<<<<< HEAD
-using Nethermind.Crypto;
-using Nethermind.Evm.TransactionProcessing;
-=======
 using Nethermind.Consensus.Processing;
 using Nethermind.Consensus.Withdrawals;
 using Nethermind.Core.Specs;
@@ -46,7 +42,6 @@
 using Nethermind.Evm.TransactionProcessing;
 using Nethermind.Facade.Simulate;
 using Nethermind.JsonRpc.Modules.Eth;
->>>>>>> 2e346112
 using Nethermind.Optimism.CL.Decoding;
 using Nethermind.Optimism.CL.Derivation;
 
@@ -113,11 +108,6 @@
 
         ArgumentNullException.ThrowIfNull(_api.SpecProvider);
 
-<<<<<<< HEAD
-        _blockCacheService = _api.Context.Resolve<IBlockCacheService>();
-        _invalidChainTracker = _api.Context.Resolve<InvalidChainTracker>();
-=======
->>>>>>> 2e346112
         _api.FinalizationManager = _blockFinalizationManager = new ManualBlockFinalizationManager();
 
         _api.GossipPolicy = ShouldNotGossip.Instance;
@@ -136,97 +126,10 @@
         ArgumentNullException.ThrowIfNull(_api.BlockTree);
         ArgumentNullException.ThrowIfNull(_api.RpcModuleProvider);
         ArgumentNullException.ThrowIfNull(_api.BlockProducer);
-<<<<<<< HEAD
-        ArgumentNullException.ThrowIfNull(_api.TxPool);
-        ArgumentNullException.ThrowIfNull(_api.EngineRequestsTracker);
-=======
->>>>>>> 2e346112
 
         ArgumentNullException.ThrowIfNull(_blockFinalizationManager);
 
-<<<<<<< HEAD
-        // Single block shouldn't take a full slot to run
-        // We can improve the blocks until requested, but the single block still needs to be run in a timely manner
-        double maxSingleImprovementTimePerSlot = _blocksConfig.SecondsPerSlot * _blocksConfig.SingleBlockImprovementOfSlot;
-        BlockImprovementContextFactory improvementContextFactory = new(
-            _api.BlockProducer,
-            TimeSpan.FromSeconds(maxSingleImprovementTimePerSlot));
-
-        OptimismPayloadPreparationService payloadPreparationService = new(
-            _api.SpecProvider,
-            (PostMergeBlockProducer)_api.BlockProducer,
-            improvementContextFactory,
-            _api.TimerFactory,
-            _api.LogManager,
-            TimeSpan.FromSeconds(_blocksConfig.SecondsPerSlot));
-        _payloadPreparationService = payloadPreparationService;
-
-        _api.RpcCapabilitiesProvider = new EngineRpcCapabilitiesProvider(_api.SpecProvider);
-
-        var posSwitcher = _api.Context.Resolve<IPoSSwitcher>();
-        var beaconPivot = _api.Context.Resolve<IBeaconPivot>();
-        var beaconSync = _api.Context.Resolve<BeaconSync>();
-
-        IPeerRefresher peerRefresher = _api.Context.Resolve<IPeerRefresher>();
-        IInitConfig initConfig = _api.Config<IInitConfig>();
-
-        NewPayloadHandler newPayloadHandler = new(
-            _api.BlockValidator,
-            _api.BlockTree,
-            posSwitcher,
-            beaconSync,
-            beaconPivot,
-            _blockCacheService,
-            _api.BlockProcessingQueue,
-            _invalidChainTracker,
-            beaconSync,
-            _api.LogManager,
-            TimeSpan.FromSeconds(_mergeConfig.NewPayloadTimeout),
-            _api.Config<IReceiptConfig>().StoreReceipts);
-        bool simulateBlockProduction = _api.Config<IMergeConfig>().SimulateBlockProduction;
-        if (simulateBlockProduction)
-        {
-            newPayloadHandler.NewPayloadForParentReceived += payloadPreparationService.CancelBlockProductionForParent;
-        }
-
-        IEngineRpcModule engineRpcModule = new EngineRpcModule(
-            new GetPayloadV1Handler(payloadPreparationService, _api.SpecProvider, _api.LogManager),
-            new GetPayloadV2Handler(payloadPreparationService, _api.SpecProvider, _api.LogManager),
-            new GetPayloadV3Handler(payloadPreparationService, _api.SpecProvider, _api.LogManager, _api.CensorshipDetector),
-            new GetPayloadV4Handler(payloadPreparationService, _api.SpecProvider, _api.LogManager, _api.CensorshipDetector),
-            new GetPayloadV5Handler(payloadPreparationService, _api.SpecProvider, _api.LogManager, _api.CensorshipDetector),
-            newPayloadHandler,
-            new ForkchoiceUpdatedHandler(
-                _api.BlockTree,
-                _blockFinalizationManager,
-                posSwitcher,
-                payloadPreparationService,
-                _api.BlockProcessingQueue,
-                _blockCacheService,
-                _invalidChainTracker,
-                beaconSync,
-                beaconPivot,
-                peerRefresher,
-                _api.SpecProvider,
-                _api.SyncPeerPool!,
-                _api.LogManager,
-                simulateBlockProduction),
-            new GetPayloadBodiesByHashV1Handler(_api.BlockTree, _api.LogManager),
-            new GetPayloadBodiesByRangeV1Handler(_api.BlockTree, _api.LogManager),
-            new ExchangeTransitionConfigurationV1Handler(posSwitcher, _api.LogManager),
-            new ExchangeCapabilitiesHandler(_api.RpcCapabilitiesProvider, _api.LogManager),
-            new GetBlobsHandler(_api.TxPool),
-            new GetBlobsHandlerV2(_api.TxPool),
-            _api.EngineRequestsTracker,
-            _api.SpecProvider,
-            new GCKeeper(
-                initConfig.DisableGcOnNewPayload
-                    ? NoGCStrategy.Instance
-                    : new NoSyncGcRegionStrategy(_api.SyncModeSelector, _mergeConfig), _api.LogManager),
-            _api.LogManager);
-=======
         IEngineRpcModule engineRpcModule = _api.Context.Resolve<IEngineRpcModule>();
->>>>>>> 2e346112
 
         IOptimismSignalSuperchainV1Handler signalHandler = new LoggingOptimismSignalSuperchainV1Handler(
             OptimismConstants.CurrentProtocolVersion,
@@ -237,10 +140,6 @@
         _api.RpcModuleProvider.RegisterSingle(opEngine);
 
         StepDependencyException.ThrowIfNull(_api.EthereumEcdsa);
-<<<<<<< HEAD
-        StepDependencyException.ThrowIfNull(_api.OptimismEthRpcModule);
-=======
->>>>>>> 2e346112
         StepDependencyException.ThrowIfNull(_api.IpResolver);
 
         IOptimismConfig config = _api.Config<IOptimismConfig>();
@@ -267,11 +166,7 @@
             IL1ConfigValidator l1ConfigValidator = new L1ConfigValidator(ethApi, _api.LogManager);
 
             ISystemConfigDeriver systemConfigDeriver = new SystemConfigDeriver(clParameters.SystemConfigProxy);
-<<<<<<< HEAD
-            IL2Api l2Api = new L2Api(_api.OptimismEthRpcModule, opEngine, systemConfigDeriver, _api.LogManager);
-=======
             IL2Api l2Api = new L2Api(_api.Context.Resolve<IRpcModuleFactory<IOptimismEthRpcModule>>().Create(), opEngine, systemConfigDeriver, _api.LogManager);
->>>>>>> 2e346112
             IExecutionEngineManager executionEngineManager = new ExecutionEngineManager(l2Api, _api.LogManager);
 
             _cl = new OptimismCL(
@@ -357,18 +252,6 @@
 
             // Block processing
             .AddScoped<ITransactionProcessor, OptimismTransactionProcessor>()
-<<<<<<< HEAD
-
-            .AddDecorator<IEthereumEcdsa, OptimismEthereumEcdsa>()
-            .AddSingleton<IBlockProducerEnvFactory, OptimismBlockProducerEnvFactory>()
-            .AddDecorator<IBlockProducerTxSourceFactory, OptimismBlockProducerTxSourceFactory>()
-
-            .AddDecorator<IEthereumEcdsa, OptimismEthereumEcdsa>()
-            .AddSingleton<IBlockProducerEnvFactory, OptimismBlockProducerEnvFactory>()
-
-            .AddSingleton<IHealthHintService, IBlocksConfig>((blocksConfig) =>
-                new ManualHealthHintService(blocksConfig.SecondsPerSlot * 6, HealthHintConstants.InfinityHint))
-=======
             .AddScoped<IBlockProcessor, OptimismBlockProcessor>()
             .AddScoped<IWithdrawalProcessor, OptimismWithdrawalProcessor>()
             .AddScoped<Create2DeployerContractRewriter>()
@@ -386,7 +269,6 @@
             .AddSingleton<OptimismEthModuleFactory>()
                 .Bind<IRpcModuleFactory<IOptimismEthRpcModule>, OptimismEthModuleFactory>()
                 .Bind<IRpcModuleFactory<IEthRpcModule>, OptimismEthModuleFactory>()
->>>>>>> 2e346112
             ;
 
     }
