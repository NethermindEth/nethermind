--- conflicted
+++ resolved
@@ -150,41 +150,6 @@
         _api.BetterPeerStrategy = new MergeBetterPeerStrategy(_api.BetterPeerStrategy, _api.PoSSwitcher, _beaconPivot, _api.LogManager);
         _api.Pivot = _beaconPivot;
 
-<<<<<<< HEAD
-        MergeBlockDownloaderFactory blockDownloaderFactory = new MergeBlockDownloaderFactory(
-            _api.PoSSwitcher,
-            _beaconPivot,
-            _api.SpecProvider,
-            _api.BlockValidator!,
-            _api.SealValidator!,
-            _syncConfig,
-            _api.BetterPeerStrategy!,
-            new FullStateFinder(_api.BlockTree, _api.StateReader!, _api.StateFactory!),
-            _api.LogManager);
-
-        _api.Synchronizer = new MergeSynchronizer(
-            _api.DbProvider,
-            _api.NodeStorageFactory.WrapKeyValueStore(_api.DbProvider.StateDb),
-            _api.SpecProvider!,
-            _api.BlockTree!,
-            _api.ReceiptStorage!,
-            _api.SyncPeerPool,
-            _api.NodeStatsManager!,
-            _syncConfig,
-            blockDownloaderFactory,
-            _beaconPivot,
-            _api.PoSSwitcher,
-            _mergeConfig,
-            _invalidChainTracker,
-            _api.ProcessExit!,
-            _api.BetterPeerStrategy,
-            _api.ChainSpec,
-            _beaconSync,
-            _api.StateReader!,
-            _api.StateFactory!,
-            _api.LogManager
-        );
-=======
         ContainerBuilder builder = new ContainerBuilder();
         ((INethermindApi)_api).ConfigureContainerBuilderFromApiWithNetwork(builder)
             .AddSingleton<IBeaconSyncStrategy>(_beaconSync)
@@ -198,7 +163,6 @@
         builder.RegisterModule(new OptimismSynchronizerModule(_chainSpecParameters!, _api.SpecProvider));
 
         IContainer container = builder.Build();
->>>>>>> 518a9cd1
 
         _api.ApiWithNetworkServiceContainer = container;
         _api.DisposeStack.Push((IAsyncDisposable)container);
