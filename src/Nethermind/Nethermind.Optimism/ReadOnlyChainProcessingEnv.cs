--- conflicted
+++ resolved
@@ -61,12 +61,8 @@
             transactionsExecutor,
             worldStateProvider,
             receiptStorage,
-<<<<<<< HEAD
             new BlockhashStore(specProvider),
-=======
-            new BlockhashStore(specProvider, scope.WorldState),
             new BeaconBlockRootHandler(scope.TransactionProcessor),
->>>>>>> dfaed09f
             logManager,
             opSpecHelper,
             contractRewriter,
