// SPDX-FileCopyrightText: 2023 Demerzel Solutions Limited
// SPDX-License-Identifier: LGPL-3.0-only

using System;
using Nethermind.Core;
using Nethermind.Core.Specs;
using Nethermind.Evm;
using Nethermind.Evm.Tracing;
using Nethermind.Evm.TransactionProcessing;
using Nethermind.Int256;
using Nethermind.Logging;
using Nethermind.State;

namespace Nethermind.Optimism;

public class OptimismTransactionProcessor(
    ISpecProvider specProvider,
    IWorldState worldState,
    IVirtualMachine virtualMachine,
    ILogManager logManager,
    IL1CostHelper l1CostHelper,
    IOptimismSpecHelper opSpecHelper) : TransactionProcessor(specProvider, worldState, virtualMachine, logManager)
{
<<<<<<< HEAD
    private readonly IL1CostHelper _l1CostHelper;
    private readonly IOPConfigHelper _opConfigHelper;

    public OptimismTransactionProcessor(
        ISpecProvider? specProvider,
        IWorldState? worldState,
        IVirtualMachine? virtualMachine,
        ILogManager? logManager,
        IL1CostHelper l1CostHelper,
        IOPConfigHelper opConfigHelper,
        ICodeInfoRepository? codeInfoRepository
        ) : base(specProvider, worldState, virtualMachine, codeInfoRepository, logManager)
    {
        _l1CostHelper = l1CostHelper;
        _opConfigHelper = opConfigHelper;
    }

=======
>>>>>>> 04674fad
    private UInt256? _currentTxL1Cost;

    protected override TransactionResult Execute(Transaction tx, in BlockExecutionContext blCtx, ITxTracer tracer, ExecutionOptions opts)
    {
        if (tx.SupportsBlobs)
        {
            // No blob txs in optimism
            return TransactionResult.MalformedTransaction;
        }

        IReleaseSpec spec = SpecProvider.GetSpec(blCtx.Header);
        _currentTxL1Cost = null;
        if (tx.IsDeposit())
        {
            WorldState.AddToBalanceAndCreateIfNotExists(tx.SenderAddress!, tx.Mint, spec);
        }

        Snapshot snapshot = WorldState.TakeSnapshot();

        TransactionResult result = base.Execute(tx, blCtx, tracer, opts);

        if (!result && tx.IsDeposit() && result.Error != "block gas limit exceeded")
        {
            // deposit tx should be included
            WorldState.Restore(snapshot);
            if (!WorldState.AccountExists(tx.SenderAddress!))
            {
                WorldState.CreateAccount(tx.SenderAddress!, 0, 1);
            }
            else
            {
                WorldState.IncrementNonce(tx.SenderAddress!);
            }
            blCtx.Header.GasUsed += tx.GasLimit;
            tracer.MarkAsFailed(tx.To!, tx.GasLimit, Array.Empty<byte>(), $"failed deposit: {result.Error}");
            result = TransactionResult.Ok;
        }

        return result;
    }

    protected override TransactionResult ValidateStatic(Transaction tx, BlockHeader header, IReleaseSpec spec, ITxTracer tracer, ExecutionOptions opts,
        out long intrinsicGas)
    {
        TransactionResult result = base.ValidateStatic(tx, header, spec, tracer, opts, out intrinsicGas);

        return result;
    }

    protected override TransactionResult BuyGas(Transaction tx, BlockHeader header, IReleaseSpec spec, ITxTracer tracer, ExecutionOptions opts,
        in UInt256 effectiveGasPrice, out UInt256 premiumPerGas, out UInt256 senderReservedGasPayment)
    {
        premiumPerGas = UInt256.Zero;
        senderReservedGasPayment = UInt256.Zero;

        bool validate = !opts.HasFlag(ExecutionOptions.NoValidation);

        UInt256 senderBalance = WorldState.GetBalance(tx.SenderAddress!);

        if (tx.IsDeposit() && !tx.IsOPSystemTransaction && senderBalance < tx.Value)
        {
            return "insufficient sender balance";
        }

        if (validate && !tx.IsDeposit())
        {
            if (!tx.TryCalculatePremiumPerGas(header.BaseFeePerGas, out premiumPerGas))
            {
                TraceLogInvalidTx(tx, "MINER_PREMIUM_IS_NEGATIVE");
                return "miner premium is negative";
            }

            if (UInt256.SubtractUnderflow(senderBalance, tx.Value, out UInt256 balanceLeft))
            {
                TraceLogInvalidTx(tx, $"INSUFFICIENT_SENDER_BALANCE: ({tx.SenderAddress})_BALANCE = {senderBalance}");
                return "insufficient sender balance";
            }

            UInt256 l1Cost = _currentTxL1Cost ??= l1CostHelper.ComputeL1Cost(tx, header, WorldState);
            if (UInt256.SubtractUnderflow(balanceLeft, l1Cost, out balanceLeft))
            {
                TraceLogInvalidTx(tx, $"INSUFFICIENT_SENDER_BALANCE: ({tx.SenderAddress})_BALANCE = {senderBalance}");
                return "insufficient sender balance";
            }

            bool overflows = UInt256.MultiplyOverflow((UInt256)tx.GasLimit, tx.MaxFeePerGas, out UInt256 maxGasFee);
            if (spec.IsEip1559Enabled && !tx.IsFree() && (overflows || balanceLeft < maxGasFee))
            {
                TraceLogInvalidTx(tx, $"INSUFFICIENT_MAX_FEE_PER_GAS_FOR_SENDER_BALANCE: ({tx.SenderAddress})_BALANCE = {senderBalance}, MAX_FEE_PER_GAS: {tx.MaxFeePerGas}");
                return "insufficient MaxFeePerGas for sender balance";
            }

            overflows = UInt256.MultiplyOverflow((UInt256)tx.GasLimit, effectiveGasPrice, out senderReservedGasPayment);
            if (overflows || senderReservedGasPayment > balanceLeft)
            {
                TraceLogInvalidTx(tx, $"INSUFFICIENT_SENDER_BALANCE: ({tx.SenderAddress})_BALANCE = {senderBalance}");
                return "insufficient sender balance";
            }

            senderReservedGasPayment += l1Cost; // no overflow here, otherwise previous check would fail
        }

        if (validate)
            WorldState.SubtractFromBalance(tx.SenderAddress!, senderReservedGasPayment, spec);

        return TransactionResult.Ok;
    }

    protected override TransactionResult IncrementNonce(Transaction tx, BlockHeader header, IReleaseSpec spec, ITxTracer tracer, ExecutionOptions opts)
    {
        if (!tx.IsDeposit())
            return base.IncrementNonce(tx, header, spec, tracer, opts);

        WorldState.IncrementNonce(tx.SenderAddress!);
        return TransactionResult.Ok;
    }

    protected override TransactionResult ValidateSender(Transaction tx, BlockHeader header, IReleaseSpec spec, ITxTracer tracer, ExecutionOptions opts) =>
        tx.IsDeposit() ? TransactionResult.Ok : base.ValidateSender(tx, header, spec, tracer, opts);

    protected override void PayFees(Transaction tx, BlockHeader header, IReleaseSpec spec, ITxTracer tracer,
        in TransactionSubstate substate, in long spentGas, in UInt256 premiumPerGas, in byte statusCode)
    {
        if (!tx.IsDeposit())
        {
            // Skip coinbase payments for deposit tx in Regolith
            base.PayFees(tx, header, spec, tracer, substate, spentGas, premiumPerGas, statusCode);

            if (opSpecHelper.IsBedrock(header))
            {
                UInt256 l1Cost = _currentTxL1Cost ??= l1CostHelper.ComputeL1Cost(tx, header, WorldState);
                WorldState.AddToBalanceAndCreateIfNotExists(opSpecHelper.L1FeeReceiver, l1Cost, spec);
            }
        }
    }

    protected override long Refund(Transaction tx, BlockHeader header, IReleaseSpec spec, ExecutionOptions opts,
        in TransactionSubstate substate, in long unspentGas, in UInt256 gasPrice)
    {
        // if deposit: skip refunds, skip tipping coinbase
        // Regolith changes this behaviour to report the actual gasUsed instead of always reporting all gas used.
        if (tx.IsDeposit() && !opSpecHelper.IsRegolith(header))
        {
            // Record deposits as using all their gas
            // System Transactions are special & are not recorded as using any gas (anywhere)
            return tx.IsOPSystemTransaction ? 0 : tx.GasLimit;
        }

        return base.Refund(tx, header, spec, opts, substate, unspentGas, gasPrice);
    }
}<|MERGE_RESOLUTION|>--- conflicted
+++ resolved
@@ -19,28 +19,10 @@
     IVirtualMachine virtualMachine,
     ILogManager logManager,
     IL1CostHelper l1CostHelper,
-    IOptimismSpecHelper opSpecHelper) : TransactionProcessor(specProvider, worldState, virtualMachine, logManager)
+    IOptimismSpecHelper opSpecHelper,
+    ICodeInfoRepository? codeInfoRepository
+    ) : TransactionProcessor(specProvider, worldState, virtualMachine, codeInfoRepository, logManager)
 {
-<<<<<<< HEAD
-    private readonly IL1CostHelper _l1CostHelper;
-    private readonly IOPConfigHelper _opConfigHelper;
-
-    public OptimismTransactionProcessor(
-        ISpecProvider? specProvider,
-        IWorldState? worldState,
-        IVirtualMachine? virtualMachine,
-        ILogManager? logManager,
-        IL1CostHelper l1CostHelper,
-        IOPConfigHelper opConfigHelper,
-        ICodeInfoRepository? codeInfoRepository
-        ) : base(specProvider, worldState, virtualMachine, codeInfoRepository, logManager)
-    {
-        _l1CostHelper = l1CostHelper;
-        _opConfigHelper = opConfigHelper;
-    }
-
-=======
->>>>>>> 04674fad
     private UInt256? _currentTxL1Cost;
 
     protected override TransactionResult Execute(Transaction tx, in BlockExecutionContext blCtx, ITxTracer tracer, ExecutionOptions opts)
