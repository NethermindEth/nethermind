--- conflicted
+++ resolved
@@ -21,16 +21,4 @@
     public Address? RecoverAddress(Signature signature, Hash256 message) => _ethereumEcdsa.RecoverAddress(signature, message);
 
     public Address? RecoverAddress(Span<byte> signatureBytes, Hash256 message) => _ethereumEcdsa.RecoverAddress(signatureBytes, message);
-<<<<<<< HEAD
-
-    public bool Verify(Address sender, Transaction tx) => _ethereumEcdsa.Verify(sender, tx);
-
-    public Address? RecoverAddress(AuthorizationTuple tuple) => _ethereumEcdsa.RecoverAddress(tuple);
-
-    public AuthorizationTuple Sign(PrivateKey authority, ulong chainId, Address codeAddress, ulong nonce)
-    {
-        return _ethereumEcdsa.Sign(authority, chainId, codeAddress, nonce);
-    }
-=======
->>>>>>> 99c3dd2e
 }