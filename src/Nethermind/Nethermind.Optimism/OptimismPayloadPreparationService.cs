// SPDX-FileCopyrightText: 2023 Demerzel Solutions Limited
// SPDX-License-Identifier: LGPL-3.0-only

using System;
using System.Threading;
using Nethermind.Consensus.Producers;
using Nethermind.Core;
using Nethermind.Core.Specs;
using Nethermind.Core.Timers;
using Nethermind.Crypto;
using Nethermind.Int256;
using Nethermind.Logging;
using Nethermind.Merge.Plugin.BlockProduction;
using Nethermind.Optimism.Rpc;

namespace Nethermind.Optimism;

public class OptimismPayloadPreparationService : PayloadPreparationService
{
    private readonly ISpecProvider _specProvider;
    private readonly ILogger _logger;

    public OptimismPayloadPreparationService(
        ISpecProvider specProvider,
        PostMergeBlockProducer blockProducer,
        IBlockImprovementContextFactory blockImprovementContextFactory,
        ITimerFactory timerFactory,
        ILogManager logManager,
        TimeSpan timePerSlot,
        int slotsPerOldPayloadCleanup = SlotsPerOldPayloadCleanup,
        TimeSpan? improvementDelay = null)
        : base(
            blockProducer,
            blockImprovementContextFactory,
            timerFactory,
            logManager,
            timePerSlot,
            slotsPerOldPayloadCleanup,
            improvementDelay)
    {
        _specProvider = specProvider;
        _logger = logManager.GetClassLogger();
    }

    protected override void ImproveBlock(string payloadId, BlockHeader parentHeader,
<<<<<<< HEAD
        PayloadAttributes payloadAttributes, Block currentBestBlock, DateTimeOffset startDateTime, UInt256 currentBlockFees, bool force = false)
=======
        PayloadAttributes payloadAttributes, Block currentBestBlock, DateTimeOffset startDateTime, UInt256 currentBlockFees, CancellationTokenSource cts)
>>>>>>> b9a2a934
    {
        if (payloadAttributes is OptimismPayloadAttributes optimismPayload)
        {
            var spec = _specProvider.GetSpec(currentBestBlock.Header);
            if (spec.IsOpHoloceneEnabled)
            {
                // NOTE: This operation should never fail since headers should be valid at this point.
                if (!optimismPayload.TryDecodeEIP1559Parameters(out EIP1559Parameters eip1559Parameters, out var error))
                {
                    throw new InvalidOperationException($"{nameof(BlockHeader)} was not properly validated: {error}");
                }

                if (eip1559Parameters.IsZero())
                {
                    eip1559Parameters = new EIP1559Parameters(eip1559Parameters.Version, (UInt32)spec.BaseFeeMaxChangeDenominator, (UInt32)spec.ElasticityMultiplier);
                }

                currentBestBlock.Header.ExtraData = new byte[EIP1559Parameters.ByteLength];
                eip1559Parameters.WriteTo(currentBestBlock.Header.ExtraData);

                // NOTE: Since we updated the `Header` we need to recalculate the hash.
                currentBestBlock.Header.Hash = currentBestBlock.Header.CalculateHash();
            }
        }

        if (payloadAttributes is OptimismPayloadAttributes { NoTxPool: true })
        {
            if (_logger.IsDebug)
                _logger.Debug("Skip block improvement because of NoTxPool payload attribute.");

            PayloadStore payloadStore = new()
            {
                Id = payloadId,
                CurrentBestBlock = currentBestBlock,
                StartDateTime = startDateTime,
                PayloadAttributes = payloadAttributes,
                Header = parentHeader,
                ImprovementContext = new NoBlockImprovementContext(currentBestBlock, UInt256.Zero, startDateTime),
            };
            // ignore TryAdd failure (it can only happen if payloadId is already in the dictionary)
            _payloadStorage.TryAdd(payloadId, payloadStore);
        }
        else
        {
            base.ImproveBlock(payloadId, parentHeader, payloadAttributes, currentBestBlock, startDateTime, currentBlockFees, cts);
        }
    }
}<|MERGE_RESOLUTION|>--- conflicted
+++ resolved
@@ -43,11 +43,8 @@
     }
 
     protected override void ImproveBlock(string payloadId, BlockHeader parentHeader,
-<<<<<<< HEAD
-        PayloadAttributes payloadAttributes, Block currentBestBlock, DateTimeOffset startDateTime, UInt256 currentBlockFees, bool force = false)
-=======
-        PayloadAttributes payloadAttributes, Block currentBestBlock, DateTimeOffset startDateTime, UInt256 currentBlockFees, CancellationTokenSource cts)
->>>>>>> b9a2a934
+        PayloadAttributes payloadAttributes, Block currentBestBlock, DateTimeOffset startDateTime,
+		UInt256 currentBlockFees, CancellationTokenSource cts, bool force = false)
     {
         if (payloadAttributes is OptimismPayloadAttributes optimismPayload)
         {
