// SPDX-FileCopyrightText: 2023 Demerzel Solutions Limited
// SPDX-License-Identifier: LGPL-3.0-only

using Nethermind.Blockchain;
using Nethermind.Blockchain.Blocks;
using Nethermind.Blockchain.Receipts;
using Nethermind.Config;
using Nethermind.Consensus.Comparers;
using Nethermind.Consensus.Processing;
using Nethermind.Consensus.Producers;
using Nethermind.Consensus.Rewards;
using Nethermind.Consensus.Transactions;
using Nethermind.Consensus.Validators;
using Nethermind.Consensus.Withdrawals;
using Nethermind.Core.Specs;
using Nethermind.Logging;
using Nethermind.State;
using Nethermind.TxPool;

namespace Nethermind.Optimism;

public class OptimismBlockProducerEnvFactory(
    IWorldStateManager worldStateManager,
    IBlockTree blockTree,
    ISpecProvider specProvider,
    IBlockValidator blockValidator,
    IRewardCalculatorSource rewardCalculatorSource,
    IReceiptStorage receiptStorage,
    IBlockPreprocessorStep blockPreprocessorStep,
    ITxPool txPool,
    ITransactionComparerProvider transactionComparerProvider,
    IBlocksConfig blocksConfig,
    OptimismSpecHelper specHelper,
    OPL1CostHelper l1CostHelper,
    ILogManager logManager) : BlockProducerEnvFactory(
        worldStateManager,
        blockTree,
        specProvider,
        blockValidator,
        rewardCalculatorSource,
        receiptStorage,
        blockPreprocessorStep,
        txPool,
        transactionComparerProvider,
        blocksConfig,
        logManager)
{
    protected override ReadOnlyTxProcessingEnv CreateReadonlyTxProcessingEnv(IWorldStateManager worldStateManager,
<<<<<<< HEAD
        ReadOnlyBlockTree readOnlyBlockTree)
    {
        ReadOnlyTxProcessingEnv result = new(worldStateManager,
            readOnlyBlockTree, _specProvider, _logManager);
        result.TransactionProcessor =
            new OptimismTransactionProcessor(_specProvider, result.StateProvider, result.Machine, _logManager, _l1CostHelper, _specHelper, result.CodeInfoRepository);

        return result;
    }
=======
        ReadOnlyBlockTree readOnlyBlockTree) =>
        new OptimismReadOnlyTxProcessingEnv(worldStateManager, readOnlyBlockTree, _specProvider, _logManager, l1CostHelper, specHelper);
>>>>>>> 04674fad

    protected override ITxSource CreateTxSourceForProducer(ITxSource? additionalTxSource,
        ReadOnlyTxProcessingEnv processingEnv,
        ITxPool txPool, IBlocksConfig blocksConfig, ITransactionComparerProvider transactionComparerProvider,
        ILogManager logManager)
    {
        ITxSource baseTxSource = base.CreateTxSourceForProducer(additionalTxSource, processingEnv, txPool, blocksConfig,
            transactionComparerProvider, logManager);

        return new OptimismTxPoolTxSource(baseTxSource);
    }

    protected override BlockProcessor CreateBlockProcessor(
        ReadOnlyTxProcessingEnv readOnlyTxProcessingEnv,
        ISpecProvider specProvider,
        IBlockValidator blockValidator,
        IRewardCalculatorSource rewardCalculatorSource,
        IReceiptStorage receiptStorage,
        ILogManager logManager,
        IBlocksConfig blocksConfig)
    {
        return new OptimismBlockProcessor(specProvider,
            blockValidator,
            rewardCalculatorSource.Get(readOnlyTxProcessingEnv.TransactionProcessor),
            TransactionsExecutorFactory.Create(readOnlyTxProcessingEnv),
            readOnlyTxProcessingEnv.StateProvider,
            receiptStorage,
            new BlockhashStore(_blockTree, specProvider, readOnlyTxProcessingEnv.StateProvider),
            logManager,
            specHelper,
            new Create2DeployerContractRewriter(specHelper, _specProvider, _blockTree),
            new BlockProductionWithdrawalProcessor(new WithdrawalProcessor(readOnlyTxProcessingEnv.StateProvider, logManager)));
    }
}<|MERGE_RESOLUTION|>--- conflicted
+++ resolved
@@ -46,20 +46,8 @@
         logManager)
 {
     protected override ReadOnlyTxProcessingEnv CreateReadonlyTxProcessingEnv(IWorldStateManager worldStateManager,
-<<<<<<< HEAD
-        ReadOnlyBlockTree readOnlyBlockTree)
-    {
-        ReadOnlyTxProcessingEnv result = new(worldStateManager,
-            readOnlyBlockTree, _specProvider, _logManager);
-        result.TransactionProcessor =
-            new OptimismTransactionProcessor(_specProvider, result.StateProvider, result.Machine, _logManager, _l1CostHelper, _specHelper, result.CodeInfoRepository);
-
-        return result;
-    }
-=======
         ReadOnlyBlockTree readOnlyBlockTree) =>
         new OptimismReadOnlyTxProcessingEnv(worldStateManager, readOnlyBlockTree, _specProvider, _logManager, l1CostHelper, specHelper);
->>>>>>> 04674fad
 
     protected override ITxSource CreateTxSourceForProducer(ITxSource? additionalTxSource,
         ReadOnlyTxProcessingEnv processingEnv,
