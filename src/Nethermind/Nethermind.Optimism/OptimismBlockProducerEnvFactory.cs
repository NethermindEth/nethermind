// SPDX-FileCopyrightText: 2023 Demerzel Solutions Limited
// SPDX-License-Identifier: LGPL-3.0-only

using Nethermind.Blockchain;
using Nethermind.Blockchain.BeaconBlockRoot;
using Nethermind.Blockchain.Blocks;
using Nethermind.Blockchain.Receipts;
using Nethermind.Config;
using Nethermind.Consensus.Comparers;
using Nethermind.Consensus.Processing;
using Nethermind.Consensus.Producers;
using Nethermind.Consensus.Rewards;
using Nethermind.Consensus.Transactions;
using Nethermind.Consensus.Validators;
using Nethermind.Consensus.Withdrawals;
using Nethermind.Core.Specs;
using Nethermind.Evm.TransactionProcessing;
using Nethermind.Logging;
using Nethermind.State;
using Nethermind.TxPool;

namespace Nethermind.Optimism;

public class OptimismBlockProducerEnvFactory(
    IWorldStateManager worldStateManager,
    IBlockTree blockTree,
    ISpecProvider specProvider,
    IBlockValidator blockValidator,
    IRewardCalculatorSource rewardCalculatorSource,
    IReceiptStorage receiptStorage,
    IBlockPreprocessorStep blockPreprocessorStep,
    ITxPool txPool,
    ITransactionComparerProvider transactionComparerProvider,
    IBlocksConfig blocksConfig,
    OptimismSpecHelper specHelper,
    OPL1CostHelper l1CostHelper,
    ILogManager logManager) : BlockProducerEnvFactory(
        worldStateManager,
        blockTree,
        specProvider,
        blockValidator,
        rewardCalculatorSource,
        receiptStorage,
        blockPreprocessorStep,
        txPool,
        transactionComparerProvider,
        blocksConfig,
        logManager)
{
    protected override ReadOnlyTxProcessingEnv CreateReadonlyTxProcessingEnv(IWorldStateManager worldStateManager,
        ReadOnlyBlockTree readOnlyBlockTree) =>
        new OptimismReadOnlyTxProcessingEnv(worldStateManager, readOnlyBlockTree, _specProvider, _logManager, l1CostHelper, specHelper);

    protected override ITxSource CreateTxSourceForProducer(ITxSource? additionalTxSource,
        ReadOnlyTxProcessingEnv processingEnv,
        ITxPool txPool, IBlocksConfig blocksConfig, ITransactionComparerProvider transactionComparerProvider,
        ILogManager logManager)
    {
        ITxSource baseTxSource = base.CreateTxSourceForProducer(additionalTxSource, processingEnv, txPool, blocksConfig,
            transactionComparerProvider, logManager);

        return new OptimismTxPoolTxSource(baseTxSource);
    }

    protected override BlockProcessor CreateBlockProcessor(
        IReadOnlyTxProcessingScope readOnlyTxProcessingEnv,
        ISpecProvider specProvider,
        IBlockValidator blockValidator,
        IRewardCalculatorSource rewardCalculatorSource,
        IReceiptStorage receiptStorage,
        ILogManager logManager,
        IBlocksConfig blocksConfig)
    {
        return new OptimismBlockProcessor(specProvider,
            blockValidator,
            rewardCalculatorSource.Get(readOnlyTxProcessingEnv.TransactionProcessor),
            TransactionsExecutorFactory.Create(readOnlyTxProcessingEnv),
            readOnlyTxProcessingEnv.WorldState,
            receiptStorage,
            new BlockhashStore(_blockTree, specProvider, readOnlyTxProcessingEnv.WorldState),
            logManager,
<<<<<<< HEAD
            _specHelper,
            new Create2DeployerContractRewriter(_specHelper, _specProvider, _blockTree),
            new BlockProductionWithdrawalProcessor(new WithdrawalProcessor(readOnlyTxProcessingEnv.StateProvider, logManager)),
            new BeaconBlockRootHandler(readOnlyTxProcessingEnv.TransactionProcessor, logManager));
=======
            specHelper,
            new Create2DeployerContractRewriter(specHelper, _specProvider, _blockTree),
            new BlockProductionWithdrawalProcessor(new WithdrawalProcessor(readOnlyTxProcessingEnv.WorldState, logManager)));
>>>>>>> 33eb9523
    }
}<|MERGE_RESOLUTION|>--- conflicted
+++ resolved
@@ -79,15 +79,9 @@
             receiptStorage,
             new BlockhashStore(_blockTree, specProvider, readOnlyTxProcessingEnv.WorldState),
             logManager,
-<<<<<<< HEAD
-            _specHelper,
-            new Create2DeployerContractRewriter(_specHelper, _specProvider, _blockTree),
-            new BlockProductionWithdrawalProcessor(new WithdrawalProcessor(readOnlyTxProcessingEnv.StateProvider, logManager)),
-            new BeaconBlockRootHandler(readOnlyTxProcessingEnv.TransactionProcessor, logManager));
-=======
             specHelper,
             new Create2DeployerContractRewriter(specHelper, _specProvider, _blockTree),
-            new BlockProductionWithdrawalProcessor(new WithdrawalProcessor(readOnlyTxProcessingEnv.WorldState, logManager)));
->>>>>>> 33eb9523
+            new BlockProductionWithdrawalProcessor(new WithdrawalProcessor(readOnlyTxProcessingEnv.WorldState, logManager)),
+            new BeaconBlockRootHandler(readOnlyTxProcessingEnv.TransactionProcessor, logManager));
     }
 }