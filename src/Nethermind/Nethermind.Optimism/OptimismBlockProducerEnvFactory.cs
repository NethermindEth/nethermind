--- conflicted
+++ resolved
@@ -78,15 +78,9 @@
             receiptStorage,
             new BlockhashStore(_blockTree, specProvider, readOnlyTxProcessingEnv.WorldState),
             logManager,
-<<<<<<< HEAD
-            _specHelper,
+            specHelper,
             readOnlyTxProcessingEnv.TransactionProcessor,
-            new Create2DeployerContractRewriter(_specHelper, _specProvider, _blockTree),
-            new BlockProductionWithdrawalProcessor(new WithdrawalProcessor(readOnlyTxProcessingEnv.StateProvider, logManager)));
-=======
-            specHelper,
             new Create2DeployerContractRewriter(specHelper, _specProvider, _blockTree),
             new BlockProductionWithdrawalProcessor(new WithdrawalProcessor(readOnlyTxProcessingEnv.WorldState, logManager)));
->>>>>>> 4fee4bfe
     }
 }