--- conflicted
+++ resolved
@@ -86,12 +86,8 @@
             TransactionsExecutorFactory.Create(processingEnv.TransactionProcessor),
             processingEnv.WorldStateProvider,
             receiptStorage,
-<<<<<<< HEAD
             new BlockhashStore(specProvider),
-=======
-            new BlockhashStore(specProvider, readOnlyTxProcessingEnv.WorldState),
             new BeaconBlockRootHandler(readOnlyTxProcessingEnv.TransactionProcessor),
->>>>>>> dfaed09f
             logManager,
             _specHelper,
             new Create2DeployerContractRewriter(_specHelper, _specProvider, _blockTree),
