--- conflicted
+++ resolved
@@ -103,11 +103,7 @@
             _api.WorldStateManager,
             _api.BlockTree,
             JsonRpcConfig,
-<<<<<<< HEAD
-            _api,
-=======
             _api.CreateBlockchainBridge(),
->>>>>>> b0a269da
             secondsPerSlot,
             _api.BlockPreprocessor,
             _api.RewardCalculatorSource,
