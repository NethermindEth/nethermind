--- conflicted
+++ resolved
@@ -140,101 +140,6 @@
 
     public new ResultWrapper<OptimismReceiptForRpc?> eth_getTransactionReceipt(Hash256 txHash)
     {
-<<<<<<< HEAD
-        return _ethRpcModule.eth_call(transactionCall, blockParameter);
-    }
-
-    public ResultWrapper<UInt256?> eth_estimateGas(TransactionForRpc transactionCall, BlockParameter? blockParameter = null)
-    {
-        return _ethRpcModule.eth_estimateGas(transactionCall, blockParameter);
-    }
-
-    public ResultWrapper<AccessListForRpc?> eth_createAccessList(TransactionForRpc transactionCall, BlockParameter? blockParameter = null,
-        bool optimize = true)
-    {
-        return _ethRpcModule.eth_createAccessList(transactionCall, blockParameter, optimize);
-    }
-
-    public ResultWrapper<BlockForRpc> eth_getBlockByHash(Hash256 blockHash, bool returnFullTransactionObjects = false)
-    {
-        return _ethRpcModule.eth_getBlockByHash(blockHash, returnFullTransactionObjects);
-    }
-
-    public ResultWrapper<BlockForRpc> eth_getBlockByNumber(BlockParameter blockParameter, bool returnFullTransactionObjects = false)
-    {
-        return _ethRpcModule.eth_getBlockByNumber(blockParameter, returnFullTransactionObjects);
-    }
-
-    public Task<ResultWrapper<TransactionForRpc>> eth_getTransactionByHash(Hash256 transactionHash)
-    {
-        return _ethRpcModule.eth_getTransactionByHash(transactionHash);
-    }
-
-    public ResultWrapper<TransactionForRpc[]> eth_pendingTransactions()
-    {
-        return _ethRpcModule.eth_pendingTransactions();
-    }
-
-    public ResultWrapper<TransactionForRpc> eth_getTransactionByBlockHashAndIndex(Hash256 blockHash, UInt256 positionIndex)
-    {
-        return _ethRpcModule.eth_getTransactionByBlockHashAndIndex(blockHash, positionIndex);
-    }
-
-    public ResultWrapper<TransactionForRpc> eth_getTransactionByBlockNumberAndIndex(BlockParameter blockParameter, UInt256 positionIndex)
-    {
-        return _ethRpcModule.eth_getTransactionByBlockNumberAndIndex(blockParameter, positionIndex);
-    }
-
-    public Task<ResultWrapper<ReceiptForRpc>> eth_getTransactionReceipt(Hash256 txHashData)
-    {
-        return _ethRpcModule.eth_getTransactionReceipt(txHashData);
-    }
-
-    public ResultWrapper<BlockForRpc> eth_getUncleByBlockHashAndIndex(Hash256 blockHashData, UInt256 positionIndex)
-    {
-        return _ethRpcModule.eth_getUncleByBlockHashAndIndex(blockHashData, positionIndex);
-    }
-
-    public ResultWrapper<BlockForRpc> eth_getUncleByBlockNumberAndIndex(BlockParameter blockParameter, UInt256 positionIndex)
-    {
-        return _ethRpcModule.eth_getUncleByBlockNumberAndIndex(blockParameter, positionIndex);
-    }
-
-    public ResultWrapper<UInt256?> eth_newFilter(Filter filter)
-    {
-        return _ethRpcModule.eth_newFilter(filter);
-    }
-
-    public ResultWrapper<UInt256?> eth_newBlockFilter()
-    {
-        return _ethRpcModule.eth_newBlockFilter();
-    }
-
-    public ResultWrapper<UInt256?> eth_newPendingTransactionFilter()
-    {
-        return _ethRpcModule.eth_newPendingTransactionFilter();
-    }
-
-    public ResultWrapper<bool?> eth_uninstallFilter(UInt256 filterId)
-    {
-        return _ethRpcModule.eth_uninstallFilter(filterId);
-    }
-
-    public ResultWrapper<IEnumerable<object>> eth_getFilterChanges(UInt256 filterId)
-    {
-        return _ethRpcModule.eth_getFilterChanges(filterId);
-    }
-
-    public ResultWrapper<IEnumerable<IFilterLog>> eth_getFilterLogs(UInt256 filterId)
-    {
-        return _ethRpcModule.eth_getFilterLogs(filterId);
-    }
-
-    public ResultWrapper<IEnumerable<IFilterLog>> eth_getLogs(Filter filter)
-    {
-        return _ethRpcModule.eth_getLogs(filter);
-    }
-=======
         (TxReceipt? receipt, TxGasInfo? gasInfo, int logIndexStart) = _blockchainBridge.GetReceiptAndGasInfo(txHash);
         if (receipt is null || gasInfo is null)
         {
@@ -246,7 +151,6 @@
         {
             return ResultWrapper<OptimismReceiptForRpc?>.Success(null);
         }
->>>>>>> 89d9ce45
 
         Block block = foundBlock.Object;
 
