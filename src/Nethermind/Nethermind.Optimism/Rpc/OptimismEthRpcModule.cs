// SPDX-FileCopyrightText: 2024 Demerzel Solutions Limited
// SPDX-License-Identifier: LGPL-3.0-only

using System;
using System.Linq;
using System.Threading.Tasks;
using Nethermind.Blockchain.Find;
using Nethermind.Blockchain.Receipts;
using Nethermind.Core;
using Nethermind.Core.Crypto;
using Nethermind.Core.Specs;
using Nethermind.Crypto;
using Nethermind.Evm;
using Nethermind.Facade;
using Nethermind.Facade.Eth;
using Nethermind.Facade.Eth.RpcTransaction;
using Nethermind.Int256;
using Nethermind.JsonRpc;
using Nethermind.JsonRpc.Client;
using Nethermind.JsonRpc.Data;
using Nethermind.JsonRpc.Modules;
using Nethermind.JsonRpc.Modules.Eth;
using Nethermind.JsonRpc.Modules.Eth.FeeHistory;
using Nethermind.JsonRpc.Modules.Eth.GasPrice;
using Nethermind.Logging;
using Nethermind.Network;
using Nethermind.Serialization.Rlp;
using Nethermind.State;
using Nethermind.Synchronization.ParallelSync;
using Nethermind.TxPool;
using Nethermind.Wallet;

namespace Nethermind.Optimism.Rpc;

public class OptimismEthRpcModule : EthRpcModule, IOptimismEthRpcModule
{
    private readonly IJsonRpcClient? _sequencerRpcClient;
    private readonly IEthereumEcdsa _ecdsa;
    private readonly ITxSealer _sealer;
    private readonly IOptimismSpecHelper _opSpecHelper;

    public OptimismEthRpcModule(
        IJsonRpcConfig rpcConfig,
        IBlockchainBridge blockchainBridge,
        IBlockFinder blockFinder,
        IReceiptFinder receiptFinder,
        IStateReader stateReader,
        ITxPool txPool,
        ITxSender txSender,
        IWallet wallet,
        ILogManager logManager,
        ISpecProvider specProvider,
        IGasPriceOracle gasPriceOracle,
        IEthSyncingInfo ethSyncingInfo,
        IFeeHistoryOracle feeHistoryOracle,
        IProtocolsManager protocolsManager,
<<<<<<< HEAD
=======
        IForkInfo forkInfo,
>>>>>>> eee5ac23
        ulong? secondsPerSlot,

        IJsonRpcClient? sequencerRpcClient,
        IEthereumEcdsa ecdsa,
        ITxSealer sealer,
        IOptimismSpecHelper opSpecHelper) : base(
       rpcConfig,
       blockchainBridge,
       blockFinder,
       receiptFinder,
       stateReader,
       txPool,
       txSender,
       wallet,
       logManager,
       specProvider,
       gasPriceOracle,
       ethSyncingInfo,
       feeHistoryOracle,
       protocolsManager,
<<<<<<< HEAD
=======
       forkInfo,
>>>>>>> eee5ac23
       secondsPerSlot)
    {
        _sequencerRpcClient = sequencerRpcClient;
        _ecdsa = ecdsa;
        _sealer = sealer;
        _opSpecHelper = opSpecHelper;
    }

    public override ResultWrapper<ReceiptForRpc[]?> eth_getBlockReceipts(BlockParameter blockParameter)
    {
        SearchResult<Block> searchResult = _blockFinder.SearchForBlock(blockParameter);
        if (searchResult.IsError)
        {
            return ResultWrapper<ReceiptForRpc[]?>.Success(null);
        }

        Block? block = searchResult.Object!;
        TxReceipt[] receipts = _receiptFinder.Get(block) ?? new TxReceipt[block.Transactions.Length];
        IReleaseSpec spec = _specProvider.GetSpec(block.Header);

        L1BlockGasInfo l1BlockGasInfo = new(block, _opSpecHelper);

        OptimismReceiptForRpc[]? result = [.. receipts
                .Zip(block.Transactions, (receipt, tx) =>
                    receipt is OptimismTxReceipt optimismTxReceipt
                        ? new OptimismReceiptForRpc(
                            tx.Hash!,
                            optimismTxReceipt,
                            tx.GetGasInfo(spec, block.Header),
                            l1BlockGasInfo.GetTxGasInfo(tx),
                            receipts.GetBlockLogFirstIndex(receipt.Index))
                        : new OptimismReceiptForRpc(
                            tx.Hash!,
                            receipt,
                            tx.GetGasInfo(spec, block.Header),
                            receipts.GetBlockLogFirstIndex(receipt.Index)))];
        return ResultWrapper<ReceiptForRpc[]?>.Success(result);
    }

    public override async Task<ResultWrapper<Hash256>> eth_sendTransaction(TransactionForRpc rpcTx)
    {
        Transaction tx = rpcTx.ToTransaction();
        tx.ChainId = _blockchainBridge.GetChainId();
        tx.SenderAddress ??= _ecdsa.RecoverAddress(tx);

        if (tx.SenderAddress is null)
        {
            return ResultWrapper<Hash256>.Fail("Failed to recover sender");
        }

        await _sealer.Seal(tx, TxHandlingOptions.None);

        return await eth_sendRawTransaction(Rlp.Encode(tx, RlpBehaviors.SkipTypedWrapping).Bytes);
    }

    public override async Task<ResultWrapper<Hash256>> eth_sendRawTransaction(byte[] transaction)
    {
        if (_sequencerRpcClient is null)
        {
            return await base.eth_sendRawTransaction(transaction);
        }

        Hash256? result = await _sequencerRpcClient.Post<Hash256>(nameof(eth_sendRawTransaction), transaction);
        if (result is null)
        {
            return ResultWrapper<Hash256>.Fail("Failed to forward transaction");
        }

        return ResultWrapper<Hash256>.Success(result);
    }

    public override ResultWrapper<ReceiptForRpc?> eth_getTransactionReceipt(Hash256 txHash)
    {
        (TxReceipt? receipt, TxGasInfo? gasInfo, int logIndexStart) = _blockchainBridge.GetReceiptAndGasInfo(txHash);
        if (receipt is null || gasInfo is null)
        {
            return ResultWrapper<ReceiptForRpc?>.Success(null);
        }

        SearchResult<Block> foundBlock = _blockFinder.SearchForBlock(new(receipt.BlockHash!));
        if (foundBlock.Object is null)
        {
            return ResultWrapper<ReceiptForRpc?>.Success(null);
        }

        Block block = foundBlock.Object;
        L1BlockGasInfo l1GasInfo = new L1BlockGasInfo(block, _opSpecHelper);
        OptimismReceiptForRpc result =
            receipt is OptimismTxReceipt optimismTxReceipt
                ? new OptimismReceiptForRpc(
                        txHash,
                        optimismTxReceipt,
                        gasInfo.Value,
                        l1GasInfo.GetTxGasInfo(block.Transactions.First(tx => tx.Hash == txHash)),
                        logIndexStart)
                : new OptimismReceiptForRpc(
                        txHash,
                        receipt,
                        gasInfo.Value,
                        logIndexStart);
        return ResultWrapper<ReceiptForRpc?>.Success(result);
    }

    public override ResultWrapper<TransactionForRpc?> eth_getTransactionByHash(Hash256 transactionHash)
    {
        (TxReceipt? receipt, Transaction? transaction, UInt256? baseFee) = _blockchainBridge.GetTransaction(transactionHash, checkTxnPool: true);
        if (transaction is null)
        {
            return ResultWrapper<TransactionForRpc?>.Success(null);
        }

        RecoverTxSenderIfNeeded(transaction);
        TransactionForRpc transactionModel = TransactionForRpc.FromTransaction(transaction: transaction, blockHash: receipt?.BlockHash, blockNumber: receipt?.BlockNumber, txIndex: receipt?.Index, baseFee: baseFee, chainId: _specProvider.ChainId);
        if (transactionModel is DepositTransactionForRpc depositTx)
        {
            depositTx.DepositReceiptVersion = (receipt as OptimismTxReceipt)?.DepositReceiptVersion;
        }
        if (_logger.IsTrace) _logger.Trace($"eth_getTransactionByHash request {transactionHash}, result: {transactionModel.Hash}");
        return ResultWrapper<TransactionForRpc?>.Success(transactionModel);
    }

    protected override ResultWrapper<TransactionForRpc?> GetTransactionByBlockAndIndex(BlockParameter blockParameter, UInt256 positionIndex)
    {
        SearchResult<Block> searchResult = _blockFinder.SearchForBlock(blockParameter);
        if (searchResult.IsError || searchResult.Object is null)
        {
            return GetFailureResult<TransactionForRpc?, Block>(searchResult, _ethSyncingInfo.SyncMode.HaveNotSyncedBodiesYet());
        }

        Block block = searchResult.Object;
        if (positionIndex < 0 || positionIndex > block!.Transactions.Length - 1)
        {
            return ResultWrapper<TransactionForRpc?>.Success(null);
        }

        Transaction transaction = block.Transactions[(int)positionIndex];
        RecoverTxSenderIfNeeded(transaction);

        var receipt = _receiptFinder
            .Get(block)
            .FirstOrDefault(r => r.TxHash == transaction.Hash);

        TransactionForRpc transactionModel = TransactionForRpc.FromTransaction(transaction: transaction, blockHash: receipt?.BlockHash, blockNumber: receipt?.BlockNumber, txIndex: receipt?.Index, baseFee: block.BaseFeePerGas, chainId: _specProvider.ChainId);
        if (transactionModel is DepositTransactionForRpc depositTx)
        {
            depositTx.DepositReceiptVersion = (receipt as OptimismTxReceipt)?.DepositReceiptVersion;
        }

        return ResultWrapper<TransactionForRpc?>.Success(transactionModel);
    }

    protected override ResultWrapper<BlockForRpc?> GetBlock(BlockParameter blockParameter, bool returnFullTransactionObjects)
    {
        SearchResult<Block> searchResult = _blockFinder.SearchForBlock(blockParameter, true);
        if (searchResult.IsError)
        {
            return GetFailureResult<BlockForRpc?, Block>(searchResult, _ethSyncingInfo.SyncMode.HaveNotSyncedBodiesYet());
        }

        Block? block = searchResult.Object;

        if (block is null)
        {
            return ResultWrapper<BlockForRpc?>.Success(null);
        }

        BlockForRpc result = new BlockForRpc(block, includeFullTransactionData: false, _specProvider, skipTxs: returnFullTransactionObjects);

        if (returnFullTransactionObjects)
        {
            if (block.Transactions.Length == 0)
            {
                result.Transactions = Array.Empty<TransactionForRpc>();
            }
            else
            {
                _blockchainBridge.RecoverTxSenders(block);
                TxReceipt[] receipts = _receiptFinder.Get(block);
                Transaction[] transactions = block.Transactions;
                TransactionForRpc[] txs = new TransactionForRpc[transactions.Length];
                for (int i = 0; i < txs.Length; i++)
                {
<<<<<<< HEAD
                    OptimismTxReceipt? receipt = receipts.FirstOrDefault(r => r.TxHash?.Equals(hash) ?? false) as OptimismTxReceipt;
                    depositTx.DepositReceiptVersion = receipt?.DepositReceiptVersion;
=======
                    Transaction tx = transactions[i];
                    TransactionForRpc rpcTx = TransactionForRpc.FromTransaction(
                        transaction: tx,
                        blockHash: block.Hash,
                        blockNumber: block.Number,
                        txIndex: i);

                    if (rpcTx is DepositTransactionForRpc depositTx)
                    {
                        OptimismTxReceipt? receipt = receipts.FirstOrDefault(r => r.TxHash?.Equals(tx.Hash) ?? false) as OptimismTxReceipt;
                        depositTx.DepositReceiptVersion = receipt?.DepositReceiptVersion;
                    }

                    txs[i] = rpcTx;
>>>>>>> eee5ac23
                }

                result.Transactions = txs;
            }
        }

        return ResultWrapper<BlockForRpc?>.Success(result);
    }
}<|MERGE_RESOLUTION|>--- conflicted
+++ resolved
@@ -54,10 +54,7 @@
         IEthSyncingInfo ethSyncingInfo,
         IFeeHistoryOracle feeHistoryOracle,
         IProtocolsManager protocolsManager,
-<<<<<<< HEAD
-=======
         IForkInfo forkInfo,
->>>>>>> eee5ac23
         ulong? secondsPerSlot,
 
         IJsonRpcClient? sequencerRpcClient,
@@ -78,10 +75,7 @@
        ethSyncingInfo,
        feeHistoryOracle,
        protocolsManager,
-<<<<<<< HEAD
-=======
        forkInfo,
->>>>>>> eee5ac23
        secondsPerSlot)
     {
         _sequencerRpcClient = sequencerRpcClient;
@@ -264,10 +258,6 @@
                 TransactionForRpc[] txs = new TransactionForRpc[transactions.Length];
                 for (int i = 0; i < txs.Length; i++)
                 {
-<<<<<<< HEAD
-                    OptimismTxReceipt? receipt = receipts.FirstOrDefault(r => r.TxHash?.Equals(hash) ?? false) as OptimismTxReceipt;
-                    depositTx.DepositReceiptVersion = receipt?.DepositReceiptVersion;
-=======
                     Transaction tx = transactions[i];
                     TransactionForRpc rpcTx = TransactionForRpc.FromTransaction(
                         transaction: tx,
@@ -282,7 +272,6 @@
                     }
 
                     txs[i] = rpcTx;
->>>>>>> eee5ac23
                 }
 
                 result.Transactions = txs;
