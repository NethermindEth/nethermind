--- conflicted
+++ resolved
@@ -36,33 +36,11 @@
         IEthSyncingInfo ethSyncingInfo,
         IFeeHistoryOracle feeHistoryOracle,
 
-<<<<<<< HEAD
-public class OptimismEthModuleFactory(
-        IJsonRpcConfig rpcConfig,
-        IBlockchainBridgeFactory blockchainBridgeFactory,
-        IBlockFinder blockFinder,
-        IReceiptFinder receiptFinder,
-        IStateReader stateReader,
-        ITxPool txPool,
-        ITxSender txSender,
-        IWallet wallet,
-        ILogManager logManager,
-        ISpecProvider specProvider,
-        IGasPriceOracle gasPriceOracle,
-        IEthSyncingInfo ethSyncingInfo,
-        IFeeHistoryOracle feeHistoryOracle,
-
-=======
->>>>>>> 04674fad
         IJsonRpcClient? sequencerRpcClient,
         IAccountStateProvider accountStateProvider,
         IEthereumEcdsa ecdsa,
         ITxSealer sealer,
-<<<<<<< HEAD
-        IOPConfigHelper opConfigHelper
-=======
         IOptimismSpecHelper opSpecHelper
->>>>>>> 04674fad
         )
         : ModuleFactoryBase<IOptimismEthRpcModule>
 {
@@ -83,11 +61,7 @@
     private readonly ITxSealer _sealer = sealer ?? throw new ArgumentNullException(nameof(sealer));
     private readonly IBlockFinder _blockFinder = blockFinder ?? throw new ArgumentNullException(nameof(blockFinder));
     private readonly IReceiptFinder _receiptFinder = receiptFinder ?? throw new ArgumentNullException(nameof(receiptFinder));
-<<<<<<< HEAD
-    private readonly IOPConfigHelper _opConfigHelper = opConfigHelper ?? throw new ArgumentNullException(nameof(opConfigHelper));
-=======
     private readonly IOptimismSpecHelper _opSpecHelper = opSpecHelper ?? throw new ArgumentNullException(nameof(opSpecHelper));
->>>>>>> 04674fad
 
     public override IOptimismEthRpcModule Create()
     {
@@ -110,11 +84,7 @@
             _accountStateProvider,
             _ecdsa,
             _sealer,
-<<<<<<< HEAD
-            _opConfigHelper
-=======
             _opSpecHelper
->>>>>>> 04674fad
             );
     }
 }