// SPDX-FileCopyrightText: 2022 Demerzel Solutions Limited
// SPDX-License-Identifier: LGPL-3.0-only

using Nethermind.Blockchain;
using Nethermind.Blockchain.Receipts;
using Nethermind.Consensus;
using Nethermind.Consensus.Processing;
using Nethermind.Consensus.Rewards;
using Nethermind.Consensus.Validators;
using Nethermind.Consensus.Withdrawals;
using Nethermind.Core.Specs;
using Nethermind.Evm.TransactionProcessing;
using Nethermind.JsonRpc;
using Nethermind.JsonRpc.Modules.Trace;
using Nethermind.Logging;
using Nethermind.Facade;
using Nethermind.State;

namespace Nethermind.Optimism.Rpc;

public class OptimismTraceModuleFactory(
    IWorldStateManager worldStateManager,
    IBlockTree blockTree,
    IJsonRpcConfig jsonRpcConfig,
<<<<<<< HEAD
    IBlockchainBridgeFactory blockchainBridgeFactory,
=======
    IBlockchainBridge blockchainBridge,
>>>>>>> b0a269da
    ulong secondsPerSlot,
    IBlockPreprocessorStep recoveryStep,
    IRewardCalculatorSource rewardCalculatorSource,
    IReceiptStorage receiptFinder,
    ISpecProvider specProvider,
    IPoSSwitcher poSSwitcher,
    ILogManager logManager,
    IL1CostHelper l1CostHelper,
    IOptimismSpecHelper opSpecHelper,
    Create2DeployerContractRewriter contractRewriter,
    IWithdrawalProcessor withdrawalProcessor) : TraceModuleFactory(
        worldStateManager,
        blockTree,
        jsonRpcConfig,
<<<<<<< HEAD
        blockchainBridgeFactory,
=======
        blockchainBridge,
>>>>>>> b0a269da
        secondsPerSlot,
        recoveryStep,
        rewardCalculatorSource,
        receiptFinder,
        specProvider,
        poSSwitcher,
        logManager)
{
    protected override OverridableTxProcessingEnv CreateTxProcessingEnv(IOverridableWorldScope worldStateManager) =>
        new OptimismOverridableTxProcessingEnv(worldStateManager, _blockTree, _specProvider, _logManager, l1CostHelper, opSpecHelper);

    protected override ReadOnlyChainProcessingEnv CreateChainProcessingEnv(IOverridableWorldScope worldStateManager, IBlockProcessor.IBlockTransactionsExecutor transactionsExecutor, IReadOnlyTxProcessingScope scope, IRewardCalculator rewardCalculator) => new OptimismReadOnlyChainProcessingEnv(
                scope,
                Always.Valid,
                _recoveryStep,
                rewardCalculator,
                _receiptStorage,
                _specProvider,
                _blockTree,
                worldStateManager.GlobalStateReader,
                _logManager,
                opSpecHelper,
                contractRewriter,
                withdrawalProcessor,
                transactionsExecutor);
}<|MERGE_RESOLUTION|>--- conflicted
+++ resolved
@@ -22,11 +22,7 @@
     IWorldStateManager worldStateManager,
     IBlockTree blockTree,
     IJsonRpcConfig jsonRpcConfig,
-<<<<<<< HEAD
-    IBlockchainBridgeFactory blockchainBridgeFactory,
-=======
     IBlockchainBridge blockchainBridge,
->>>>>>> b0a269da
     ulong secondsPerSlot,
     IBlockPreprocessorStep recoveryStep,
     IRewardCalculatorSource rewardCalculatorSource,
@@ -41,11 +37,7 @@
         worldStateManager,
         blockTree,
         jsonRpcConfig,
-<<<<<<< HEAD
-        blockchainBridgeFactory,
-=======
         blockchainBridge,
->>>>>>> b0a269da
         secondsPerSlot,
         recoveryStep,
         rewardCalculatorSource,
