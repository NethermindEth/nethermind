// SPDX-FileCopyrightText: 2022 Demerzel Solutions Limited
// SPDX-License-Identifier: LGPL-3.0-only

using System;
using Autofac;
using Nethermind.Consensus.Withdrawals;
using Nethermind.Core;
using Nethermind.Evm;
using Nethermind.JsonRpc.Modules.Trace;
using Nethermind.State;

namespace Nethermind.Optimism.Rpc;

<<<<<<< HEAD
public class AutoOptimismTraceModuleFactory(IWorldStateManager worldStateManager, Func<ICodeInfoRepository> codeInfoRepositoryFunc, ILifetimeScope rootLifetimeScope) : AutoTraceModuleFactory(worldStateManager, codeInfoRepositoryFunc, rootLifetimeScope)
{
    protected override ContainerBuilder ConfigureCommonBlockProcessing<T>(
        ContainerBuilder builder,
        ICodeInfoRepository codeInfoRepository,
        IWorldState worldState
    )
    {
        return base.ConfigureCommonBlockProcessing<T>(builder, codeInfoRepository, worldState)
=======
public class OptimismTraceModuleFactory(IWorldStateManager worldStateManager, Func<ICodeInfoRepository> codeInfoRepositoryFunc, ILifetimeScope rootLifetimeScope) : TraceModuleFactory(worldStateManager, codeInfoRepositoryFunc, rootLifetimeScope)
{
    protected override ContainerBuilder ConfigureCommonBlockProcessing<T>(ContainerBuilder builder)
    {
        return base.ConfigureCommonBlockProcessing<T>(builder)
>>>>>>> 68c6c363
            .AddScoped<IWithdrawalProcessor>(new BlockProductionWithdrawalProcessor(new NullWithdrawalProcessor())); // Why? Is this global all the time
    }
}<|MERGE_RESOLUTION|>--- conflicted
+++ resolved
@@ -11,23 +11,11 @@
 
 namespace Nethermind.Optimism.Rpc;
 
-<<<<<<< HEAD
-public class AutoOptimismTraceModuleFactory(IWorldStateManager worldStateManager, Func<ICodeInfoRepository> codeInfoRepositoryFunc, ILifetimeScope rootLifetimeScope) : AutoTraceModuleFactory(worldStateManager, codeInfoRepositoryFunc, rootLifetimeScope)
-{
-    protected override ContainerBuilder ConfigureCommonBlockProcessing<T>(
-        ContainerBuilder builder,
-        ICodeInfoRepository codeInfoRepository,
-        IWorldState worldState
-    )
-    {
-        return base.ConfigureCommonBlockProcessing<T>(builder, codeInfoRepository, worldState)
-=======
 public class OptimismTraceModuleFactory(IWorldStateManager worldStateManager, Func<ICodeInfoRepository> codeInfoRepositoryFunc, ILifetimeScope rootLifetimeScope) : TraceModuleFactory(worldStateManager, codeInfoRepositoryFunc, rootLifetimeScope)
 {
     protected override ContainerBuilder ConfigureCommonBlockProcessing<T>(ContainerBuilder builder)
     {
         return base.ConfigureCommonBlockProcessing<T>(builder)
->>>>>>> 68c6c363
             .AddScoped<IWithdrawalProcessor>(new BlockProductionWithdrawalProcessor(new NullWithdrawalProcessor())); // Why? Is this global all the time
     }
 }