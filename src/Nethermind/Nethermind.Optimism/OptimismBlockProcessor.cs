// SPDX-FileCopyrightText: 2023 Demerzel Solutions Limited
// SPDX-License-Identifier: LGPL-3.0-only

using System;
using Nethermind.Blockchain.BeaconBlockRoot;
using Nethermind.Blockchain.Blocks;
using Nethermind.Blockchain.Receipts;
using Nethermind.Consensus.Processing;
using Nethermind.Consensus.Rewards;
using Nethermind.Consensus.Validators;
using Nethermind.Consensus.Withdrawals;
using Nethermind.Core;
using Nethermind.Core.Specs;
using Nethermind.Evm.Tracing;
using Nethermind.Logging;
using Nethermind.State;

namespace Nethermind.Optimism;

public class OptimismBlockProcessor : BlockProcessor
{
    private readonly Create2DeployerContractRewriter? _contractRewriter;

    public OptimismBlockProcessor(
        ISpecProvider? specProvider,
        IBlockValidator? blockValidator,
        IRewardCalculator? rewardCalculator,
        IBlockProcessor.IBlockTransactionsExecutor? blockTransactionsExecutor,
        IWorldStateProvider? worldStateProvider,
        IReceiptStorage? receiptStorage,
        IBlockhashStore? blockhashStore,
        IBeaconBlockRootHandler? beaconBlockRootHandler,
        ILogManager? logManager,
        IOptimismSpecHelper opSpecHelper,
        Create2DeployerContractRewriter contractRewriter,
        IWithdrawalProcessor? withdrawalProcessor = null,
        IBlockCachePreWarmer? preWarmer = null)
<<<<<<< HEAD
        : base(specProvider, blockValidator, rewardCalculator, blockTransactionsExecutor,
            worldStateProvider, receiptStorage, blockhashStore, logManager, withdrawalProcessor,
            ReceiptsRootCalculator.Instance, preWarmer)
=======
        : base(
            specProvider,
            blockValidator,
            rewardCalculator,
            blockTransactionsExecutor,
            stateProvider,
            receiptStorage,
            blockhashStore,
            beaconBlockRootHandler,
            logManager,
            withdrawalProcessor,
            ReceiptsRootCalculator.Instance,
            preWarmer)
>>>>>>> dfaed09f
    {
        ArgumentNullException.ThrowIfNull(worldStateProvider);
        _contractRewriter = contractRewriter;
        ReceiptsTracer = new OptimismBlockReceiptTracer(opSpecHelper, worldStateProvider);
    }

    protected override TxReceipt[] ProcessBlock(IWorldState worldState, Block block, IBlockTracer blockTracer,
        ProcessingOptions options)
    {
        _contractRewriter?.RewriteContract(block.Header, worldState);
        return base.ProcessBlock(worldState, block, blockTracer, options);
    }
}<|MERGE_RESOLUTION|>--- conflicted
+++ resolved
@@ -35,25 +35,9 @@
         Create2DeployerContractRewriter contractRewriter,
         IWithdrawalProcessor? withdrawalProcessor = null,
         IBlockCachePreWarmer? preWarmer = null)
-<<<<<<< HEAD
         : base(specProvider, blockValidator, rewardCalculator, blockTransactionsExecutor,
-            worldStateProvider, receiptStorage, blockhashStore, logManager, withdrawalProcessor,
+            worldStateProvider, receiptStorage, blockhashStore, beaconBlockRootHandler, logManager, withdrawalProcessor,
             ReceiptsRootCalculator.Instance, preWarmer)
-=======
-        : base(
-            specProvider,
-            blockValidator,
-            rewardCalculator,
-            blockTransactionsExecutor,
-            stateProvider,
-            receiptStorage,
-            blockhashStore,
-            beaconBlockRootHandler,
-            logManager,
-            withdrawalProcessor,
-            ReceiptsRootCalculator.Instance,
-            preWarmer)
->>>>>>> dfaed09f
     {
         ArgumentNullException.ThrowIfNull(worldStateProvider);
         _contractRewriter = contractRewriter;
