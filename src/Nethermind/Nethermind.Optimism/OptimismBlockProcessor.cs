// SPDX-FileCopyrightText: 2023 Demerzel Solutions Limited
// SPDX-License-Identifier: LGPL-3.0-only

using System;
using System.Threading;
using Nethermind.Blockchain.BeaconBlockRoot;
using Nethermind.Blockchain.Blocks;
using Nethermind.Blockchain.Receipts;
using Nethermind.Consensus.ExecutionRequests;
using Nethermind.Consensus.Processing;
using Nethermind.Consensus.Rewards;
using Nethermind.Consensus.Validators;
using Nethermind.Consensus.Withdrawals;
using Nethermind.Core;
using Nethermind.Core.Specs;
using Nethermind.Evm.State;
using Nethermind.Evm.Tracing;
using Nethermind.Logging;

namespace Nethermind.Optimism;

public class OptimismBlockProcessor : BlockProcessor
{
    private readonly Create2DeployerContractRewriter? _contractRewriter;

    public OptimismBlockProcessor(
        ISpecProvider specProvider,
        IBlockValidator blockValidator,
        IRewardCalculator rewardCalculator,
        IBlockProcessor.IBlockTransactionsExecutor blockTransactionsExecutor,
        IWorldState stateProvider,
        IReceiptStorage receiptStorage,
        IBlockhashStore blockhashStore,
        IBeaconBlockRootHandler beaconBlockRootHandler,
        ILogManager logManager,
        IOptimismSpecHelper opSpecHelper,
        Create2DeployerContractRewriter contractRewriter,
        IWithdrawalProcessor withdrawalProcessor,
<<<<<<< HEAD
        IExecutionRequestsProcessor executionRequestsProcessor,
        IBlockCachePreWarmer? preWarmer = null)
=======
        IExecutionRequestsProcessor executionRequestsProcessor)
>>>>>>> 2e346112
        : base(
            specProvider,
            blockValidator,
            rewardCalculator,
            blockTransactionsExecutor,
            stateProvider,
            receiptStorage,
            beaconBlockRootHandler,
            blockhashStore,
            logManager,
            withdrawalProcessor,
<<<<<<< HEAD
            executionRequestsProcessor,
            preWarmer)
=======
            executionRequestsProcessor)
>>>>>>> 2e346112
    {
        ArgumentNullException.ThrowIfNull(stateProvider);
        _contractRewriter = contractRewriter;
        ReceiptsTracer = new OptimismBlockReceiptTracer(opSpecHelper, stateProvider);
    }

    protected override TxReceipt[] ProcessBlock(Block block, IBlockTracer blockTracer, ProcessingOptions options, IReleaseSpec spec, CancellationToken token)
    {
        _contractRewriter?.RewriteContract(block.Header, _stateProvider);
        return base.ProcessBlock(block, blockTracer, options, spec, token);
    }
}<|MERGE_RESOLUTION|>--- conflicted
+++ resolved
@@ -36,12 +36,7 @@
         IOptimismSpecHelper opSpecHelper,
         Create2DeployerContractRewriter contractRewriter,
         IWithdrawalProcessor withdrawalProcessor,
-<<<<<<< HEAD
-        IExecutionRequestsProcessor executionRequestsProcessor,
-        IBlockCachePreWarmer? preWarmer = null)
-=======
         IExecutionRequestsProcessor executionRequestsProcessor)
->>>>>>> 2e346112
         : base(
             specProvider,
             blockValidator,
@@ -53,12 +48,7 @@
             blockhashStore,
             logManager,
             withdrawalProcessor,
-<<<<<<< HEAD
-            executionRequestsProcessor,
-            preWarmer)
-=======
             executionRequestsProcessor)
->>>>>>> 2e346112
     {
         ArgumentNullException.ThrowIfNull(stateProvider);
         _contractRewriter = contractRewriter;
