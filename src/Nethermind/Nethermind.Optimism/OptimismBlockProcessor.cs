// SPDX-FileCopyrightText: 2023 Demerzel Solutions Limited
// SPDX-License-Identifier: LGPL-3.0-only

using System;
<<<<<<< HEAD
using Nethermind.Blockchain.BeaconBlockRoot;
=======
using Nethermind.Blockchain;
using Nethermind.Blockchain.Blocks;
using Nethermind.Blockchain.Find;
>>>>>>> 6743c8d0
using Nethermind.Blockchain.Receipts;
using Nethermind.Consensus.Processing;
using Nethermind.Consensus.Rewards;
using Nethermind.Consensus.Validators;
using Nethermind.Consensus.Withdrawals;
using Nethermind.Core;
using Nethermind.Core.Specs;
using Nethermind.Evm;
using Nethermind.Evm.Tracing;
using Nethermind.Evm.TransactionProcessing;
using Nethermind.Logging;
using Nethermind.State;

namespace Nethermind.Optimism;

public class OptimismBlockProcessor : BlockProcessor
{
    private readonly Create2DeployerContractRewriter? _contractRewriter;

    public OptimismBlockProcessor(
        ISpecProvider? specProvider,
        IBlockValidator? blockValidator,
        IRewardCalculator? rewardCalculator,
        IBlockProcessor.IBlockTransactionsExecutor? blockTransactionsExecutor,
        IWorldState? stateProvider,
        IReceiptStorage? receiptStorage,
        IBlockhashStore? blockhashStore,
        ILogManager? logManager,
        IOPConfigHelper opConfigHelper,
        Create2DeployerContractRewriter contractRewriter,
        IWithdrawalProcessor? withdrawalProcessor = null,
        IBeaconBlockRootHandler? beaconBlockRootHandler = null)
        : base(specProvider, blockValidator, rewardCalculator, blockTransactionsExecutor,
<<<<<<< HEAD
            stateProvider, receiptStorage, witnessCollector, logManager, beaconBlockRootHandler, withdrawalProcessor)
=======
            stateProvider, receiptStorage, blockhashStore, logManager, withdrawalProcessor, ReceiptsRootCalculator.Instance)
>>>>>>> 6743c8d0
    {
        ArgumentNullException.ThrowIfNull(stateProvider);
        _contractRewriter = contractRewriter;
        ReceiptsTracer = new OptimismBlockReceiptTracer(opConfigHelper, stateProvider);
    }

    protected override TxReceipt[] ProcessBlock(Block block, IBlockTracer blockTracer, ProcessingOptions options)
    {
        _contractRewriter?.RewriteContract(block.Header, _stateProvider);
        return base.ProcessBlock(block, blockTracer, options);
    }
}<|MERGE_RESOLUTION|>--- conflicted
+++ resolved
@@ -2,13 +2,10 @@
 // SPDX-License-Identifier: LGPL-3.0-only
 
 using System;
-<<<<<<< HEAD
-using Nethermind.Blockchain.BeaconBlockRoot;
-=======
 using Nethermind.Blockchain;
 using Nethermind.Blockchain.Blocks;
 using Nethermind.Blockchain.Find;
->>>>>>> 6743c8d0
+using Nethermind.Blockchain.BeaconBlockRoot;
 using Nethermind.Blockchain.Receipts;
 using Nethermind.Consensus.Processing;
 using Nethermind.Consensus.Rewards;
@@ -42,11 +39,7 @@
         IWithdrawalProcessor? withdrawalProcessor = null,
         IBeaconBlockRootHandler? beaconBlockRootHandler = null)
         : base(specProvider, blockValidator, rewardCalculator, blockTransactionsExecutor,
-<<<<<<< HEAD
-            stateProvider, receiptStorage, witnessCollector, logManager, beaconBlockRootHandler, withdrawalProcessor)
-=======
-            stateProvider, receiptStorage, blockhashStore, logManager, withdrawalProcessor, ReceiptsRootCalculator.Instance)
->>>>>>> 6743c8d0
+            stateProvider, receiptStorage, blockhashStore, logManager, beaconBlockRootHandler, withdrawalProcessor, ReceiptsRootCalculator.Instance)
     {
         ArgumentNullException.ThrowIfNull(stateProvider);
         _contractRewriter = contractRewriter;
