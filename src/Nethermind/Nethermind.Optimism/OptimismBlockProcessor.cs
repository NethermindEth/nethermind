--- conflicted
+++ resolved
@@ -35,16 +35,10 @@
         IOptimismSpecHelper opSpecHelper,
         Create2DeployerContractRewriter contractRewriter,
         IWithdrawalProcessor? withdrawalProcessor = null,
-<<<<<<< HEAD
-        IBeaconBlockRootHandler? beaconBlockRootHandler = null)
-        : base(specProvider, blockValidator, rewardCalculator, blockTransactionsExecutor,
-            stateProvider, receiptStorage, blockhashStore, logManager, beaconBlockRootHandler, withdrawalProcessor, ReceiptsRootCalculator.Instance)
-=======
+        IBeaconBlockRootHandler? beaconBlockRootHandler = null,
         IBlockCachePreWarmer? preWarmer = null)
         : base(specProvider, blockValidator, rewardCalculator, blockTransactionsExecutor,
-            stateProvider, receiptStorage, blockhashStore, logManager, withdrawalProcessor,
-            ReceiptsRootCalculator.Instance, preWarmer)
->>>>>>> c96a0f64
+            stateProvider, receiptStorage, blockhashStore, logManager, beaconBlockRootHandler, withdrawalProcessor, ReceiptsRootCalculator.Instance, preWarmer)
     {
         ArgumentNullException.ThrowIfNull(stateProvider);
         _contractRewriter = contractRewriter;
