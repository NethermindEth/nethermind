--- conflicted
+++ resolved
@@ -37,12 +37,8 @@
         Create2DeployerContractRewriter contractRewriter,
         IWithdrawalProcessor? withdrawalProcessor = null)
         : base(specProvider, blockValidator, rewardCalculator, blockTransactionsExecutor,
-<<<<<<< HEAD
-            stateProvider, receiptStorage, witnessCollector, logManager, withdrawalProcessor,
+            stateProvider, receiptStorage, witnessCollector, blockhashStore, logManager, withdrawalProcessor,
             receiptsRootCalculator: OptimismReceiptsRootCalculator.Instance)
-=======
-            stateProvider, receiptStorage, witnessCollector, blockhashStore, logManager, withdrawalProcessor, OptimismReceiptsRootCalculator.Instance)
->>>>>>> f679833d
     {
         ArgumentNullException.ThrowIfNull(stateProvider);
         _contractRewriter = contractRewriter;
