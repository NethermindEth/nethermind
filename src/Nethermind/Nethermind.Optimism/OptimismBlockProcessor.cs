// SPDX-FileCopyrightText: 2023 Demerzel Solutions Limited
// SPDX-License-Identifier: LGPL-3.0-only

using System;
using Nethermind.Blockchain;
using Nethermind.Blockchain.Blocks;
using Nethermind.Blockchain.Find;
using Nethermind.Blockchain.Receipts;
using Nethermind.Consensus.Processing;
using Nethermind.Consensus.Rewards;
using Nethermind.Consensus.Validators;
using Nethermind.Consensus.Withdrawals;
using Nethermind.Core;
using Nethermind.Core.Specs;
using Nethermind.Evm;
using Nethermind.Evm.Tracing;
using Nethermind.Logging;
using Nethermind.State;

namespace Nethermind.Optimism;

public class OptimismBlockProcessor : BlockProcessor
{
    private readonly Create2DeployerContractRewriter? _contractRewriter;

    public OptimismBlockProcessor(
        ISpecProvider? specProvider,
        IBlockValidator? blockValidator,
        IRewardCalculator? rewardCalculator,
        IBlockProcessor.IBlockTransactionsExecutor? blockTransactionsExecutor,
        IWorldState? stateProvider,
        IReceiptStorage? receiptStorage,
        IBlockhashStore? blockhashStore,
        ILogManager? logManager,
        IOPConfigHelper opConfigHelper,
        Create2DeployerContractRewriter contractRewriter,
        IWithdrawalProcessor? withdrawalProcessor = null)
        : base(specProvider, blockValidator, rewardCalculator, blockTransactionsExecutor,
<<<<<<< HEAD
            stateProvider, receiptStorage, witnessCollector, blockhashStore, logManager, withdrawalProcessor, ReceiptsRootCalculator.Instance)
=======
            stateProvider, receiptStorage, blockhashStore, logManager, withdrawalProcessor, ReceiptsRootCalculator.Instance)
>>>>>>> 7172ef95
    {
        ArgumentNullException.ThrowIfNull(stateProvider);
        _contractRewriter = contractRewriter;
        ReceiptsTracer = new OptimismBlockReceiptTracer(opConfigHelper, stateProvider);
    }

    protected override TxReceipt[] ProcessBlock(Block block, IBlockTracer blockTracer, ProcessingOptions options)
    {
        _contractRewriter?.RewriteContract(block.Header, _stateProvider);
        return base.ProcessBlock(block, blockTracer, options);
    }
}<|MERGE_RESOLUTION|>--- conflicted
+++ resolved
@@ -36,11 +36,7 @@
         Create2DeployerContractRewriter contractRewriter,
         IWithdrawalProcessor? withdrawalProcessor = null)
         : base(specProvider, blockValidator, rewardCalculator, blockTransactionsExecutor,
-<<<<<<< HEAD
-            stateProvider, receiptStorage, witnessCollector, blockhashStore, logManager, withdrawalProcessor, ReceiptsRootCalculator.Instance)
-=======
             stateProvider, receiptStorage, blockhashStore, logManager, withdrawalProcessor, ReceiptsRootCalculator.Instance)
->>>>>>> 7172ef95
     {
         ArgumentNullException.ThrowIfNull(stateProvider);
         _contractRewriter = contractRewriter;
