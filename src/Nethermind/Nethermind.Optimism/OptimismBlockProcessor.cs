// SPDX-FileCopyrightText: 2023 Demerzel Solutions Limited
// SPDX-License-Identifier: LGPL-3.0-only

using System;
using Nethermind.Blockchain.BeaconBlockRoot;
using Nethermind.Blockchain.Blocks;
using Nethermind.Blockchain.Receipts;
using Nethermind.Consensus.Processing;
using Nethermind.Consensus.Rewards;
using Nethermind.Consensus.Validators;
using Nethermind.Consensus.Withdrawals;
using Nethermind.Core;
using Nethermind.Core.Specs;
using Nethermind.Evm.Tracing;
using Nethermind.Evm.TransactionProcessing;
using Nethermind.Logging;
using Nethermind.State;

namespace Nethermind.Optimism;

public class OptimismBlockProcessor : BlockProcessor
{
    private readonly Create2DeployerContractRewriter? _contractRewriter;

    public OptimismBlockProcessor(
        ISpecProvider? specProvider,
        IBlockValidator? blockValidator,
        IRewardCalculator? rewardCalculator,
        IBlockProcessor.IBlockTransactionsExecutor? blockTransactionsExecutor,
        IWorldState? stateProvider,
        IReceiptStorage? receiptStorage,
        ITransactionProcessor transactionProcessor,
        IBlockhashStore? blockhashStore,
        IBeaconBlockRootHandler? beaconBlockRootHandler,
        ILogManager? logManager,
        IOptimismSpecHelper opSpecHelper,
        ITransactionProcessor txProcessor,
        Create2DeployerContractRewriter contractRewriter,
        IWithdrawalProcessor? withdrawalProcessor = null,
        IBlockCachePreWarmer? preWarmer = null)
<<<<<<< HEAD
        : base(specProvider, blockValidator, rewardCalculator, blockTransactionsExecutor,
            stateProvider, receiptStorage, blockhashStore, txProcessor, logManager, withdrawalProcessor,
            receiptsRootCalculator: ReceiptsRootCalculator.Instance, preWarmer: preWarmer)
=======
        : base(
            specProvider,
            blockValidator,
            rewardCalculator,
            blockTransactionsExecutor,
            stateProvider,
            receiptStorage,
            transactionProcessor,
            beaconBlockRootHandler,
            blockhashStore,
            logManager,
            withdrawalProcessor,
            ReceiptsRootCalculator.Instance,
            preWarmer)
>>>>>>> aa0196b8
    {
        ArgumentNullException.ThrowIfNull(stateProvider);
        _contractRewriter = contractRewriter;
        ReceiptsTracer = new OptimismBlockReceiptTracer(opSpecHelper, stateProvider);
    }

    protected override TxReceipt[] ProcessBlock(Block block, IBlockTracer blockTracer, ProcessingOptions options)
    {
        _contractRewriter?.RewriteContract(block.Header, _stateProvider);
        return base.ProcessBlock(block, blockTracer, options);
    }
}<|MERGE_RESOLUTION|>--- conflicted
+++ resolved
@@ -34,15 +34,9 @@
         IBeaconBlockRootHandler? beaconBlockRootHandler,
         ILogManager? logManager,
         IOptimismSpecHelper opSpecHelper,
-        ITransactionProcessor txProcessor,
         Create2DeployerContractRewriter contractRewriter,
         IWithdrawalProcessor? withdrawalProcessor = null,
         IBlockCachePreWarmer? preWarmer = null)
-<<<<<<< HEAD
-        : base(specProvider, blockValidator, rewardCalculator, blockTransactionsExecutor,
-            stateProvider, receiptStorage, blockhashStore, txProcessor, logManager, withdrawalProcessor,
-            receiptsRootCalculator: ReceiptsRootCalculator.Instance, preWarmer: preWarmer)
-=======
         : base(
             specProvider,
             blockValidator,
@@ -57,7 +51,6 @@
             withdrawalProcessor,
             ReceiptsRootCalculator.Instance,
             preWarmer)
->>>>>>> aa0196b8
     {
         ArgumentNullException.ThrowIfNull(stateProvider);
         _contractRewriter = contractRewriter;
