//  Copyright (c) 2021 Demerzel Solutions Limited
//  This file is part of the Nethermind library.
// 
//  The Nethermind library is free software: you can redistribute it and/or modify
//  it under the terms of the GNU Lesser General Public License as published by
//  the Free Software Foundation, either version 3 of the License, or
//  (at your option) any later version.
// 
//  The Nethermind library is distributed in the hope that it will be useful,
//  but WITHOUT ANY WARRANTY; without even the implied warranty of
//  MERCHANTABILITY or FITNESS FOR A PARTICULAR PURPOSE. See the
//  GNU Lesser General Public License for more details.
// 
//  You should have received a copy of the GNU Lesser General Public License
//  along with the Nethermind. If not, see <http://www.gnu.org/licenses/>.

using System;
using System.Threading.Tasks;
using Microsoft.Extensions.DependencyInjection;
using Nethermind.Api;
using Nethermind.Api.Extensions;
<<<<<<< HEAD
using Nethermind.JsonRpc.Modules;
using Nethermind.Logging;
=======
using Nethermind.JsonRpc;
>>>>>>> 2fdb9644

namespace Nethermind.HealthChecks
{
    public class HealthChecksPlugin: INethermindPlugin, INethermindServicesPlugin
    {
        private INethermindApi _api;
        private IHealthChecksConfig _healthChecksConfig;
<<<<<<< HEAD
        private INodeHealthService _nodeHealthService;
        private ILogger _logger;
=======
        private IJsonRpcConfig _jsonRpcConfig;
>>>>>>> 2fdb9644

        public void Dispose()
        {
        }

        public string Name => "HealthChecks";

        public string Description => "Endpoints that takes care of node`s health";

        public string Author => "Nethermind";

        public Task Init(INethermindApi api)
        {
            _api = api;
            _healthChecksConfig = _api.Config<IHealthChecksConfig>();
<<<<<<< HEAD
            _logger = api.LogManager.GetClassLogger();
            
=======
            _jsonRpcConfig = _api.Config<IJsonRpcConfig>();

>>>>>>> 2fdb9644
            return Task.CompletedTask;
        }

        public void AddServices(IServiceCollection service)
        {
            service.AddHealthChecks()
                .AddTypeActivatedCheck<NodeHealthCheck>(
                    "node-health", 
                    args: new object[] { _nodeHealthService });
            if (_healthChecksConfig.UIEnabled)
            {
                service.AddHealthChecksUI(setup =>
                {
                    setup.AddHealthCheckEndpoint("health", BuildEndpointForUI());
                    setup.SetEvaluationTimeInSeconds(_healthChecksConfig.PollingInterval);
                    setup.SetHeaderText("Nethermind Node Health");
                    if (_healthChecksConfig.WebhooksEnabled) 
                    {
                        setup.AddWebhookNotification("webhook", uri: _healthChecksConfig.WebhooksUri, payload: _healthChecksConfig.WebhooksPayload, restorePayload: _healthChecksConfig.WebhooksRestorePayload);
                    }
                })
                .AddInMemoryStorage();
            }
        }
        public Task InitNetworkProtocol()
        {
            return Task.CompletedTask;
        }

        public Task InitRpcModules()
        {
            if (_healthChecksConfig.Enabled)
            {
                IInitConfig initConfig = _api.Config<IInitConfig>();
                _nodeHealthService = new NodeHealthService(_api.RpcModuleProvider, _api.BlockchainProcessor, _api.BlockProducer, _healthChecksConfig, _api.HealthHintService, initConfig.IsMining);
                HealthModule healthModule = new HealthModule(_nodeHealthService);
                _api.RpcModuleProvider!.Register(new SingletonModulePool<IHealthModule>(healthModule, true));
                if (_logger.IsInfo) _logger.Info("Health RPC Module has been enabled");
            }

            return Task.CompletedTask;
        }

        private string BuildEndpointForUI()
        {
            string host = _jsonRpcConfig.Host.Replace("0.0.0.0", "localhost");
            host = host.Replace("[::]", "localhost");
            return new UriBuilder("http", host, _jsonRpcConfig.Port, _healthChecksConfig.Slug).ToString();
        }
    }
}<|MERGE_RESOLUTION|>--- conflicted
+++ resolved
@@ -19,12 +19,9 @@
 using Microsoft.Extensions.DependencyInjection;
 using Nethermind.Api;
 using Nethermind.Api.Extensions;
-<<<<<<< HEAD
 using Nethermind.JsonRpc.Modules;
 using Nethermind.Logging;
-=======
 using Nethermind.JsonRpc;
->>>>>>> 2fdb9644
 
 namespace Nethermind.HealthChecks
 {
@@ -32,12 +29,9 @@
     {
         private INethermindApi _api;
         private IHealthChecksConfig _healthChecksConfig;
-<<<<<<< HEAD
         private INodeHealthService _nodeHealthService;
         private ILogger _logger;
-=======
         private IJsonRpcConfig _jsonRpcConfig;
->>>>>>> 2fdb9644
 
         public void Dispose()
         {
@@ -53,13 +47,10 @@
         {
             _api = api;
             _healthChecksConfig = _api.Config<IHealthChecksConfig>();
-<<<<<<< HEAD
+            _jsonRpcConfig = _api.Config<IJsonRpcConfig>();
+
             _logger = api.LogManager.GetClassLogger();
             
-=======
-            _jsonRpcConfig = _api.Config<IJsonRpcConfig>();
-
->>>>>>> 2fdb9644
             return Task.CompletedTask;
         }
 
