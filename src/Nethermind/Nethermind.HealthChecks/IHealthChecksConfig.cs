// SPDX-FileCopyrightText: 2022 Demerzel Solutions Limited
// SPDX-License-Identifier: LGPL-3.0-only

using Nethermind.Config;

namespace Nethermind.HealthChecks;

public interface IHealthChecksConfig : IConfig
{
    [ConfigItem(Description = "Whether to enable the health check.", DefaultValue = "false")]
    public bool Enabled { get; set; }

    [ConfigItem(Description = "Whether to enable web hooks.", DefaultValue = "false")]
    public bool WebhooksEnabled { get; set; }

    [ConfigItem(Description = "The URL slug the health checks service is exposed at.", DefaultValue = "/health")]
    public string Slug { get; set; }

    [ConfigItem(Description = "The web hook URL.", DefaultValue = "null")]
    public string WebhooksUri { get; set; }

    [ConfigItem(Description = "An escaped JSON paylod to be sent to the web hook on failure.",
        DefaultValue = """
            ```json
            {
              "attachments": [
                {
                  "color": "#FFCC00",
                  "pretext": "Health Check Status :warning:",
                  "fields": [
                    {
                      "title": "Details",
                      "value": "More details available at /healthchecks-ui",
                      "short": false
                    },
                    {
                      "title": "Description",
                      "value": "[[DESCRIPTIONS]]",
                      "short": false
                    }
                  ]
                }
              ]
            }
            ```
            """)]
    public string WebhooksPayload { get; set; }

    [ConfigItem(Description = "An escaped JSON paylod to be sent to the web hook on recovery.",
        DefaultValue = """
            ```json
            {
              "attachments": [
                {
                  "color": "#36a64f",
                  "pretext": "Health Check Status :+1:",
                  "fields": [
                    {
                      "title": "Details",
                      "value": "More details available at /healthchecks-ui",
                      "short": false
                    },
                    {
                      "title": "description",
                      "value": "The HealthCheck `[[LIVENESS]]` is recovered. Everything is up and running.",
                      "short": false
                    }
                  ]
                }
              ]
            }
            ```
            """)]
    public string WebhooksRestorePayload { get; set; }

    [ConfigItem(Description = "Whether to enable the health checks UI.", DefaultValue = "false")]
    public bool UIEnabled { get; set; }

    [ConfigItem(Description = "The health check updates polling interval, in seconds.", DefaultValue = "5")]
    public int PollingInterval { get; set; }

    [ConfigItem(Description = "The max interval, in seconds, in which the block processing is assumed healthy.", DefaultValue = "null")]
    public ulong? MaxIntervalWithoutProcessedBlock { get; set; }

    [ConfigItem(Description = "The max interval, in seconds, in which the block production is assumed healthy.", DefaultValue = "null")]
    public ulong? MaxIntervalWithoutProducedBlock { get; set; }

    [ConfigItem(Description = "The max request interval, in seconds, in which the consensus client is assumed healthy.", DefaultValue = "300")]
    public int MaxIntervalClRequestTime { get; set; }

<<<<<<< HEAD
    [ConfigItem(Description = "Whether to disable consensus layer health checks. Set to true for L2s that don't use consensus clients.", DefaultValue = "false")]
    public bool EnableConsensusLayerHealthChecks { get; set; }
=======
    [ConfigItem(Description = "Whether to disable consensus layer health checks. Set to `true` for L2s that don't use consensus clients.", DefaultValue = "false")]
    public bool DisableConsensusLayerHealthChecks { get; set; }
>>>>>>> 67c4d1c6

    [ConfigItem(Description = "The percentage of available disk space below which a warning is displayed. `0` to disable.", DefaultValue = "5")]
    public float LowStorageSpaceWarningThreshold { get; set; }

    [ConfigItem(Description = "The percentage of available disk space below which Nethermind shuts down. `0` to disable.", DefaultValue = "1")]
    public float LowStorageSpaceShutdownThreshold { get; set; }

    [ConfigItem(Description = "Whether to check for low disk space on startup and suspend until enough space is available.", DefaultValue = "false")]
    public bool LowStorageCheckAwaitOnStartup { get; set; }
}<|MERGE_RESOLUTION|>--- conflicted
+++ resolved
@@ -88,13 +88,8 @@
     [ConfigItem(Description = "The max request interval, in seconds, in which the consensus client is assumed healthy.", DefaultValue = "300")]
     public int MaxIntervalClRequestTime { get; set; }
 
-<<<<<<< HEAD
-    [ConfigItem(Description = "Whether to disable consensus layer health checks. Set to true for L2s that don't use consensus clients.", DefaultValue = "false")]
+    [ConfigItem(Description = "Whether to enable consensus layer health checks. Set to `false` for L2s that don't use consensus clients.", DefaultValue = "true")]
     public bool EnableConsensusLayerHealthChecks { get; set; }
-=======
-    [ConfigItem(Description = "Whether to disable consensus layer health checks. Set to `true` for L2s that don't use consensus clients.", DefaultValue = "false")]
-    public bool DisableConsensusLayerHealthChecks { get; set; }
->>>>>>> 67c4d1c6
 
     [ConfigItem(Description = "The percentage of available disk space below which a warning is displayed. `0` to disable.", DefaultValue = "5")]
     public float LowStorageSpaceWarningThreshold { get; set; }
