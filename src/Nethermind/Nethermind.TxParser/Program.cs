--- conflicted
+++ resolved
@@ -14,14 +14,8 @@
 
     try
     {
-<<<<<<< HEAD
-        Transaction tx = Rlp.Decode<Transaction>(Bytes.FromHexString(input), RlpBehaviors.SkipTypedWrapping);
-        EthereumEcdsa ecdsa = new(NetworkId.Mainnet, SimpleConsoleLogManager.Instance);
-        Address? sender = ecdsa.RecoverAddress(tx);
-        if (sender == null)
-=======
         Transaction tx = Rlp.Decode<Transaction>(Bytes.FromHexString(input));
-        TxValidator txValidator = new TxValidator(ChainId.Mainnet);
+        TxValidator txValidator = new TxValidator(NetworkId.Mainnet);
         if (txValidator.IsWellFormed(tx, GrayGlacier.Instance))
         {
             EthereumEcdsa ecdsa = new(ChainId.Mainnet, SimpleConsoleLogManager.Instance);
@@ -33,7 +27,6 @@
             Console.WriteLine(sender);
         }
         else
->>>>>>> e2621977
         {
             throw new InvalidDataException("Transaction is not well formed");
         }
