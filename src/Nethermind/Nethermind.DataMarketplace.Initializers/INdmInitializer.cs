--- conflicted
+++ resolved
@@ -45,7 +45,6 @@
 {
     public interface INdmInitializer
     {
-<<<<<<< HEAD
         Task<INdmCapabilityConnector> InitAsync(
             IConfigProvider configProvider,
             IDbProvider dbProvider,
@@ -78,19 +77,7 @@
             IJsonRpcClientProxy? jsonRpcClientProxy,
             IEthJsonRpcClientProxy? ethJsonRpcClientProxy,
             IHttpClient httpClient,
-            IMonitoringService monitoringService);
-=======
-        Task<INdmCapabilityConnector> InitAsync(IConfigProvider configProvider, IDbProvider dbProvider,
-            string baseDbPath, IBlockTree blockTree, ITxPool txPool, ISpecProvider specProvider,
-            IReceiptStorage receiptStorage, IWallet wallet, IFilterStore filterStore, IFilterManager filterManager,
-            ITimestamper timestamper, IEthereumEcdsa ecdsa, IRpcModuleProvider rpcModuleProvider, IKeyStore keyStore,
-            IJsonSerializer jsonSerializer, ICryptoRandom cryptoRandom, IEnode enode,
-            INdmConsumerChannelManager consumerChannelManager, INdmDataPublisher dataPublisher,
-            IGrpcServer grpcServer, INodeStatsManager nodeStatsManager, IProtocolsManager protocolsManager,
-            IProtocolValidator protocolValidator, IMessageSerializationService messageSerializationService,
-            bool enableUnsecuredDevWallet, IWebSocketsManager webSocketsManager, ILogManager logManager,
-            IBlockProcessor blockProcessor, IJsonRpcClientProxy jsonRpcClientProxy,
-            IEthJsonRpcClientProxy ethJsonRpcClientProxy, IHttpClient httpClient, IMonitoringService monitoringService, IBloomStorage bloomStorage);
->>>>>>> b357f5e9
+            IMonitoringService monitoringService,
+            IBloomStorage bloomStorage);
     }
 }