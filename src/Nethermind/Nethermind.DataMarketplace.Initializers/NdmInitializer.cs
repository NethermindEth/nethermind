--- conflicted
+++ resolved
@@ -76,7 +76,6 @@
             _ndmConsumersModule = ndmConsumersModule ?? throw new ArgumentNullException(nameof(ndmConsumersModule));
             _logger = logManager?.GetClassLogger() ?? throw new ArgumentNullException(nameof(logManager));
         }
-<<<<<<< HEAD
 
         public async Task<INdmCapabilityConnector> InitAsync(
             IConfigProvider configProvider,
@@ -110,34 +109,12 @@
             IJsonRpcClientProxy? jsonRpcClientProxy,
             IEthJsonRpcClientProxy? ethJsonRpcClientProxy,
             IHttpClient httpClient,
-            IMonitoringService monitoringService)
+            IMonitoringService monitoringService,
+            IBloomStorage bloomStorage)
         {
             _logger = logManager?.GetClassLogger() ?? throw new ArgumentNullException(nameof(logManager));
             INdmConfig ndmConfig = configProvider.GetConfig<INdmConfig>();
             if (!ndmConfig.Enabled)
-=======
-        
-        public virtual async Task<INdmCapabilityConnector> InitAsync(IConfigProvider configProvider,
-            IDbProvider dbProvider, string baseDbPath, IBlockTree blockTree, ITxPool txPool, ISpecProvider specProvider,
-            IReceiptStorage receiptStorage, IWallet wallet, IFilterStore filterStore, IFilterManager filterManager,
-            ITimestamper timestamper, IEthereumEcdsa ecdsa, IRpcModuleProvider rpcModuleProvider, IKeyStore keyStore,
-            IJsonSerializer jsonSerializer, ICryptoRandom cryptoRandom, IEnode enode,
-            INdmConsumerChannelManager consumerChannelManager, INdmDataPublisher dataPublisher, IGrpcServer grpcServer,
-            INodeStatsManager nodeStatsManager, IProtocolsManager protocolsManager,
-            IProtocolValidator protocolValidator, IMessageSerializationService messageSerializationService,
-            bool enableUnsecuredDevWallet, IWebSocketsManager webSocketsManager, ILogManager logManager,
-            IBlockProcessor blockProcessor, IJsonRpcClientProxy jsonRpcClientProxy,
-            IEthJsonRpcClientProxy ethJsonRpcClientProxy, IHttpClient httpClient, IMonitoringService monitoringService, 
-            IBloomStorage bloomStorage)
-        {
-            var (config, services, faucet, ethRequestService, accountService, consumerService, consumerAddress,
-                providerAddress) = await PreInitAsync(configProvider, dbProvider, baseDbPath, blockTree, txPool,
-                specProvider, receiptStorage, wallet, filterStore, filterManager, timestamper, ecdsa, rpcModuleProvider,
-                keyStore, jsonSerializer, cryptoRandom, enode, consumerChannelManager, dataPublisher, grpcServer,
-                enableUnsecuredDevWallet, webSocketsManager, logManager, blockProcessor, jsonRpcClientProxy,
-                ethJsonRpcClientProxy, httpClient, monitoringService, bloomStorage);
-            if (!config.Enabled)
->>>>>>> b357f5e9
             {
                 // can we not even call it here? // can be step and use the subsystems
                 return NullNdmCapabilityConnector.Instance;
@@ -171,7 +148,8 @@
                 jsonRpcClientProxy,
                 ethJsonRpcClientProxy,
                 httpClient,
-                monitoringService);
+                monitoringService,
+                bloomStorage);
 
             NdmSubprotocolFactory subprotocolFactory = new NdmSubprotocolFactory(messageSerializationService, nodeStatsManager,
                 logManager, accountService, consumerService, consumerChannelManager, ecdsa, wallet, faucet,
@@ -194,7 +172,6 @@
             return capabilityConnector;
         }
 
-<<<<<<< HEAD
         private async Task<(NdmConfig config, INdmServices services, INdmFaucet faucet,
                 IEthRequestService ethRequestService, IAccountService accountService,
                 IConsumerService consumerService, Address consumerAddress, Address providerAddress)>
@@ -226,20 +203,8 @@
                 IJsonRpcClientProxy? jsonRpcClientProxy,
                 IEthJsonRpcClientProxy? ethJsonRpcClientProxy,
                 IHttpClient httpClient,
-                IMonitoringService monitoringService)
-=======
-        protected async Task<(NdmConfig config, INdmServices services, INdmFaucet faucet, IEthRequestService ethRequestService, IAccountService accountService, IConsumerService consumerService, Address consumerAddress, Address
-            providerAddress)> PreInitAsync(IConfigProvider configProvider, IDbProvider dbProvider, string baseDbPath,
-            IBlockTree blockTree, ITxPool txPool, ISpecProvider specProvider,
-            IReceiptStorage receiptStorage, IWallet wallet, IFilterStore filterStore, IFilterManager filterManager,
-            ITimestamper timestamper, IEthereumEcdsa ecdsa, IRpcModuleProvider rpcModuleProvider,
-            IKeyStore keyStore, IJsonSerializer jsonSerializer, ICryptoRandom cryptoRandom, IEnode enode,
-            INdmConsumerChannelManager consumerChannelManager, INdmDataPublisher dataPublisher,
-            IGrpcServer grpcServer, bool enableUnsecuredDevWallet, IWebSocketsManager webSocketsManager,
-            ILogManager logManager, IBlockProcessor blockProcessor, IJsonRpcClientProxy jsonRpcClientProxy,
-            IEthJsonRpcClientProxy ethJsonRpcClientProxy, IHttpClient httpClient,
-            IMonitoringService monitoringService, IBloomStorage bloomStorage)
->>>>>>> b357f5e9
+                IMonitoringService monitoringService,
+                IBloomStorage bloomStorage)
         {
             // what is block processor doing here?
             
@@ -297,7 +262,7 @@
             NdmNotifier notifier = new NdmNotifier(webSocketsModule);
             EthRequestService ethRequestService = new EthRequestService(ndmConfig.FaucetHost, logManager);
             DbPath = Path.Combine(baseDbPath, ndmConfig.DatabasePath);
-<<<<<<< HEAD
+
             INdmServices services = _ndmModule.Init(
                 new NdmRequiredServices(
                     configProvider,
@@ -331,19 +296,8 @@
                     jsonRpcClientProxy,
                     ethJsonRpcClientProxy,
                     httpClient, 
-                    monitoringService));
-=======
-            var services = _ndmModule.Init(new NdmRequiredServices(configProvider, configManager, ndmConfig,
-                DbPath, dbProvider, mongoProvider, logManager, blockTree, txPool, specProvider, receiptStorage,
-                filterStore, filterManager, wallet, timestamper, ecdsa, keyStore, rpcModuleProvider, jsonSerializer,
-                cryptoRandom, enode, consumerChannelManager, dataPublisher, grpcServer, ethRequestService, notifier,
-                enableUnsecuredDevWallet, blockProcessor, jsonRpcClientProxy, ethJsonRpcClientProxy, httpClient,
-                monitoringService, bloomStorage));
-
-            var faucetAddress = string.IsNullOrWhiteSpace(ndmConfig.FaucetAddress)
-                ? null
-                : new Address(ndmConfig.FaucetAddress);
->>>>>>> b357f5e9
+                    monitoringService,
+                    bloomStorage));
 
             INdmFaucet faucet;
             if (ndmConfig.FaucetEnabled)
