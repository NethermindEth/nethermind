--- conflicted
+++ resolved
@@ -131,23 +131,19 @@
                 
                 StorageProvider storageProvider = new StorageProvider(trieStore, stateProvider, nodeLogManager);
                 TransactionProcessor transactionProcessor = new TransactionProcessor(GoerliSpecProvider.Instance, stateProvider, storageProvider, new VirtualMachine(stateProvider, storageProvider, blockhashProvider, specProvider, nodeLogManager), nodeLogManager);
-<<<<<<< HEAD
+
                 BlockProcessor blockProcessor = new BlockProcessor(
                     GoerliSpecProvider.Instance,
                     Always.Valid,
                     NoBlockRewards.Instance,
                     transactionProcessor,
-                    stateDb,
-                    codeDb,
                     stateProvider,
                     storageProvider,
                     txPool,
                     NullReceiptStorage.Instance,
                     NullWitnessCollector.Instance,
                     nodeLogManager);
-=======
-                BlockProcessor blockProcessor = new BlockProcessor(GoerliSpecProvider.Instance, Always.Valid, NoBlockRewards.Instance, transactionProcessor, stateProvider, storageProvider, txPool, NullReceiptStorage.Instance, nodeLogManager);
->>>>>>> 9d1b7cd2
+
                 BlockchainProcessor processor = new BlockchainProcessor(blockTree, blockProcessor, new AuthorRecoveryStep(snapshotManager), nodeLogManager, BlockchainProcessor.Options.NoReceipts);
                 processor.Start();
 
@@ -156,23 +152,19 @@
                 StorageProvider minerStorageProvider = new StorageProvider(minerTrieStore, minerStateProvider, nodeLogManager);
                 VirtualMachine minerVirtualMachine = new VirtualMachine(minerStateProvider, minerStorageProvider, blockhashProvider, specProvider, nodeLogManager);
                 TransactionProcessor minerTransactionProcessor = new TransactionProcessor(GoerliSpecProvider.Instance, minerStateProvider, minerStorageProvider, minerVirtualMachine, nodeLogManager);
-<<<<<<< HEAD
+
                 BlockProcessor minerBlockProcessor = new BlockProcessor(
                     GoerliSpecProvider.Instance,
                     Always.Valid,
                     NoBlockRewards.Instance,
                     minerTransactionProcessor,
-                    stateDb,
-                    codeDb,
                     minerStateProvider,
                     minerStorageProvider,
                     txPool,
                     NullReceiptStorage.Instance,
                     NullWitnessCollector.Instance,
                     nodeLogManager);
-=======
-                BlockProcessor minerBlockProcessor = new BlockProcessor(GoerliSpecProvider.Instance, Always.Valid, NoBlockRewards.Instance, minerTransactionProcessor, minerStateProvider, minerStorageProvider, txPool, NullReceiptStorage.Instance,  nodeLogManager);
->>>>>>> 9d1b7cd2
+
                 BlockchainProcessor minerProcessor = new BlockchainProcessor(blockTree, minerBlockProcessor, new AuthorRecoveryStep(snapshotManager), nodeLogManager, BlockchainProcessor.Options.NoReceipts);
 
                 if (withGenesisAlreadyProcessed)
