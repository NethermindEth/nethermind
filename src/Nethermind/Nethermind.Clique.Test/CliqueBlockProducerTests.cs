// SPDX-FileCopyrightText: 2022 Demerzel Solutions Limited
// SPDX-License-Identifier: LGPL-3.0-only

using System;
using System.Collections.Generic;
using System.Diagnostics;
using System.Linq;
using System.Threading;
using System.Threading.Tasks;
using FluentAssertions;
using Nethermind.Blockchain;
using Nethermind.Blockchain.Blocks;
using Nethermind.Blockchain.Receipts;
using Nethermind.Consensus;
using Nethermind.Consensus.Clique;
using Nethermind.Consensus.Comparers;
using Nethermind.Consensus.Processing;
using Nethermind.Consensus.Producers;
using Nethermind.Consensus.Rewards;
using Nethermind.Consensus.Transactions;
using Nethermind.Consensus.Validators;
using Nethermind.Core;
using Nethermind.Core.Crypto;
using Nethermind.Core.Extensions;
using Nethermind.Core.Specs;
using Nethermind.Core.Test;
using Nethermind.Specs;
using Nethermind.Core.Test.Builders;
using Nethermind.Crypto;
using Nethermind.Db;
using Nethermind.Int256;
using Nethermind.Evm;
using Nethermind.Logging;
using Nethermind.State;
using Nethermind.Evm.TransactionProcessing;
using Nethermind.Trie.Pruning;
using Nethermind.TxPool;
using NUnit.Framework;
using Nethermind.Config;
using Nethermind.Blockchain.BeaconBlockRoot;

namespace Nethermind.Clique.Test
{
    [TestFixture]
    [Parallelizable(ParallelScope.All)]
    public class CliqueBlockProducerTests
    {
        private class On
        {
            private readonly ILogManager _logManager = LimboLogs.Instance;
            //            private ILogManager _logManager = new OneLoggerLogManager(new ConsoleAsyncLogger(LogLevel.Debug));
            private readonly ILogger _logger;
            private static readonly ITimestamper _timestamper = Timestamper.Default;
            private readonly CliqueConfig _cliqueConfig;
            private readonly EthereumEcdsa _ethereumEcdsa = new(BlockchainIds.Goerli, LimboLogs.Instance);
            private readonly Dictionary<PrivateKey, ILogManager> _logManagers = new();
            private readonly Dictionary<PrivateKey, ISnapshotManager> _snapshotManager = new();
            private readonly Dictionary<PrivateKey, BlockTree> _blockTrees = new();
            private readonly Dictionary<PrivateKey, AutoResetEvent> _blockEvents = new();
            private readonly Dictionary<PrivateKey, CliqueBlockProducerRunner> _producers = new();
            private readonly Dictionary<PrivateKey, TxPool.TxPool> _pools = new();

            private On()
                : this(15)
            {
            }

            private On(ulong blockPeriod)
            {
                _logger = _logManager.GetClassLogger();
                _cliqueConfig = new CliqueConfig();
                _cliqueConfig.BlockPeriod = blockPeriod;
                _cliqueConfig.Epoch = 30000;
                _genesis = GetGenesis();
                _genesis3Validators = GetGenesis(3);
            }

            public On CreateNode(PrivateKey privateKey, bool withGenesisAlreadyProcessed = false)
            {
                if (_logger.IsInfo) _logger.Info($"CREATING NODE {privateKey.Address}");
                _logManagers[privateKey] = LimboLogs.Instance;
                //                _logManagers[privateKey] = new OneLoggerLogManager(new ConsoleAsyncLogger(LogLevel.Debug, $"{privateKey.Address} "));
                ILogManager nodeLogManager = _logManagers[privateKey];

                AutoResetEvent newHeadBlockEvent = new(false);
                _blockEvents.Add(privateKey, newHeadBlockEvent);

                MemDb blocksDb = new();
                MemDb stateDb = new();
                MemDb codeDb = new();

                ISpecProvider specProvider = GoerliSpecProvider.Instance;

                var trieStore = new TrieStore(stateDb, nodeLogManager);
                StateReader stateReader = new(trieStore, codeDb, nodeLogManager);
                WorldState stateProvider = new(trieStore, codeDb, nodeLogManager);
                stateProvider.CreateAccount(TestItem.PrivateKeyD.Address, 100.Ether());
                GoerliSpecProvider goerliSpecProvider = GoerliSpecProvider.Instance;
                stateProvider.Commit(goerliSpecProvider.GenesisSpec);
                stateProvider.CommitTree(0);

                BlockTree blockTree = Build.A.BlockTree()
                    .WithSpecProvider(goerliSpecProvider)
                    .WithBlocksDb(blocksDb)
                    .WithoutSettingHead
                    .TestObject;

                blockTree.NewHeadBlock += (sender, args) => { _blockEvents[privateKey].Set(); };
                ITransactionComparerProvider transactionComparerProvider =
                    new TransactionComparerProvider(specProvider, blockTree);

                TxPool.TxPool txPool = new(_ethereumEcdsa,
                    new BlobTxStorage(),
                    new ChainHeadInfoProvider(new FixedForkActivationChainHeadSpecProvider(GoerliSpecProvider.Instance), blockTree, stateProvider),
                    new TxPoolConfig(),
                    new TxValidator(goerliSpecProvider.ChainId),
                    _logManager,
                    transactionComparerProvider.GetDefaultComparer());
                _pools[privateKey] = txPool;

                BlockhashProvider blockhashProvider = new(blockTree, specProvider, stateProvider, LimboLogs.Instance);
                _blockTrees.Add(privateKey, blockTree);

                SnapshotManager snapshotManager = new(_cliqueConfig, blocksDb, blockTree, _ethereumEcdsa, nodeLogManager);
                _snapshotManager[privateKey] = snapshotManager;
                CliqueSealer cliqueSealer = new(new Signer(BlockchainIds.Goerli, privateKey, LimboLogs.Instance), _cliqueConfig, snapshotManager, nodeLogManager);

                _genesis.Header.StateRoot = _genesis3Validators.Header.StateRoot = stateProvider.StateRoot;
                _genesis.Header.Hash = _genesis.Header.CalculateHash();
                _genesis3Validators.Header.Hash = _genesis3Validators.Header.CalculateHash();

                CodeInfoRepository codeInfoRepository = new();
                TransactionProcessor transactionProcessor = new(goerliSpecProvider, stateProvider,
                    new VirtualMachine(blockhashProvider, specProvider, codeInfoRepository, nodeLogManager),
                    codeInfoRepository,
                    nodeLogManager);
                BlockProcessor blockProcessor = new(
                    goerliSpecProvider,
                    Always.Valid,
                    NoBlockRewards.Instance,
                    new BlockProcessor.BlockValidationTransactionsExecutor(transactionProcessor, stateProvider),
                    stateProvider,
                    NullReceiptStorage.Instance,
                    new BlockhashStore(goerliSpecProvider, stateProvider),
<<<<<<< HEAD
                    nodeLogManager,
                    new BeaconBlockRootHandler(transactionProcessor, nodeLogManager));
=======
                    transactionProcessor,
                    nodeLogManager);
>>>>>>> 0c3333ab

                BlockchainProcessor processor = new(blockTree, blockProcessor, new AuthorRecoveryStep(snapshotManager), stateReader, nodeLogManager, BlockchainProcessor.Options.NoReceipts);
                processor.Start();

                IReadOnlyTrieStore minerTrieStore = trieStore.AsReadOnly();

                WorldState minerStateProvider = new(minerTrieStore, codeDb, nodeLogManager);
                VirtualMachine minerVirtualMachine = new(blockhashProvider, specProvider, codeInfoRepository, nodeLogManager);
                TransactionProcessor minerTransactionProcessor = new(goerliSpecProvider, minerStateProvider, minerVirtualMachine, codeInfoRepository, nodeLogManager);

                BlockProcessor minerBlockProcessor = new(
                    goerliSpecProvider,
                    Always.Valid,
                    NoBlockRewards.Instance,
                    new BlockProcessor.BlockProductionTransactionsExecutor(minerTransactionProcessor, minerStateProvider, goerliSpecProvider, _logManager),
                    minerStateProvider,
                    NullReceiptStorage.Instance,
<<<<<<< HEAD
                    new BlockhashStore(specProvider, stateProvider),
                    nodeLogManager,
                    new BeaconBlockRootHandler(minerTransactionProcessor, nodeLogManager));
=======
                    new BlockhashStore(goerliSpecProvider, minerStateProvider),
                    minerTransactionProcessor,
                    nodeLogManager);
>>>>>>> 0c3333ab

                BlockchainProcessor minerProcessor = new(blockTree, minerBlockProcessor, new AuthorRecoveryStep(snapshotManager), stateReader, nodeLogManager, BlockchainProcessor.Options.NoReceipts);

                if (withGenesisAlreadyProcessed)
                {
                    ProcessGenesis(privateKey);
                }
                BlocksConfig blocksConfig = new()
                {
                    MinGasPrice = 0
                };
                ITxFilterPipeline txFilterPipeline = TxFilterPipelineBuilder.CreateStandardFilteringPipeline(nodeLogManager, specProvider, blocksConfig);
                TxPoolTxSource txPoolTxSource = new(txPool, specProvider, transactionComparerProvider, nodeLogManager, txFilterPipeline);
                CliqueBlockProducer blockProducer = new(
                    txPoolTxSource,
                    minerProcessor,
                    minerStateProvider,
                    _timestamper,
                    new CryptoRandom(),
                    snapshotManager,
                    cliqueSealer,
                    new TargetAdjustedGasLimitCalculator(goerliSpecProvider, new BlocksConfig()),
                    MainnetSpecProvider.Instance,
                    _cliqueConfig,
                    nodeLogManager);

                CliqueBlockProducerRunner producerRunner = new CliqueBlockProducerRunner(
                    blockTree,
                    _timestamper,
                    new CryptoRandom(),
                    snapshotManager,
                    blockProducer,
                    _cliqueConfig,
                    LimboLogs.Instance);

                producerRunner.Start();

                ProducedBlockSuggester suggester = new ProducedBlockSuggester(blockTree, producerRunner);

                _producers.Add(privateKey, producerRunner);

                return this;
            }

            public static On Goerli => new();

            public static On FastGoerli => new(1);

            private readonly Block _genesis3Validators;

            private readonly Block _genesis;

            private Block GetGenesis(int validatorsCount = 2)
            {
                Hash256 parentHash = Keccak.Zero;
                Hash256 unclesHash = Keccak.OfAnEmptySequenceRlp;
                Address beneficiary = Address.Zero;
                UInt256 difficulty = new(1);
                long number = 0L;
                int gasLimit = 4700000;
                ulong timestamp = _timestamper.UnixTime.Seconds - _cliqueConfig.BlockPeriod;
                string extraDataHex = "0x2249276d20646f6e652077616974696e672e2e2e20666f7220626c6f636b2066";
                extraDataHex += TestItem.PrivateKeyA.Address.ToString(false).Replace("0x", string.Empty);
                extraDataHex += TestItem.PrivateKeyB.Address.ToString(false).Replace("0x", string.Empty);
                if (validatorsCount > 2)
                {
                    extraDataHex += TestItem.PrivateKeyC.Address.ToString(false).Replace("0x", string.Empty);
                }

                extraDataHex += "0000000000000000000000000000000000000000000000000000000000000000000000000000000000000000000000000000000000000000000000000000000000";

                byte[] extraData = Bytes.FromHexString(extraDataHex);
                BlockHeader header = new(parentHash, unclesHash, beneficiary, difficulty, number, gasLimit, timestamp, extraData);
                Block genesis = new(header);
                genesis.Header.Hash = genesis.Header.CalculateHash();
                genesis.Header.StateRoot = Keccak.EmptyTreeHash;
                genesis.Header.TxRoot = Keccak.EmptyTreeHash;
                genesis.Header.ReceiptsRoot = Keccak.EmptyTreeHash;
                genesis.Header.Bloom = Bloom.Empty;

                return genesis;
            }

            public On VoteToInclude(PrivateKey nodeId, Address address)
            {
                if (_logger.IsInfo) _logger.Info($"VOTE {address} IN");
                _producers[nodeId].CastVote(address, true);
                return this;
            }

            public On UncastVote(PrivateKey nodeId, Address address)
            {
                if (_logger.IsInfo) _logger.Info($"UNCAST VOTE ON {address}");
                _producers[nodeId].UncastVote(address);
                return this;
            }

            public On IsProducingBlocks(PrivateKey nodeId, bool expected, ulong? maxInterval)
            {
                if (_logger.IsInfo) _logger.Info($"IsProducingBlocks");
                Assert.That(((IBlockProducerRunner)_producers[nodeId]).IsProducingBlocks(maxInterval), Is.EqualTo(expected));
                return this;
            }

            public On VoteToExclude(PrivateKey nodeId, Address address)
            {
                if (_logger.IsInfo) _logger.Info($"VOTE {address} OUT");
                _producers[nodeId].CastVote(address, false);
                return this;
            }

            public On ProcessGenesis()
            {
                foreach (KeyValuePair<PrivateKey, BlockTree> node in _blockTrees)
                {
                    ProcessGenesis(node.Key);
                }

                return this;
            }

            public On ProcessGenesis3Validators()
            {
                foreach (KeyValuePair<PrivateKey, BlockTree> node in _blockTrees)
                {
                    ProcessGenesis3Validators(node.Key);
                }

                return this;
            }

            public On ProcessBadGenesis()
            {
                foreach (KeyValuePair<PrivateKey, BlockTree> node in _blockTrees)
                {
                    ProcessBadGenesis(node.Key);
                }

                return this;
            }

            public On ProcessGenesis(PrivateKey nodeKey)
            {
                if (_logger.IsInfo) _logger.Info($"SUGGESTING GENESIS ON {nodeKey.Address}");
                _blockTrees[nodeKey].SuggestBlock(_genesis);
                _blockEvents[nodeKey].WaitOne(_timeout);
                return this;
            }

            public On ProcessGenesis3Validators(PrivateKey nodeKey)
            {
                _blockTrees[nodeKey].SuggestBlock(_genesis3Validators);
                _blockEvents[nodeKey].WaitOne(_timeout);
                return this;
            }

            public On ProcessBadGenesis(PrivateKey nodeKey)
            {
                Wait(10); // wait a moment so the timestamp changes
                if (_logger.IsInfo) _logger.Info($"SUGGESTING BAD GENESIS ON {nodeKey.Address}");
                _blockTrees[nodeKey].SuggestBlock(GetGenesis());
                _blockEvents[nodeKey].WaitOne(_timeout);
                return this;
            }

            public On Process(PrivateKey nodeKey, Block block)
            {
                if (_logger.IsInfo) _logger.Info($"SUGGESTING BLOCK {block.ToString(Block.Format.Short)} ON {nodeKey.Address}");
                try
                {
                    _blockTrees[nodeKey].SuggestBlock(block);
                    _blockEvents[nodeKey].WaitOne(_timeout);
                    return this;
                }
                catch (Exception e)
                {
                    _logger.Error("PROCESS ERROR", e);
                    throw;
                }
            }
            public On AssertHeadBlockParentIs(PrivateKey nodeKey, Hash256 hash)
            {
                if (_logger.IsInfo) _logger.Info($"ASSERTING HEAD PARENT HASH ON {nodeKey.Address}");
                Assert.That(_blockTrees[nodeKey].Head.ParentHash, Is.EqualTo(hash), nodeKey.Address + " head parent hash");
                return this;
            }

            public On AssertHeadBlockIs(PrivateKey nodeKey, long number)
            {
                WaitForNumber(nodeKey, number);
                if (_logger.IsInfo) _logger.Info($"ASSERTING HEAD BLOCK IS BLOCK {number} ON {nodeKey.Address}");
                Assert.That(_blockTrees[nodeKey].Head.Number, Is.EqualTo(number), nodeKey.Address + " head number");
                return this;
            }

            public On AssertTransactionCount(PrivateKey nodeKey, long number, int transactionCount)
            {
                WaitForNumber(nodeKey, number);
                if (_logger.IsInfo) _logger.Info($"ASSERTING HEAD BLOCK IS BLOCK {number} ON {nodeKey.Address}");
                Assert.That(_blockTrees[nodeKey].Head.Transactions.Length, Is.EqualTo(transactionCount), nodeKey.Address + $" transaction count should be equal {transactionCount} for block number {number}");
                return this;
            }

            public On AssertHeadBlockTimestamp(PrivateKey nodeKey)
            {
                if (_logger.IsInfo) _logger.Info($"ASSERTING HEAD BLOCK TIMESTAMP ON {nodeKey.Address}");
                Assert.LessOrEqual(_blockTrees[nodeKey].FindBlock(_blockTrees[nodeKey].Head.Number - 1, BlockTreeLookupOptions.None).Timestamp + _cliqueConfig.BlockPeriod, _blockTrees[nodeKey].Head.Timestamp + 1);
                return this;
            }

            public On AssertVote(PrivateKey nodeKey, long number, Address address, bool vote)
            {
                WaitForNumber(nodeKey, number);
                if (_logger.IsInfo) _logger.Info($"ASSERTING {vote} VOTE ON {address} AT BLOCK {number}");
                Assert.That(_blockTrees[nodeKey].FindBlock(number, BlockTreeLookupOptions.None).Header.Nonce, Is.EqualTo(vote ? Consensus.Clique.Clique.NonceAuthVote : Consensus.Clique.Clique.NonceDropVote), nodeKey + " vote nonce");
                Assert.That(_blockTrees[nodeKey].FindBlock(number, BlockTreeLookupOptions.None).Beneficiary, Is.EqualTo(address), nodeKey.Address + " vote nonce");
                return this;
            }

            public On AssertSignersCount(PrivateKey nodeKey, long number, int count)
            {
                WaitForNumber(nodeKey, number);
                if (_logger.IsInfo) _logger.Info($"ASSERTING {count} SIGNERS AT BLOCK {number}");
                BlockHeader header = _blockTrees[nodeKey].FindBlock(number, BlockTreeLookupOptions.None).Header;
                Assert.That(_snapshotManager[nodeKey].GetOrCreateSnapshot(header.Number, header.Hash).Signers.Count, Is.EqualTo(count), nodeKey + " signers count");
                return this;
            }


            public On AssertTallyEmpty(PrivateKey nodeKey, long number, PrivateKey privateKeyB)
            {
                WaitForNumber(nodeKey, number);
                if (_logger.IsInfo) _logger.Info($"ASSERTING EMPTY TALLY FOR {privateKeyB.Address} EMPTY AT {number}");
                BlockHeader header = _blockTrees[nodeKey].FindBlock(number, BlockTreeLookupOptions.None).Header;
                Assert.That(_snapshotManager[nodeKey].GetOrCreateSnapshot(header.Number, header.Hash).Tally.ContainsKey(privateKeyB.Address), Is.EqualTo(false), nodeKey + " tally empty");
                return this;
            }

            public On AssertOutOfTurn(PrivateKey nodeKey, long number)
            {
                WaitForNumber(nodeKey, number);
                if (_logger.IsInfo) _logger.Info($"ASSERTING OUT TURN ON AT {nodeKey.Address} EMPTY AT BLOCK {number}");
                Assert.That(_blockTrees[nodeKey].Head.Difficulty, Is.EqualTo(Consensus.Clique.Clique.DifficultyNoTurn), nodeKey.Address + $" {number} out of turn");
                return this;
            }

            public On AssertInTurn(PrivateKey nodeKey, long number)
            {
                WaitForNumber(nodeKey, number);
                if (_logger.IsInfo) _logger.Info($"ASSERTING IN TURN ON AT {nodeKey.Address} EMPTY AT BLOCK {number}");
                Assert.That(_blockTrees[nodeKey].Head.Difficulty, Is.EqualTo(Consensus.Clique.Clique.DifficultyInTurn), nodeKey.Address + $" {number} in turn");
                return this;
            }

            private void WaitForNumber(PrivateKey nodeKey, long number)
            {
                if (_logger.IsInfo) _logger.Info($"WAITING ON {nodeKey.Address} FOR BLOCK {number}");
                SpinWait spinWait = new();
                Stopwatch stopwatch = new();
                stopwatch.Start();
                while (stopwatch.ElapsedMilliseconds < _timeout)
                {
                    spinWait.SpinOnce();
                    if (_blockTrees[nodeKey].Head.Number >= number)
                    {
                        break;
                    }
                }
            }

            public Block GetBlock(PrivateKey privateKey, long number)
            {
                Block block = _blockTrees[privateKey].FindBlock(number, BlockTreeLookupOptions.None);
                if (block is null)
                {
                    throw new InvalidOperationException($"Cannot find block {number}");
                }

                return block;
            }

            public async Task<On> StopNode(PrivateKey privateKeyA)
            {
                if (_logger.IsInfo) _logger.Info($"STOPPING {privateKeyA.Address}");
                await _producers[privateKeyA].StopAsync();
                return this;
            }

            private readonly UInt256 _currentNonce = 0;

            public On AddPendingTransaction(PrivateKey nodeKey)
            {
                Transaction transaction = new();
                transaction.Value = 1;
                transaction.To = TestItem.AddressC;
                transaction.GasLimit = 30000;
                transaction.GasPrice = 20.GWei();
                transaction.Nonce = _currentNonce + 1;
                transaction.SenderAddress = TestItem.PrivateKeyD.Address;
                transaction.Hash = transaction.CalculateHash();
                _ethereumEcdsa.Sign(TestItem.PrivateKeyD, transaction, true);
                _pools[nodeKey].SubmitTx(transaction, TxHandlingOptions.None);

                return this;
            }

            public On AddAllBadTransactions(PrivateKey nodeKey)
            {
                // 0 gas price
                Transaction transaction = new();
                transaction.Value = 1;
                transaction.To = TestItem.AddressC;
                transaction.GasLimit = 30000;
                transaction.GasPrice = 0.GWei();
                transaction.Nonce = _currentNonce;
                transaction.SenderAddress = TestItem.PrivateKeyD.Address;
                transaction.Hash = transaction.CalculateHash();
                _ethereumEcdsa.Sign(TestItem.PrivateKeyD, transaction, true);
                _pools[nodeKey].SubmitTx(transaction, TxHandlingOptions.None);

                // bad nonce
                transaction = new Transaction();
                transaction.Value = 1;
                transaction.To = TestItem.AddressC;
                transaction.GasLimit = 30000;
                transaction.GasPrice = 20.GWei();
                transaction.Nonce = 0;
                transaction.SenderAddress = TestItem.PrivateKeyD.Address;
                transaction.Hash = transaction.CalculateHash();
                _ethereumEcdsa.Sign(TestItem.PrivateKeyD, transaction, true);
                _pools[nodeKey].SubmitTx(transaction, TxHandlingOptions.None);

                // gas limit too high
                transaction = new Transaction();
                transaction.Value = 1;
                transaction.To = TestItem.AddressC;
                transaction.GasLimit = 100000000;
                transaction.GasPrice = 20.GWei();
                transaction.Nonce = _currentNonce;
                transaction.SenderAddress = TestItem.PrivateKeyD.Address;
                transaction.Hash = transaction.CalculateHash();
                _ethereumEcdsa.Sign(TestItem.PrivateKeyD, transaction, true);
                _pools[nodeKey].SubmitTx(transaction, TxHandlingOptions.None);

                // insufficient balance
                transaction = new Transaction();
                transaction.Value = 1000000000.Ether();
                transaction.To = TestItem.AddressC;
                transaction.GasLimit = 30000;
                transaction.GasPrice = 20.GWei();
                transaction.Nonce = _currentNonce;
                transaction.SenderAddress = TestItem.PrivateKeyD.Address;
                transaction.Hash = transaction.CalculateHash();
                _ethereumEcdsa.Sign(TestItem.PrivateKeyD, transaction, true);
                _pools[nodeKey].SubmitTx(transaction, TxHandlingOptions.None);

                return this;
            }

            public On AddTransactionWithGasLimitToHigh(PrivateKey nodeKey)
            {
                Transaction transaction = new();

                // gas limit too high
                transaction = new Transaction();
                transaction.Value = 1;
                transaction.To = TestItem.AddressC;
                transaction.GasLimit = 100000000;
                transaction.GasPrice = 20.GWei();
                transaction.Nonce = _currentNonce;
                transaction.Data = Bytes.FromHexString("0xEF");
                transaction.SenderAddress = TestItem.PrivateKeyD.Address;
                transaction.Hash = transaction.CalculateHash();
                _ethereumEcdsa.Sign(TestItem.PrivateKeyD, transaction, true);
                _pools[nodeKey].SubmitTx(transaction, TxHandlingOptions.None);

                return this;
            }

            public On AddQueuedTransaction(PrivateKey nodeKey)
            {
                Transaction transaction = new();
                transaction.Value = 1;
                transaction.To = TestItem.AddressC;
                transaction.GasLimit = 30000;
                transaction.GasPrice = 20.GWei();
                transaction.Nonce = _currentNonce + 1000;
                transaction.SenderAddress = TestItem.PrivateKeyD.Address;
                transaction.Hash = transaction.CalculateHash();
                _ethereumEcdsa.Sign(TestItem.PrivateKeyD, transaction, true);
                _pools[nodeKey].SubmitTx(transaction, TxHandlingOptions.None);

                return this;
            }

            public On Wait(int i)
            {
                if (_logger.IsInfo) _logger.Info($"WAIT {i}");
                Thread.Sleep(i);
                return this;
            }
        }

        private static readonly int _timeout = 2000; // this has to cover block period of second + wiggle of up to 500ms * (signers - 1) + 100ms delay of the block readiness check

        [Test]
        public async Task Can_produce_block_with_transactions()
        {
            await On.Goerli
                .CreateNode(TestItem.PrivateKeyA)
                .AddPendingTransaction(TestItem.PrivateKeyA)
                .ProcessGenesis()
                .AssertHeadBlockIs(TestItem.PrivateKeyA, 1L)
                .StopNode(TestItem.PrivateKeyA);
        }

        [Test]
        public async Task IsProducingBlocks_returns_expected_results()
        {
            On result = await On.Goerli
                .CreateNode(TestItem.PrivateKeyA)
                .ProcessGenesis()
                .IsProducingBlocks(TestItem.PrivateKeyA, true, null)
                .StopNode(TestItem.PrivateKeyA);

            result
                .IsProducingBlocks(TestItem.PrivateKeyA, false, null);
        }

        [Test]
        public async Task When_producing_blocks_skips_queued_and_bad_transactions()
        {
            await On.Goerli
                .CreateNode(TestItem.PrivateKeyA)
                .AddPendingTransaction(TestItem.PrivateKeyA)
                .AddPendingTransaction(TestItem.PrivateKeyA)
                .AddPendingTransaction(TestItem.PrivateKeyA)
                .AddAllBadTransactions(TestItem.PrivateKeyA)
                .AddQueuedTransaction(TestItem.PrivateKeyA)
                .ProcessGenesis()
                .AssertHeadBlockIs(TestItem.PrivateKeyA, 1)
                .StopNode(TestItem.PrivateKeyA);
        }

        [Test]
        public async Task Transaction_with_gas_limit_higher_than_block_gas_limit_should_not_be_send()
        {
            await On.Goerli
                .CreateNode(TestItem.PrivateKeyA)
                .AddTransactionWithGasLimitToHigh(TestItem.PrivateKeyA)
                .ProcessGenesis()
                .AssertTransactionCount(TestItem.PrivateKeyA, 1, 0)
                .StopNode(TestItem.PrivateKeyA);
        }

        [Test]
        public async Task Produces_block_on_top_of_genesis()
        {
            await On.Goerli
                .CreateNode(TestItem.PrivateKeyA)
                .CreateNode(TestItem.PrivateKeyB)
                .ProcessGenesis()
                .AssertHeadBlockIs(TestItem.PrivateKeyA, 1)
                .AssertHeadBlockIs(TestItem.PrivateKeyB, 1)
                .AssertInTurn(TestItem.PrivateKeyA, 1)
                .AssertOutOfTurn(TestItem.PrivateKeyB, 1)
                .StopNode(TestItem.PrivateKeyA)
                .ContinueWith(t => t.Result.StopNode(TestItem.PrivateKeyB));
        }

        [Test]
        public void Single_validator_can_produce_first_block_in_turn()
        {
            On.Goerli
                .CreateNode(TestItem.PrivateKeyA)
                .ProcessGenesis()
                .AssertHeadBlockIs(TestItem.PrivateKeyA, 1)
                .AssertInTurn(TestItem.PrivateKeyA, 1);
        }

        [Test]
        public async Task Single_validator_can_produce_first_block_out_of_turn()
        {
            await On.Goerli
                .CreateNode(TestItem.PrivateKeyB)
                .ProcessGenesis()
                .AssertHeadBlockIs(TestItem.PrivateKeyB, 1)
                .AssertOutOfTurn(TestItem.PrivateKeyB, 1)
                .StopNode(TestItem.PrivateKeyB);
        }

        [Test]
        public async Task Cannot_produce_blocks_when_not_on_signers_list()
        {
            await On.Goerli
                .CreateNode(TestItem.PrivateKeyC)
                .ProcessGenesis()
                .AssertHeadBlockIs(TestItem.PrivateKeyC, 0)
                .StopNode(TestItem.PrivateKeyC);
        }

        [Test]
        public async Task Can_cast_vote_to_include()
        {
            await On.Goerli
                .CreateNode(TestItem.PrivateKeyA)
                .VoteToInclude(TestItem.PrivateKeyA, TestItem.AddressC)
                .ProcessGenesis()
                .AssertVote(TestItem.PrivateKeyA, 1, TestItem.AddressC, true)
                .StopNode(TestItem.PrivateKeyA);
        }

        [Test]
        public async Task Can_uncast_vote_to()
        {
            await On.Goerli
                .CreateNode(TestItem.PrivateKeyA)
                .VoteToInclude(TestItem.PrivateKeyA, TestItem.AddressC)
                .UncastVote(TestItem.PrivateKeyA, TestItem.AddressC)
                .ProcessGenesis()
                .AssertVote(TestItem.PrivateKeyA, 1, Address.Zero, false)
                .StopNode(TestItem.PrivateKeyA);
        }

        [Test]
        public async Task Can_vote_a_validator_in()
        {
            On goerli = On.FastGoerli;
            goerli
                .CreateNode(TestItem.PrivateKeyA)
                .CreateNode(TestItem.PrivateKeyB)
                .CreateNode(TestItem.PrivateKeyC)
                .VoteToInclude(TestItem.PrivateKeyB, TestItem.AddressD)
                .ProcessGenesis3Validators()
                .AssertHeadBlockIs(TestItem.PrivateKeyA, 1)
                .AssertHeadBlockIs(TestItem.PrivateKeyB, 1)
                .AssertHeadBlockIs(TestItem.PrivateKeyC, 1)
                .VoteToInclude(TestItem.PrivateKeyA, TestItem.AddressD)
                .Process(TestItem.PrivateKeyA, goerli.GetBlock(TestItem.PrivateKeyB, 1))
                .Process(TestItem.PrivateKeyC, goerli.GetBlock(TestItem.PrivateKeyB, 1))
                .AssertHeadBlockIs(TestItem.PrivateKeyA, 2)
                .AssertHeadBlockIs(TestItem.PrivateKeyC, 2)
                .Process(TestItem.PrivateKeyB, goerli.GetBlock(TestItem.PrivateKeyA, 2))
                .Process(TestItem.PrivateKeyC, goerli.GetBlock(TestItem.PrivateKeyA, 2))
                .Wait(1000)
                .AssertSignersCount(TestItem.PrivateKeyC, 2, 4);

            await goerli.StopNode(TestItem.PrivateKeyA);
            await goerli.StopNode(TestItem.PrivateKeyB);
            await goerli.StopNode(TestItem.PrivateKeyC);
        }

        [Test, Retry(3)]
        public async Task Can_vote_a_validator_out()
        {
            On goerli = On.FastGoerli;
            goerli
                .CreateNode(TestItem.PrivateKeyA)
                .CreateNode(TestItem.PrivateKeyB)
                .CreateNode(TestItem.PrivateKeyC)
                .VoteToExclude(TestItem.PrivateKeyA, TestItem.AddressC)
                .VoteToExclude(TestItem.PrivateKeyA, TestItem.AddressB)
                .ProcessGenesis3Validators()
                .AssertHeadBlockIs(TestItem.PrivateKeyA, 1)
                .AssertHeadBlockIs(TestItem.PrivateKeyB, 1)
                .AssertHeadBlockIs(TestItem.PrivateKeyC, 1)
                .Process(TestItem.PrivateKeyA, goerli.GetBlock(TestItem.PrivateKeyB, 1))
                .Process(TestItem.PrivateKeyC, goerli.GetBlock(TestItem.PrivateKeyB, 1))
                .AssertHeadBlockIs(TestItem.PrivateKeyA, 2)
                .AssertHeadBlockIs(TestItem.PrivateKeyC, 2)
                .Process(TestItem.PrivateKeyB, goerli.GetBlock(TestItem.PrivateKeyA, 2))
                .Process(TestItem.PrivateKeyC, goerli.GetBlock(TestItem.PrivateKeyA, 2))
                .AssertHeadBlockIs(TestItem.PrivateKeyB, 3)
                .AssertHeadBlockIs(TestItem.PrivateKeyC, 3)
                .Process(TestItem.PrivateKeyA, goerli.GetBlock(TestItem.PrivateKeyC, 3))
                .Process(TestItem.PrivateKeyB, goerli.GetBlock(TestItem.PrivateKeyC, 3))
                .AssertHeadBlockIs(TestItem.PrivateKeyA, 4)
                .AssertHeadBlockIs(TestItem.PrivateKeyB, 4)
                .VoteToExclude(TestItem.PrivateKeyB, TestItem.AddressA)
                .VoteToExclude(TestItem.PrivateKeyC, TestItem.AddressA)
                .Process(TestItem.PrivateKeyA, goerli.GetBlock(TestItem.PrivateKeyB, 4))
                .Process(TestItem.PrivateKeyC, goerli.GetBlock(TestItem.PrivateKeyB, 4))
                .AssertHeadBlockIs(TestItem.PrivateKeyA, 5)
                .AssertHeadBlockIs(TestItem.PrivateKeyC, 5)
                .Process(TestItem.PrivateKeyB, goerli.GetBlock(TestItem.PrivateKeyA, 5))
                .Process(TestItem.PrivateKeyC, goerli.GetBlock(TestItem.PrivateKeyA, 5))
                .AssertHeadBlockIs(TestItem.PrivateKeyB, 6)
                .AssertHeadBlockIs(TestItem.PrivateKeyC, 6)
                .Process(TestItem.PrivateKeyA, goerli.GetBlock(TestItem.PrivateKeyC, 6))
                .Process(TestItem.PrivateKeyB, goerli.GetBlock(TestItem.PrivateKeyC, 6))
                .AssertHeadBlockIs(TestItem.PrivateKeyA, 6)
                .AssertHeadBlockIs(TestItem.PrivateKeyB, 7)
                .Process(TestItem.PrivateKeyA, goerli.GetBlock(TestItem.PrivateKeyB, 7))
                .Process(TestItem.PrivateKeyC, goerli.GetBlock(TestItem.PrivateKeyB, 7))
                .Wait(1000)
                .AssertSignersCount(TestItem.PrivateKeyA, 7, 2)
                .AssertTallyEmpty(TestItem.PrivateKeyA, 7, TestItem.PrivateKeyB)
                .AssertTallyEmpty(TestItem.PrivateKeyA, 7, TestItem.PrivateKeyA)
                .AssertTallyEmpty(TestItem.PrivateKeyA, 7, TestItem.PrivateKeyC);

            await goerli.StopNode(TestItem.PrivateKeyA);
            await goerli.StopNode(TestItem.PrivateKeyB);
            await goerli.StopNode(TestItem.PrivateKeyC);
        }

        [Test]
        public async Task Can_cast_vote_to_exclude()
        {
            await On.Goerli
                .CreateNode(TestItem.PrivateKeyA)
                .VoteToExclude(TestItem.PrivateKeyA, TestItem.AddressB)
                .ProcessGenesis()
                .AssertVote(TestItem.PrivateKeyA, 1, TestItem.AddressB, false)
                .StopNode(TestItem.PrivateKeyA);
        }

        [Test]
        public async Task Cannot_vote_to_exclude_node_that_is_not_on_the_list()
        {
            await On.Goerli
                .CreateNode(TestItem.PrivateKeyA)
                .VoteToExclude(TestItem.PrivateKeyA, TestItem.AddressC)
                .ProcessGenesis()
                .AssertVote(TestItem.PrivateKeyA, 1, Address.Zero, false)
                .StopNode(TestItem.PrivateKeyA);
        }

        [Test]
        public async Task Cannot_vote_to_include_node_that_is_already_on_the_list()
        {
            await On.Goerli
                .CreateNode(TestItem.PrivateKeyA)
                .VoteToInclude(TestItem.PrivateKeyA, TestItem.AddressB)
                .ProcessGenesis()
                .AssertVote(TestItem.PrivateKeyA, 1, Address.Zero, false)
                .StopNode(TestItem.PrivateKeyA);
        }

        [Test]
        public async Task Can_reorganize_when_receiving_in_turn_blocks()
        {
            On goerli = On.FastGoerli;
            goerli
                .CreateNode(TestItem.PrivateKeyB)
                .CreateNode(TestItem.PrivateKeyA)
                .ProcessGenesis()
                .AssertHeadBlockIs(TestItem.PrivateKeyB, 1)
                .AssertHeadBlockIs(TestItem.PrivateKeyA, 1)
                .Process(TestItem.PrivateKeyB, goerli.GetBlock(TestItem.PrivateKeyA, 1))
                .AssertHeadBlockIs(TestItem.PrivateKeyB, 2);

            await goerli.StopNode(TestItem.PrivateKeyA);
            await goerli.StopNode(TestItem.PrivateKeyB);
        }

        [Test]
        public async Task Ignores_blocks_from_bad_network()
        {
            On goerli = On.FastGoerli;
            goerli
                .CreateNode(TestItem.PrivateKeyB)
                .ProcessGenesis(TestItem.PrivateKeyB)
                .AssertHeadBlockIs(TestItem.PrivateKeyB, 1)
                .CreateNode(TestItem.PrivateKeyA)
                .ProcessBadGenesis(TestItem.PrivateKeyA)
                .AssertHeadBlockIs(TestItem.PrivateKeyA, 1);

            Assert.That(goerli.GetBlock(TestItem.PrivateKeyB, 0).Hash, Is.Not.EqualTo(goerli.GetBlock(TestItem.PrivateKeyA, 0).Hash), "same genesis");

            goerli
                .Process(TestItem.PrivateKeyB, goerli.GetBlock(TestItem.PrivateKeyA, 1))
                .AssertHeadBlockIs(TestItem.PrivateKeyB, 1);

            await goerli.StopNode(TestItem.PrivateKeyA);
            await goerli.StopNode(TestItem.PrivateKeyB);
        }

        [Test]
        public async Task Waits_for_block_timestamp_before_broadcasting()
        {
            On goerli = On.Goerli;
            goerli
                .CreateNode(TestItem.PrivateKeyB)
                .CreateNode(TestItem.PrivateKeyA)
                .ProcessGenesis()
                .AssertHeadBlockIs(TestItem.PrivateKeyB, 1)
                .AssertHeadBlockIs(TestItem.PrivateKeyA, 1);

            Assert.That(goerli.GetBlock(TestItem.PrivateKeyB, 0).Hash, Is.EqualTo(goerli.GetBlock(TestItem.PrivateKeyA, 0).Hash), "same genesis");
            goerli
                .Process(TestItem.PrivateKeyB, goerli.GetBlock(TestItem.PrivateKeyA, 1))
                .AssertHeadBlockIs(TestItem.PrivateKeyB, 1);

            await goerli.StopNode(TestItem.PrivateKeyA);
            await goerli.StopNode(TestItem.PrivateKeyB);
        }

        [Test]
        [Retry(3)]
        public async Task Creates_blocks_without_signals_from_block_tree()
        {
            await On.Goerli
                .CreateNode(TestItem.PrivateKeyA, true)
                .AssertHeadBlockIs(TestItem.PrivateKeyA, 1)
                .StopNode(TestItem.PrivateKeyA);

            await On.Goerli
                .CreateNode(TestItem.PrivateKeyB, true)
                .AssertHeadBlockIs(TestItem.PrivateKeyB, 1)
                .StopNode(TestItem.PrivateKeyB);
        }

        [Test]
        public async Task Can_stop()
        {
            On goerli = On.Goerli
                .CreateNode(TestItem.PrivateKeyA);

            await goerli.StopNode(TestItem.PrivateKeyA);

            goerli.ProcessGenesis();
            await Task.Delay(1000);
            goerli.AssertHeadBlockIs(TestItem.PrivateKeyA, 0);

            await goerli.StopNode(TestItem.PrivateKeyA);
        }

        [Test, Retry(3)]
        public async Task Many_validators_can_process_blocks()
        {
            PrivateKey[] keys = new[] { TestItem.PrivateKeyA, TestItem.PrivateKeyB, TestItem.PrivateKeyC }.OrderBy(pk => pk.Address, AddressComparer.Instance).ToArray();

            On goerli = On.FastGoerli;
            for (int i = 0; i < keys.Length; i++)
            {
                goerli
                    .CreateNode(keys[i])
                    .ProcessGenesis3Validators(keys[i])
                    .AssertHeadBlockIs(keys[i], 1);
            }

            for (int i = 1; i <= 10; i++)
            {
                PrivateKey inTurnKey = keys[i % 3];
                goerli.AddPendingTransaction(keys[(i + 1) % 3]);
                for (int j = 0; j < keys.Length; j++)
                {
                    PrivateKey nodeKey = keys[j];
                    if (!nodeKey.Equals(inTurnKey))
                    {
                        goerli.Process(nodeKey, goerli.GetBlock(inTurnKey, i));
                        goerli.AssertHeadBlockIs(keys[j], i + 1);
                        goerli.AssertHeadBlockTimestamp(keys[j]);
                    }
                    else
                    {
                        goerli.AssertHeadBlockIs(keys[j], i);
                        goerli.AssertHeadBlockTimestamp(keys[j]);
                    }
                }
            }

            for (int i = 0; i < keys.Length; i++)
            {
                await goerli.StopNode(keys[i]);
            }
        }
    }
}<|MERGE_RESOLUTION|>--- conflicted
+++ resolved
@@ -142,13 +142,9 @@
                     stateProvider,
                     NullReceiptStorage.Instance,
                     new BlockhashStore(goerliSpecProvider, stateProvider),
-<<<<<<< HEAD
+                    transactionProcessor,
                     nodeLogManager,
-                    new BeaconBlockRootHandler(transactionProcessor, nodeLogManager));
-=======
-                    transactionProcessor,
-                    nodeLogManager);
->>>>>>> 0c3333ab
+                    beaconBlockRootHandler: new BeaconBlockRootHandler(transactionProcessor, nodeLogManager));
 
                 BlockchainProcessor processor = new(blockTree, blockProcessor, new AuthorRecoveryStep(snapshotManager), stateReader, nodeLogManager, BlockchainProcessor.Options.NoReceipts);
                 processor.Start();
@@ -166,15 +162,10 @@
                     new BlockProcessor.BlockProductionTransactionsExecutor(minerTransactionProcessor, minerStateProvider, goerliSpecProvider, _logManager),
                     minerStateProvider,
                     NullReceiptStorage.Instance,
-<<<<<<< HEAD
                     new BlockhashStore(specProvider, stateProvider),
+                    minerTransactionProcessor,
                     nodeLogManager,
-                    new BeaconBlockRootHandler(minerTransactionProcessor, nodeLogManager));
-=======
-                    new BlockhashStore(goerliSpecProvider, minerStateProvider),
-                    minerTransactionProcessor,
-                    nodeLogManager);
->>>>>>> 0c3333ab
+                    beaconBlockRootHandler: new BeaconBlockRootHandler(minerTransactionProcessor, nodeLogManager));
 
                 BlockchainProcessor minerProcessor = new(blockTree, minerBlockProcessor, new AuthorRecoveryStep(snapshotManager), stateReader, nodeLogManager, BlockchainProcessor.Options.NoReceipts);
 
