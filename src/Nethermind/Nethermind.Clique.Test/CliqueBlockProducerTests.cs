// SPDX-FileCopyrightText: 2022 Demerzel Solutions Limited
// SPDX-License-Identifier: LGPL-3.0-only

using System;
using System.Collections.Generic;
using System.Diagnostics;
using System.Linq;
using System.Threading;
using System.Threading.Tasks;
using Nethermind.Blockchain;
using Nethermind.Blockchain.Receipts;
using Nethermind.Consensus;
using Nethermind.Consensus.Clique;
using Nethermind.Consensus.Comparers;
using Nethermind.Consensus.Processing;
using Nethermind.Consensus.Producers;
using Nethermind.Consensus.Rewards;
using Nethermind.Consensus.Transactions;
using Nethermind.Consensus.Validators;
using Nethermind.Core;
using Nethermind.Core.Crypto;
using Nethermind.Core.Extensions;
using Nethermind.Core.Specs;
using Nethermind.Core.Test;
using Nethermind.Specs;
using Nethermind.Core.Test.Builders;
using Nethermind.Crypto;
using Nethermind.Db;
using Nethermind.Int256;
using Nethermind.Evm;
using Nethermind.Logging;
using Nethermind.State;
using Nethermind.State.Repositories;
using Nethermind.Db.Blooms;
using Nethermind.Evm.TransactionProcessing;
using Nethermind.Trie.Pruning;
using Nethermind.TxPool;
using NUnit.Framework;
using Nethermind.Config;

namespace Nethermind.Clique.Test
{
    [TestFixture]
    [Parallelizable(ParallelScope.All)]
    public class CliqueBlockProducerTests
    {
        private class On
        {
            private ILogManager _logManager = LimboLogs.Instance;
            //            private ILogManager _logManager = new OneLoggerLogManager(new ConsoleAsyncLogger(LogLevel.Debug));
            private ILogger _logger;
            private static ITimestamper _timestamper = Timestamper.Default;
            private CliqueConfig _cliqueConfig;
            private EthereumEcdsa _ethereumEcdsa = new(BlockchainIds.Goerli, LimboLogs.Instance);
            private Dictionary<PrivateKey, ILogManager> _logManagers = new();
            private Dictionary<PrivateKey, ISnapshotManager> _snapshotManager = new();
            private Dictionary<PrivateKey, BlockTree> _blockTrees = new();
            private Dictionary<PrivateKey, AutoResetEvent> _blockEvents = new();
            private Dictionary<PrivateKey, CliqueBlockProducer> _producers = new();
            private Dictionary<PrivateKey, TxPool.TxPool> _pools = new();

            private On()
                : this(15)
            {
            }

            private On(ulong blockPeriod)
            {
                _logger = _logManager.GetClassLogger();
                _cliqueConfig = new CliqueConfig();
                _cliqueConfig.BlockPeriod = blockPeriod;
                _cliqueConfig.Epoch = 30000;
                _genesis = GetGenesis();
                _genesis3Validators = GetGenesis(3);
            }

            public On CreateNode(PrivateKey privateKey, bool withGenesisAlreadyProcessed = false)
            {
                if (_logger.IsInfo) _logger.Info($"CREATING NODE {privateKey.Address}");
                _logManagers[privateKey] = LimboLogs.Instance;
                //                _logManagers[privateKey] = new OneLoggerLogManager(new ConsoleAsyncLogger(LogLevel.Debug, $"{privateKey.Address} "));
                ILogManager nodeLogManager = _logManagers[privateKey];

                AutoResetEvent newHeadBlockEvent = new(false);
                _blockEvents.Add(privateKey, newHeadBlockEvent);

                MemDb blocksDb = new();
                MemDb headersDb = new();
                MemDb blockInfoDb = new();

                MemColumnsDb<StateColumns> stateDb = new();
                MemDb codeDb = new();

                ISpecProvider specProvider = RinkebySpecProvider.Instance;

                var trieStore = new TrieStore(stateDb, nodeLogManager);
<<<<<<< HEAD
                var storageTrieStore = new TrieStore(stateDb.GetColumnDb(StateColumns.Storage), nodeLogManager);
                StateReader stateReader = new(trieStore, storageTrieStore, codeDb, nodeLogManager);
                StateProvider stateProvider = new(trieStore, storageTrieStore, codeDb, nodeLogManager);
=======
                StateReader stateReader = new(trieStore, codeDb, nodeLogManager);
                WorldState stateProvider = new(trieStore, codeDb, nodeLogManager);
>>>>>>> 0a8ec2b9
                stateProvider.CreateAccount(TestItem.PrivateKeyD.Address, 100.Ether());
                GoerliSpecProvider goerliSpecProvider = GoerliSpecProvider.Instance;
                stateProvider.Commit(goerliSpecProvider.GenesisSpec);
                stateProvider.CommitTree(0);

                BlockTree blockTree = new(blocksDb, headersDb, blockInfoDb, new ChainLevelInfoRepository(blockInfoDb), goerliSpecProvider, NullBloomStorage.Instance, nodeLogManager);

                blockTree.NewHeadBlock += (sender, args) => { _blockEvents[privateKey].Set(); };
                ITransactionComparerProvider transactionComparerProvider =
                    new TransactionComparerProvider(specProvider, blockTree);

                TxPool.TxPool txPool = new(_ethereumEcdsa, new ChainHeadInfoProvider(new FixedForkActivationChainHeadSpecProvider(GoerliSpecProvider.Instance), blockTree, stateProvider), new TxPoolConfig(), new TxValidator(goerliSpecProvider.ChainId), _logManager, transactionComparerProvider.GetDefaultComparer());
                _pools[privateKey] = txPool;

                BlockhashProvider blockhashProvider = new(blockTree, LimboLogs.Instance);
                _blockTrees.Add(privateKey, blockTree);

                SnapshotManager snapshotManager = new(_cliqueConfig, blocksDb, blockTree, _ethereumEcdsa, nodeLogManager);
                _snapshotManager[privateKey] = snapshotManager;
                CliqueSealer cliqueSealer = new(new Signer(BlockchainIds.Goerli, privateKey, LimboLogs.Instance), _cliqueConfig, snapshotManager, nodeLogManager);

                _genesis.Header.StateRoot = _genesis3Validators.Header.StateRoot = stateProvider.StateRoot;
                _genesis.Header.Hash = _genesis.Header.CalculateHash();
                _genesis3Validators.Header.Hash = _genesis3Validators.Header.CalculateHash();

                TransactionProcessor transactionProcessor = new(goerliSpecProvider, stateProvider,
                    new VirtualMachine(blockhashProvider, specProvider, nodeLogManager),
                    nodeLogManager);
                BlockProcessor blockProcessor = new(
                    goerliSpecProvider,
                    Always.Valid,
                    NoBlockRewards.Instance,
                    new BlockProcessor.BlockValidationTransactionsExecutor(transactionProcessor, stateProvider),
                    stateProvider,
                    NullReceiptStorage.Instance,
                    NullWitnessCollector.Instance,
                    nodeLogManager);

                BlockchainProcessor processor = new(blockTree, blockProcessor, new AuthorRecoveryStep(snapshotManager), stateReader, nodeLogManager, BlockchainProcessor.Options.NoReceipts);
                processor.Start();

                IReadOnlyTrieStore minerTrieStore = trieStore.AsReadOnly();

<<<<<<< HEAD
                StateProvider minerStateProvider = new(minerTrieStore, storageTrieStore, codeDb, nodeLogManager);
                StorageProvider minerStorageProvider = new(minerTrieStore, minerStateProvider, nodeLogManager);
=======
                WorldState minerStateProvider = new(minerTrieStore, codeDb, nodeLogManager);
>>>>>>> 0a8ec2b9
                VirtualMachine minerVirtualMachine = new(blockhashProvider, specProvider, nodeLogManager);
                TransactionProcessor minerTransactionProcessor = new(goerliSpecProvider, minerStateProvider, minerVirtualMachine, nodeLogManager);

                BlockProcessor minerBlockProcessor = new(
                    goerliSpecProvider,
                    Always.Valid,
                    NoBlockRewards.Instance,
                    new BlockProcessor.BlockProductionTransactionsExecutor(minerTransactionProcessor, minerStateProvider, goerliSpecProvider, _logManager),
                    minerStateProvider,
                    NullReceiptStorage.Instance,
                    NullWitnessCollector.Instance,
                    nodeLogManager);

                BlockchainProcessor minerProcessor = new(blockTree, minerBlockProcessor, new AuthorRecoveryStep(snapshotManager), stateReader, nodeLogManager, BlockchainProcessor.Options.NoReceipts);

                if (withGenesisAlreadyProcessed)
                {
                    ProcessGenesis(privateKey);
                }
                BlocksConfig blocksConfig = new()
                {
                    MinGasPrice = 0
                };
                ITxFilterPipeline txFilterPipeline = TxFilterPipelineBuilder.CreateStandardFilteringPipeline(nodeLogManager, specProvider, blocksConfig);
                TxPoolTxSource txPoolTxSource = new(txPool, specProvider, transactionComparerProvider, nodeLogManager, txFilterPipeline);
                CliqueBlockProducer blockProducer = new(
                    txPoolTxSource,
                    minerProcessor,
                    minerStateProvider,
                    blockTree,
                    _timestamper,
                    new CryptoRandom(),
                    snapshotManager,
                    cliqueSealer,
                    new TargetAdjustedGasLimitCalculator(goerliSpecProvider, new BlocksConfig()),
                    MainnetSpecProvider.Instance,
                    _cliqueConfig,
                    nodeLogManager);
                blockProducer.Start();

                ProducedBlockSuggester suggester = new ProducedBlockSuggester(blockTree, blockProducer);

                _producers.Add(privateKey, blockProducer);

                return this;
            }

            public static On Goerli => new();

            public static On FastGoerli => new(1);

            private Block _genesis3Validators;

            private Block _genesis;

            private Block GetGenesis(int validatorsCount = 2)
            {
                Keccak parentHash = Keccak.Zero;
                Keccak unclesHash = Keccak.OfAnEmptySequenceRlp;
                Address beneficiary = Address.Zero;
                UInt256 difficulty = new(1);
                long number = 0L;
                int gasLimit = 4700000;
                ulong timestamp = _timestamper.UnixTime.Seconds - _cliqueConfig.BlockPeriod;
                string extraDataHex = "0x2249276d20646f6e652077616974696e672e2e2e20666f7220626c6f636b2066";
                extraDataHex += TestItem.PrivateKeyA.Address.ToString(false).Replace("0x", string.Empty);
                extraDataHex += TestItem.PrivateKeyB.Address.ToString(false).Replace("0x", string.Empty);
                if (validatorsCount > 2)
                {
                    extraDataHex += TestItem.PrivateKeyC.Address.ToString(false).Replace("0x", string.Empty);
                }

                extraDataHex += "0000000000000000000000000000000000000000000000000000000000000000000000000000000000000000000000000000000000000000000000000000000000";

                byte[] extraData = Bytes.FromHexString(extraDataHex);
                BlockHeader header = new(parentHash, unclesHash, beneficiary, difficulty, number, gasLimit, timestamp, extraData);
                Block genesis = new(header);
                genesis.Header.Hash = genesis.Header.CalculateHash();
                genesis.Header.StateRoot = Keccak.EmptyTreeHash;
                genesis.Header.TxRoot = Keccak.EmptyTreeHash;
                genesis.Header.ReceiptsRoot = Keccak.EmptyTreeHash;
                genesis.Header.Bloom = Bloom.Empty;

                return genesis;
            }

            public On VoteToInclude(PrivateKey nodeId, Address address)
            {
                if (_logger.IsInfo) _logger.Info($"VOTE {address} IN");
                _producers[nodeId].CastVote(address, true);
                return this;
            }

            public On UncastVote(PrivateKey nodeId, Address address)
            {
                if (_logger.IsInfo) _logger.Info($"UNCAST VOTE ON {address}");
                _producers[nodeId].UncastVote(address);
                return this;
            }

            public On IsProducingBlocks(PrivateKey nodeId, bool expected, ulong? maxInterval)
            {
                if (_logger.IsInfo) _logger.Info($"IsProducingBlocks");
                Assert.That(((IBlockProducer)_producers[nodeId]).IsProducingBlocks(maxInterval), Is.EqualTo(expected));
                return this;
            }

            public On VoteToExclude(PrivateKey nodeId, Address address)
            {
                if (_logger.IsInfo) _logger.Info($"VOTE {address} OUT");
                _producers[nodeId].CastVote(address, false);
                return this;
            }

            public On ProcessGenesis()
            {
                foreach (KeyValuePair<PrivateKey, BlockTree> node in _blockTrees)
                {
                    ProcessGenesis(node.Key);
                }

                return this;
            }

            public On ProcessGenesis3Validators()
            {
                foreach (KeyValuePair<PrivateKey, BlockTree> node in _blockTrees)
                {
                    ProcessGenesis3Validators(node.Key);
                }

                return this;
            }

            public On ProcessBadGenesis()
            {
                foreach (KeyValuePair<PrivateKey, BlockTree> node in _blockTrees)
                {
                    ProcessBadGenesis(node.Key);
                }

                return this;
            }

            public On ProcessGenesis(PrivateKey nodeKey)
            {
                if (_logger.IsInfo) _logger.Info($"SUGGESTING GENESIS ON {nodeKey.Address}");
                _blockTrees[nodeKey].SuggestBlock(_genesis);
                _blockEvents[nodeKey].WaitOne(_timeout);
                return this;
            }

            public On ProcessGenesis3Validators(PrivateKey nodeKey)
            {
                _blockTrees[nodeKey].SuggestBlock(_genesis3Validators);
                _blockEvents[nodeKey].WaitOne(_timeout);
                return this;
            }

            public On ProcessBadGenesis(PrivateKey nodeKey)
            {
                Wait(10); // wait a moment so the timestamp changes
                if (_logger.IsInfo) _logger.Info($"SUGGESTING BAD GENESIS ON {nodeKey.Address}");
                _blockTrees[nodeKey].SuggestBlock(GetGenesis());
                _blockEvents[nodeKey].WaitOne(_timeout);
                return this;
            }

            public On Process(PrivateKey nodeKey, Block block)
            {
                if (_logger.IsInfo) _logger.Info($"SUGGESTING BLOCK {block.ToString(Block.Format.Short)} ON {nodeKey.Address}");
                try
                {
                    _blockTrees[nodeKey].SuggestBlock(block);
                    _blockEvents[nodeKey].WaitOne(_timeout);
                    return this;
                }
                catch (Exception e)
                {
                    _logger.Error("PROCESS ERROR", e);
                    throw;
                }
            }
            public On AssertHeadBlockParentIs(PrivateKey nodeKey, Keccak hash)
            {
                if (_logger.IsInfo) _logger.Info($"ASSERTING HEAD PARENT HASH ON {nodeKey.Address}");
                Assert.That(_blockTrees[nodeKey].Head.ParentHash, Is.EqualTo(hash), nodeKey.Address + " head parent hash");
                return this;
            }

            public On AssertHeadBlockIs(PrivateKey nodeKey, long number)
            {
                WaitForNumber(nodeKey, number);
                if (_logger.IsInfo) _logger.Info($"ASSERTING HEAD BLOCK IS BLOCK {number} ON {nodeKey.Address}");
                Assert.That(_blockTrees[nodeKey].Head.Number, Is.EqualTo(number), nodeKey.Address + " head number");
                return this;
            }

            public On AssertTransactionCount(PrivateKey nodeKey, long number, int transactionCount)
            {
                WaitForNumber(nodeKey, number);
                if (_logger.IsInfo) _logger.Info($"ASSERTING HEAD BLOCK IS BLOCK {number} ON {nodeKey.Address}");
                Assert.That(_blockTrees[nodeKey].Head.Transactions.Length, Is.EqualTo(transactionCount), nodeKey.Address + $" transaction count should be equal {transactionCount} for block number {number}");
                return this;
            }

            public On AssertHeadBlockTimestamp(PrivateKey nodeKey)
            {
                if (_logger.IsInfo) _logger.Info($"ASSERTING HEAD BLOCK TIMESTAMP ON {nodeKey.Address}");
                Assert.LessOrEqual(_blockTrees[nodeKey].FindBlock(_blockTrees[nodeKey].Head.Number - 1, BlockTreeLookupOptions.None).Timestamp + _cliqueConfig.BlockPeriod, _blockTrees[nodeKey].Head.Timestamp + 1);
                return this;
            }

            public On AssertVote(PrivateKey nodeKey, long number, Address address, bool vote)
            {
                WaitForNumber(nodeKey, number);
                if (_logger.IsInfo) _logger.Info($"ASSERTING {vote} VOTE ON {address} AT BLOCK {number}");
                Assert.That(_blockTrees[nodeKey].FindBlock(number, BlockTreeLookupOptions.None).Header.Nonce, Is.EqualTo(vote ? Consensus.Clique.Clique.NonceAuthVote : Consensus.Clique.Clique.NonceDropVote), nodeKey + " vote nonce");
                Assert.That(_blockTrees[nodeKey].FindBlock(number, BlockTreeLookupOptions.None).Beneficiary, Is.EqualTo(address), nodeKey.Address + " vote nonce");
                return this;
            }

            public On AssertSignersCount(PrivateKey nodeKey, long number, int count)
            {
                WaitForNumber(nodeKey, number);
                if (_logger.IsInfo) _logger.Info($"ASSERTING {count} SIGNERS AT BLOCK {number}");
                BlockHeader header = _blockTrees[nodeKey].FindBlock(number, BlockTreeLookupOptions.None).Header;
                Assert.That(_snapshotManager[nodeKey].GetOrCreateSnapshot(header.Number, header.Hash).Signers.Count, Is.EqualTo(count), nodeKey + " signers count");
                return this;
            }


            public On AssertTallyEmpty(PrivateKey nodeKey, long number, PrivateKey privateKeyB)
            {
                WaitForNumber(nodeKey, number);
                if (_logger.IsInfo) _logger.Info($"ASSERTING EMPTY TALLY FOR {privateKeyB.Address} EMPTY AT {number}");
                BlockHeader header = _blockTrees[nodeKey].FindBlock(number, BlockTreeLookupOptions.None).Header;
                Assert.That(_snapshotManager[nodeKey].GetOrCreateSnapshot(header.Number, header.Hash).Tally.ContainsKey(privateKeyB.Address), Is.EqualTo(false), nodeKey + " tally empty");
                return this;
            }

            public On AssertOutOfTurn(PrivateKey nodeKey, long number)
            {
                WaitForNumber(nodeKey, number);
                if (_logger.IsInfo) _logger.Info($"ASSERTING OUT TURN ON AT {nodeKey.Address} EMPTY AT BLOCK {number}");
                Assert.That(_blockTrees[nodeKey].Head.Difficulty, Is.EqualTo(Consensus.Clique.Clique.DifficultyNoTurn), nodeKey.Address + $" {number} out of turn");
                return this;
            }

            public On AssertInTurn(PrivateKey nodeKey, long number)
            {
                WaitForNumber(nodeKey, number);
                if (_logger.IsInfo) _logger.Info($"ASSERTING IN TURN ON AT {nodeKey.Address} EMPTY AT BLOCK {number}");
                Assert.That(_blockTrees[nodeKey].Head.Difficulty, Is.EqualTo(Consensus.Clique.Clique.DifficultyInTurn), nodeKey.Address + $" {number} in turn");
                return this;
            }

            private void WaitForNumber(PrivateKey nodeKey, long number)
            {
                if (_logger.IsInfo) _logger.Info($"WAITING ON {nodeKey.Address} FOR BLOCK {number}");
                SpinWait spinWait = new();
                Stopwatch stopwatch = new();
                stopwatch.Start();
                while (stopwatch.ElapsedMilliseconds < _timeout)
                {
                    spinWait.SpinOnce();
                    if (_blockTrees[nodeKey].Head.Number >= number)
                    {
                        break;
                    }
                }
            }

            public Block GetBlock(PrivateKey privateKey, long number)
            {
                Block block = _blockTrees[privateKey].FindBlock(number, BlockTreeLookupOptions.None);
                if (block is null)
                {
                    throw new InvalidOperationException($"Cannot find block {number}");
                }

                return block;
            }

            public async Task<On> StopNode(PrivateKey privateKeyA)
            {
                if (_logger.IsInfo) _logger.Info($"STOPPING {privateKeyA.Address}");
                await _producers[privateKeyA].StopAsync();
                return this;
            }

            private UInt256 _currentNonce = 0;

            public On AddPendingTransaction(PrivateKey nodeKey)
            {
                Transaction transaction = new();
                transaction.Value = 1;
                transaction.To = TestItem.AddressC;
                transaction.GasLimit = 30000;
                transaction.GasPrice = 20.GWei();
                transaction.Nonce = _currentNonce + 1;
                transaction.SenderAddress = TestItem.PrivateKeyD.Address;
                transaction.Hash = transaction.CalculateHash();
                _ethereumEcdsa.Sign(TestItem.PrivateKeyD, transaction, true);
                _pools[nodeKey].SubmitTx(transaction, TxHandlingOptions.None);

                return this;
            }

            public On AddAllBadTransactions(PrivateKey nodeKey)
            {
                // 0 gas price
                Transaction transaction = new();
                transaction.Value = 1;
                transaction.To = TestItem.AddressC;
                transaction.GasLimit = 30000;
                transaction.GasPrice = 0.GWei();
                transaction.Nonce = _currentNonce;
                transaction.SenderAddress = TestItem.PrivateKeyD.Address;
                transaction.Hash = transaction.CalculateHash();
                _ethereumEcdsa.Sign(TestItem.PrivateKeyD, transaction, true);
                _pools[nodeKey].SubmitTx(transaction, TxHandlingOptions.None);

                // bad nonce
                transaction = new Transaction();
                transaction.Value = 1;
                transaction.To = TestItem.AddressC;
                transaction.GasLimit = 30000;
                transaction.GasPrice = 20.GWei();
                transaction.Nonce = 0;
                transaction.SenderAddress = TestItem.PrivateKeyD.Address;
                transaction.Hash = transaction.CalculateHash();
                _ethereumEcdsa.Sign(TestItem.PrivateKeyD, transaction, true);
                _pools[nodeKey].SubmitTx(transaction, TxHandlingOptions.None);

                // gas limit too high
                transaction = new Transaction();
                transaction.Value = 1;
                transaction.To = TestItem.AddressC;
                transaction.GasLimit = 100000000;
                transaction.GasPrice = 20.GWei();
                transaction.Nonce = _currentNonce;
                transaction.SenderAddress = TestItem.PrivateKeyD.Address;
                transaction.Hash = transaction.CalculateHash();
                _ethereumEcdsa.Sign(TestItem.PrivateKeyD, transaction, true);
                _pools[nodeKey].SubmitTx(transaction, TxHandlingOptions.None);

                // insufficient balance
                transaction = new Transaction();
                transaction.Value = 1000000000.Ether();
                transaction.To = TestItem.AddressC;
                transaction.GasLimit = 30000;
                transaction.GasPrice = 20.GWei();
                transaction.Nonce = _currentNonce;
                transaction.SenderAddress = TestItem.PrivateKeyD.Address;
                transaction.Hash = transaction.CalculateHash();
                _ethereumEcdsa.Sign(TestItem.PrivateKeyD, transaction, true);
                _pools[nodeKey].SubmitTx(transaction, TxHandlingOptions.None);

                return this;
            }

            public On AddTransactionWithGasLimitToHigh(PrivateKey nodeKey)
            {
                Transaction transaction = new();

                // gas limit too high
                transaction = new Transaction();
                transaction.Value = 1;
                transaction.To = TestItem.AddressC;
                transaction.GasLimit = 100000000;
                transaction.GasPrice = 20.GWei();
                transaction.Nonce = _currentNonce;
                transaction.Data = Bytes.FromHexString("0xEF");
                transaction.SenderAddress = TestItem.PrivateKeyD.Address;
                transaction.Hash = transaction.CalculateHash();
                _ethereumEcdsa.Sign(TestItem.PrivateKeyD, transaction, true);
                _pools[nodeKey].SubmitTx(transaction, TxHandlingOptions.None);

                return this;
            }

            public On AddQueuedTransaction(PrivateKey nodeKey)
            {
                Transaction transaction = new();
                transaction.Value = 1;
                transaction.To = TestItem.AddressC;
                transaction.GasLimit = 30000;
                transaction.GasPrice = 20.GWei();
                transaction.Nonce = _currentNonce + 1000;
                transaction.SenderAddress = TestItem.PrivateKeyD.Address;
                transaction.Hash = transaction.CalculateHash();
                _ethereumEcdsa.Sign(TestItem.PrivateKeyD, transaction, true);
                _pools[nodeKey].SubmitTx(transaction, TxHandlingOptions.None);

                return this;
            }

            public On Wait(int i)
            {
                if (_logger.IsInfo) _logger.Info($"WAIT {i}");
                Thread.Sleep(i);
                return this;
            }
        }

        private static int _timeout = 2000; // this has to cover block period of second + wiggle of up to 500ms * (signers - 1) + 100ms delay of the block readiness check

        [Test]
        public async Task Can_produce_block_with_transactions()
        {
            await On.Goerli
                .CreateNode(TestItem.PrivateKeyA)
                .AddPendingTransaction(TestItem.PrivateKeyA)
                .ProcessGenesis()
                .AssertHeadBlockIs(TestItem.PrivateKeyA, 1L)
                .StopNode(TestItem.PrivateKeyA);
        }

        [Test]
        public async Task IsProducingBlocks_returns_expected_results()
        {
            On result = await On.Goerli
                .CreateNode(TestItem.PrivateKeyA)
                .ProcessGenesis()
                .IsProducingBlocks(TestItem.PrivateKeyA, true, null)
                .StopNode(TestItem.PrivateKeyA);

            result
                .IsProducingBlocks(TestItem.PrivateKeyA, false, null);
        }

        [Test]
        public async Task When_producing_blocks_skips_queued_and_bad_transactions()
        {
            await On.Goerli
                .CreateNode(TestItem.PrivateKeyA)
                .AddPendingTransaction(TestItem.PrivateKeyA)
                .AddPendingTransaction(TestItem.PrivateKeyA)
                .AddPendingTransaction(TestItem.PrivateKeyA)
                .AddAllBadTransactions(TestItem.PrivateKeyA)
                .AddQueuedTransaction(TestItem.PrivateKeyA)
                .ProcessGenesis()
                .AssertHeadBlockIs(TestItem.PrivateKeyA, 1)
                .StopNode(TestItem.PrivateKeyA);
        }

        [Test]
        public async Task Transaction_with_gas_limit_higher_than_block_gas_limit_should_not_be_send()
        {
            await On.Goerli
                .CreateNode(TestItem.PrivateKeyA)
                .AddTransactionWithGasLimitToHigh(TestItem.PrivateKeyA)
                .ProcessGenesis()
                .AssertTransactionCount(TestItem.PrivateKeyA, 1, 0)
                .StopNode(TestItem.PrivateKeyA);
        }

        [Test]
        public async Task Produces_block_on_top_of_genesis()
        {
            await On.Goerli
                .CreateNode(TestItem.PrivateKeyA)
                .CreateNode(TestItem.PrivateKeyB)
                .ProcessGenesis()
                .AssertHeadBlockIs(TestItem.PrivateKeyA, 1)
                .AssertHeadBlockIs(TestItem.PrivateKeyB, 1)
                .AssertInTurn(TestItem.PrivateKeyA, 1)
                .AssertOutOfTurn(TestItem.PrivateKeyB, 1)
                .StopNode(TestItem.PrivateKeyA)
                .ContinueWith(t => t.Result.StopNode(TestItem.PrivateKeyB));
        }

        [Test]
        public void Single_validator_can_produce_first_block_in_turn()
        {
            On.Goerli
                .CreateNode(TestItem.PrivateKeyA)
                .ProcessGenesis()
                .AssertHeadBlockIs(TestItem.PrivateKeyA, 1)
                .AssertInTurn(TestItem.PrivateKeyA, 1);
        }

        [Test]
        public async Task Single_validator_can_produce_first_block_out_of_turn()
        {
            await On.Goerli
                .CreateNode(TestItem.PrivateKeyB)
                .ProcessGenesis()
                .AssertHeadBlockIs(TestItem.PrivateKeyB, 1)
                .AssertOutOfTurn(TestItem.PrivateKeyB, 1)
                .StopNode(TestItem.PrivateKeyB);
        }

        [Test]
        public async Task Cannot_produce_blocks_when_not_on_signers_list()
        {
            await On.Goerli
                .CreateNode(TestItem.PrivateKeyC)
                .ProcessGenesis()
                .AssertHeadBlockIs(TestItem.PrivateKeyC, 0)
                .StopNode(TestItem.PrivateKeyC);
        }

        [Test]
        public async Task Can_cast_vote_to_include()
        {
            await On.Goerli
                .CreateNode(TestItem.PrivateKeyA)
                .VoteToInclude(TestItem.PrivateKeyA, TestItem.AddressC)
                .ProcessGenesis()
                .AssertVote(TestItem.PrivateKeyA, 1, TestItem.AddressC, true)
                .StopNode(TestItem.PrivateKeyA);
        }

        [Test]
        public async Task Can_uncast_vote_to()
        {
            await On.Goerli
                .CreateNode(TestItem.PrivateKeyA)
                .VoteToInclude(TestItem.PrivateKeyA, TestItem.AddressC)
                .UncastVote(TestItem.PrivateKeyA, TestItem.AddressC)
                .ProcessGenesis()
                .AssertVote(TestItem.PrivateKeyA, 1, Address.Zero, false)
                .StopNode(TestItem.PrivateKeyA);
        }

        [Test]
        public async Task Can_vote_a_validator_in()
        {
            On goerli = On.FastGoerli;
            goerli
                .CreateNode(TestItem.PrivateKeyA)
                .CreateNode(TestItem.PrivateKeyB)
                .CreateNode(TestItem.PrivateKeyC)
                .VoteToInclude(TestItem.PrivateKeyB, TestItem.AddressD)
                .ProcessGenesis3Validators()
                .AssertHeadBlockIs(TestItem.PrivateKeyA, 1)
                .AssertHeadBlockIs(TestItem.PrivateKeyB, 1)
                .AssertHeadBlockIs(TestItem.PrivateKeyC, 1)
                .VoteToInclude(TestItem.PrivateKeyA, TestItem.AddressD)
                .Process(TestItem.PrivateKeyA, goerli.GetBlock(TestItem.PrivateKeyB, 1))
                .Process(TestItem.PrivateKeyC, goerli.GetBlock(TestItem.PrivateKeyB, 1))
                .AssertHeadBlockIs(TestItem.PrivateKeyA, 2)
                .AssertHeadBlockIs(TestItem.PrivateKeyC, 2)
                .Process(TestItem.PrivateKeyB, goerli.GetBlock(TestItem.PrivateKeyA, 2))
                .Process(TestItem.PrivateKeyC, goerli.GetBlock(TestItem.PrivateKeyA, 2))
                .Wait(1000)
                .AssertSignersCount(TestItem.PrivateKeyC, 2, 4);

            await goerli.StopNode(TestItem.PrivateKeyA);
            await goerli.StopNode(TestItem.PrivateKeyB);
            await goerli.StopNode(TestItem.PrivateKeyC);
        }

        [Test, Retry(3)]
        public async Task Can_vote_a_validator_out()
        {
            On goerli = On.FastGoerli;
            goerli
                .CreateNode(TestItem.PrivateKeyA)
                .CreateNode(TestItem.PrivateKeyB)
                .CreateNode(TestItem.PrivateKeyC)
                .VoteToExclude(TestItem.PrivateKeyA, TestItem.AddressC)
                .VoteToExclude(TestItem.PrivateKeyA, TestItem.AddressB)
                .ProcessGenesis3Validators()
                .AssertHeadBlockIs(TestItem.PrivateKeyA, 1)
                .AssertHeadBlockIs(TestItem.PrivateKeyB, 1)
                .AssertHeadBlockIs(TestItem.PrivateKeyC, 1)
                .Process(TestItem.PrivateKeyA, goerli.GetBlock(TestItem.PrivateKeyB, 1))
                .Process(TestItem.PrivateKeyC, goerli.GetBlock(TestItem.PrivateKeyB, 1))
                .AssertHeadBlockIs(TestItem.PrivateKeyA, 2)
                .AssertHeadBlockIs(TestItem.PrivateKeyC, 2)
                .Process(TestItem.PrivateKeyB, goerli.GetBlock(TestItem.PrivateKeyA, 2))
                .Process(TestItem.PrivateKeyC, goerli.GetBlock(TestItem.PrivateKeyA, 2))
                .AssertHeadBlockIs(TestItem.PrivateKeyB, 3)
                .AssertHeadBlockIs(TestItem.PrivateKeyC, 3)
                .Process(TestItem.PrivateKeyA, goerli.GetBlock(TestItem.PrivateKeyC, 3))
                .Process(TestItem.PrivateKeyB, goerli.GetBlock(TestItem.PrivateKeyC, 3))
                .AssertHeadBlockIs(TestItem.PrivateKeyA, 4)
                .AssertHeadBlockIs(TestItem.PrivateKeyB, 4)
                .VoteToExclude(TestItem.PrivateKeyB, TestItem.AddressA)
                .VoteToExclude(TestItem.PrivateKeyC, TestItem.AddressA)
                .Process(TestItem.PrivateKeyA, goerli.GetBlock(TestItem.PrivateKeyB, 4))
                .Process(TestItem.PrivateKeyC, goerli.GetBlock(TestItem.PrivateKeyB, 4))
                .AssertHeadBlockIs(TestItem.PrivateKeyA, 5)
                .AssertHeadBlockIs(TestItem.PrivateKeyC, 5)
                .Process(TestItem.PrivateKeyB, goerli.GetBlock(TestItem.PrivateKeyA, 5))
                .Process(TestItem.PrivateKeyC, goerli.GetBlock(TestItem.PrivateKeyA, 5))
                .AssertHeadBlockIs(TestItem.PrivateKeyB, 6)
                .AssertHeadBlockIs(TestItem.PrivateKeyC, 6)
                .Process(TestItem.PrivateKeyA, goerli.GetBlock(TestItem.PrivateKeyC, 6))
                .Process(TestItem.PrivateKeyB, goerli.GetBlock(TestItem.PrivateKeyC, 6))
                .AssertHeadBlockIs(TestItem.PrivateKeyA, 6)
                .AssertHeadBlockIs(TestItem.PrivateKeyB, 7)
                .Process(TestItem.PrivateKeyA, goerli.GetBlock(TestItem.PrivateKeyB, 7))
                .Process(TestItem.PrivateKeyC, goerli.GetBlock(TestItem.PrivateKeyB, 7))
                .Wait(1000)
                .AssertSignersCount(TestItem.PrivateKeyA, 7, 2)
                .AssertTallyEmpty(TestItem.PrivateKeyA, 7, TestItem.PrivateKeyB)
                .AssertTallyEmpty(TestItem.PrivateKeyA, 7, TestItem.PrivateKeyA)
                .AssertTallyEmpty(TestItem.PrivateKeyA, 7, TestItem.PrivateKeyC);

            await goerli.StopNode(TestItem.PrivateKeyA);
            await goerli.StopNode(TestItem.PrivateKeyB);
            await goerli.StopNode(TestItem.PrivateKeyC);
        }

        [Test]
        public async Task Can_cast_vote_to_exclude()
        {
            await On.Goerli
                .CreateNode(TestItem.PrivateKeyA)
                .VoteToExclude(TestItem.PrivateKeyA, TestItem.AddressB)
                .ProcessGenesis()
                .AssertVote(TestItem.PrivateKeyA, 1, TestItem.AddressB, false)
                .StopNode(TestItem.PrivateKeyA);
        }

        [Test]
        public async Task Cannot_vote_to_exclude_node_that_is_not_on_the_list()
        {
            await On.Goerli
                .CreateNode(TestItem.PrivateKeyA)
                .VoteToExclude(TestItem.PrivateKeyA, TestItem.AddressC)
                .ProcessGenesis()
                .AssertVote(TestItem.PrivateKeyA, 1, Address.Zero, false)
                .StopNode(TestItem.PrivateKeyA);
        }

        [Test]
        public async Task Cannot_vote_to_include_node_that_is_already_on_the_list()
        {
            await On.Goerli
                .CreateNode(TestItem.PrivateKeyA)
                .VoteToInclude(TestItem.PrivateKeyA, TestItem.AddressB)
                .ProcessGenesis()
                .AssertVote(TestItem.PrivateKeyA, 1, Address.Zero, false)
                .StopNode(TestItem.PrivateKeyA);
        }

        [Test]
        public async Task Can_reorganize_when_receiving_in_turn_blocks()
        {
            On goerli = On.FastGoerli;
            goerli
                .CreateNode(TestItem.PrivateKeyB)
                .CreateNode(TestItem.PrivateKeyA)
                .ProcessGenesis()
                .AssertHeadBlockIs(TestItem.PrivateKeyB, 1)
                .AssertHeadBlockIs(TestItem.PrivateKeyA, 1)
                .Process(TestItem.PrivateKeyB, goerli.GetBlock(TestItem.PrivateKeyA, 1))
                .AssertHeadBlockIs(TestItem.PrivateKeyB, 2);

            await goerli.StopNode(TestItem.PrivateKeyA);
            await goerli.StopNode(TestItem.PrivateKeyB);
        }

        [Test]
        public async Task Ignores_blocks_from_bad_network()
        {
            On goerli = On.FastGoerli;
            goerli
                .CreateNode(TestItem.PrivateKeyB)
                .ProcessGenesis(TestItem.PrivateKeyB)
                .AssertHeadBlockIs(TestItem.PrivateKeyB, 1)
                .CreateNode(TestItem.PrivateKeyA)
                .ProcessBadGenesis(TestItem.PrivateKeyA)
                .AssertHeadBlockIs(TestItem.PrivateKeyA, 1);

            Assert.That(goerli.GetBlock(TestItem.PrivateKeyB, 0).Hash, Is.Not.EqualTo(goerli.GetBlock(TestItem.PrivateKeyA, 0).Hash), "same genesis");

            goerli
                .Process(TestItem.PrivateKeyB, goerli.GetBlock(TestItem.PrivateKeyA, 1))
                .AssertHeadBlockIs(TestItem.PrivateKeyB, 1);

            await goerli.StopNode(TestItem.PrivateKeyA);
            await goerli.StopNode(TestItem.PrivateKeyB);
        }

        [Test]
        public async Task Waits_for_block_timestamp_before_broadcasting()
        {
            On goerli = On.Goerli;
            goerli
                .CreateNode(TestItem.PrivateKeyB)
                .CreateNode(TestItem.PrivateKeyA)
                .ProcessGenesis()
                .AssertHeadBlockIs(TestItem.PrivateKeyB, 1)
                .AssertHeadBlockIs(TestItem.PrivateKeyA, 1);

            Assert.That(goerli.GetBlock(TestItem.PrivateKeyB, 0).Hash, Is.EqualTo(goerli.GetBlock(TestItem.PrivateKeyA, 0).Hash), "same genesis");
            goerli
                .Process(TestItem.PrivateKeyB, goerli.GetBlock(TestItem.PrivateKeyA, 1))
                .AssertHeadBlockIs(TestItem.PrivateKeyB, 1);

            await goerli.StopNode(TestItem.PrivateKeyA);
            await goerli.StopNode(TestItem.PrivateKeyB);
        }

        [Test]
        [Retry(3)]
        public async Task Creates_blocks_without_signals_from_block_tree()
        {
            await On.Goerli
                .CreateNode(TestItem.PrivateKeyA, true)
                .AssertHeadBlockIs(TestItem.PrivateKeyA, 1)
                .StopNode(TestItem.PrivateKeyA);

            await On.Goerli
                .CreateNode(TestItem.PrivateKeyB, true)
                .AssertHeadBlockIs(TestItem.PrivateKeyB, 1)
                .StopNode(TestItem.PrivateKeyB);
        }

        [Test]
        public async Task Can_stop()
        {
            On goerli = On.Goerli
                .CreateNode(TestItem.PrivateKeyA);

            await goerli.StopNode(TestItem.PrivateKeyA);

            goerli.ProcessGenesis();
            await Task.Delay(1000);
            goerli.AssertHeadBlockIs(TestItem.PrivateKeyA, 0);

            await goerli.StopNode(TestItem.PrivateKeyA);
        }

        [Test, Retry(3)]
        public async Task Many_validators_can_process_blocks()
        {
            PrivateKey[] keys = new[] { TestItem.PrivateKeyA, TestItem.PrivateKeyB, TestItem.PrivateKeyC }.OrderBy(pk => pk.Address, AddressComparer.Instance).ToArray();

            On goerli = On.FastGoerli;
            for (int i = 0; i < keys.Length; i++)
            {
                goerli
                    .CreateNode(keys[i])
                    .ProcessGenesis3Validators(keys[i])
                    .AssertHeadBlockIs(keys[i], 1);
            }

            for (int i = 1; i <= 10; i++)
            {
                PrivateKey inTurnKey = keys[i % 3];
                goerli.AddPendingTransaction(keys[(i + 1) % 3]);
                for (int j = 0; j < keys.Length; j++)
                {
                    PrivateKey nodeKey = keys[j];
                    if (!nodeKey.Equals(inTurnKey))
                    {
                        goerli.Process(nodeKey, goerli.GetBlock(inTurnKey, i));
                        goerli.AssertHeadBlockIs(keys[j], i + 1);
                        goerli.AssertHeadBlockTimestamp(keys[j]);
                    }
                    else
                    {
                        goerli.AssertHeadBlockIs(keys[j], i);
                        goerli.AssertHeadBlockTimestamp(keys[j]);
                    }
                }
            }

            for (int i = 0; i < keys.Length; i++)
            {
                await goerli.StopNode(keys[i]);
            }
        }
    }
}<|MERGE_RESOLUTION|>--- conflicted
+++ resolved
@@ -94,14 +94,8 @@
                 ISpecProvider specProvider = RinkebySpecProvider.Instance;
 
                 var trieStore = new TrieStore(stateDb, nodeLogManager);
-<<<<<<< HEAD
-                var storageTrieStore = new TrieStore(stateDb.GetColumnDb(StateColumns.Storage), nodeLogManager);
-                StateReader stateReader = new(trieStore, storageTrieStore, codeDb, nodeLogManager);
-                StateProvider stateProvider = new(trieStore, storageTrieStore, codeDb, nodeLogManager);
-=======
                 StateReader stateReader = new(trieStore, codeDb, nodeLogManager);
                 WorldState stateProvider = new(trieStore, codeDb, nodeLogManager);
->>>>>>> 0a8ec2b9
                 stateProvider.CreateAccount(TestItem.PrivateKeyD.Address, 100.Ether());
                 GoerliSpecProvider goerliSpecProvider = GoerliSpecProvider.Instance;
                 stateProvider.Commit(goerliSpecProvider.GenesisSpec);
@@ -145,12 +139,7 @@
 
                 IReadOnlyTrieStore minerTrieStore = trieStore.AsReadOnly();
 
-<<<<<<< HEAD
-                StateProvider minerStateProvider = new(minerTrieStore, storageTrieStore, codeDb, nodeLogManager);
-                StorageProvider minerStorageProvider = new(minerTrieStore, minerStateProvider, nodeLogManager);
-=======
                 WorldState minerStateProvider = new(minerTrieStore, codeDb, nodeLogManager);
->>>>>>> 0a8ec2b9
                 VirtualMachine minerVirtualMachine = new(blockhashProvider, specProvider, nodeLogManager);
                 TransactionProcessor minerTransactionProcessor = new(goerliSpecProvider, minerStateProvider, minerVirtualMachine, nodeLogManager);
 
