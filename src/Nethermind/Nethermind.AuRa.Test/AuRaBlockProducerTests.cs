﻿//  Copyright (c) 2018 Demerzel Solutions Limited
//  This file is part of the Nethermind library.
// 
//  The Nethermind library is free software: you can redistribute it and/or modify
//  it under the terms of the GNU Lesser General Public License as published by
//  the Free Software Foundation, either version 3 of the License, or
//  (at your option) any later version.
// 
//  The Nethermind library is distributed in the hope that it will be useful,
//  but WITHOUT ANY WARRANTY; without even the implied warranty of
//  MERCHANTABILITY or FITNESS FOR A PARTICULAR PURPOSE. See the
//  GNU Lesser General Public License for more details.
// 
//  You should have received a copy of the GNU Lesser General Public License
//  along with the Nethermind. If not, see <http://www.gnu.org/licenses/>.

using System;
using System.Diagnostics;
using System.Threading;
using System.Threading.Tasks;
using Castle.DynamicProxy.Generators.Emitters.SimpleAST;
using Nethermind.Blockchain;
using Nethermind.Blockchain.Processing;
using Nethermind.Consensus;
using Nethermind.Consensus.AuRa;
using Nethermind.Consensus.AuRa.Config;
using Nethermind.Core;
using Nethermind.Core.Crypto;
using Nethermind.Core.Extensions;
using Nethermind.Core.Test.Builders;
using Nethermind.Evm.Tracing;
using Nethermind.Logging;
using Nethermind.State;
using Nethermind.Store;
using NSubstitute;
using NSubstitute.ReceivedExtensions;
using NUnit.Framework;
using NUnit.Framework.Interfaces;
using NUnit.Framework.Internal;

namespace Nethermind.AuRa.Test
{
    [Parallelizable(ParallelScope.All)]
    public class AuRaBlockProducerTests
    {
        private class Context
        {
<<<<<<< HEAD
            _stepDelay = TimeSpan.FromMilliseconds(20);
            
            _pendingTxSelector = Substitute.For<IPendingTxSelector>();
            _blockchainProcessor = Substitute.For<IBlockchainProcessor>();
            _sealer = Substitute.For<ISealer>();
            _blockTree = Substitute.For<IBlockTree>();
            _blockProcessingQueue = Substitute.For<IBlockProcessingQueue>();
            _stateProvider = Substitute.For<IStateProvider>();
            _timestamper = Substitute.For<ITimestamper>();
            _auRaStepCalculator = Substitute.For<IAuRaStepCalculator>();
            _nodeAddress = TestItem.AddressA;
            InitProducer();
            _pendingTxSelector.SelectTransactions(Arg.Any<BlockHeader>(), Arg.Any<long>()).Returns(Array.Empty<Transaction>());
            _sealer.CanSeal(Arg.Any<long>(), Arg.Any<Keccak>()).Returns(true);
            _sealer.SealBlock(Arg.Any<Block>(), Arg.Any<CancellationToken>()).Returns(c => Task.FromResult(c.Arg<Block>()));
            _blockProcessingQueue.IsEmpty.Returns(true);
            _auRaStepCalculator.TimeToNextStep.Returns(_stepDelay);
            _blockTree.BestKnownNumber.Returns(1);
            _blockTree.Head.Returns(Build.A.Block.WithHeader(Build.A.BlockHeader.WithAura(10, Bytes.Empty).TestObject).TestObject);
            _blockchainProcessor.Process(Arg.Any<Block>(), ProcessingOptions.ProducingBlock, Arg.Any<IBlockTracer>()).Returns(c => c.Arg<Block>());
        }
=======
            public IPendingTxSelector PendingTxSelector { get; }
            public IBlockchainProcessor BlockchainProcessor { get; }
            public ISealer Sealer { get; }
            public IBlockTree BlockTree { get; }
            public IBlockProcessingQueue BlockProcessingQueue { get; }
            public IStateProvider StateProvider { get; }
            public ITimestamper Timestamper { get; }
            public IAuRaStepCalculator AuRaStepCalculator { get; }
            public Address NodeAddress { get; }
            public AuRaBlockProducer AuRaBlockProducer { get; private set; }
            public TimeSpan StepDelay { get; }
>>>>>>> 5b5e31a4

            public Context()
            {
                StepDelay = TimeSpan.FromMilliseconds(20);
                PendingTxSelector = Substitute.For<IPendingTxSelector>();
                BlockchainProcessor = Substitute.For<IBlockchainProcessor>();
                Sealer = Substitute.For<ISealer>();
                BlockTree = Substitute.For<IBlockTree>();
                BlockProcessingQueue = Substitute.For<IBlockProcessingQueue>();
                StateProvider = Substitute.For<IStateProvider>();
                Timestamper = Substitute.For<ITimestamper>();
                AuRaStepCalculator = Substitute.For<IAuRaStepCalculator>();
                NodeAddress = TestItem.AddressA;
                PendingTxSelector.SelectTransactions(Arg.Any<Keccak>(), Arg.Any<long>()).Returns(Array.Empty<Transaction>());
                Sealer.CanSeal(Arg.Any<long>(), Arg.Any<Keccak>()).Returns(true);
                Sealer.SealBlock(Arg.Any<Block>(), Arg.Any<CancellationToken>()).Returns(c => Task.FromResult(c.Arg<Block>()));
                BlockProcessingQueue.IsEmpty.Returns(true);
                AuRaStepCalculator.TimeToNextStep.Returns(StepDelay);
                BlockTree.BestKnownNumber.Returns(1);
                BlockTree.Head.Returns(Build.A.Block.WithHeader(Build.A.BlockHeader.WithAura(10, Bytes.Empty).TestObject).TestObject);
                BlockchainProcessor.Process(Arg.Any<Block>(), ProcessingOptions.ProducingBlock, Arg.Any<IBlockTracer>()).Returns(c => c.Arg<Block>());
                InitProducer();
            }
            
                    private void InitProducer()
                    {
                        AuRaConfig auRaConfig = new AuRaConfig();
                        auRaConfig.ForceSealing = true;
                        InitProducer(auRaConfig);
                    }
                    
                    public void InitProducer(IAuraConfig auraConfig)
                    {
                        AuRaBlockProducer = new AuRaBlockProducer(
                            PendingTxSelector,
                            BlockchainProcessor,
                            StateProvider,
                            Sealer,
                            BlockTree,
                            BlockProcessingQueue,
                            Timestamper,
                            LimboLogs.Instance,
                            AuRaStepCalculator,
                            auraConfig,
                            NodeAddress);
                    }
        }

        [Test, Retry(3)]
        public async Task Produces_block()
        {
            (await StartStop(new Context())).ShouldProduceBlocks(Quantity.AtLeastOne());
        }
        
        [Test]
        public async Task Can_produce_first_block_when_private_chains_allowed()
        {
            var context = new Context();
            context.InitProducer(new AuRaConfig{AllowAuRaPrivateChains = true, ForceSealing = true});
            (await StartStop(context,false)).ShouldProduceBlocks(Quantity.AtLeastOne());
        }
        
        [Test]
        public async Task Cannot_produce_first_block_when_private_chains_not_allowed()
        {
            (await StartStop(new Context(), false)).ShouldProduceBlocks(Quantity.None());
        }
        
        [Test]
        public async Task Does_not_produce_block_when_ProcessingQueueEmpty_not_raised()
        {
            (await StartStop(new Context(), false, true)).ShouldProduceBlocks(Quantity.None());
        }

        [Test]
        public async Task Does_not_produce_block_when_QueueNotEmpty()
        {
            Context context = new Context();
            context.BlockProcessingQueue.IsEmpty.Returns(false);
            (await StartStop(context)).ShouldProduceBlocks(Quantity.None());
        }
        
        [Test]
        public async Task Does_not_produce_block_when_cannot_seal()
        {
            Context context = new Context();
            context.Sealer.CanSeal(Arg.Any<long>(), Arg.Any<Keccak>()).Returns(false);
            (await StartStop(context)).ShouldProduceBlocks(Quantity.None());
        }
        
        [Test]
        public async Task Does_not_produce_block_when_ForceSealing_is_false_and_no_transactions()
        {
            var context = new Context();
            AuRaConfig auRaConfig = new AuRaConfig {ForceSealing = false};
            context.InitProducer(auRaConfig);
            (await StartStop(context)).ShouldProduceBlocks(Quantity.None());
        }
        
        [Test]
        public async Task Produces_block_when_ForceSealing_is_false_and_there_are_transactions()
        {
<<<<<<< HEAD
            AuRaConfig auRaConfig = new AuRaConfig();
            auRaConfig.ForceSealing = false;
            InitProducer(auRaConfig);
            _pendingTxSelector.SelectTransactions(Arg.Any<BlockHeader>(), Arg.Any<long>()).Returns(new[] {Build.A.Transaction.TestObject});
            (await StartStop()).ShouldProduceBlocks(Quantity.AtLeastOne());
=======
            var context = new Context();
            AuRaConfig auRaConfig = new AuRaConfig {ForceSealing = false};
            context.InitProducer(auRaConfig);
            context.PendingTxSelector.SelectTransactions(Arg.Any<Keccak>(), Arg.Any<long>()).Returns(new[] {Build.A.Transaction.TestObject});
            (await StartStop(context)).ShouldProduceBlocks(Quantity.AtLeastOne());
>>>>>>> 5b5e31a4
        }
        
        [Test]
        public async Task Does_not_produce_block_when_sealing_fails()
        {
            var context = new Context();
            context.Sealer.SealBlock(Arg.Any<Block>(), Arg.Any<CancellationToken>()).Returns(c => Task.FromException(new Exception()));
            (await StartStop(context)).ShouldProduceBlocks(Quantity.None());
        }
        
        [Test]
        public async Task Does_not_produce_block_when_sealing_cancels()
        {
            var context = new Context();
            context.Sealer.SealBlock(Arg.Any<Block>(), Arg.Any<CancellationToken>()).Returns(c => Task.FromCanceled(new CancellationToken(true)));
            (await StartStop(context)).ShouldProduceBlocks(Quantity.None());
        }
        
        [Test]
        public async Task Does_not_produce_block_when_head_is_null()
        {
            var context = new Context();
            context.BlockTree.Head.Returns((Block) null);
            (await StartStop(context)).ShouldProduceBlocks(Quantity.None());
        }
        
        [Test]
        public async Task Does_not_produce_block_when_processing_fails()
        {
            var context = new Context();
            context.BlockchainProcessor.Process(Arg.Any<Block>(), ProcessingOptions.ProducingBlock, Arg.Any<IBlockTracer>()).Returns((Block) null);
            (await StartStop(context)).ShouldProduceBlocks(Quantity.None());
        }
        
        [Test]
        public async Task Does_not_produce_block_when_there_is_new_best_suggested_block_not_yet_processed()
        {
            (await StartStop(new Context(), true, true)).ShouldProduceBlocks(Quantity.None());
        }
        
        private async Task<TestResult> StartStop(Context context, bool processingQueueEmpty = true, bool newBestSuggestedBlock = false, int stepDelayMultiplier = 100)
        {
            AutoResetEvent processedEvent = new AutoResetEvent(false);
            context.BlockTree.SuggestBlock(Arg.Any<Block>(), Arg.Any<bool>())
                .Returns(AddBlockResult.Added)
                .AndDoes(c =>
                {
                    processedEvent.Set();
                });

            context.AuRaBlockProducer.Start();
            await processedEvent.WaitOneAsync(context.StepDelay * stepDelayMultiplier, CancellationToken.None);
            context.BlockTree.ClearReceivedCalls();
            
            try
            {
                await Task.Delay(context.StepDelay);
                if (processingQueueEmpty)
                {
                    context.BlockProcessingQueue.ProcessingQueueEmpty += Raise.Event();
                }

                if (newBestSuggestedBlock)
                {
                    context.BlockTree.NewBestSuggestedBlock += Raise.EventWith(new BlockEventArgs(Build.A.Block.TestObject));
                    context.BlockTree.ClearReceivedCalls();
                }
                
                await processedEvent.WaitOneAsync(context.StepDelay * stepDelayMultiplier, CancellationToken.None);

            }
            finally
            {
                await context.AuRaBlockProducer.StopAsync();
            }

            return new TestResult(q => context.BlockTree.Received(q).SuggestBlock(Arg.Any<Block>(), Arg.Any<bool>()));
        }
        
        private class TestResult
        {
            private readonly Action<Quantity> _assert;

            public TestResult(Action<Quantity> assert)
            {
                _assert = assert;
            }

            public void ShouldProduceBlocks(Quantity quantity)
            {
                _assert(quantity);
            }
        }
    }
}<|MERGE_RESOLUTION|>--- conflicted
+++ resolved
@@ -45,29 +45,6 @@
     {
         private class Context
         {
-<<<<<<< HEAD
-            _stepDelay = TimeSpan.FromMilliseconds(20);
-            
-            _pendingTxSelector = Substitute.For<IPendingTxSelector>();
-            _blockchainProcessor = Substitute.For<IBlockchainProcessor>();
-            _sealer = Substitute.For<ISealer>();
-            _blockTree = Substitute.For<IBlockTree>();
-            _blockProcessingQueue = Substitute.For<IBlockProcessingQueue>();
-            _stateProvider = Substitute.For<IStateProvider>();
-            _timestamper = Substitute.For<ITimestamper>();
-            _auRaStepCalculator = Substitute.For<IAuRaStepCalculator>();
-            _nodeAddress = TestItem.AddressA;
-            InitProducer();
-            _pendingTxSelector.SelectTransactions(Arg.Any<BlockHeader>(), Arg.Any<long>()).Returns(Array.Empty<Transaction>());
-            _sealer.CanSeal(Arg.Any<long>(), Arg.Any<Keccak>()).Returns(true);
-            _sealer.SealBlock(Arg.Any<Block>(), Arg.Any<CancellationToken>()).Returns(c => Task.FromResult(c.Arg<Block>()));
-            _blockProcessingQueue.IsEmpty.Returns(true);
-            _auRaStepCalculator.TimeToNextStep.Returns(_stepDelay);
-            _blockTree.BestKnownNumber.Returns(1);
-            _blockTree.Head.Returns(Build.A.Block.WithHeader(Build.A.BlockHeader.WithAura(10, Bytes.Empty).TestObject).TestObject);
-            _blockchainProcessor.Process(Arg.Any<Block>(), ProcessingOptions.ProducingBlock, Arg.Any<IBlockTracer>()).Returns(c => c.Arg<Block>());
-        }
-=======
             public IPendingTxSelector PendingTxSelector { get; }
             public IBlockchainProcessor BlockchainProcessor { get; }
             public ISealer Sealer { get; }
@@ -79,7 +56,6 @@
             public Address NodeAddress { get; }
             public AuRaBlockProducer AuRaBlockProducer { get; private set; }
             public TimeSpan StepDelay { get; }
->>>>>>> 5b5e31a4
 
             public Context()
             {
@@ -93,7 +69,7 @@
                 Timestamper = Substitute.For<ITimestamper>();
                 AuRaStepCalculator = Substitute.For<IAuRaStepCalculator>();
                 NodeAddress = TestItem.AddressA;
-                PendingTxSelector.SelectTransactions(Arg.Any<Keccak>(), Arg.Any<long>()).Returns(Array.Empty<Transaction>());
+            	PendingTxSelector.SelectTransactions(Arg.Any<BlockHeader>(), Arg.Any<long>()).Returns(Array.Empty<Transaction>());
                 Sealer.CanSeal(Arg.Any<long>(), Arg.Any<Keccak>()).Returns(true);
                 Sealer.SealBlock(Arg.Any<Block>(), Arg.Any<CancellationToken>()).Returns(c => Task.FromResult(c.Arg<Block>()));
                 BlockProcessingQueue.IsEmpty.Returns(true);
@@ -182,19 +158,11 @@
         [Test]
         public async Task Produces_block_when_ForceSealing_is_false_and_there_are_transactions()
         {
-<<<<<<< HEAD
-            AuRaConfig auRaConfig = new AuRaConfig();
-            auRaConfig.ForceSealing = false;
-            InitProducer(auRaConfig);
-            _pendingTxSelector.SelectTransactions(Arg.Any<BlockHeader>(), Arg.Any<long>()).Returns(new[] {Build.A.Transaction.TestObject});
-            (await StartStop()).ShouldProduceBlocks(Quantity.AtLeastOne());
-=======
             var context = new Context();
             AuRaConfig auRaConfig = new AuRaConfig {ForceSealing = false};
             context.InitProducer(auRaConfig);
-            context.PendingTxSelector.SelectTransactions(Arg.Any<Keccak>(), Arg.Any<long>()).Returns(new[] {Build.A.Transaction.TestObject});
+            context.PendingTxSelector.SelectTransactions(Arg.Any<BlockHeader>(), Arg.Any<long>()).Returns(new[] {Build.A.Transaction.TestObject});
             (await StartStop(context)).ShouldProduceBlocks(Quantity.AtLeastOne());
->>>>>>> 5b5e31a4
         }
         
         [Test]
