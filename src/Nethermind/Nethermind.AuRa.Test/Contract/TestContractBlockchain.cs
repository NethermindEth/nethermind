--- conflicted
+++ resolved
@@ -28,14 +28,8 @@
                 ChainSpecLoader loader = new(new EthereumJsonSerializer());
                 string name = string.IsNullOrEmpty(testSuffix) ? $"{typeof(TTestClass).FullName}.json" : $"{typeof(TTestClass).FullName}.{testSuffix}.json";
                 using Stream? stream = typeof(TTestClass).Assembly.GetManifestResourceStream(name);
-<<<<<<< HEAD
-                using StreamReader reader = new(stream ?? new MemoryStream());
-                ChainSpec chainSpec = loader.Load(reader.ReadToEnd());
-                ChainSpecBasedSpecProvider chainSpecBasedSpecProvider = new(chainSpec, null);
-=======
                 ChainSpec chainSpec = loader.Load(stream);
                 ChainSpecBasedSpecProvider chainSpecBasedSpecProvider = new(chainSpec);
->>>>>>> d61c78af
                 return (chainSpec, chainSpecBasedSpecProvider);
             }
 
