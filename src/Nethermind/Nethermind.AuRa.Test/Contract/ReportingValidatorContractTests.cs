// SPDX-FileCopyrightText: 2022 Demerzel Solutions Limited
// SPDX-License-Identifier: LGPL-3.0-only

using FluentAssertions;
using Nethermind.Abi;
using Nethermind.Consensus;
using Nethermind.Consensus.AuRa.Contracts;
using Nethermind.Core;
using Nethermind.Core.Extensions;
using Nethermind.Specs;
using NSubstitute;
using NUnit.Framework;

namespace Nethermind.AuRa.Test.Contract
{
    public class ReportingValidatorContractTests
    {
        [Test]
        public void Should_generate_malicious_transaction()
        {
<<<<<<< HEAD
            ReportingValidatorContract contract = new(GnosisSpecProvider.Instance, AbiEncoder.Instance, new Address("0x1000000000000000000000000000000000000001"), Substitute.For<ISigner>());
            Transaction transaction = contract.ReportMalicious(new Address("0x75df42383afe6bf5194aa8fa0e9b3d5f9e869441"), 10, new byte[0]);
=======
            ReportingValidatorContract contract = new(AbiEncoder.Instance, new Address("0x1000000000000000000000000000000000000001"), Substitute.For<ISigner>());
            Transaction transaction = contract.ReportMalicious(new Address("0x75df42383afe6bf5194aa8fa0e9b3d5f9e869441"), 10, []);
>>>>>>> cfb53c23
            transaction.Data.AsArray().ToHexString().Should().Be("c476dd4000000000000000000000000075df42383afe6bf5194aa8fa0e9b3d5f9e869441000000000000000000000000000000000000000000000000000000000000000a00000000000000000000000000000000000000000000000000000000000000600000000000000000000000000000000000000000000000000000000000000000");
        }

        [Test]
        public void Should_generate_benign_transaction()
        {
            ReportingValidatorContract contract = new(GnosisSpecProvider.Instance, AbiEncoder.Instance, new Address("0x1000000000000000000000000000000000000001"), Substitute.For<ISigner>());
            Transaction transaction = contract.ReportBenign(new Address("0x75df42383afe6bf5194aa8fa0e9b3d5f9e869441"), 10);
            transaction.Data.AsArray().ToHexString().Should().Be("d69f13bb00000000000000000000000075df42383afe6bf5194aa8fa0e9b3d5f9e869441000000000000000000000000000000000000000000000000000000000000000a");
        }
    }
}<|MERGE_RESOLUTION|>--- conflicted
+++ resolved
@@ -18,13 +18,8 @@
         [Test]
         public void Should_generate_malicious_transaction()
         {
-<<<<<<< HEAD
             ReportingValidatorContract contract = new(GnosisSpecProvider.Instance, AbiEncoder.Instance, new Address("0x1000000000000000000000000000000000000001"), Substitute.For<ISigner>());
-            Transaction transaction = contract.ReportMalicious(new Address("0x75df42383afe6bf5194aa8fa0e9b3d5f9e869441"), 10, new byte[0]);
-=======
-            ReportingValidatorContract contract = new(AbiEncoder.Instance, new Address("0x1000000000000000000000000000000000000001"), Substitute.For<ISigner>());
             Transaction transaction = contract.ReportMalicious(new Address("0x75df42383afe6bf5194aa8fa0e9b3d5f9e869441"), 10, []);
->>>>>>> cfb53c23
             transaction.Data.AsArray().ToHexString().Should().Be("c476dd4000000000000000000000000075df42383afe6bf5194aa8fa0e9b3d5f9e869441000000000000000000000000000000000000000000000000000000000000000a00000000000000000000000000000000000000000000000000000000000000600000000000000000000000000000000000000000000000000000000000000000");
         }
 
