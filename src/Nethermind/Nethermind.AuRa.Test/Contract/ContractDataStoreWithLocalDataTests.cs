--- conflicted
+++ resolved
@@ -130,11 +130,7 @@
                 BlockTree = blockTree,
                 ReceiptFinder = receiptsFinder,
                 ContractDataStore = keyComparer is null
-<<<<<<< HEAD
-                    ? (IContractDataStore<T>)new ContractDataStoreWithLocalData<T>(new HashSetContractDataStoreCollection<T>(), dataContract, blockTree, receiptsFinder, LimboLogs.Instance, localDataSource)
-=======
                     ? new ContractDataStoreWithLocalData<T>(new HashSetContractDataStoreCollection<T>(), dataContract, blockTree, receiptsFinder, LimboLogs.Instance, localDataSource)
->>>>>>> dc8015b6
                     : new DictionaryContractDataStore<T>(new SortedListContractDataStoreCollection<T>(keyComparer, valueComparer), dataContract, blockTree, receiptsFinder, LimboLogs.Instance, localDataSource)
             };
         }
