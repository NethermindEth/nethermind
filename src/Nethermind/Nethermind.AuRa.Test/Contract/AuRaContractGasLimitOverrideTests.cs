--- conflicted
+++ resolved
@@ -100,11 +100,7 @@
                     ReceiptStorage,
                     LimboLogs.Instance,
                     BlockTree,
-<<<<<<< HEAD
-                    new ValidationWithdrawalProcessor(State, LogManager),
-=======
                     new WithdrawalProcessor(State, LogManager),
->>>>>>> 193c1c3e
                     null,
                     GasLimitCalculator as AuRaContractGasLimitOverride);
             }
