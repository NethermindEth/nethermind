--- conflicted
+++ resolved
@@ -100,13 +100,8 @@
                 SpecProvider,
                 Always.Valid,
                 new RewardCalculator(SpecProvider),
-<<<<<<< HEAD
-                new BlockProcessor.BlockValidationTransactionsExecutor(TxProcessor, State, SpecProvider),
-                State,
-=======
                 new BlockProcessor.BlockValidationTransactionsExecutor(TxProcessor, worldState),
                 worldState,
->>>>>>> 65189ede
                 ReceiptStorage,
                 new BeaconBlockRootHandler(TxProcessor, worldState),
                 LimboLogs.Instance,
