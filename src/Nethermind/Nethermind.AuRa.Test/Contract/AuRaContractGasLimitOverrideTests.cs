--- conflicted
+++ resolved
@@ -83,16 +83,11 @@
 
         protected override BlockProcessor CreateBlockProcessor()
         {
-<<<<<<< HEAD
-            KeyValuePair<long, Address> blockGasLimitContractTransition = ChainSpec.AuRa.BlockGasLimitContractTransitions.First();
-            BlockGasLimitContract gasLimitContract = new(SpecProvider, AbiEncoder.Instance, blockGasLimitContractTransition.Value, blockGasLimitContractTransition.Key,
-=======
             KeyValuePair<long, Address> blockGasLimitContractTransition = ChainSpec.EngineChainSpecParametersProvider
                 .GetChainSpecParameters<AuRaChainSpecEngineParameters>().BlockGasLimitContractTransitions
                 .First();
-            BlockGasLimitContract gasLimitContract = new(AbiEncoder.Instance, blockGasLimitContractTransition.Value,
+            BlockGasLimitContract gasLimitContract = new(SpecProvider, AbiEncoder.Instance, blockGasLimitContractTransition.Value,
                 blockGasLimitContractTransition.Key,
->>>>>>> cfb53c23
                 new ReadOnlyTxProcessingEnv(
                     WorldStateManager,
                     BlockTree.AsReadOnly(), SpecProvider, LimboLogs.Instance));
