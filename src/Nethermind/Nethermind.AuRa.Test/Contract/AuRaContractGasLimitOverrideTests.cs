// SPDX-FileCopyrightText: 2022 Demerzel Solutions Limited
// SPDX-License-Identifier: LGPL-3.0-only

using System.Collections.Generic;
using System.Linq;
using System.Threading.Tasks;
using FluentAssertions;
using Nethermind.Abi;
using Nethermind.Consensus;
using Nethermind.Consensus.AuRa;
using Nethermind.Consensus.AuRa.Contracts;
using Nethermind.Consensus.AuRa.Withdrawals;
using Nethermind.Consensus.Processing;
using Nethermind.Consensus.Rewards;
using Nethermind.Consensus.Validators;
using Nethermind.Core;
using Nethermind.Logging;
using NUnit.Framework;

namespace Nethermind.AuRa.Test.Contract;

public class AuRaContractGasLimitOverrideTests
{
    private const int CorrectHeadGasLimit = 100000000;

    // TestContract:
    // pragma solidity ^0.5.0;
    // contract TestValidatorSet {
    //    function blockGasLimit() public view returns(uint256) {
    //        return 100000000;
    //    }
    // }
    [Test]
    public async Task can_read_block_gas_limit_from_contract()
    {
        using TestGasLimitContractBlockchain chain = await TestContractBlockchain.ForTest<TestGasLimitContractBlockchain, AuRaContractGasLimitOverrideTests>();
        long gasLimit = chain.GasLimitCalculator.GetGasLimit(chain.BlockTree.Head.Header);
        gasLimit.Should().Be(CorrectHeadGasLimit);
    }

    [Test]
    public async Task caches_read_block_gas_limit()
    {
        using TestGasLimitContractBlockchain chain = await TestContractBlockchain.ForTest<TestGasLimitContractBlockchain, AuRaContractGasLimitOverrideTests>();
        chain.GasLimitCalculator.GetGasLimit(chain.BlockTree.Head.Header);
        long? gasLimit = chain.GasLimitOverrideCache.GasLimitCache.Get(chain.BlockTree.Head.Hash);
        gasLimit.Should().Be(CorrectHeadGasLimit);
    }

    [Test]
    public async Task can_validate_gas_limit_correct()
    {
        using TestGasLimitContractBlockchain chain = await TestContractBlockchain.ForTest<TestGasLimitContractBlockchain, AuRaContractGasLimitOverrideTests>();
        bool isValid = ((AuRaContractGasLimitOverride)chain.GasLimitCalculator).IsGasLimitValid(chain.BlockTree.Head.Header, CorrectHeadGasLimit, out _);
        isValid.Should().BeTrue();
    }

    [Test]
    public async Task can_validate_gas_limit_incorrect()
    {
        using TestGasLimitContractBlockchain chain = await TestContractBlockchain.ForTest<TestGasLimitContractBlockchain, AuRaContractGasLimitOverrideTests>();
        bool isValid = ((AuRaContractGasLimitOverride)chain.GasLimitCalculator).IsGasLimitValid(chain.BlockTree.Head.Header, 100000001, out long? expectedGasLimit);
        isValid.Should().BeFalse();
        expectedGasLimit.Should().Be(CorrectHeadGasLimit);
    }

    [Test]
    public async Task skip_validate_gas_limit_before_enabled()
    {
        using TestGasLimitContractBlockchainLateBlockGasLimit chain = await TestContractBlockchain.ForTest<TestGasLimitContractBlockchainLateBlockGasLimit, AuRaContractGasLimitOverrideTests>();
        bool isValid = ((AuRaContractGasLimitOverride)chain.GasLimitCalculator).IsGasLimitValid(chain.BlockTree.Genesis, 100000001, out _);
        isValid.Should().BeTrue();
    }

    public class TestGasLimitContractBlockchain : TestContractBlockchain
    {
        public IGasLimitCalculator GasLimitCalculator { get; private set; }
        public AuRaContractGasLimitOverride.Cache GasLimitOverrideCache { get; private set; }

        protected override BlockProcessor CreateBlockProcessor()
        {
            KeyValuePair<long, Address> blockGasLimitContractTransition = ChainSpec.AuRa.BlockGasLimitContractTransitions.First();
            BlockGasLimitContract gasLimitContract = new(AbiEncoder.Instance, blockGasLimitContractTransition.Value, blockGasLimitContractTransition.Key,
                new ReadOnlyTxProcessingEnv(
                    WorldStateManager,
                    BlockTree, SpecProvider, LimboLogs.Instance));

            GasLimitOverrideCache = new AuRaContractGasLimitOverride.Cache();
            GasLimitCalculator = new AuRaContractGasLimitOverride(new[] { gasLimitContract }, GasLimitOverrideCache, false, new FollowOtherMiners(SpecProvider), LimboLogs.Instance);

            return new AuRaBlockProcessor(
                SpecProvider,
                Always.Valid,
                new RewardCalculator(SpecProvider),
                new BlockProcessor.BlockValidationTransactionsExecutor(TxProcessor, State),
                State,
                ReceiptStorage,
                LimboLogs.Instance,
                BlockTree,
                NullWithdrawalProcessor.Instance,
<<<<<<< HEAD
                NullDepositsProcessor.Instance,
                TxProcessor,
=======
>>>>>>> cc9b1257
                null,
                null,
                GasLimitCalculator as AuRaContractGasLimitOverride);
        }

        protected override Task AddBlocksOnStart() => Task.CompletedTask;
    }

    public class TestGasLimitContractBlockchainLateBlockGasLimit : TestGasLimitContractBlockchain
    {
        protected override BlockProcessor CreateBlockProcessor()
        {
            KeyValuePair<long, Address> blockGasLimitContractTransition = ChainSpec.AuRa.BlockGasLimitContractTransitions.First();
            ChainSpec.AuRa.BlockGasLimitContractTransitions = new Dictionary<long, Address>() { { 10, blockGasLimitContractTransition.Value } };
            return base.CreateBlockProcessor();
        }
    }
}<|MERGE_RESOLUTION|>--- conflicted
+++ resolved
@@ -98,11 +98,7 @@
                 LimboLogs.Instance,
                 BlockTree,
                 NullWithdrawalProcessor.Instance,
-<<<<<<< HEAD
-                NullDepositsProcessor.Instance,
                 TxProcessor,
-=======
->>>>>>> cc9b1257
                 null,
                 null,
                 GasLimitCalculator as AuRaContractGasLimitOverride);
