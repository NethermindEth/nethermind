--- conflicted
+++ resolved
@@ -252,13 +252,7 @@
 
             protected override IBlockProcessor CreateBlockProcessor(IWorldState state)
             {
-<<<<<<< HEAD
-                TxPoolTxSource txPoolTxSource = base.CreateTxPoolTxSource();
-
                 TxPriorityContract = new TxPriorityContract(SpecProvider, AbiEncoder.Instance, TestItem.AddressA,
-=======
-                TxPriorityContract = new TxPriorityContract(AbiEncoder.Instance, TestItem.AddressA,
->>>>>>> 65189ede
                     new ReadOnlyTxProcessingEnv(WorldStateManager, BlockTree.AsReadOnly(), SpecProvider, LimboLogs.Instance));
 
                 Priorities = new DictionaryContractDataStore<TxPriorityContract.Destination>(
