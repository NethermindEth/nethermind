// SPDX-FileCopyrightText: 2022 Demerzel Solutions Limited
// SPDX-License-Identifier: LGPL-3.0-only

using System;
using System.Collections.Generic;
using System.Linq;
using FluentAssertions;
using Nethermind.Abi;
using Nethermind.Blockchain;
using Nethermind.Blockchain.Receipts;
using Nethermind.Consensus;
using Nethermind.Consensus.AuRa;
using Nethermind.Consensus.AuRa.Contracts;
using Nethermind.Consensus.AuRa.Validators;
using Nethermind.Core;
using Nethermind.Core.Crypto;
using Nethermind.Core.Extensions;
using Nethermind.Specs.ChainSpecStyle;
using Nethermind.Specs.Forks;
using Nethermind.Core.Test.Builders;
using Nethermind.Db;
using Nethermind.Int256;
using Nethermind.Evm.Tracing;
using Nethermind.Evm.TransactionProcessing;
using Nethermind.Logging;
using Nethermind.Specs;
using Nethermind.State;

using NSubstitute;
using NUnit.Framework;
using BlockTree = Nethermind.Blockchain.BlockTree;
using Nethermind.Evm;
using Nethermind.Core.Specs;
using System.Text.Json;

namespace Nethermind.AuRa.Test.Validators;

public class ContractBasedValidatorTests
{
    private IWorldState _stateProvider;
    private IAbiEncoder _abiEncoder;
    private ILogManager _logManager;
    private AuRaParameters.Validator _validator;
    private Block _block;
    private BlockHeader _parentHeader;
    private IReadOnlyTransactionProcessor _transactionProcessor;
    private IAuRaBlockFinalizationManager _blockFinalizationManager;
    private static Address _contractAddress = Address.FromNumber(1000);
    private (Address Sender, byte[] TransactionData) _getValidatorsData = (Address.Zero, new byte[] { 0, 1, 2 });
    private (Address Sender, byte[] TransactionData) _finalizeChangeData = (Address.SystemUser, new byte[] { 3, 4, 5 });
    private Address[] _initialValidators;
    private IBlockTree _blockTree;
    private IReceiptStorage _receiptsStorage;
    private IValidatorStore _validatorStore;
    private IValidSealerStrategy _validSealerStrategy;
    private IReadOnlyTxProcessorSource _readOnlyTxProcessorSource;
    private ValidatorContract _validatorContract;

    [SetUp]
    public void SetUp()
    {
        _validatorStore = new ValidatorStore(new MemDb());
        _validSealerStrategy = new ValidSealerStrategy();
        _stateProvider = Substitute.For<IWorldState>();
        _abiEncoder = Substitute.For<IAbiEncoder>();
        _logManager = LimboLogs.Instance;
        _blockTree = Substitute.For<IBlockTree>();
        _blockFinalizationManager = Substitute.For<IAuRaBlockFinalizationManager>();
        _receiptsStorage = Substitute.For<IReceiptStorage>();
        _validator = new AuRaParameters.Validator()
        {
            Addresses = new[] { _contractAddress },
            ValidatorType = AuRaParameters.ValidatorType.Contract
        };
        _block = new Block(Build.A.BlockHeader.WithNumber(1).WithAura(1, Array.Empty<byte>()).TestObject, new BlockBody());

        _transactionProcessor = Substitute.For<IReadOnlyTransactionProcessor>();
        _transactionProcessor.IsContractDeployed(_contractAddress).Returns(true);
        _readOnlyTxProcessorSource = Substitute.For<IReadOnlyTxProcessorSource>();
        _readOnlyTxProcessorSource.Build(Arg.Any<Hash256>()).Returns(_transactionProcessor);
        _stateProvider.StateRoot.Returns(TestItem.KeccakA);
        _blockTree.Head.Returns(_block);

        _abiEncoder
            .Encode(AbiEncodingStyle.IncludeSignature, Arg.Is<AbiSignature>(s => s.Name == "getValidators"), Arg.Any<object[]>())
            .Returns(_getValidatorsData.TransactionData);

        _abiEncoder
            .Encode(AbiEncodingStyle.IncludeSignature, Arg.Is<AbiSignature>(s => s.Name == "finalizeChange"), Arg.Any<object[]>())
            .Returns(_finalizeChangeData.TransactionData);

        _validatorContract = new ValidatorContract(_transactionProcessor, _abiEncoder, _contractAddress, _stateProvider, _readOnlyTxProcessorSource, new Signer(0, TestItem.PrivateKeyD, LimboLogs.Instance));
    }

    [Test]
    public void throws_ArgumentNullException_on_empty_validatorStore()
    {
        Action act = () => new ContractBasedValidator(_validatorContract, _blockTree, _receiptsStorage, null, _validSealerStrategy, _blockFinalizationManager, default, _logManager, 1);
        act.Should().Throw<ArgumentNullException>();
    }

    [Test]
    public void throws_ArgumentNullException_on_empty_validSealearStrategy()
    {
        Action act = () => new ContractBasedValidator(_validatorContract, _blockTree, _receiptsStorage, _validatorStore, null, _blockFinalizationManager, default, _logManager, 1);
        act.Should().Throw<ArgumentNullException>();
    }

    [Test]
    public void throws_ArgumentNullException_on_empty_blockTree()
    {
        Action act = () => new ContractBasedValidator(_validatorContract, null, _receiptsStorage, _validatorStore, _validSealerStrategy, _blockFinalizationManager, default, _logManager, 1);
        act.Should().Throw<ArgumentNullException>();
    }

    [Test]
    public void throws_ArgumentNullException_on_empty_logManager()
    {
        Action act = () => new ContractBasedValidator(_validatorContract, _blockTree, _receiptsStorage, _validatorStore, _validSealerStrategy, _blockFinalizationManager, default, null, 1);
        act.Should().Throw<ArgumentNullException>();
    }

<<<<<<< HEAD
    [Test]
    public void creates_system_account_on_start_block()
    {
        Address initialValidator = Address.FromNumber(2000);
        SetupInitialValidators(initialValidator);
        _block.Header.Beneficiary = initialValidator;
        ContractBasedValidator validator = new(_validatorContract, _blockTree, _receiptsStorage, _validatorStore, _validSealerStrategy, _blockFinalizationManager, default, _logManager, 1);
=======
        [TearDown]
        public void TearDown()
        {
            _blockFinalizationManager?.Dispose();
            _transactionProcessor?.Dispose();
        }

        [Test]
        public void throws_ArgumentNullException_on_empty_validatorStore()
        {
            Action act = () => new ContractBasedValidator(_validatorContract, _blockTree, _receiptsStorage, null, _validSealerStrategy, _blockFinalizationManager, default, _logManager, 1);
            act.Should().Throw<ArgumentNullException>();
        }
>>>>>>> 9938baeb

        validator.OnBlockProcessingStart(_block);

        _stateProvider.Received(1).CreateAccount(Address.SystemUser, UInt256.Zero);
        _stateProvider.Received(1).Commit(Homestead.Instance);
    }

    [Test]
    public void initializes_pendingValidators_from_db()
    {
        _validatorStore = Substitute.For<IValidatorStore>();

        int blockNumber = 10;
        Address[] validators = TestItem.Addresses.Take(10).ToArray();
        Hash256 blockHash = Keccak.Compute("Test");
        PendingValidators pendingValidators = new(blockNumber, blockHash, validators);
        _validatorStore.PendingValidators.Returns(pendingValidators);
        _blockTree.Head.Returns((Block)null);

        IAuRaValidator validator = new ContractBasedValidator(_validatorContract, _blockTree, _receiptsStorage, _validatorStore, _validSealerStrategy, _blockFinalizationManager, default, _logManager, 1);

        _blockFinalizationManager.BlocksFinalized +=
            Raise.EventWith(new FinalizeEventArgs(_block.Header,
                Build.A.BlockHeader.WithNumber(blockNumber).WithHash(blockHash).TestObject));

        validator.Validators.Should().BeEquivalentTo(validators, o => o.WithStrictOrdering());
    }

    [TestCase(1)]
    [TestCase(10)]
    public void loads_initial_validators_from_contract(long blockNumber)
    {
        Address initialValidator = TestItem.AddressA;
        Block block = Build.A.Block.WithParent(_parentHeader).WithNumber(blockNumber).WithBeneficiary(initialValidator).WithAura(1, Array.Empty<byte>()).TestObject;
        SetupInitialValidators(block.Header, initialValidator);
        int startBlockNumber = 1;
        ContractBasedValidator validator = new(_validatorContract, _blockTree, _receiptsStorage, _validatorStore, _validSealerStrategy, _blockFinalizationManager, _parentHeader, _logManager, startBlockNumber);

        bool finalizeChangeCalled = blockNumber == 1;

        if (!finalizeChangeCalled)
        {
            validator.Validators = new[] { TestItem.AddressD };
        }

        validator.OnBlockProcessingStart(block);

        // getValidators should have been called
        _transactionProcessor.Received()
            .CallAndRestore(
                Arg.Is<Transaction>(t => CheckTransaction(t, _getValidatorsData)),
                Arg.Is<BlockExecutionContext>(blkCtx => blkCtx.Header.Equals(_parentHeader)),
                Arg.Is<ITxTracer>(t => t is CallOutputTracer));

        // finalizeChange should be called
        _transactionProcessor.Received(finalizeChangeCalled ? 1 : 0)
            .Execute(Arg.Is<Transaction>(t => CheckTransaction(t, _finalizeChangeData)),
                Arg.Is<BlockExecutionContext>(blkCtx => blkCtx.Header.Equals(block.Header)),
                Arg.Is<ITxTracer>(t => t is CallOutputTracer));

        // initial validator should be true
        Address[] expectedValidators = { initialValidator };
        validator.Validators.Should().BeEquivalentTo(expectedValidators, o => o.WithStrictOrdering());
        _validatorStore.GetValidators().Should().BeEquivalentTo(expectedValidators.AsEnumerable());
    }

    public static IEnumerable<TestCaseData> ConsecutiveInitiateChangeData
    {
        get
        {
            yield return new TestCaseData(new ConsecutiveInitiateChangeTestParameters
            {
                StartBlockNumber = 1,
                Reorganisations = new Dictionary<long, ConsecutiveInitiateChangeTestParameters.ChainInfo>()
                {
                    {
                        1, new ConsecutiveInitiateChangeTestParameters.ChainInfo()
                        {
                            BlockNumber = 1,
                            ExpectedFinalizationCount = 6,
                            NumberOfSteps = 30,
                            Validators = new List<ConsecutiveInitiateChangeTestParameters.ValidatorsInfo>()
                            {
                                new()
                                {
                                    Addresses = GenerateValidators(1),
                                    InitializeBlock = 0,
                                    FinalizeBlock = 0
                                },
                                new()
                                {
                                    Addresses = GenerateValidators(2),
                                    InitializeBlock = 3,
                                    FinalizeBlock = 3
                                },
                                new()
                                {
                                    Addresses = GenerateValidators(3),
                                    InitializeBlock = 6,
                                    FinalizeBlock = 7
                                },
                                new()
                                {
                                    Addresses = GenerateValidators(4),
                                    InitializeBlock = 10,
                                    FinalizeBlock = 11
                                },
                                new()
                                {
                                    Addresses = GenerateValidators(10),
                                    InitializeBlock = 15,
                                    FinalizeBlock = 17
                                },
                                new()
                                {
                                    Addresses = GenerateValidators(5),
                                    InitializeBlock = 20,
                                    FinalizeBlock = 25
                                },
                            }
                        }
                    }
                },
                TestName = "consecutive_initiate_change_gets_finalized_and_switch_validators"
            })
            {
                TestName = "consecutive_initiate_change_gets_finalized_and_switch_validators"
            };

            yield return new TestCaseData(new ConsecutiveInitiateChangeTestParameters
            {
                StartBlockNumber = 1,
                Reorganisations = new Dictionary<long, ConsecutiveInitiateChangeTestParameters.ChainInfo>()
                {
                    {
                        1, new ConsecutiveInitiateChangeTestParameters.ChainInfo()
                        {
                            BlockNumber = 1,
                            ExpectedFinalizationCount = 4,
                            NumberOfSteps = 11,
                            Validators = new List<ConsecutiveInitiateChangeTestParameters.ValidatorsInfo>()
                            {
                                new()
                                {
                                    Addresses = GenerateValidators(1),
                                    InitializeBlock = 0,
                                    FinalizeBlock = 0
                                },
                                new()
                                {
                                    Addresses = GenerateValidators(5),
                                    InitializeBlock = 3,
                                    FinalizeBlock = 3
                                },
                                new()
                                {
                                    Addresses = GenerateValidators(2),
                                    InitializeBlock = 5,
                                    FinalizeBlock = 7
                                },
                                new()
                                {
                                    Addresses = GenerateValidators(20),
                                    InitializeBlock = 7,
                                    FinalizeBlock = Int32.MaxValue // IgnoredInitializeChange
                                },
                                new()
                                {
                                    Addresses = GenerateValidators(3),
                                    InitializeBlock = 9,
                                    FinalizeBlock = 10
                                },
                            }
                        }
                    }
                },
                TestName = "consecutive_initiate_change_gets_finalized_ignoring_duplicate_initiate_change"
            })
            {
                TestName = "consecutive_initiate_change_gets_finalized_ignoring_duplicate_initiate_change"
            };

            yield return new TestCaseData(new ConsecutiveInitiateChangeTestParameters
            {
                StartBlockNumber = 1,
                Reorganisations = new Dictionary<long, ConsecutiveInitiateChangeTestParameters.ChainInfo>()
                {
                    {
                        1, new ConsecutiveInitiateChangeTestParameters.ChainInfo()
                        {
                            BlockNumber = 1,
                            ExpectedFinalizationCount = 2,
                            NumberOfSteps = 11,
                            Validators = new List<ConsecutiveInitiateChangeTestParameters.ValidatorsInfo>()
                            {
                                new()
                                {
                                    Addresses = GenerateValidators(1),
                                    InitializeBlock = 0,
                                    FinalizeBlock = 0
                                },
                                new()
                                {
                                    Addresses = GenerateValidators(5),
                                    InitializeBlock = 3,
                                    FinalizeBlock = 3
                                },
                                new()
                                    // this will not get finalized because of reorganisation
                                {
                                    Addresses = GenerateValidators(2),
                                    InitializeBlock = 5,
                                    FinalizeBlock = 7
                                },
                            }
                        }
                    },
                    {
                        7, new ConsecutiveInitiateChangeTestParameters.ChainInfo()
                        {
                            BlockNumber = 5, //reorganisation to block 5 in order to invalidate last initiate change
                            ExpectedFinalizationCount = 0,
                            NumberOfSteps = 10,
                        }
                    }
                },
                TestName = "consecutive_initiate_change_reorganisation_ignores_reorganised_initiate_change"
            })
            {
                TestName = "consecutive_initiate_change_reorganisation_ignores_reorganised_initiate_change"
            };

            yield return new TestCaseData(new ConsecutiveInitiateChangeTestParameters
            {
                StartBlockNumber = 1,
                Reorganisations = new Dictionary<long, ConsecutiveInitiateChangeTestParameters.ChainInfo>()
                {
                    {
                        1, new ConsecutiveInitiateChangeTestParameters.ChainInfo()
                        {
                            BlockNumber = 1,
                            ExpectedFinalizationCount = 2,
                            NumberOfSteps = 11,
                            Validators = new List<ConsecutiveInitiateChangeTestParameters.ValidatorsInfo>()
                            {
                                new()
                                {
                                    Addresses = GenerateValidators(1),
                                    InitializeBlock = 0,
                                    FinalizeBlock = 0
                                },
                                new()
                                {
                                    Addresses = GenerateValidators(5),
                                    InitializeBlock = 3,
                                    FinalizeBlock = 3
                                },
                            }
                        }
                    },
                    {
                        7, new ConsecutiveInitiateChangeTestParameters.ChainInfo()
                        {
                            BlockNumber = 6,
                            ExpectedFinalizationCount = 1,
                            NumberOfSteps = 10,
                            Validators = new  List<ConsecutiveInitiateChangeTestParameters.ValidatorsInfo>()
                            {
                                new()
                                {
                                    Addresses = GenerateValidators(7),
                                    InitializeBlock = 8,
                                    FinalizeBlock = 10
                                }
                            },
                        }
                    }
                },
                TestName = "consecutive_initiate_change_reorganisation_finalizes_after_reorganisation"
            })
            {
                TestName = "consecutive_initiate_change_reorganisation_finalizes_after_reorganisation"
            };

            yield return new TestCaseData(new ConsecutiveInitiateChangeTestParameters
            {
                StartBlockNumber = 1,
                Reorganisations = new Dictionary<long, ConsecutiveInitiateChangeTestParameters.ChainInfo>()
                {
                    {
                        1, new ConsecutiveInitiateChangeTestParameters.ChainInfo()
                        {
                            BlockNumber = 1,
                            ExpectedFinalizationCount = 2,
                            NumberOfSteps = 11,
                            Validators = new List<ConsecutiveInitiateChangeTestParameters.ValidatorsInfo>()
                            {
                                new()
                                {
                                    Addresses = GenerateValidators(1),
                                    InitializeBlock = 0,
                                    FinalizeBlock = 0
                                },
                                new()
                                {
                                    Addresses = GenerateValidators(5),
                                    InitializeBlock = 3,
                                    FinalizeBlock = 3
                                },
                                new()
                                {
                                    Addresses = GenerateValidators(2),
                                    InitializeBlock = 5,
                                    FinalizeBlock = 7
                                },
                            }
                        }
                    },
                    {
                        7, new ConsecutiveInitiateChangeTestParameters.ChainInfo()
                        {
                            BlockNumber = 6, //reorganisation to block 6 in order to keep last initiate change
                            ExpectedFinalizationCount = 2,
                            NumberOfSteps = 10,
                            Validators = new List<ConsecutiveInitiateChangeTestParameters.ValidatorsInfo>()
                            {
                                new()
                                {
                                    Addresses = GenerateValidators(7),
                                    InitializeBlock = 10,
                                    FinalizeBlock = 11
                                }
                            },
                        }
                    }
                },
                TestName = "consecutive_initiate_change_reorganisation_finalizes_not_reorganised_initiate_change",
            })
            {
                TestName = "consecutive_initiate_change_reorganisation_finalizes_not_reorganised_initiate_change",
            };
        }
    }

    [TestCaseSource(nameof(ConsecutiveInitiateChangeData))]
    public void consecutive_initiate_change_gets_finalized_and_switch_validators(ConsecutiveInitiateChangeTestParameters test)
    {
        Dictionary<int, int> hashSeeds = new();

        Address[] currentValidators = GenerateValidators(1);
        SetupInitialValidators(currentValidators);

        IAuRaValidator validator = new ContractBasedValidator(_validatorContract, _blockTree, _receiptsStorage, _validatorStore, _validSealerStrategy, _blockFinalizationManager, _blockTree.Head.Header, _logManager, test.StartBlockNumber);

        test.TryDoReorganisations(test.StartBlockNumber, out _);
        for (int i = 0; i < test.Current.NumberOfSteps; i++)
        {
            int blockNumber = test.Current.BlockNumber + i;

            if (test.TryDoReorganisations(blockNumber, out ConsecutiveInitiateChangeTestParameters.ChainInfo lastChain))
            {
                ValidateFinalizationForChain(lastChain);
                i = 0;
                blockNumber = test.Current.BlockNumber + i;
            }

            if (hashSeeds.TryGetValue(blockNumber, out int value))
                value++;
            else
                hashSeeds[blockNumber] = 0;

            _block.Header.Number = blockNumber;
            _block.Header.Beneficiary = currentValidators[blockNumber % currentValidators.Length];
            _block.Header.AuRaStep = blockNumber;
            _block.Header.Hash = Keccak.Compute((blockNumber + hashSeeds[blockNumber]).ToString());
            _block.Header.ParentHash = blockNumber == test.StartBlockNumber ? Keccak.Zero : Keccak.Compute((blockNumber - 1 + hashSeeds[blockNumber - 1]).ToString());

            TxReceipt[] txReceipts = test.GetReceipts(_validatorContract, _block, _contractAddress, _abiEncoder, SetupAbiAddresses);

            Hash256? blockHashForClosure = _block.Hash;
            _receiptsStorage.Get(Arg.Is<Block>(b => b.Hash == blockHashForClosure)).Returns(txReceipts);

            _block.Header.Bloom = new Bloom(txReceipts.SelectMany(r => r.Logs).ToArray());

            _blockTree.FindBlock(_block.Header.Hash, Arg.Any<BlockTreeLookupOptions>()).Returns(new Block(_block.Header.Clone()));

            Action preProcess = () => validator.OnBlockProcessingStart(_block);
            preProcess.Should().NotThrow<InvalidOperationException>(test.TestName);
            validator.OnBlockProcessingEnd(_block, txReceipts);
            int finalizedNumber = blockNumber - validator.Validators.MinSealersForFinalization() + 1;
            _blockFinalizationManager.GetLastLevelFinalizedBy(_block.Header.Hash).Returns(finalizedNumber);
            _blockFinalizationManager.BlocksFinalized += Raise.EventWith(
                new FinalizeEventArgs(_block.Header, Build.A.BlockHeader.WithNumber(finalizedNumber)
                        .WithHash(Keccak.Compute((finalizedNumber + hashSeeds[finalizedNumber]).ToString())).TestObject));

            currentValidators = test.GetCurrentValidators(blockNumber);
            validator.Validators.Should().BeEquivalentTo(currentValidators, o => o.WithStrictOrdering(), $"Validator address should be recognized in block {blockNumber}");
        }

        ValidateFinalizationForChain(test.Current);
    }

    [TestCase(8, 5, null)]
    [TestCase(7, 5, 7)]
    [TestCase(6, 5, 7)]
    [TestCase(5, 5, 7)]
    [TestCase(4, 4, 7)]
    [TestCase(2, 2, 4)]
    [TestCase(1, 1, 4)]
    [TestCase(1, 7, null)]
    public void nonconsecutive_non_producing_preProcess_loads_pending_validators_from_receipts(int lastLevelFinalized, int initialValidatorsIndex, int? expectedBlockValidators)
    {
        IEnumerable<Block> GetAllBlocks(BlockTree bt)
        {

            Block? block = bt.FindBlock(bt.Head.Hash, BlockTreeLookupOptions.None);
            while (block is not null)
            {
                yield return block;
                block = bt.FindBlock(block.ParentHash, BlockTreeLookupOptions.None);
            }
        }

        Address validators = TestItem.Addresses[initialValidatorsIndex * 10];
        InMemoryReceiptStorage inMemoryReceiptStorage = new();
        BlockTreeBuilder blockTreeBuilder = Build.A.BlockTree(MainnetSpecProvider.Instance)
            .WithTransactions(inMemoryReceiptStorage, delegate (Block block, Transaction transaction)
                {
                    byte i = 0;
                    return new[]
                    {
                            Build.A.LogEntry.WithAddress(_contractAddress)
                                .WithData(new[] {(byte) (block.Number * 10 + i++)})
                                .WithTopics(_validatorContract.AbiDefinition.Events[ValidatorContract.InitiateChange].GetHash(), block.ParentHash)
                                .TestObject
                    };
                })
            .OfChainLength(9, 0, 0, false, validators);

        BlockTree blockTree = blockTreeBuilder.TestObject;
        SetupInitialValidators(blockTree.Head?.Header, blockTree.FindHeader(blockTree.Head?.ParentHash, BlockTreeLookupOptions.None), validators);
        IAuRaValidator validator = new ContractBasedValidator(_validatorContract, blockTree, inMemoryReceiptStorage, _validatorStore, _validSealerStrategy, _blockFinalizationManager, _parentHeader, _logManager, 1);

        _abiEncoder.Decode(_validatorContract.AbiDefinition.Functions[ValidatorContract.GetValidatorsFunction].GetReturnInfo(), Arg.Any<byte[]>())
            .Returns(c =>
            {
                byte addressIndex = c.Arg<byte[]>()[0];
                return new object[] { new Address[] { TestItem.Addresses[addressIndex] } };
            });

        _blockFinalizationManager.GetLastLevelFinalizedBy(blockTree.Head.ParentHash).Returns(lastLevelFinalized);

        validator.OnBlockProcessingStart(blockTree.FindBlock(blockTree.Head.Hash, BlockTreeLookupOptions.None));

        PendingValidators pendingValidators = null;
        if (expectedBlockValidators.HasValue)
        {
            Block block = GetAllBlocks(blockTree).First(b => b.Number == expectedBlockValidators.Value);
            pendingValidators = new PendingValidators(block.Number, block.Hash, new[] { TestItem.Addresses[block.Number * 10] });
        }

        _validatorStore.PendingValidators.Should().BeEquivalentTo(pendingValidators);
    }


    private void ValidateFinalizationForChain(ConsecutiveInitiateChangeTestParameters.ChainInfo chain)
    {
        // finalizeChange should be called or not based on test spec
        _transactionProcessor.Received(chain.ExpectedFinalizationCount)
            .Execute(Arg.Is<Transaction>(t => CheckTransaction(t, _finalizeChangeData)),
                Arg.Is<BlockExecutionContext>(blkCtx => blkCtx.Header.Equals(_block.Header)),
                Arg.Is<ITxTracer>(t => t is CallOutputTracer));

        _transactionProcessor.ClearReceivedCalls();
    }

    private static Address[] GenerateValidators(int number) =>
        Enumerable.Range(1, number).Select(i => Address.FromNumber((UInt256)i)).ToArray();

    private void SetupInitialValidators(params Address[] initialValidators)
    {
        SetupInitialValidators(_block.Header, initialValidators);
    }

    private void SetupInitialValidators(BlockHeader header, params Address[] initialValidators)
    {
        SetupInitialValidators(header, null, initialValidators);
    }

    private void SetupInitialValidators(BlockHeader header, BlockHeader parentHeader, params Address[] initialValidators)
    {
        _initialValidators = initialValidators;

        if (parentHeader is null)
        {
            parentHeader = _parentHeader = Build.A.BlockHeader.WithNumber(header.Number - 1).TestObject;
            _blockTree.FindHeader(header.ParentHash, BlockTreeLookupOptions.None).Returns(_parentHeader);
        }

        _transactionProcessor.When(x => x.CallAndRestore(
                Arg.Is<Transaction>(t => CheckTransaction(t, _getValidatorsData)),
                Arg.Any<BlockExecutionContext>(),
                Arg.Is<ITxTracer>(t => t is CallOutputTracer)))
            .Do(args =>
                args.Arg<ITxTracer>().MarkAsSuccess(
                    args.Arg<Transaction>().To,
                    0,
                    SetupAbiAddresses(_initialValidators),
                    Array.Empty<LogEntry>()));
    }

    private byte[] SetupAbiAddresses(Address[] addresses)
    {
        byte[] data = addresses.SelectMany(a => a.Bytes).ToArray();

        _abiEncoder.Decode(
            AbiEncodingStyle.None,
            Arg.Is<AbiSignature>(s => s.Types.Length == 1 && s.Types[0].CSharpType == typeof(Address[])),
            data).Returns(new object[] { addresses });

        return data;
    }

    private bool CheckTransaction(Transaction t, (Address Sender, byte[] TransactionData) transactionInfo)
    {
        return t.SenderAddress == transactionInfo.Sender && t.To == _contractAddress && t.Data.AsArray() == transactionInfo.TransactionData;
    }

    public class ConsecutiveInitiateChangeTestParameters
    {
        private ChainInfo _last;

        public int StartBlockNumber { get; set; }

        public ChainInfo Current { get; set; }

        public IDictionary<long, ChainInfo> Reorganisations { get; set; }

        public string TestName { get; set; }

        public override string ToString() => JsonSerializer.Serialize(this);

        public bool TryDoReorganisations(int blockNumber, out ChainInfo last)
        {
            if (Reorganisations.TryGetValue(blockNumber, out ChainInfo chainInfo))
            {
                _last = last = Current;
                Current = chainInfo;
                Reorganisations.Remove(blockNumber);
                return true;
            }

            last = null;
            return false;
        }

        public TxReceipt[] GetReceipts(ValidatorContract validatorContract, Block block, Address contractAddress, IAbiEncoder encoder, Func<Address[], byte[]> dataFunc)
        {
            Address[] validators = Current.Validators?.FirstOrDefault(v => v.InitializeBlock == block.Number)?.Addresses;
            if (validators is null)
            {
                return Array.Empty<TxReceipt>();
            }
            else
            {
                LogEntry[] logs = new[]
                {
                    new LogEntry(contractAddress,
                        dataFunc(validators),
                        new[] {validatorContract.AbiDefinition.Events[ValidatorContract.InitiateChange].GetHash(), block.ParentHash})
                };

                return new TxReceipt[]
                {
                    new()
                    {
                        Logs = logs,
                        Bloom = new Bloom(logs)
                    }
                };
            }
        }

        public Address[] GetCurrentValidators(int blockNumber)
        {
            ValidatorsInfo LastFinalizedInitChange(ChainInfo chainInfo, int maxInitializeBlockNumber = int.MaxValue) => chainInfo?.Validators?.LastOrDefault(v => v.FinalizeBlock <= blockNumber && v.InitializeBlock < maxInitializeBlockNumber);

            ValidatorsInfo finalizedInitChange = LastFinalizedInitChange(Current);
            ValidatorsInfo previousReorgFinalizedInitChange = LastFinalizedInitChange(_last, Current.BlockNumber);
            ValidatorsInfo lastFinalizedInitChange = finalizedInitChange ?? previousReorgFinalizedInitChange;
            return lastFinalizedInitChange?.Addresses;
        }

        public class ValidatorsInfo
        {
            public Address[] Addresses { get; set; }

            public int InitializeBlock { get; set; }

            public int FinalizeBlock { get; set; }
        }

        public class ChainInfo
        {
            public int BlockNumber { get; set; }
            public int NumberOfSteps { get; set; }
            public int ExpectedFinalizationCount { get; set; }
            public IList<ValidatorsInfo> Validators { get; set; }
        }
    }
}<|MERGE_RESOLUTION|>--- conflicted
+++ resolved
@@ -92,12 +92,19 @@
         _validatorContract = new ValidatorContract(_transactionProcessor, _abiEncoder, _contractAddress, _stateProvider, _readOnlyTxProcessorSource, new Signer(0, TestItem.PrivateKeyD, LimboLogs.Instance));
     }
 
-    [Test]
-    public void throws_ArgumentNullException_on_empty_validatorStore()
-    {
-        Action act = () => new ContractBasedValidator(_validatorContract, _blockTree, _receiptsStorage, null, _validSealerStrategy, _blockFinalizationManager, default, _logManager, 1);
-        act.Should().Throw<ArgumentNullException>();
-    }
+        [TearDown]
+        public void TearDown()
+        {
+            _blockFinalizationManager?.Dispose();
+            _transactionProcessor?.Dispose();
+        }
+
+        [Test]
+        public void throws_ArgumentNullException_on_empty_validatorStore()
+        {
+            Action act = () => new ContractBasedValidator(_validatorContract, _blockTree, _receiptsStorage, null, _validSealerStrategy, _blockFinalizationManager, default, _logManager, 1);
+            act.Should().Throw<ArgumentNullException>();
+        }
 
     [Test]
     public void throws_ArgumentNullException_on_empty_validSealearStrategy()
@@ -120,7 +127,6 @@
         act.Should().Throw<ArgumentNullException>();
     }
 
-<<<<<<< HEAD
     [Test]
     public void creates_system_account_on_start_block()
     {
@@ -128,21 +134,6 @@
         SetupInitialValidators(initialValidator);
         _block.Header.Beneficiary = initialValidator;
         ContractBasedValidator validator = new(_validatorContract, _blockTree, _receiptsStorage, _validatorStore, _validSealerStrategy, _blockFinalizationManager, default, _logManager, 1);
-=======
-        [TearDown]
-        public void TearDown()
-        {
-            _blockFinalizationManager?.Dispose();
-            _transactionProcessor?.Dispose();
-        }
-
-        [Test]
-        public void throws_ArgumentNullException_on_empty_validatorStore()
-        {
-            Action act = () => new ContractBasedValidator(_validatorContract, _blockTree, _receiptsStorage, null, _validSealerStrategy, _blockFinalizationManager, default, _logManager, 1);
-            act.Should().Throw<ArgumentNullException>();
-        }
->>>>>>> 9938baeb
 
         validator.OnBlockProcessingStart(_block);
 
