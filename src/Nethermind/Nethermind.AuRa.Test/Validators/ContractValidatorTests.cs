--- conflicted
+++ resolved
@@ -577,11 +577,7 @@
                         {
                             Build.A.LogEntry.WithAddress(_contractAddress)
                                 .WithData(new[] {(byte) (block.Number * 10 + i++)})
-<<<<<<< HEAD
-                                .WithTopics(ValidatorContract.Definition.Events[ValidatorContract.InitiateChangeEvent].GetKeccak(), block.ParentHash)
-=======
                                 .WithTopics(ValidatorContract.Definition.Events[ValidatorContract.InitiateChangeEvent].GetHash(), block.ParentHash)
->>>>>>> da968a87
                                 .TestObject
                         };
                     })
@@ -706,11 +702,7 @@
                     {
                         new LogEntry(contractAddress,
                             dataFunc(validators),
-<<<<<<< HEAD
-                            new[] {ValidatorContract.Definition.Events[ValidatorContract.InitiateChangeEvent].GetKeccak(), block.ParentHash})
-=======
                             new[] {ValidatorContract.Definition.Events[ValidatorContract.InitiateChangeEvent].GetHash(), block.ParentHash})
->>>>>>> da968a87
                     };
                     
                     return new TxReceipt[]
