--- conflicted
+++ resolved
@@ -170,13 +170,9 @@
             var block = Build.A.Block.WithParent(_parentHeader).WithNumber(blockNumber).WithBeneficiary(initialValidator).WithAura(1, Bytes.Empty).TestObject;
             SetupInitialValidators(block.Header, initialValidator);
             var startBlockNumber = 1;
-<<<<<<< HEAD
-            IAuRaValidator validator = new ContractBasedValidator(_validatorContract, _blockTree, _receiptsStorage, _validatorStore, _validSealerStrategy, _blockFinalizationManager, _parentHeader, _logManager, startBlockNumber);
-=======
-            var validator = new ContractBasedValidator(_validator, _stateProvider, _abiEncoder, _transactionProcessor, _readOnlyTransactionProcessorSource, _blockTree, _receiptsStorage, _validatorStore, _validSealerStrategy, _blockFinalizationManager, _parentHeader, _logManager, startBlockNumber);
+            ContractBasedValidator validator = new ContractBasedValidator(_validatorContract, _blockTree, _receiptsStorage, _validatorStore, _validSealerStrategy, _blockFinalizationManager, _parentHeader, _logManager, startBlockNumber);
 
             bool finalizeChangeCalled = blockNumber == 1;
->>>>>>> a405016d
             
             if (!finalizeChangeCalled)
             {
