--- conflicted
+++ resolved
@@ -161,11 +161,7 @@
                 LimboLogs.Instance,
                 Substitute.For<IBlockTree>(),
                 new WithdrawalProcessor(stateProvider, LimboLogs.Instance),
-<<<<<<< HEAD
-                new DepositsProcessor(LimboLogs.Instance),
                 transactionProcessor,
-=======
->>>>>>> cc9b1257
                 null,
                 txFilter,
                 contractRewriter: contractRewriter);
