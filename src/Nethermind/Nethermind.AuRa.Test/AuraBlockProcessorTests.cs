// SPDX-FileCopyrightText: 2022 Demerzel Solutions Limited
// SPDX-License-Identifier: LGPL-3.0-only

using System;
using System.Collections.Generic;
using FluentAssertions;
using Nethermind.Blockchain;
using Nethermind.Blockchain.Receipts;
using Nethermind.Blockchain.Test.Validators;
using Nethermind.Consensus.AuRa;
using Nethermind.Consensus.Processing;
using Nethermind.Consensus.Rewards;
using Nethermind.Consensus.Transactions;
using Nethermind.Consensus.Withdrawals;
using Nethermind.Core;
using Nethermind.Core.Crypto;
using Nethermind.Core.Extensions;
using Nethermind.Core.Test.Builders;
using Nethermind.Db;
using Nethermind.Evm;
using Nethermind.Evm.Tracing;
using Nethermind.Evm.TransactionProcessing;
using Nethermind.Int256;
using Nethermind.Logging;
using Nethermind.Specs;
using Nethermind.Specs.Forks;
using Nethermind.State;
using Nethermind.Trie.Pruning;
using Nethermind.TxPool;
using NSubstitute;
using NUnit.Framework;

namespace Nethermind.AuRa.Test
{
    public class AuraBlockProcessorTests
    {
        [Test]
        public void Prepared_block_contains_author_field()
        {
            AuRaBlockProcessor processor = CreateProcessor().Processor;

            BlockHeader header = Build.A.BlockHeader.WithAuthor(TestItem.AddressD).TestObject;
            Block block = Build.A.Block.WithHeader(header).TestObject;
            Block[] processedBlocks = processor.Process(
                Keccak.EmptyTreeHash,
                new List<Block> { block },
                ProcessingOptions.None,
                NullBlockTracer.Instance);
            Assert.AreEqual(1, processedBlocks.Length, "length");
            Assert.AreEqual(block.Author, processedBlocks[0].Author, "author");
        }

        [Test]
        public void For_not_empty_block_tx_filter_should_be_called()
        {
            ITxFilter txFilter = Substitute.For<ITxFilter>();
            txFilter
                .IsAllowed(Arg.Any<Transaction>(), Arg.Any<BlockHeader>())
                .Returns(AcceptTxResult.Accepted);
            AuRaBlockProcessor processor = CreateProcessor(txFilter).Processor;

            BlockHeader header = Build.A.BlockHeader.WithAuthor(TestItem.AddressD).WithNumber(3).TestObject;
            Transaction tx = Nethermind.Core.Test.Builders.Build.A.Transaction.WithData(new byte[] { 0, 1 })
                .SignedAndResolved().WithChainId(105).WithGasPrice(0).WithValue(0).TestObject;
            Block block = Build.A.Block.WithHeader(header).WithTransactions(new Transaction[] { tx }).TestObject;
            Block[] processedBlocks = processor.Process(
                Keccak.EmptyTreeHash,
                new List<Block> { block },
                ProcessingOptions.None,
                NullBlockTracer.Instance);
            txFilter.Received().IsAllowed(Arg.Any<Transaction>(), Arg.Any<BlockHeader>());
        }

        [Test]
        public void For_normal_processing_it_should_not_fail_with_gas_remaining_rules()
        {
            AuRaBlockProcessor processor = CreateProcessor().Processor;
            int gasLimit = 10000000;
            BlockHeader header = Build.A.BlockHeader.WithAuthor(TestItem.AddressD).WithNumber(3).TestObject;
            Transaction tx = Nethermind.Core.Test.Builders.Build.A.Transaction.WithData(new byte[] { 0, 1 })
                .SignedAndResolved().WithChainId(105).WithGasPrice(0).WithValue(0).WithGasLimit(gasLimit + 1).TestObject;
            Block block = Build.A.Block.WithHeader(header).WithTransactions(new Transaction[] { tx })
                .WithGasLimit(gasLimit).TestObject;
            Assert.DoesNotThrow(() => processor.Process(
                Keccak.EmptyTreeHash,
                new List<Block> { block },
                ProcessingOptions.None,
                NullBlockTracer.Instance));
        }

        [Test]
        public void Should_rewrite_contracts()
        {
            void Process(AuRaBlockProcessor auRaBlockProcessor, int blockNumber, Keccak stateRoot)
            {
                BlockHeader header = Build.A.BlockHeader.WithAuthor(TestItem.AddressD).WithNumber(blockNumber).TestObject;
                Block block = Build.A.Block.WithHeader(header).TestObject;
                auRaBlockProcessor.Process(
                    stateRoot,
                    new List<Block> { block },
                    ProcessingOptions.None,
                    NullBlockTracer.Instance);
            }

            Dictionary<long, IDictionary<Address, byte[]>> contractOverrides = new()
            {
                {
                    2,
                    new Dictionary<Address, byte[]>()
                    {
                        {TestItem.AddressA, Bytes.FromHexString("0x123")},
                        {TestItem.AddressB, Bytes.FromHexString("0x321")},
                    }
                },
                {
                    3,
                    new Dictionary<Address, byte[]>()
                    {
                        {TestItem.AddressA, Bytes.FromHexString("0x456")},
                        {TestItem.AddressB, Bytes.FromHexString("0x654")},
                    }
                },
            };

            (AuRaBlockProcessor processor, IStateProvider stateProvider) =
                CreateProcessor(contractRewriter: new ContractRewriter(contractOverrides));

            stateProvider.CreateAccount(TestItem.AddressA, UInt256.One);
            stateProvider.CreateAccount(TestItem.AddressB, UInt256.One);
            stateProvider.Commit(London.Instance);
            stateProvider.CommitTree(0);
            stateProvider.RecalculateStateRoot();

            Process(processor, 1, stateProvider.StateRoot);
            stateProvider.GetCode(TestItem.AddressA).Should().BeEquivalentTo(Array.Empty<byte>());
            stateProvider.GetCode(TestItem.AddressB).Should().BeEquivalentTo(Array.Empty<byte>());

            Process(processor, 2, stateProvider.StateRoot);
            stateProvider.GetCode(TestItem.AddressA).Should().BeEquivalentTo(Bytes.FromHexString("0x123"));
            stateProvider.GetCode(TestItem.AddressB).Should().BeEquivalentTo(Bytes.FromHexString("0x321"));

            Process(processor, 3, stateProvider.StateRoot);
            stateProvider.GetCode(TestItem.AddressA).Should().BeEquivalentTo(Bytes.FromHexString("0x456"));
            stateProvider.GetCode(TestItem.AddressB).Should().BeEquivalentTo(Bytes.FromHexString("0x654"));
        }

        private (AuRaBlockProcessor Processor, IStateProvider StateProvider) CreateProcessor(ITxFilter? txFilter = null, ContractRewriter? contractRewriter = null)
        {
            IDb stateDb = new MemDb();
            IDb codeDb = new MemDb();
            TrieStore trieStore = new(stateDb, LimboLogs.Instance);
            IStateProvider stateProvider = new StateProvider(trieStore, codeDb, LimboLogs.Instance);
            ITransactionProcessor transactionProcessor = Substitute.For<ITransactionProcessor>();
            AuRaBlockProcessor processor = new AuRaBlockProcessor(
                RinkebySpecProvider.Instance,
                TestBlockValidator.AlwaysValid,
                NoBlockRewards.Instance,
                new BlockProcessor.BlockValidationTransactionsExecutor(transactionProcessor, stateProvider),
                stateProvider,
                new StorageProvider(trieStore, stateProvider, LimboLogs.Instance),
                NullReceiptStorage.Instance,
                LimboLogs.Instance,
                Substitute.For<IBlockTree>(),
<<<<<<< HEAD
                new ValidationWithdrawalProcessor(stateProvider, LimboLogs.Instance),
=======
                new WithdrawalProcessor(stateProvider, LimboLogs.Instance),
>>>>>>> 193c1c3e
                txFilter,
                contractRewriter: contractRewriter);

            return (processor, stateProvider);
        }
    }
}<|MERGE_RESOLUTION|>--- conflicted
+++ resolved
@@ -161,11 +161,7 @@
                 NullReceiptStorage.Instance,
                 LimboLogs.Instance,
                 Substitute.For<IBlockTree>(),
-<<<<<<< HEAD
-                new ValidationWithdrawalProcessor(stateProvider, LimboLogs.Instance),
-=======
                 new WithdrawalProcessor(stateProvider, LimboLogs.Instance),
->>>>>>> 193c1c3e
                 txFilter,
                 contractRewriter: contractRewriter);
 
