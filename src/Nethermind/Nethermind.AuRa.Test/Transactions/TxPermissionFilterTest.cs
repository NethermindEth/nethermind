// SPDX-FileCopyrightText: 2022 Demerzel Solutions Limited
// SPDX-License-Identifier: LGPL-3.0-only

using System;
using System.Collections.Generic;
using System.Globalization;
using System.Threading.Tasks;
using FluentAssertions;
using Nethermind.Abi;
using Nethermind.AuRa.Test.Contract;
using Nethermind.Consensus.AuRa;
using Nethermind.Consensus.AuRa.Contracts;
using Nethermind.Consensus.AuRa.Transactions;
using Nethermind.Consensus.Processing;
using Nethermind.Consensus.Rewards;
using Nethermind.Consensus.Validators;
using Nethermind.Consensus.Withdrawals;
using Nethermind.Core;
using Nethermind.Core.Caching;
using Nethermind.Core.Crypto;
using Nethermind.Core.Extensions;
using Nethermind.Core.Specs;
using Nethermind.Core.Test.Builders;
using Nethermind.Crypto;
using Nethermind.Int256;
using Nethermind.Evm;
using Nethermind.Evm.TransactionProcessing;
using Nethermind.Logging;
using Nethermind.Specs.ChainSpecStyle;
using Nethermind.State;
using Nethermind.Trie.Pruning;
using Nethermind.TxPool;
using NSubstitute;
using NUnit.Framework;

namespace Nethermind.AuRa.Test.Transactions
{
    public class TxPermissionFilterTest
    {
        private const string ContractAddress = "0xAB5b100cf7C8deFB3c8f3C48474223997A50fB13";
        private static readonly Address _contractAddress = new(ContractAddress);

        private static readonly ITransactionPermissionContract.TxPermissions[] TxPermissionsTypes = new[]
        {
            ITransactionPermissionContract.TxPermissions.Basic,
            ITransactionPermissionContract.TxPermissions.Call,
            ITransactionPermissionContract.TxPermissions.Create,
        };

        public static IEnumerable<TestCaseData> V1Tests()
        {
            IList<Test> tests = new List<Test>()
            {
                new() {SenderKey = GetPrivateKey(1), ContractPermissions = ITransactionPermissionContract.TxPermissions.All},
                new() {SenderKey = GetPrivateKey(2), ContractPermissions = ITransactionPermissionContract.TxPermissions.Basic | ITransactionPermissionContract.TxPermissions.Call},
                new() {SenderKey = GetPrivateKey(3), ContractPermissions = ITransactionPermissionContract.TxPermissions.Basic, To = _contractAddress},
                new() {SenderKey = GetPrivateKey(4), ContractPermissions = ITransactionPermissionContract.TxPermissions.None},
            };

            return GetTestCases(tests, nameof(V1), CreateV1Transaction);
        }

        private static TransactionBuilder<Transaction> CreateV1Transaction(Test test, ITransactionPermissionContract.TxPermissions txType)
        {
            TransactionBuilder<Transaction> transactionBuilder = Build.A.Transaction.WithData(null).WithSenderAddress(test.Sender);

            switch (txType)
            {
                case ITransactionPermissionContract.TxPermissions.Call:
                    transactionBuilder.WithData(Bytes.Zero32);
                    transactionBuilder.To(test.To);
                    break;
                case ITransactionPermissionContract.TxPermissions.Create:
                    transactionBuilder.WithCode(Bytes.Zero32);
                    break;
            }

            return transactionBuilder;
        }

        // Contract code: https://gist.github.com/arkpar/38a87cb50165b7e683585eec71acb05a
        [TestCaseSource(nameof(V1Tests))]
        public async Task<(bool IsAllowed, bool Cache)> V1(Func<Task<TestTxPermissionsBlockchain>> chainFactory, Transaction tx) => await ChainTest(chainFactory, tx, 1);

        public static IEnumerable<TestCaseData> V2Tests()
        {
            IList<Test> tests = new List<Test>()
            {
                new() {SenderKey = GetPrivateKey(1), ContractPermissions = ITransactionPermissionContract.TxPermissions.All, Cache = true},
                new() {SenderKey = GetPrivateKey(2), ContractPermissions = ITransactionPermissionContract.TxPermissions.Basic | ITransactionPermissionContract.TxPermissions.Call, Cache = true},
                new() {SenderKey = GetPrivateKey(3), ContractPermissions = ITransactionPermissionContract.TxPermissions.Basic, Cache = true, To = _contractAddress},
                new() {SenderKey = GetPrivateKey(4), ContractPermissions = ITransactionPermissionContract.TxPermissions.None, Cache = true},

                new() {SenderKey = GetPrivateKey(5), ContractPermissions = ITransactionPermissionContract.TxPermissions.None, Cache = true},
                new() {SenderKey = GetPrivateKey(5), ContractPermissions = ITransactionPermissionContract.TxPermissions.All, Cache = false, Value = 0},

                new() {SenderKey = GetPrivateKey(6), ContractPermissions = ITransactionPermissionContract.TxPermissions.None, Cache = true},
                new() {SenderKey = GetPrivateKey(6), ContractPermissions = ITransactionPermissionContract.TxPermissions.Basic, Cache = false, ToKey = GetPrivateKey(7)},

                new() {SenderKey = GetPrivateKey(7), ContractPermissions = ITransactionPermissionContract.TxPermissions.None, Cache = true},
                new() {SenderKey = GetPrivateKey(7), ContractPermissions = ITransactionPermissionContract.TxPermissions.None, Cache = true, Value = 0},
                new() {SenderKey = GetPrivateKey(7), ContractPermissions = ITransactionPermissionContract.TxPermissions.None, Cache = true, ToKey = GetPrivateKey(6)},
                new() {SenderKey = GetPrivateKey(7), ContractPermissions = ITransactionPermissionContract.TxPermissions.Basic | ITransactionPermissionContract.TxPermissions.Call, Cache = false, ToKey = GetPrivateKey(6), Value = 0},
            };

            return GetTestCases(tests, nameof(V2), CreateV2Transaction);
        }

        private static TransactionBuilder<Transaction> CreateV2Transaction(Test test, ITransactionPermissionContract.TxPermissions txPermissions)
        {
            TransactionBuilder<Transaction> transactionBuilder = CreateV1Transaction(test, txPermissions);
            transactionBuilder.To(test.To);

            switch (txPermissions)
            {
                case ITransactionPermissionContract.TxPermissions.Basic:
                    {
                        if (test.To == _contractAddress)
                        {
                            transactionBuilder.To(Address.Zero);
                        }

                        break;
                    }
                case ITransactionPermissionContract.TxPermissions.Call:
                    if (test.Number == 6)
                    {
                        transactionBuilder.To(_contractAddress);
                        test.Cache = true;
                    }

                    break;
                case ITransactionPermissionContract.TxPermissions.Create:
                    if (test.Number == 6 || test.Number == 7)
                    {
                        test.Cache = true;
                    }

                    transactionBuilder.To(null);
                    break;
            }

            transactionBuilder.WithValue(test.Value);
            return transactionBuilder;
        }

        // Contract code: https://gist.github.com/VladLupashevskyi/84f18eabb1e4afadf572cf92af3e7e7f
        [TestCaseSource(nameof(V2Tests))]
        public async Task<(bool IsAllowed, bool Cache)> V2(Func<Task<TestTxPermissionsBlockchain>> chainFactory, Transaction tx) => await ChainTest(chainFactory, tx, 2);

        public static IEnumerable<TestCaseData> V3Tests()
        {
            IList<Test> tests = new List<Test>()
            {
                new() {SenderKey = GetPrivateKey(1), ContractPermissions = ITransactionPermissionContract.TxPermissions.None, Cache = false},
                new() {SenderKey = GetPrivateKey(1), ContractPermissions = ITransactionPermissionContract.TxPermissions.All, Cache = false, GasPrice = 1},
                new() {SenderKey = GetPrivateKey(1), ContractPermissions = ITransactionPermissionContract.TxPermissions.All, Cache = false, Data = new byte[]{0, 1}},
                new() {SenderKey = GetPrivateKey(1), ContractPermissions = ITransactionPermissionContract.TxPermissions.All, Cache = false, GasPrice = 5, Data = new byte[]{0, 2, 3}},
            };

            return GetTestCases(tests, nameof(V3), CreateV3Transaction);
        }

        private static TransactionBuilder<Transaction> CreateV3Transaction(Test test, ITransactionPermissionContract.TxPermissions txPermissions)
        {
            TransactionBuilder<Transaction> transactionBuilder = CreateV2Transaction(test, txPermissions);
            transactionBuilder.WithData(test.Data);
            transactionBuilder.WithGasPrice(test.GasPrice);
            return transactionBuilder;
        }

        [TestCaseSource(nameof(V3Tests))]
        public async Task<(bool IsAllowed, bool Cache)> V3(Func<Task<TestTxPermissionsBlockchain>> chainFactory, Transaction tx) => await ChainTest(chainFactory, tx, 3);

        private static TransactionBuilder<Transaction> CreateV4Transaction(Test test, ITransactionPermissionContract.TxPermissions txPermissions)
        {
            TransactionBuilder<Transaction> transactionBuilder = CreateV3Transaction(test, txPermissions);
            if (test.TxType == TxType.EIP1559)
            {
                transactionBuilder.WithMaxPriorityFeePerGas(test.GasPremium);
                transactionBuilder.WithMaxFeePerGas(test.FeeCap);
            }

            transactionBuilder.WithType(test.TxType);
            return transactionBuilder;
        }
        public static IEnumerable<TestCaseData> V4Tests()
        {
            IList<Test> tests = new List<Test>()
            {
                new() {SenderKey = GetPrivateKey(1), ContractPermissions = ITransactionPermissionContract.TxPermissions.None, Cache = false},
                new() {SenderKey = GetPrivateKey(1), ContractPermissions = ITransactionPermissionContract.TxPermissions.All, Cache = false, FeeCap = 1, TxType = TxType.EIP1559},
                new() {SenderKey = GetPrivateKey(1), ContractPermissions = ITransactionPermissionContract.TxPermissions.All, Cache = false, GasPrice = 1, TxType = TxType.Legacy},
                new() {SenderKey = GetPrivateKey(1), ContractPermissions = ITransactionPermissionContract.TxPermissions.All, Cache = false, Data = new byte[]{0, 1}},
                new() {SenderKey = GetPrivateKey(1), ContractPermissions = ITransactionPermissionContract.TxPermissions.All, Cache = false, FeeCap = 5, TxType = TxType.EIP1559, Data = new byte[]{0, 2, 3}},
                new() {SenderKey = GetPrivateKey(1), ContractPermissions = ITransactionPermissionContract.TxPermissions.All, Cache = false, GasPrice = 5, TxType = TxType.Legacy, Data = new byte[]{0, 2, 3}},
            };

            return GetTestCases(tests, nameof(V4), CreateV4Transaction);
        }
        [TestCaseSource(nameof(V4Tests))]
        public async Task<(bool IsAllowed, bool Cache)> V4(Func<Task<TestTxPermissionsBlockchain>> chainFactory, Transaction tx) => await ChainTest(chainFactory, tx, 4);
        private static async Task<(bool IsAllowed, bool Cache)> ChainTest(Func<Task<TestTxPermissionsBlockchain>> chainFactory, Transaction tx, UInt256 version)
        {
            using TestTxPermissionsBlockchain chain = await chainFactory();
            Block? head = chain.BlockTree.Head;
            AcceptTxResult isAllowed = chain.PermissionBasedTxFilter.IsAllowed(tx, head.Header);
            chain.TransactionPermissionContractVersions.Get(head.Header.Hash).Should().Be(version);
            return (isAllowed, chain.TxPermissionFilterCache.Permissions.Contains((head.Hash, tx.SenderAddress)));
        }

        private static IEnumerable<TestCaseData> GetTestCases(IEnumerable<Test> tests, string testsName, Func<Test, ITransactionPermissionContract.TxPermissions, TransactionBuilder<Transaction>> transactionBuilder)
        {
            TestCaseData GetTestCase(
                Func<Task<TestTxPermissionsBlockchain>> chainFactory,
                Test test,
                ITransactionPermissionContract.TxPermissions txType)
            {
                bool result = (test.ContractPermissions & txType) != ITransactionPermissionContract.TxPermissions.None;
                return new TestCaseData(chainFactory, transactionBuilder(test, txType).TestObject)
                    .SetName($"{testsName} - {test.Number}: Expected {test.ContractPermissions}, check {txType} is {result}")
                    .SetCategory(testsName + "Tests")
                    .Returns((result, test.Cache ?? true));
            }

            foreach (Test test in tests)
            {
                foreach (ITransactionPermissionContract.TxPermissions txType in TxPermissionsTypes)
                {
                    Task<TestTxPermissionsBlockchain> chainTask = TestContractBlockchain.ForTest<TestTxPermissionsBlockchain, TxPermissionFilterTest>(testsName);
                    Func<Task<TestTxPermissionsBlockchain>> testFactory = async () =>
                    {
                        TestTxPermissionsBlockchain chain = await chainTask;
                        chain.TxPermissionFilterCache.Permissions.Clear();
                        chain.TransactionPermissionContractVersions.Clear();
                        return chain;
                    };

                    yield return GetTestCase(testFactory, test, txType);
                }
            }
        }

        private static PrivateKey GetPrivateKey(int key) => new(key.ToString("X64"));

        [TestCase(1, ExpectedResult = true)]
        [TestCase(3, ExpectedResult = true)]
        public bool allows_transactions_before_transitions(long blockNumber)
        {
            VersionedTransactionPermissionContract transactionPermissionContract = new(AbiEncoder.Instance,
                TestItem.AddressA,
                5,
                Substitute.For<IReadOnlyTxProcessorSource>(), new LruCache<Keccak, UInt256>(100, "TestCache"),
                LimboLogs.Instance,
                Substitute.For<ISpecProvider>());

            PermissionBasedTxFilter filter = new(transactionPermissionContract, new PermissionBasedTxFilter.Cache(), LimboLogs.Instance);
            return filter.IsAllowed(Build.A.Transaction.WithSenderAddress(TestItem.AddressB).TestObject, Build.A.BlockHeader.WithNumber(blockNumber).TestObject);
        }

        public class TestTxPermissionsBlockchain : TestContractBlockchain
        {
            public PermissionBasedTxFilter PermissionBasedTxFilter { get; private set; }
            public PermissionBasedTxFilter.Cache TxPermissionFilterCache { get; private set; }

            public ICache<Keccak, UInt256> TransactionPermissionContractVersions { get; private set; }

            protected override BlockProcessor CreateBlockProcessor()
            {
                AuRaParameters.Validator validator = new()
                {
                    Addresses = TestItem.Addresses,
                    ValidatorType = AuRaParameters.ValidatorType.List
                };

                TransactionPermissionContractVersions =
                    new LruCache<Keccak, UInt256>(PermissionBasedTxFilter.Cache.MaxCacheSize, nameof(TransactionPermissionContract));

                IReadOnlyTrieStore trieStore = new TrieStore(DbProvider.StateDb, LimboLogs.Instance).AsReadOnly();
                IReadOnlyTxProcessorSource txProcessorSource = new ReadOnlyTxProcessingEnv(
                    DbProvider,
                    trieStore,
                    BlockTree,
                    SpecProvider,
                    LimboLogs.Instance);

                VersionedTransactionPermissionContract transactionPermissionContract = new(AbiEncoder.Instance, _contractAddress, 1,
                    new ReadOnlyTxProcessingEnv(DbProvider, trieStore, BlockTree, SpecProvider, LimboLogs.Instance), TransactionPermissionContractVersions, LimboLogs.Instance, SpecProvider);

                TxPermissionFilterCache = new PermissionBasedTxFilter.Cache();
                PermissionBasedTxFilter = new PermissionBasedTxFilter(transactionPermissionContract, TxPermissionFilterCache, LimboLogs.Instance);

                return new AuRaBlockProcessor(
                    SpecProvider,
                    Always.Valid,
                    new RewardCalculator(SpecProvider),
                    new BlockProcessor.BlockValidationTransactionsExecutor(TxProcessor, State),
                    State,
                    Storage,
                    ReceiptStorage,
                    LimboLogs.Instance,
                    BlockTree,
<<<<<<< HEAD
                    new ValidationWithdrawalProcessor(State, LogManager),
=======
                    new WithdrawalProcessor(State, LogManager),
>>>>>>> 193c1c3e
                    PermissionBasedTxFilter);
            }

            protected override async Task AddBlocksOnStart()
            {
                await AddBlock();
                GeneratedTransaction tx = Nethermind.Core.Test.Builders.Build.A.GeneratedTransaction.WithData(new byte[] { 0, 1 })
                    .SignedAndResolved(GetPrivateKey(1)).WithChainId(105).WithGasPrice(0).WithValue(0).TestObject;
                await AddBlock(tx);
                await AddBlock(BuildSimpleTransaction.WithNonce(1).TestObject, BuildSimpleTransaction.WithNonce(2).TestObject);
            }
        }

        public class Test
        {
            private Address _to;
            public PrivateKey SenderKey { get; set; }
            public PrivateKey ToKey { get; set; }
            public UInt256 Value { get; set; } = 1;
            public byte[] Data { get; set; } = Bytes.Zero32;
            public UInt256 GasPrice { get; set; } = 0;

            public UInt256 GasPremium { get; set; } = 0;
            public UInt256 FeeCap { get; set; } = 0;
            public TxType TxType { get; set; } = TxType.Legacy;
            public Address Sender => SenderKey.Address;
            public Address To
            {
                get => _to ?? ToKey?.Address ?? Address.Zero;
                set => _to = value;
            }

            public ITransactionPermissionContract.TxPermissions ContractPermissions { get; set; }
            public bool? Cache { get; set; }
            public int Number => int.Parse(SenderKey.KeyBytes.ToHexString(), NumberStyles.HexNumber);
        }
    }
}<|MERGE_RESOLUTION|>--- conflicted
+++ resolved
@@ -300,11 +300,7 @@
                     ReceiptStorage,
                     LimboLogs.Instance,
                     BlockTree,
-<<<<<<< HEAD
-                    new ValidationWithdrawalProcessor(State, LogManager),
-=======
                     new WithdrawalProcessor(State, LogManager),
->>>>>>> 193c1c3e
                     PermissionBasedTxFilter);
             }
 
