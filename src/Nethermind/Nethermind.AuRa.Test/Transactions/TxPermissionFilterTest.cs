--- conflicted
+++ resolved
@@ -297,11 +297,7 @@
                 LimboLogs.Instance,
                 BlockTree,
                 NullWithdrawalProcessor.Instance,
-<<<<<<< HEAD
-                NullDepositsProcessor.Instance,
                 TxProcessor,
-=======
->>>>>>> cc9b1257
                 null,
                 PermissionBasedTxFilter);
         }
