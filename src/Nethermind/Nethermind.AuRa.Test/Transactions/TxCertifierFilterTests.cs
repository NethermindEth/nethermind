--- conflicted
+++ resolved
@@ -155,14 +155,8 @@
                 LimboLogs.Instance,
                 BlockTree,
                 NullWithdrawalProcessor.Instance,
-<<<<<<< HEAD
-                NullDepositsProcessor.Instance,
                 TxProcessor,
                 null);
-=======
-                null
-                );
->>>>>>> cc9b1257
         }
 
         protected override Task AddBlocksOnStart() => Task.CompletedTask;
