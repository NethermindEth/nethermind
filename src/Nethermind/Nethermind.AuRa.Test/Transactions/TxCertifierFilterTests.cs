﻿//  Copyright (c) 2021 Demerzel Solutions Limited
//  This file is part of the Nethermind library.
// 
//  The Nethermind library is free software: you can redistribute it and/or modify
//  it under the terms of the GNU Lesser General Public License as published by
//  the Free Software Foundation, either version 3 of the License, or
//  (at your option) any later version.
// 
//  The Nethermind library is distributed in the hope that it will be useful,
//  but WITHOUT ANY WARRANTY; without even the implied warranty of
//  MERCHANTABILITY or FITNESS FOR A PARTICULAR PURPOSE. See the
//  GNU Lesser General Public License for more details.
// 
//  You should have received a copy of the GNU Lesser General Public License
//  along with the Nethermind. If not, see <http://www.gnu.org/licenses/>.
// 

using System.Linq;
using System.Threading.Tasks;
using FluentAssertions;
using Nethermind.Abi;
using Nethermind.AuRa.Test.Contract;
using Nethermind.Blockchain.Processing;
using Nethermind.Blockchain.Rewards;
using Nethermind.Blockchain.Validators;
using Nethermind.Consensus.AuRa;
using Nethermind.Consensus.AuRa.Contracts;
using Nethermind.Consensus.AuRa.Transactions;
using Nethermind.Consensus.Transactions;
using Nethermind.Core;
using Nethermind.Core.Test.Builders;
using Nethermind.Logging;
using Nethermind.Trie.Pruning;
using NSubstitute;
using NSubstitute.ExceptionExtensions;
using NUnit.Framework;

namespace Nethermind.AuRa.Test.Transactions
{
    public class TxCertifierFilterTests
    {
        private ICertifierContract _certifierContract;
        private ITxFilter _notCertifiedFilter;
        private TxCertifierFilter _filter;

        [SetUp]
        public void SetUp()
        {
            _certifierContract = Substitute.For<ICertifierContract>();
            _notCertifiedFilter = Substitute.For<ITxFilter>();
            
            _notCertifiedFilter.IsAllowed(Arg.Any<Transaction>(), Arg.Any<BlockHeader>())
                .Returns((false, string.Empty));
            
            _certifierContract.Certified(Arg.Any<BlockHeader>(), 
                Arg.Is<Address>(a => TestItem.Addresses.Take(3).Contains(a)))
                .Returns(true);
            
            _filter = new TxCertifierFilter(_certifierContract, _notCertifiedFilter, LimboLogs.Instance);
        }
        
        [Test]
        public void should_allow_addresses_from_contract()
        {
            ShouldAllowAddress(TestItem.Addresses.First());
            ShouldAllowAddress(TestItem.Addresses.First());
            ShouldAllowAddress(TestItem.Addresses.Skip(1).First());
            ShouldAllowAddress(TestItem.Addresses.Skip(2).First());
        }
        
        [Test]
        public void should_not_allow_addresses_from_outside_contract()
        {
            ShouldAllowAddress(TestItem.AddressA, expected: false);
        }
        
        [Test]
        public void should_not_allow_addresses_on_contract_error()
        {
            Address address = TestItem.Addresses.First();
            _certifierContract.Certified(Arg.Any<BlockHeader>(), address).Throws(new AbiException(string.Empty));
            ShouldAllowAddress(address, expected: false);
        }
        
        [TestCase(false)]
        [TestCase(true)]
        public void should_default_to_inner_contract_on_non_zero_transactions(bool expected)
        {
            _notCertifiedFilter.IsAllowed(Arg.Any<Transaction>(), Arg.Any<BlockHeader>())
                .Returns((expected, string.Empty));
            
            ShouldAllowAddress(TestItem.Addresses.First(), 1ul, expected);
        }
        
        private void ShouldAllowAddress(Address address, ulong gasPrice = 0ul, bool expected = true)
        {
            _filter.IsAllowed(
                Build.A.Transaction.WithGasPrice(gasPrice).WithSenderAddress(address).TestObject,
                Build.A.BlockHeader.TestObject).Allowed.Should().Be(expected);
        }

        [Test]
        public async Task should_only_allow_addresses_from_contract_on_chain()
        {
            using var chain = await TestContractBlockchain.ForTest<TestTxPermissionsBlockchain, TxCertifierFilterTests>();
            chain.CertifierContract.Certified(chain.BlockTree.Head.Header, TestItem.AddressA).Should().BeFalse();
            chain.CertifierContract.Certified(chain.BlockTree.Head.Header, new Address("0xbbcaa8d48289bb1ffcf9808d9aa4b1d215054c78")).Should().BeTrue();
        }
        
        [Test]
        public async Task registry_contract_returns_correct_address()
        {
            using var chain = await TestContractBlockchain.ForTest<TestTxPermissionsBlockchain, TxCertifierFilterTests>();
            chain.RegisterContract.TryGetAddress(chain.BlockTree.Head.Header, CertifierContract.ServiceTransactionContractRegistryName, out Address address).Should().BeTrue();
            address.Should().Be(new Address("0x5000000000000000000000000000000000000001"));
        }
        
        [Test]
        public async Task registry_contract_returns_not_found_when_key_doesnt_exist()
        {
            using var chain = await TestContractBlockchain.ForTest<TestTxPermissionsBlockchain, TxCertifierFilterTests>();
            chain.RegisterContract.TryGetAddress(chain.BlockTree.Head.Header, "not existing key", out Address _).Should().BeFalse();
        }
        
        [Test]
        public async Task registry_contract_returns_not_found_when_contract_doesnt_exist()
        {
            using var chain = await TestContractBlockchain.ForTest<TestTxPermissionsBlockchain, TxCertifierFilterTests>();
            var contract = new RegisterContract(new AbiEncoder(), Address.FromNumber(1000), chain.ReadOnlyTransactionProcessorSource);
            contract.TryGetAddress(chain.BlockTree.Head.Header, CertifierContract.ServiceTransactionContractRegistryName, out Address _).Should().BeFalse();
        }
        
        public class TestTxPermissionsBlockchain : TestContractBlockchain
        {
            public ReadOnlyTxProcessingEnv ReadOnlyTransactionProcessorSource { get; private set; }
            public RegisterContract RegisterContract { get; private set; }
            public CertifierContract CertifierContract { get; private set; }
            
            protected override BlockProcessor CreateBlockProcessor()
            {
                AbiEncoder abiEncoder = new AbiEncoder();
                ReadOnlyTransactionProcessorSource = new(
                    DbProvider,
<<<<<<< HEAD
                    new TrieStore(DbProvider.StateDb, LimboLogs.Instance).AsReadOnly(DbProvider.StateDb),
=======
                    new TrieStore(DbProvider.StateDb, LimboLogs.Instance).AsReadOnly(),
>>>>>>> 33f3c9d6
                BlockTree, SpecProvider,
                    LimboLogs.Instance);
                RegisterContract = new RegisterContract(abiEncoder, ChainSpec.Parameters.Registrar, ReadOnlyTransactionProcessorSource);
                CertifierContract = new CertifierContract(
                    abiEncoder, 
                    RegisterContract,
                    ReadOnlyTransactionProcessorSource);
                
                return new AuRaBlockProcessor(
                    SpecProvider,
                    Always.Valid,
                    new RewardCalculator(SpecProvider),
                    TxProcessor,
                    State,
                    Storage,
                    TxPool,
                    ReceiptStorage,
                    LimboLogs.Instance,
                    BlockTree);
            }

            protected override Task AddBlocksOnStart() => Task.CompletedTask;
        }
    }
}<|MERGE_RESOLUTION|>--- conflicted
+++ resolved
@@ -141,11 +141,7 @@
                 AbiEncoder abiEncoder = new AbiEncoder();
                 ReadOnlyTransactionProcessorSource = new(
                     DbProvider,
-<<<<<<< HEAD
-                    new TrieStore(DbProvider.StateDb, LimboLogs.Instance).AsReadOnly(DbProvider.StateDb),
-=======
                     new TrieStore(DbProvider.StateDb, LimboLogs.Instance).AsReadOnly(),
->>>>>>> 33f3c9d6
                 BlockTree, SpecProvider,
                     LimboLogs.Instance);
                 RegisterContract = new RegisterContract(abiEncoder, ChainSpec.Parameters.Registrar, ReadOnlyTransactionProcessorSource);
