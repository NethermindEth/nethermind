--- conflicted
+++ resolved
@@ -137,6 +137,7 @@
                     // cutoff is unchanged, can reuse
                     if (_cutoffTimestamp is not null && cutoffTimestamp == _cutoffTimestamp)
                     {
+                        _logger.Info($"[prune] cuttoff pointer unchanged #{_cutoffPointer}");
                         return _cutoffPointer;
                     }
 
@@ -144,12 +145,15 @@
                     if (_cutoffPointer is not null)
                     {
                         int attempts = 0;
+                        _logger.Info($"[prune] starting optimistic cutoff search in range {_cutoffPointer.Value}-{searchCutoff}");
                         _ = GetBlocksByNumber(_cutoffPointer.Value, searchCutoff, b =>
                         {
                             if (attempts >= MaxOptimisticSearchAttempts)
                             {
                                 return true;
                             }
+
+                            _logger.Info($"[prune] optimistic linear scanning level {b} for cutoff block");
 
                             bool afterCutoff = b.Timestamp >= cutoffTimestamp;
                             if (afterCutoff)
@@ -160,6 +164,17 @@
                             return afterCutoff;
                         }).ToList();
                     }
+                    else
+                    {
+                        _logger.Info($"[prune] skipping optimistic cutoff search");
+                    }
+
+                    if (cutoffBlockNumber is null)
+                    {
+                        _logger.Info($"[prune] optimistic cutoff search failed.");
+                    }
+
+                    _logger.Info($"[prune] searching for cutoff block number in range {_deletePointer}-{searchCutoff}");
 
                     // if linear search fails fallback to  binary search
                     cutoffBlockNumber ??= BlockTree.BinarySearchBlockNumber(_deletePointer, searchCutoff, (n, _) =>
@@ -168,20 +183,27 @@
 
                         if (blockInfos is null)
                         {
+                            _logger.Info($"[prune] no block found at level {n}");
+                            _logger.Info($"[prune] block infos at level {n} = {blockInfos?.Length}");
                             return false;
                         }
 
                         foreach (BlockInfo blockInfo in blockInfos)
                         {
                             Block? b = _blockTree.FindBlock(blockInfo.BlockHash, BlockTreeLookupOptions.None, n);
+                            _logger.Info($"[prune] scanning block #{n}, found? {b is not null}. hash={blockInfo.BlockHash}");
                             if (b is not null && b.Timestamp >= cutoffTimestamp)
                             {
+                                _logger.Info($"[prune] found block at level {n} with timestamp {b.Timestamp}");
+                                _logger.Info($"[prune] continue?={b.Timestamp >= cutoffTimestamp} cutoffTimestamp={cutoffTimestamp}");
                                 return true;
                             }
                         }
 
                         return false;
                     }, BlockTree.BinarySearchDirection.Down);
+
+                    _logger.Info($"[prune] Found cutoff block #{cutoffBlockNumber}");
 
                     _cutoffTimestamp = cutoffTimestamp;
                     _cutoffPointer = cutoffBlockNumber ?? _cutoffPointer;
@@ -283,15 +305,9 @@
                         cutoff = cutoff is null ? null : long.Min(cutoff!.Value, _blockTree.SyncPivot.BlockNumber);
                         long? toDelete = cutoff - _deletePointer;
 
-<<<<<<< HEAD
-                    string cutoffString = cutoffTimestamp is null ? $"#{(cutoff is null ? "unknown" : cutoff)}" : $"timestamp {cutoffTimestamp} (#{(cutoff is null ? "unknown" : cutoff)})";
-                    _logger.Info($"[prune] Pruning historical blocks up to {cutoffString}. Estimated {(toDelete is null ? "unknown" : toDelete)} blocks will be deleted.");
-                }
-=======
                         string cutoffString = cutoffTimestamp is null ? $"#{(cutoff is null ? "unknown" : cutoff)}" : $"timestamp {cutoffTimestamp} (#{(cutoff is null ? "unknown" : cutoff)})";
                         _logger.Info($"[prune] Pruning historical blocks up to {cutoffString}. Estimated {(toDelete is null ? "unknown" : toDelete)} blocks will be deleted.");
                     }
->>>>>>> 39be10a4
 
                     PruneBlocksAndReceipts(cutoffTimestamp, cancellationToken);
                 }
@@ -312,35 +328,15 @@
 
     internal bool SetDeletePointerToOldestBlock()
     {
-<<<<<<< HEAD
-        bool found = false;
-        lock (_searchLock)
-        {
-            // lock prune lock since _deletePointer could be altered
-            lock (_pruneLock)
-            {
-                _logger.Info($"[prune] Searching for oldest block in range 1-{_blockTree.SyncPivot.BlockNumber}.");
-                long? oldestBlockNumber = BlockTree.BinarySearchBlockNumber(1L, _blockTree.SyncPivot.BlockNumber, BlockExists, BlockTree.BinarySearchDirection.Down);
-
-                if (oldestBlockNumber is not null)
-                {
-                    UpdateDeletePointer(oldestBlockNumber.Value);
-                    found = true;
-                }
-
-                _logger.Info($"[prune] Found oldest block on disk #{oldestBlockNumber ?? -1}");
-
-                SaveDeletePointer();
-            }
-=======
+        _logger.Info($"[prune] Searching for oldest block in range 1-{_blockTree.SyncPivot.BlockNumber}.");
         long? oldestBlockNumber = BlockTree.BinarySearchBlockNumber(1L, _blockTree.SyncPivot.BlockNumber, BlockExists, BlockTree.BinarySearchDirection.Down);
 
         if (oldestBlockNumber is not null)
         {
-            UpdateDeletePointer(oldestBlockNumber.Value);
+            _logger.Info($"[prune] Found oldest block on disk #{oldestBlockNumber ?? -1}");
+            UpdateDeletePointer(oldestBlockNumber!.Value);
             SaveDeletePointer();
             return true;
->>>>>>> 39be10a4
         }
 
         return false;
@@ -367,117 +363,6 @@
         return false;
     }
 
-<<<<<<< HEAD
-    private long? FindCutoffBlockNumber()
-    {
-        if (!_enabled)
-        {
-            return null;
-        }
-
-        if (_historyConfig.Pruning == PruningModes.UseAncientBarriers)
-        {
-            return _ancientBarrier;
-        }
-
-        ulong? cutoffTimestamp = CalculateCutoffTimestamp();
-
-        if (cutoffTimestamp is null)
-        {
-            return null;
-        }
-
-        long? cutoffBlockNumber = null;
-        long searchCutoff = _blockTree.Head is null ? _blockTree.SyncPivot.BlockNumber : _blockTree.Head.Number;
-        lock (_searchLock)
-        {
-            // cutoff is unchanged, can reuse
-            if (_cutoffTimestamp is not null && cutoffTimestamp == _cutoffTimestamp)
-            {
-                _logger.Info($"[prune] cuttoff pointer unchanged #{_cutoffPointer}");
-                return _cutoffPointer;
-            }
-
-            // optimisticly search a few blocks from old pointer
-            if (_cutoffPointer is not null)
-            {
-                int attempts = 0;
-                _logger.Info($"[prune] starting optimistic cutoff search in range {_cutoffPointer.Value}-{searchCutoff}");
-                _ = GetBlocksByNumber(_cutoffPointer.Value, searchCutoff, b =>
-                {
-                    if (attempts >= MaxOptimisticSearchAttempts)
-                    {
-                        return true;
-                    }
-
-                    _logger.Info($"[prune] optimistic linear scanning level {b} for cutoff block");
-
-                    bool afterCutoff = b.Timestamp >= cutoffTimestamp;
-                    if (afterCutoff)
-                    {
-                        cutoffBlockNumber = b.Number;
-                    }
-                    attempts++;
-                    return afterCutoff;
-                }).ToList();
-            }
-            else
-            {
-                _logger.Info($"[prune] skipping optimistic cutoff search");
-            }
-
-            if (cutoffBlockNumber is null)
-            {
-                _logger.Info($"[prune] optimistic cutoff search failed.");
-            }
-
-            _logger.Info($"[prune] searching for cutoff block number in range {_deletePointer}-{searchCutoff}");
-
-            // if linear search fails fallback to binary search
-            cutoffBlockNumber ??= BlockTree.BinarySearchBlockNumber(_deletePointer, searchCutoff, (n, _) =>
-            {
-                BlockInfo[]? blockInfos = _chainLevelInfoRepository.LoadLevel(n)?.BlockInfos;
-
-                _logger.Info($"[prune] scanning level {n} for cutoff block");
-
-                if (blockInfos is null || blockInfos.Length == 0)
-                {
-                    _logger.Info($"[prune] no block found at level {n}");
-                    _logger.Info($"[prune] block infos at level {n} = {blockInfos?.Length}");
-                    return false;
-                }
-
-                foreach (BlockInfo blockInfo in blockInfos)
-                {
-                    Block? b = _blockTree.FindBlock(blockInfo.BlockHash, BlockTreeLookupOptions.None, n);
-                    _logger.Info($"[prune] scanning block #{n}, found? {b is not null}. hash={blockInfo.BlockHash}");
-                    if (b is not null)
-                    {
-                        _logger.Info($"[prune] found block at level {n} with timestamp {b.Timestamp}");
-                        _logger.Info($"[prune] continue?={b.Timestamp >= cutoffTimestamp} cutoffTimestamp={cutoffTimestamp}");
-                        if (b.Timestamp >= cutoffTimestamp)
-                        {
-                            return true;
-                        }
-                    }
-                }
-
-                return false;
-            }, BlockTree.BinarySearchDirection.Down);
-
-            _logger.Info($"[prune] Found cutoff block #{cutoffBlockNumber}");
-
-            _cutoffTimestamp = cutoffTimestamp;
-            _cutoffPointer = cutoffBlockNumber ?? _cutoffPointer;
-            Metrics.PruningCutoffTimestamp = cutoffTimestamp;
-            Metrics.PruningCutoffBlocknumber = _cutoffPointer;
-        }
-
-        return cutoffBlockNumber;
-    }
-
-=======
->>>>>>> 39be10a4
     private void CheckConfig()
     {
         if (_historyConfig.RetentionEpochs < _minHistoryRetentionEpochs)
