// SPDX-FileCopyrightText: 2025 Demerzel Solutions Limited
// SPDX-License-Identifier: LGPL-3.0-only

using System;
using System.Collections.Generic;
using System.Linq;
using System.Runtime.CompilerServices;
using System.Threading;
using System.Threading.Tasks;
using Nethermind.Blockchain;
using Nethermind.Blockchain.Blocks;
using Nethermind.Blockchain.Receipts;
using Nethermind.Blockchain.Synchronization;
using Nethermind.Config;
using Nethermind.Consensus.Processing;
using Nethermind.Consensus.Scheduler;
using Nethermind.Core;
using Nethermind.Core.Crypto;
using Nethermind.Core.Specs;
using Nethermind.Db;
using Nethermind.Logging;
using Nethermind.Serialization.Rlp;
using Nethermind.State.Repositories;

[assembly: InternalsVisibleTo("Nethermind.History.Test")]

namespace Nethermind.History;

public class HistoryPruner : IHistoryPruner
{
    private const int MaxOptimisticSearchAttempts = 3;
    private const int LockWaitTimeoutMs = 100;

    // only one pruning and one searching thread at a time
    private readonly object _pruneLock = new();
    private readonly object _searchLock = new();

    private ulong? _lastPrunedTimestamp;
    private readonly ILogger _logger;
    private readonly IBlockTree _blockTree;
    private readonly IBlockStore _blockStore;
    private readonly IReceiptStorage _receiptStorage;
    private readonly IChainLevelInfoRepository _chainLevelInfoRepository;
    private readonly IDb _metadataDb;
    private readonly IProcessExitSource _processExitSource;
    private readonly IBackgroundTaskScheduler _backgroundTaskScheduler;
    private readonly IHistoryConfig _historyConfig;
    private readonly bool _enabled;
    private readonly long _epochLength;
    private readonly long _minHistoryRetentionEpochs;
    private readonly int _deletionProgressLoggingInterval;
    private readonly long _ancientBarrier;
    private long _deletePointer = 1;
    private BlockHeader? _deletePointerHeader;
    private long _lastSavedDeletePointer = 1;
    private long? _cutoffPointer;
    private ulong? _cutoffTimestamp;
    private bool _hasLoadedDeletePointer = false;
    private ulong _calledCounter = 0;

    public event EventHandler<OnNewOldestBlockArgs>? NewOldestBlock;

    public class HistoryPrunerException(string message, Exception? innerException = null) : Exception(message, innerException);

    public HistoryPruner(
        IBlockTree blockTree,
        IBlockStore blockStore,
        IReceiptStorage receiptStorage,
        ISpecProvider specProvider,
        IChainLevelInfoRepository chainLevelInfoRepository,
        IDbProvider dbProvider,
        IHistoryConfig historyConfig,
        IBlocksConfig blocksConfig,
        ISyncConfig syncConfig,
        IProcessExitSource processExitSource,
        IBackgroundTaskScheduler backgroundTaskScheduler,
        IBlockProcessingQueue blockProcessingQueue,
        ILogManager logManager)
    {
        _logger = logManager.GetClassLogger();
        _deletionProgressLoggingInterval = _logger.IsDebug ? 5 : 100000;
        _blockTree = blockTree;
        _blockStore = blockStore;
        _receiptStorage = receiptStorage;
        _chainLevelInfoRepository = chainLevelInfoRepository;
        _metadataDb = dbProvider.MetadataDb;
        _processExitSource = processExitSource;
        _backgroundTaskScheduler = backgroundTaskScheduler;
        _historyConfig = historyConfig;
        _enabled = historyConfig.Enabled;
        _epochLength = (long)blocksConfig.SecondsPerSlot * 32; // must be changed if slot length changes
        _minHistoryRetentionEpochs = specProvider.GenesisSpec.MinHistoryRetentionEpochs;

        _logger.Info("constructed history pruner");
        CheckConfig();

        if (historyConfig.Enabled)
        {
            if (historyConfig.Pruning == PruningModes.UseAncientBarriers)
            {
                _ancientBarrier = long.Min(syncConfig.AncientBodiesBarrierCalc, syncConfig.AncientReceiptsBarrierCalc);
                Metrics.PruningCutoffBlocknumber = _ancientBarrier;
                Metrics.PruningCutoffTimestamp = null;
            }

            blockProcessingQueue.ProcessingQueueEmpty += OnBlockProcessorQueueEmpty;
        }
    }

    public long? CutoffBlockNumber
    {
        get
        {
            if (!_enabled)
            {
                return null;
            }

            if (_historyConfig.Pruning == PruningModes.UseAncientBarriers)
            {
                return _ancientBarrier;
            }

            ulong? cutoffTimestamp = CalculateCutoffTimestamp();

            if (cutoffTimestamp is null)
            {
                return null;
            }

            long? cutoffBlockNumber = null;
            long searchCutoff = _blockTree.Head is null ? _blockTree.SyncPivot.BlockNumber : _blockTree.Head.Number;
            bool lockTaken = false;
            try
            {
                Monitor.TryEnter(_searchLock, LockWaitTimeoutMs, ref lockTaken);

                if (lockTaken)
                {
                    // cutoff is unchanged, can reuse
                    if (_cutoffTimestamp is not null && cutoffTimestamp == _cutoffTimestamp)
                    {
                        _logger.Info($"[prune] cuttoff pointer unchanged #{_cutoffPointer}");
                        return _cutoffPointer;
                    }

                    // optimisticly search a few blocks from old pointer
                    if (_cutoffPointer is not null)
                    {
                        int attempts = 0;
                        _logger.Info($"[prune] starting optimistic cutoff search in range {_cutoffPointer.Value}-{searchCutoff}");
                        _ = GetBlocksByNumber(_cutoffPointer.Value, searchCutoff, b =>
                        {
                            if (attempts >= MaxOptimisticSearchAttempts)
                            {
                                return true;
                            }

                            _logger.Info($"[prune] optimistic linear scanning level {b} for cutoff block");

                            bool afterCutoff = b.Timestamp >= cutoffTimestamp;
                            if (afterCutoff)
                            {
                                cutoffBlockNumber = b.Number;
                            }
                            attempts++;
                            return afterCutoff;
                        }).ToList();
                    }
                    else
                    {
                        _logger.Info($"[prune] skipping optimistic cutoff search");
                    }

                    if (cutoffBlockNumber is null)
                    {
                        _logger.Info($"[prune] optimistic cutoff search failed.");
                    }

                    _logger.Info($"[prune] searching for cutoff block number in range {_deletePointer}-{searchCutoff}");

                    // if linear search fails fallback to  binary search
                    cutoffBlockNumber ??= BlockTree.BinarySearchBlockNumber(_deletePointer, searchCutoff, (n, _) =>
                    {
                        BlockInfo[]? blockInfos = _chainLevelInfoRepository.LoadLevel(n)?.BlockInfos;

                        if (blockInfos is null)
                        {
                            _logger.Info($"[prune] no block found at level {n}");
                            _logger.Info($"[prune] block infos at level {n} = {blockInfos?.Length}");
                            return false;
                        }

                        foreach (BlockInfo blockInfo in blockInfos)
                        {
                            Block? b = _blockTree.FindBlock(blockInfo.BlockHash, BlockTreeLookupOptions.None, n);
                            _logger.Info($"[prune] scanning block #{n}, found? {b is not null}. hash={blockInfo.BlockHash}");
                            if (b is not null && b.Timestamp >= cutoffTimestamp)
                            {
                                _logger.Info($"[prune] found block at level {n} with timestamp {b.Timestamp}");
                                _logger.Info($"[prune] continue?={b.Timestamp >= cutoffTimestamp} cutoffTimestamp={cutoffTimestamp}");
                                return true;
                            }
                        }

                        return false;
                    }, BlockTree.BinarySearchDirection.Down);

                    _logger.Info($"[prune] Found cutoff block #{cutoffBlockNumber}");

                    _cutoffTimestamp = cutoffTimestamp;
                    _cutoffPointer = cutoffBlockNumber ?? _cutoffPointer;
                    Metrics.PruningCutoffTimestamp = cutoffTimestamp;
                    Metrics.PruningCutoffBlocknumber = _cutoffPointer;
                }
                else
                {
                    return null;
                }
            }
            finally
            {
                if (lockTaken)
                    Monitor.Exit(_searchLock);
            }

            return cutoffBlockNumber;
        }
    }

    public BlockHeader? OldestBlockHeader
    {
        get
        {
            if (!_hasLoadedDeletePointer)
            {
                bool lockTaken = false;
                // take lock before updating delete pointer
                // avoids race conditions with pruning
                try
                {
                    Monitor.TryEnter(_pruneLock, LockWaitTimeoutMs, ref lockTaken);
                    if (lockTaken)
                    {
                        if (!TryLoadDeletePointer())
                        {
                            return null;
                        }
                    }
                    else
                    {
                        return null;
                    }
                }
                finally
                {
                    if (lockTaken)
                        Monitor.Exit(_pruneLock);
                }
            }

            return _deletePointerHeader;
        }
    }

    private void OnBlockProcessorQueueEmpty(object? sender, EventArgs e)
        => SchedulePruneHistory(_processExitSource.Token);

    private void SchedulePruneHistory(CancellationToken cancellationToken)
        => _backgroundTaskScheduler.ScheduleTask(1,
            (_, backgroundTaskToken) =>
            {
                var cts = CancellationTokenSource.CreateLinkedTokenSource(backgroundTaskToken, cancellationToken);
                _calledCounter++;
                if (_calledCounter % _historyConfig.RunEvery == 0)
                {
                    return TryPruneHistory(cts.Token);
                }
                else
                {
                    _logger.Info($"[prune] counter = {_calledCounter}");
                    return Task.CompletedTask;
                }
            });

    internal Task TryPruneHistory(CancellationToken cancellationToken)
    {
        bool lockTaken = false;
        try
        {
            Monitor.TryEnter(_pruneLock, LockWaitTimeoutMs, ref lockTaken);
            if (lockTaken)
            {
                if (_blockTree.Head is null ||
                    _blockTree.SyncPivot.BlockNumber == 0 ||
                    !TryLoadDeletePointer() ||
                    !ShouldPruneHistory(out ulong? cutoffTimestamp))
                {
                    _logger.Info($"[prune] Skipping historical block pruning.");
                    return Task.CompletedTask;
                }

                lock (BackgroundTaskScheduler.DbIntensiveBackgroundTaskLock)
                {
                    if (_logger.IsInfo)
                    {
                        long? cutoff = CutoffBlockNumber;
                        cutoff = cutoff is null ? null : long.Min(cutoff!.Value, _blockTree.SyncPivot.BlockNumber);
                        long? toDelete = cutoff - _deletePointer;

                        string cutoffString = cutoffTimestamp is null ? $"#{(cutoff is null ? "unknown" : cutoff)}" : $"timestamp {cutoffTimestamp} (#{(cutoff is null ? "unknown" : cutoff)})";
                        _logger.Info($"[prune] Pruning historical blocks up to {cutoffString}. Estimated {(toDelete is null ? "unknown" : toDelete)} blocks will be deleted.");
                    }

                    PruneBlocksAndReceipts(cutoffTimestamp, cancellationToken);
                }
            }
            else if (_logger.IsDebug)
            {
                _logger.Debug("Skipping historical pruning, task already running.");
            }
        }
        finally
        {
            if (lockTaken)
                Monitor.Exit(_pruneLock);
        }

        return Task.CompletedTask;
    }

    internal bool SetDeletePointerToOldestBlock()
    {
        _logger.Info($"[prune] Searching for oldest block in range 1-{_blockTree.SyncPivot.BlockNumber}.");
        long? oldestBlockNumber = BlockTree.BinarySearchBlockNumber(1L, _blockTree.SyncPivot.BlockNumber, BlockExists, BlockTree.BinarySearchDirection.Down);

        if (oldestBlockNumber is not null)
        {
            _logger.Info($"[prune] Found oldest block on disk #{oldestBlockNumber ?? -1}");
            UpdateDeletePointer(oldestBlockNumber!.Value);
            SaveDeletePointer();
            return true;
        }

        return false;
    }

    private bool BlockExists(long n, bool _)
    {
        ChainLevelInfo? info = _chainLevelInfoRepository.LoadLevel(n);

        if (info is null)
        {
            return false;
        }

        foreach (BlockInfo blockInfo in info.BlockInfos)
        {
            Block? b = _blockTree.FindBlock(blockInfo.BlockHash, n);
            if (b is not null)
            {
                return true;
            }
        }

        return false;
    }

    private void CheckConfig()
    {
        if (_historyConfig.RetentionEpochs < _minHistoryRetentionEpochs)
        {
            _logger.Error($"[prune] HistoryRetentionEpochs must be at least {_minHistoryRetentionEpochs}.");
            // throw new HistoryPrunerException($"HistoryRetentionEpochs must be at least {_minHistoryRetentionEpochs}.");
        }
    }

    private bool ShouldPruneHistory(out ulong? cutoffTimestamp)
    {
        cutoffTimestamp = null;

        if (!_enabled)
        {
            return false;
        }

        if (_historyConfig.Pruning == PruningModes.UseAncientBarriers)
        {
            return _deletePointer < _ancientBarrier;
        }

        cutoffTimestamp = CalculateCutoffTimestamp();
        return cutoffTimestamp is not null && (_lastPrunedTimestamp is null || cutoffTimestamp > _lastPrunedTimestamp);
    }

    private void PruneBlocksAndReceipts(ulong? cutoffTimestamp, CancellationToken cancellationToken)
    {
        int deletedBlocks = 0;
        ulong? lastDeletedTimstamp = null;
<<<<<<< HEAD
        BatchWrite? batch = null;
        if (_blockTree.SyncPivot.BlockNumber == 0)
        {
            _logger.Info("[prune] skipping pruning, no sync pivot");
            return;
        }
=======
>>>>>>> 7ad1dc30
        try
        {
            IEnumerable<Block> blocks = _historyConfig.Pruning == PruningModes.UseAncientBarriers ?
                GetBlocksBeforeAncientBarrier() :
                GetBlocksBeforeTimestamp(cutoffTimestamp!.Value);
            foreach (Block block in blocks)
            {
                long number = block.Number;
                Hash256 hash = block.Hash!;

                if (_logger.IsInfo) _logger.Info($"[prune] Scanning block {block.Number} for deletion");

                if (cancellationToken.IsCancellationRequested)
                {
                    if (_logger.IsInfo) _logger.Info($"[prune] Pruning operation timed out at timestamp {cutoffTimestamp}. Deleted {deletedBlocks} blocks.");
                    break;
                }

                // should never happen
                if (number == 0 || number >= _blockTree.SyncPivot.BlockNumber)
                {
                    if (_logger.IsWarn) _logger.Warn($"[prune] Encountered unexepected block #{number} while pruning history, this block will not be deleted. Should be in range (0, {_blockTree.SyncPivot.BlockNumber}).");
                    continue;
                }

<<<<<<< HEAD
                if (deletedBlocks % DeleteBatchSize == 0)
                {
                    batch?.Dispose();
                    batch = _chainLevelInfoRepository.StartBatch();
                    if (_logger.IsInfo) _logger.Info($"[prune] Starting new deletion batch");
                }

=======
>>>>>>> 7ad1dc30
                long? remaining = CutoffBlockNumber;
                remaining = remaining is null ? null : long.Min(remaining!.Value, _blockTree.SyncPivot.BlockNumber) - _deletePointer;
                if (_logger.IsInfo && deletedBlocks % _deletionProgressLoggingInterval == 0)
                {
                    string suffix = remaining is null ? "could not calculate cutoff." : $"with {remaining} remaining.";
                    _logger.Info($"[prune] Historical block pruning in progress... Deleted {deletedBlocks} blocks, " + suffix);
                }

<<<<<<< HEAD
                if (_logger.IsInfo) _logger.Info($"[prune] Deleting old block {number} with hash {hash}.");
                _blockTree.DeleteOldBlock(number, hash, batch!);
=======
                if (_logger.IsDebug) _logger.Debug($"Deleting old block {number} with hash {hash}.");
                _blockStore.Delete(number, hash);
>>>>>>> 7ad1dc30
                _receiptStorage.RemoveReceipts(block);

                UpdateDeletePointer(number + 1, remaining is null || remaining == 0);
                lastDeletedTimstamp = block.Timestamp;
                deletedBlocks++;
                Metrics.BlocksPruned++;
            }
        }
        finally
        {
            if (_cutoffPointer < _deletePointer && lastDeletedTimstamp is not null)
            {
                _cutoffPointer = _deletePointer;
                _cutoffTimestamp = lastDeletedTimstamp;
                Metrics.PruningCutoffBlocknumber = _cutoffPointer;
                Metrics.PruningCutoffTimestamp = _cutoffTimestamp;
            }
            SaveDeletePointer();

            if (!cancellationToken.IsCancellationRequested)
            {
                if (_logger.IsInfo) _logger.Info($"[prune] Completed pruning operation up to timestamp {cutoffTimestamp}. Deleted {deletedBlocks} blocks up to #{_deletePointer}.");
                _lastPrunedTimestamp = cutoffTimestamp;
            }
            else
            {
                if (_logger.IsInfo) _logger.Info($"[prune] Pruning operation terminated early");
            }
        }
    }

    private IEnumerable<Block> GetBlocksBeforeAncientBarrier()
        => GetBlocksByNumber(_deletePointer, long.Min(_ancientBarrier, _blockTree.SyncPivot.BlockNumber) - 1, (_) => false);

    private IEnumerable<Block> GetBlocksBeforeTimestamp(ulong cutoffTimestamp)
        => GetBlocksByNumber(_deletePointer, _blockTree.SyncPivot.BlockNumber - 1, b => b.Timestamp >= cutoffTimestamp);

    private IEnumerable<Block> GetBlocksByNumber(long from, long to, Predicate<Block> endSearch)
    {
        _logger.Info($"[prune] Searching for blocks in range {from}-{to}.");
        for (long i = from; i <= to; i++)
        {
            ChainLevelInfo? chainLevelInfo = _chainLevelInfoRepository.LoadLevel(i);
            if (chainLevelInfo is null || chainLevelInfo.BlockInfos.Length == 0)
            {
                _logger.Info($"[prune] Skipping empty level {i}.");
                continue;
            }

            // if (chainLevelInfo.MainChainBlock is null)
            // {
            //     _logger.Info($"[prune] No main chain block on level {i}.");
            // }
            // else
            // {
            //     _logger.Info($"[prune] Main chain block on level {i}: {chainLevelInfo.MainChainBlock.BlockNumber}.");
            // }

            bool finished = false;
            foreach (BlockInfo blockInfo in chainLevelInfo.BlockInfos)
            {
                Block? block = _blockTree.FindBlock(blockInfo.BlockHash, BlockTreeLookupOptions.None, i);
                _logger.Info($"[prune] scanning blockinfo #{i} found?={block is not null} hash={blockInfo.BlockHash}");
                if (block is null)
                {
                    _logger.Info($"[prune] Skipping block which wasn't found {i}.");
                    continue;
                }

                _logger.Info($"[prune] found block #{block.Number} timestamp={block.Timestamp}, hash={block.Hash}.");

                // search entire chain level before finishing
                if (endSearch(block))
                {
                    _logger.Info($"[prune] Ending search on level {i}, block hash {blockInfo.BlockHash}.");
                    _logger.Info($"[prune] timestamp={block.Timestamp}.");
                    finished = true;
                }
                else
                {
                    yield return block;
                }
            }

            if (finished)
            {
                break;
            }
        }
    }

    private ulong? CalculateCutoffTimestamp()
        => _historyConfig.Pruning == PruningModes.Rolling && _blockTree.Head is not null ?
            _blockTree.Head!.Timestamp - (ulong)(_historyConfig.RetentionEpochs * _epochLength) :
            null;

    private bool TryLoadDeletePointer()
    {
        if (_hasLoadedDeletePointer)
        {
            return true;
        }

        byte[]? val = _metadataDb.Get(MetadataDbKeys.HistoryPruningDeletePointer);
        if (val is null)
        {
            if (SetDeletePointerToOldestBlock())
            {
                _hasLoadedDeletePointer = true;
            }
        }
        else
        {
            UpdateDeletePointer(val.AsRlpStream().DecodeLong());
            _lastSavedDeletePointer = _deletePointer;
            _hasLoadedDeletePointer = true;
        }

        if (_logger.IsInfo) _logger.Info($"[prune] Discovered oldest block stored #{_deletePointer}.");
        return _hasLoadedDeletePointer;
    }

    private void SaveDeletePointer()
    {
        if (!_hasLoadedDeletePointer || _deletePointer == _lastSavedDeletePointer)
        {
            if (_logger.IsInfo) _logger.Info($"[prune] NOT Persisting oldest block known = #{_deletePointer} to disk.");
            return;
        }

        _metadataDb.Set(MetadataDbKeys.HistoryPruningDeletePointer, Rlp.Encode(_deletePointer).Bytes);
        _lastSavedDeletePointer = _deletePointer;
        _logger.Info($"[prune] Persisting oldest block known = #{_deletePointer} to disk.");
    }

    private void UpdateDeletePointer(long newDeletePointer, bool isFinalUpdate = true)
    {
        _deletePointer = newDeletePointer;
        Metrics.OldestStoredBlockNumber = _deletePointer;
        _blockTree.NewOldestBlock(_deletePointer);
        BlockHeader? oldest = _blockTree.FindBlock(_deletePointer)?.Header;
        if (oldest is not null)
        {
            _deletePointerHeader = oldest;
            NewOldestBlock?.Invoke(this, new OnNewOldestBlockArgs(oldest, isFinalUpdate));
        }
    }
}<|MERGE_RESOLUTION|>--- conflicted
+++ resolved
@@ -397,15 +397,6 @@
     {
         int deletedBlocks = 0;
         ulong? lastDeletedTimstamp = null;
-<<<<<<< HEAD
-        BatchWrite? batch = null;
-        if (_blockTree.SyncPivot.BlockNumber == 0)
-        {
-            _logger.Info("[prune] skipping pruning, no sync pivot");
-            return;
-        }
-=======
->>>>>>> 7ad1dc30
         try
         {
             IEnumerable<Block> blocks = _historyConfig.Pruning == PruningModes.UseAncientBarriers ?
@@ -431,16 +422,6 @@
                     continue;
                 }
 
-<<<<<<< HEAD
-                if (deletedBlocks % DeleteBatchSize == 0)
-                {
-                    batch?.Dispose();
-                    batch = _chainLevelInfoRepository.StartBatch();
-                    if (_logger.IsInfo) _logger.Info($"[prune] Starting new deletion batch");
-                }
-
-=======
->>>>>>> 7ad1dc30
                 long? remaining = CutoffBlockNumber;
                 remaining = remaining is null ? null : long.Min(remaining!.Value, _blockTree.SyncPivot.BlockNumber) - _deletePointer;
                 if (_logger.IsInfo && deletedBlocks % _deletionProgressLoggingInterval == 0)
@@ -449,13 +430,8 @@
                     _logger.Info($"[prune] Historical block pruning in progress... Deleted {deletedBlocks} blocks, " + suffix);
                 }
 
-<<<<<<< HEAD
                 if (_logger.IsInfo) _logger.Info($"[prune] Deleting old block {number} with hash {hash}.");
-                _blockTree.DeleteOldBlock(number, hash, batch!);
-=======
-                if (_logger.IsDebug) _logger.Debug($"Deleting old block {number} with hash {hash}.");
                 _blockStore.Delete(number, hash);
->>>>>>> 7ad1dc30
                 _receiptStorage.RemoveReceipts(block);
 
                 UpdateDeletePointer(number + 1, remaining is null || remaining == 0);
