--- conflicted
+++ resolved
@@ -49,11 +49,7 @@
     private long? _cutoffPointer;
     private ulong? _cutoffTimestamp;
     private readonly int LoggingInterval;
-<<<<<<< HEAD
-    private bool _tmp = false;
-=======
     private bool _hasLoadedDeletePointer = false;
->>>>>>> 1282a2f6
 
     public class HistoryPrunerException(string message, Exception? innerException = null) : Exception(message, innerException);
 
@@ -85,10 +81,6 @@
 
         _logger.Info("constructed history pruner");
         CheckConfig();
-<<<<<<< HEAD
-        // LoadDeletePointer();
-=======
->>>>>>> 1282a2f6
 
         if (historyConfig.DropPreMerge)
         {
@@ -124,15 +116,10 @@
             if (_logger.IsInfo)
             {
                 long? cutoff = CutoffBlockNumber;
-<<<<<<< HEAD
-                long? toDelete = cutoff is null ? null : long.Min(cutoff!.Value, _blockTree.SyncPivot.BlockNumber) - _deletePointer;
-                _logger.Info($"[prune] Pruning historical blocks up to timestamp {cutoffTimestamp} (#{(cutoff is null ? "unknown" : cutoff)}). Estimated {(toDelete is null ? "unknown" : toDelete)} blocks will be deleted.");
-                _logger.Info($"[prune] SyncPivot={_blockTree.SyncPivot.BlockNumber} DeletePointer={_deletePointer}");
-=======
                 cutoff = cutoff is null ? null : long.Min(cutoff!.Value, _blockTree.SyncPivot.BlockNumber);
                 long? toDelete = cutoff - _deletePointer;
                 _logger.Info($"Pruning historical blocks up to timestamp {cutoffTimestamp} (#{(cutoff is null ? "unknown" : cutoff)}). Estimated {(toDelete is null ? "unknown" : toDelete)} blocks will be deleted.");
->>>>>>> 1282a2f6
+                _logger.Info($"[prune] SyncPivot={_blockTree.SyncPivot.BlockNumber} DeletePointer={_deletePointer}");
             }
 
             PruneBlocksAndReceipts(cutoffTimestamp!.Value, cancellationToken);
@@ -158,21 +145,13 @@
             // lock prune lock since _deletePointer could be altered
             lock (_pruneLock)
             {
-<<<<<<< HEAD
                 _logger.Info($"[prune] Searching for oldest block in range 1-{_blockTree.SyncPivot.BlockNumber}.");
-                long? oldestBlockNumber = BlockTree.BinarySearchBlockNumber(1L, _blockTree.SyncPivot.BlockNumber, LevelExists, BlockTree.BinarySearchDirection.Down);
-=======
                 long? oldestBlockNumber = BlockTree.BinarySearchBlockNumber(1L, _blockTree.SyncPivot.BlockNumber, BlockExists, BlockTree.BinarySearchDirection.Down);
->>>>>>> 1282a2f6
 
                 if (oldestBlockNumber is not null)
                 {
                     _deletePointer = oldestBlockNumber.Value;
-<<<<<<< HEAD
-                    _tmp = true;
-=======
                     found = true;
->>>>>>> 1282a2f6
                 }
 
                 _logger.Info($"[prune] Found oldest block on disk #{oldestBlockNumber ?? -1}");
@@ -183,11 +162,7 @@
         return found;
     }
 
-<<<<<<< HEAD
-    private bool LevelExists(long n, bool _)
-=======
     private bool BlockExists(long n, bool _)
->>>>>>> 1282a2f6
     {
         ChainLevelInfo? info = _chainLevelInfoRepository.LoadLevel(n);
 
@@ -198,11 +173,7 @@
 
         foreach (BlockInfo blockInfo in info.BlockInfos)
         {
-<<<<<<< HEAD
-            Block? b = _blockTree.FindBlock(blockInfo.BlockHash, blockInfo.BlockNumber);
-=======
             Block? b = _blockTree.FindBlock(blockInfo.BlockHash, n);
->>>>>>> 1282a2f6
             if (b is not null)
             {
                 return true;
@@ -246,10 +217,7 @@
             if (_cutoffPointer is not null)
             {
                 int attempts = 0;
-<<<<<<< HEAD
                 _logger.Info($"[prune] starting optimistic cutoff search in range {_cutoffPointer.Value}-{searchCutoff}");
-=======
->>>>>>> 1282a2f6
                 _ = GetBlocksByNumber(_cutoffPointer.Value, searchCutoff, b =>
                 {
                     if (attempts >= MaxOptimisticSearchAttempts)
@@ -267,13 +235,10 @@
                     attempts++;
                     return afterCutoff;
                 }).ToList();
-<<<<<<< HEAD
             }
             else
             {
                 _logger.Info($"[prune] skipping optimistic cutoff search");
-=======
->>>>>>> 1282a2f6
             }
 
             if (cutoffBlockNumber is null)
@@ -288,24 +253,18 @@
             {
                 BlockInfo[]? blockInfos = _chainLevelInfoRepository.LoadLevel(n)?.BlockInfos;
 
-<<<<<<< HEAD
                 _logger.Info($"[prune] scanning level {n} for cutoff block");
 
                 if (blockInfos is null || blockInfos.Length == 0)
                 {
                     _logger.Info($"[prune] no block found at level {n}");
                     _logger.Info($"[prune] block infos at level {n} = {blockInfos?.Length}");
-=======
-                if (blockInfos is null)
-                {
->>>>>>> 1282a2f6
                     return false;
                 }
 
                 foreach (BlockInfo blockInfo in blockInfos)
                 {
                     Block? b = _blockTree.FindBlock(blockInfo.BlockHash, BlockTreeLookupOptions.None, n);
-<<<<<<< HEAD
                     _logger.Info($"[prune] scanning block #{n}, found? {b is not null}. hash={blockInfo.BlockHash}");
                     if (b is not null)
                     {
@@ -315,11 +274,6 @@
                         {
                             return true;
                         }
-=======
-                    if (b is not null && b.Timestamp >= cutoffTimestamp)
-                    {
-                        return true;
->>>>>>> 1282a2f6
                     }
                 }
 
@@ -367,15 +321,6 @@
         if (_blockTree.SyncPivot.BlockNumber == 0)
         {
             _logger.Info("[prune] skipping pruning, no sync pivot");
-            return;
-        }
-        if (!_tmp)
-        {
-            LoadDeletePointer();
-        }
-        if (!_tmp)
-        {
-            _logger.Info("[prune] skipping pruning, not found oldest block yet");
             return;
         }
         try
@@ -479,10 +424,7 @@
             foreach (BlockInfo blockInfo in chainLevelInfo.BlockInfos)
             {
                 Block? block = _blockTree.FindBlock(blockInfo.BlockHash, BlockTreeLookupOptions.None, i);
-<<<<<<< HEAD
                 _logger.Info($"[prune] scanning blockinfo #{i} found?={block is not null} hash={blockInfo.BlockHash}");
-=======
->>>>>>> 1282a2f6
                 if (block is null)
                 {
                     _logger.Info($"[prune] Skipping block which wasn't found {i}.");
@@ -550,29 +492,18 @@
             _hasLoadedDeletePointer = true;
         }
 
-<<<<<<< HEAD
-        if (_logger.IsInfo) _logger.Info($"[prune] Discovered oldest block stored #{_deletePointer}.");
-=======
-        if (_logger.IsDebug) _logger.Debug($"Discovered oldest block stored #{_deletePointer}.");
+        if (_logger.IsDebug) _logger.Debug($"[prune] Discovered oldest block stored #{_deletePointer}.");
         return _hasLoadedDeletePointer;
->>>>>>> 1282a2f6
     }
 
     private void SaveDeletePointer()
     {
-<<<<<<< HEAD
-        if (!_tmp)
+        if (!_hasLoadedDeletePointer || _deletePointer == _lastSavedDeletePointer)
         {
             if (_logger.IsInfo) _logger.Info($"[prune] NOT Persisting oldest block known = #{_deletePointer} to disk.");
             return;
         }
-=======
-        if (!_hasLoadedDeletePointer || _deletePointer == _lastSavedDeletePointer)
-        {
-            return;
-        }
-
->>>>>>> 1282a2f6
+
         _metadataDb.Set(MetadataDbKeys.HistoryPruningDeletePointer, Rlp.Encode(_deletePointer).Bytes);
         _lastSavedDeletePointer = _deletePointer;
         Metrics.OldestStoredBlockNumber = _deletePointer;
