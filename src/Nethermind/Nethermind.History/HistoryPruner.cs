// SPDX-FileCopyrightText: 2025 Demerzel Solutions Limited
// SPDX-License-Identifier: LGPL-3.0-only

using System;
using System.Collections.Generic;
using System.Runtime.CompilerServices;
using System.Threading;
using System.Threading.Tasks;
using Nethermind.Blockchain;
using Nethermind.Blockchain.Receipts;
using Nethermind.Config;
using Nethermind.Consensus.Scheduler;
using Nethermind.Core;
using Nethermind.Core.Crypto;
using Nethermind.Core.Specs;
using Nethermind.Db;
using Nethermind.Logging;
using Nethermind.Serialization.Rlp;
using Nethermind.State.Repositories;

[assembly: InternalsVisibleTo("Nethermind.History.Test")]

namespace Nethermind.History;

public class HistoryPruner : IHistoryPruner
{
    // only one pruning and one searching thread at a time
    private readonly Lock _pruneLock = new();
    private readonly Lock _searchLock = new();
    private ulong _lastPrunedTimestamp;
    private readonly ISpecProvider _specProvider;
    private readonly ILogger _logger;
    private readonly IBlockTree _blockTree;
    private readonly IReceiptStorage _receiptStorage;
    private readonly IChainLevelInfoRepository _chainLevelInfoRepository;
    private readonly IDb _metadataDb;
    private readonly IProcessExitSource _processExitSource;
    private readonly IBackgroundTaskScheduler _backgroundTaskScheduler;
    private readonly IHistoryConfig _historyConfig;
    private readonly bool _enabled;
    private readonly long _epochLength;
    private readonly long _minHistoryRetentionEpochs;
    private long _deletePointer = 1;
    private long? _cutoffPointer;
    private ulong? _cutoffTimestamp;
    private const int DeleteBatchSize = 64;
    private readonly int LoggingInterval;

    public class HistoryPrunerException(string message, Exception? innerException = null) : Exception(message, innerException);

    public HistoryPruner(
        IBlockTree blockTree,
        IReceiptStorage receiptStorage,
        ISpecProvider specProvider,
        IChainLevelInfoRepository chainLevelInfoRepository,
        IDbProvider dbProvider,
        IHistoryConfig historyConfig,
        IBlocksConfig blocksConfig,
        IProcessExitSource processExitSource,
        IBackgroundTaskScheduler backgroundTaskScheduler,
        ILogManager logManager)
    {
        _specProvider = specProvider;
        _logger = logManager.GetClassLogger();
        LoggingInterval = _logger.IsDebug ? 5 : 100000;
        _blockTree = blockTree;
        _receiptStorage = receiptStorage;
        _chainLevelInfoRepository = chainLevelInfoRepository;
        _metadataDb = dbProvider.MetadataDb;
        _processExitSource = processExitSource;
        _backgroundTaskScheduler = backgroundTaskScheduler;
        _historyConfig = historyConfig;
        _enabled = historyConfig.Enabled;
        _epochLength = (long)blocksConfig.SecondsPerSlot * 32;
        _minHistoryRetentionEpochs = specProvider.GenesisSpec.MinHistoryRetentionEpochs;

        CheckConfig();
        LoadDeletePointer();

        if (historyConfig.DropPreMerge)
        {
            Metrics.PruningCutoffBlocknumber = _specProvider.MergeBlockNumber?.BlockNumber;
            Metrics.PruningCutoffTimestamp = _specProvider.BeaconChainGenesisTimestamp;
        }
    }

    public void OnBlockProcessorQueueEmpty(object? sender, EventArgs e)
        => SchedulePruneHistory(_processExitSource.Token);

    public void SchedulePruneHistory(CancellationToken cancellationToken)
        => _backgroundTaskScheduler.ScheduleTask(1,
            (_, backgroundTaskToken) =>
            {
                var cts = CancellationTokenSource.CreateLinkedTokenSource(backgroundTaskToken, cancellationToken);
                return TryPruneHistory(cts.Token);
            });

    public Task TryPruneHistory(CancellationToken cancellationToken)
    {
        lock (_pruneLock)
        {
            if (_blockTree.Head is null || !ShouldPruneHistory(out ulong? cutoffTimestamp))
            {
                if (_logger.IsInfo) _logger.Debug($"Skipping historical block pruning.");
                return Task.CompletedTask;
            }

            if (_logger.IsInfo)
            {
                long? cutoff = CutoffBlockNumber;
                _logger.Info($"Pruning historical blocks up to timestamp {cutoffTimestamp} (#{(cutoff is null ? "unknown" : cutoff)}). SyncPivot={_blockTree.SyncPivot.BlockNumber}");
            }

            PruneBlocksAndReceipts(cutoffTimestamp!.Value, cancellationToken);
            return Task.CompletedTask;
        }
    }

    public long? CutoffBlockNumber
    {
        get => FindCutoffBlockNumber();
    }

    public long? OldestBlockNumber
    {
        get => _deletePointer;
    }

    internal void FindOldestBlock()
    {
        lock (_searchLock)
        {
            // lock prune lock since _deletePointer could be altered
            lock (_pruneLock)
            {
                long? oldestBlockNumber = BlockTree.BinarySearchBlockNumber(1L, _blockTree.SyncPivot.BlockNumber, LevelExists, BlockTree.BinarySearchDirection.Down);

                if (oldestBlockNumber is not null)
                {
                    _deletePointer = oldestBlockNumber.Value;
                }

                SaveDeletePointer();
            }
        }
    }

    private bool LevelExists(long n, bool _)
        => _chainLevelInfoRepository.LoadLevel(n) is not null;

    private long? FindCutoffBlockNumber()
    {
        if (!_enabled)
        {
            return null;
        }

        if (_historyConfig.DropPreMerge && _historyConfig.RetentionEpochs is null)
        {
            return _specProvider.MergeBlockNumber?.BlockNumber;
        }

        ulong? cutoffTimestamp = CalculateCutoffTimestamp();

        if (cutoffTimestamp is null)
        {
            return null;
        }

        long? cutoffBlockNumber = null;
        lock (_searchLock)
        {
            // cutoff is unchanged, can reuse
            if (_cutoffTimestamp is not null && cutoffTimestamp == _cutoffTimestamp)
            {
                return _cutoffPointer;
            }

            // optimisticly search a few blocks from old pointer
            if (_cutoffPointer is not null)
            {
                int attempts = 0;
                GetBlocksByNumber(_cutoffPointer.Value, b =>
                {
                    if (attempts >= 5)
                    {
                        return true;
                    }

                    bool afterCutoff = b.Timestamp >= cutoffTimestamp;
                    if (afterCutoff)
                    {
                        cutoffBlockNumber = b.Number;
                    }
                    attempts++;
                    return afterCutoff;
                }, _ => { });
            }

            // if linear search fails fallback to  binary search
            cutoffBlockNumber ??= BlockTree.BinarySearchBlockNumber(_deletePointer, _blockTree.SyncPivot.BlockNumber, (n, _) =>
            {
                BlockInfo? blockInfo = _chainLevelInfoRepository.LoadLevel(n)?.MainChainBlock;
                Block? block = blockInfo is null ? null : _blockTree.FindBlock(blockInfo.BlockHash, BlockTreeLookupOptions.None, blockInfo.BlockNumber);

                // find cutoff point
                return block is not null && block.Timestamp >= cutoffTimestamp;
            }, BlockTree.BinarySearchDirection.Down);

            _cutoffTimestamp = cutoffTimestamp;
            _cutoffPointer = cutoffBlockNumber ?? _cutoffPointer;
            Metrics.PruningCutoffTimestamp = cutoffTimestamp;
            Metrics.PruningCutoffBlocknumber = _cutoffPointer;
        }

        return cutoffBlockNumber;
    }

    private void CheckConfig()
    {
        if (_historyConfig.RetentionEpochs is not null &&
            _historyConfig.RetentionEpochs < _minHistoryRetentionEpochs)
        {
            _logger.Error($"HistoryRetentionEpochs must be at least {_minHistoryRetentionEpochs}.");
            // throw new HistoryPrunerException($"HistoryRetentionEpochs must be at least {_minHistoryRetentionEpochs}.");
        }
    }

    private bool ShouldPruneHistory(out ulong? cutoffTimestamp)
    {
        if (!_enabled)
        {
            cutoffTimestamp = null;
            return false;
        }

        cutoffTimestamp = CalculateCutoffTimestamp();
        return cutoffTimestamp is not null && cutoffTimestamp > _lastPrunedTimestamp;
    }

    private void PruneBlocksAndReceipts(ulong cutoffTimestamp, CancellationToken cancellationToken)
    {
        int deletedBlocks = 0;
        ulong? lastDeletedTimstamp = null;
        BatchWrite? batch = null;
        try
        {
            IEnumerable<Block> blocks = GetBlocksBeforeTimestamp(cutoffTimestamp);
            foreach (Block block in blocks)
            {
                long number = block.Number;
                Hash256 hash = block.Hash!;

                if (cancellationToken.IsCancellationRequested)
                {
                    if (_logger.IsInfo) _logger.Info($"Pruning operation timed out at timestamp {cutoffTimestamp}. Deleted {deletedBlocks} blocks.");
                    break;
                }

                // should never happen
                if (number == 0 || number >= _blockTree.SyncPivot.BlockNumber)
                {
                    if (_logger.IsWarn) _logger.Warn($"Encountered unexepected block #{number} while pruning history, this block will not be deleted. Should be in range (0, {_blockTree.SyncPivot.BlockNumber}).");
                    continue;
                }

                if (deletedBlocks % DeleteBatchSize == 0)
                {
                    batch?.Dispose();
                    batch = _chainLevelInfoRepository.StartBatch();
                }

<<<<<<< HEAD
                if (_logger.IsInfo) _logger.Info($"Deleting old block {number} with hash {hash}.");
=======
                if (_logger.IsInfo && deletedBlocks % LoggingInterval == 0)
                {
                    long? cutoff = CutoffBlockNumber;
                    cutoff = cutoff is null ? null : long.Min(cutoff!.Value, _blockTree.SyncPivot.BlockNumber) - _deletePointer;
                    string suffix = cutoff is null ? "could not calculate cutoff." : $"with {cutoff} remaining.";
                    _logger.Info($"Historical block pruning in progress... Deleted {deletedBlocks} blocks, " + suffix);
                }

                if (_logger.IsDebug) _logger.Debug($"Deleting old block {number} with hash {hash}.");
>>>>>>> 0c7e369f
                _blockTree.DeleteOldBlock(number, hash, batch!);
                _receiptStorage.RemoveReceipts(block);
                _deletePointer = number + 1;
                lastDeletedTimstamp = block.Timestamp;

                deletedBlocks++;
                Metrics.BlocksPruned++;
            }
        }
        finally
        {
            batch?.Dispose();

            if (_cutoffPointer < _deletePointer && lastDeletedTimstamp is not null)
            {
                _cutoffPointer = _deletePointer;
                _cutoffTimestamp = lastDeletedTimstamp;
                Metrics.PruningCutoffBlocknumber = _cutoffPointer;
                Metrics.PruningCutoffTimestamp = _cutoffTimestamp;
            }
            SaveDeletePointer();

            if (!cancellationToken.IsCancellationRequested)
            {
                if (_logger.IsInfo) _logger.Info($"Completed pruning operation up to timestamp {cutoffTimestamp}. Deleted {deletedBlocks} blocks up to #{_deletePointer}.");
                _lastPrunedTimestamp = cutoffTimestamp;
            }
        }
    }

    private IEnumerable<Block> GetBlocksBeforeTimestamp(ulong cutoffTimestamp)
        => GetBlocksByNumber(_deletePointer, b => b.Timestamp >= cutoffTimestamp, i => _deletePointer = i);

    private IEnumerable<Block> GetBlocksByNumber(long from, Predicate<Block> endSearch, Action<long> onFirstBlock)
    {
        bool firstBlock = true;
        for (long i = from; i <= _blockTree.SyncPivot.BlockNumber; i++)
        {
            ChainLevelInfo? chainLevelInfo = _chainLevelInfoRepository.LoadLevel(i);
            if (chainLevelInfo is null)
            {
                continue;
            }
            else if (firstBlock)
            {
                onFirstBlock(i);
                firstBlock = false;
            }

            bool finished = false;
            foreach (BlockInfo blockInfo in chainLevelInfo.BlockInfos)
            {
                Block? block = _blockTree.FindBlock(blockInfo.BlockHash, BlockTreeLookupOptions.None, blockInfo.BlockNumber);
                if (block is null)
                {
                    continue;
                }

                // search entire chain level before finishing
                if (endSearch(block))
                {
                    finished = true;
                }
                else
                {
                    yield return block;
                }
            }

            if (finished)
            {
                break;
            }
        }
    }

    private ulong? CalculateCutoffTimestamp()
    {
        ulong? cutoffTimestamp = null;

        if (_historyConfig.RetentionEpochs.HasValue && _blockTree.Head is not null)
        {
            cutoffTimestamp = _blockTree.Head!.Timestamp - (ulong)(_historyConfig.RetentionEpochs.Value * _epochLength);
        }

        if (_historyConfig.DropPreMerge)
        {
            ulong? beaconGenesisTimestamp = _specProvider.BeaconChainGenesisTimestamp;
            if (beaconGenesisTimestamp.HasValue && (cutoffTimestamp is null || beaconGenesisTimestamp.Value > cutoffTimestamp))
            {
                cutoffTimestamp = beaconGenesisTimestamp.Value;
            }
        }

        return cutoffTimestamp;
    }

    private void LoadDeletePointer()
    {
        byte[]? val = _metadataDb.Get(MetadataDbKeys.HistoryPruningDeletePointer);
        if (val is null)
        {
            FindOldestBlock();
        }
        else
        {
            _deletePointer = val.AsRlpStream().DecodeLong();
            Metrics.OldestStoredBlockNumber = _deletePointer;
        }

        if (_logger.IsInfo) _logger.Info($"Discovered oldest block stored #{_deletePointer}.");
    }

    private void SaveDeletePointer()
    {
        _metadataDb.Set(MetadataDbKeys.HistoryPruningDeletePointer, Rlp.Encode(_deletePointer).Bytes);
        Metrics.OldestStoredBlockNumber = _deletePointer;
        if (_logger.IsInfo) _logger.Info($"Persisting oldest block known = #{_deletePointer} to disk.");
    }
}<|MERGE_RESOLUTION|>--- conflicted
+++ resolved
@@ -62,7 +62,7 @@
     {
         _specProvider = specProvider;
         _logger = logManager.GetClassLogger();
-        LoggingInterval = _logger.IsDebug ? 5 : 100000;
+        LoggingInterval = 1;
         _blockTree = blockTree;
         _receiptStorage = receiptStorage;
         _chainLevelInfoRepository = chainLevelInfoRepository;
@@ -270,9 +270,6 @@
                     batch = _chainLevelInfoRepository.StartBatch();
                 }
 
-<<<<<<< HEAD
-                if (_logger.IsInfo) _logger.Info($"Deleting old block {number} with hash {hash}.");
-=======
                 if (_logger.IsInfo && deletedBlocks % LoggingInterval == 0)
                 {
                     long? cutoff = CutoffBlockNumber;
@@ -281,8 +278,7 @@
                     _logger.Info($"Historical block pruning in progress... Deleted {deletedBlocks} blocks, " + suffix);
                 }
 
-                if (_logger.IsDebug) _logger.Debug($"Deleting old block {number} with hash {hash}.");
->>>>>>> 0c7e369f
+                if (_logger.IsInfo) _logger.Info($"Deleting old block {number} with hash {hash}.");
                 _blockTree.DeleteOldBlock(number, hash, batch!);
                 _receiptStorage.RemoveReceipts(block);
                 _deletePointer = number + 1;
