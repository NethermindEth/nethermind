--- conflicted
+++ resolved
@@ -527,11 +527,8 @@
         private readonly DisposableStack _disposableStack;
 
         private BaselineMetadata _metadata;
-<<<<<<< HEAD
+
         private byte[] _metadataKey = { 0 };
-=======
-        private byte[] _metadataKey = {0};
->>>>>>> 279cd8b9
 
         private ConcurrentDictionary<Address, BaselineTree> _baselineTrees
             = new ConcurrentDictionary<Address, BaselineTree>();
@@ -564,13 +561,8 @@
             tx.GasPrice = 20.GWei();
             tx.SenderAddress = address;
 
-<<<<<<< HEAD
-            Keccak txHash = await _txSender.SendTransaction(tx, TxHandlingOptions.ManagedNonce);
-            
-=======
             Keccak txHash = await _txSender.SendTransaction(tx, TxHandlingOptions);
 
->>>>>>> 279cd8b9
             _logger.Info($"Sent transaction at price {tx.GasPrice} to {tx.SenderAddress}");
             _logger.Info($"Contract {contractType} has been deployed");
             return txHash;
