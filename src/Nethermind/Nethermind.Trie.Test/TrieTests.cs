--- conflicted
+++ resolved
@@ -64,11 +64,7 @@
         public void Single_leaf()
         {
             MemDb memDb = new();
-<<<<<<< HEAD
-            using TrieStore trieStore = TestTrieStoreFactory.Build(memDb, Prune.WhenCacheReaches(1.MB()), Persist.EveryBlock, _logManager);
-=======
-            using IPruningTrieStore trieStore = CreateTrieStore(memDb);
->>>>>>> eee5ac23
+            using IPruningTrieStore trieStore = CreateTrieStore(memDb);
             PatriciaTree patriciaTree = new(trieStore, _logManager);
             patriciaTree.Set(_keyA, _longLeaf1);
             trieStore.CommitPatriciaTrie(0, patriciaTree);
@@ -82,11 +78,7 @@
         public void Single_leaf_update_same_block()
         {
             MemDb memDb = new();
-<<<<<<< HEAD
-            using TrieStore trieStore = TestTrieStoreFactory.Build(memDb, Prune.WhenCacheReaches(1.MB()), Persist.EveryBlock, _logManager);
-=======
-            using IPruningTrieStore trieStore = CreateTrieStore(memDb);
->>>>>>> eee5ac23
+            using IPruningTrieStore trieStore = CreateTrieStore(memDb);
             PatriciaTree patriciaTree = new(trieStore, _logManager);
             patriciaTree.Set(_keyA, _longLeaf1);
             patriciaTree.Set(_keyA, _longLeaf2);
@@ -105,11 +97,7 @@
         public void Single_leaf_update_next_blocks()
         {
             MemDb memDb = new();
-<<<<<<< HEAD
-            using TrieStore trieStore = TestTrieStoreFactory.Build(memDb, Prune.WhenCacheReaches(1.MB()), Persist.EveryBlock, _logManager);
-=======
-            using IPruningTrieStore trieStore = CreateTrieStore(memDb);
->>>>>>> eee5ac23
+            using IPruningTrieStore trieStore = CreateTrieStore(memDb);
             PatriciaTree patriciaTree = new(trieStore, _logManager);
             patriciaTree.Set(_keyA, _longLeaf1);
             trieStore.CommitPatriciaTrie(0, patriciaTree);
@@ -130,11 +118,7 @@
         public void Single_leaf_delete_same_block()
         {
             MemDb memDb = new();
-<<<<<<< HEAD
-            using TrieStore trieStore = TestTrieStoreFactory.Build(memDb, Prune.WhenCacheReaches(1.MB()), No.Persistence, _logManager);
-=======
-            using IPruningTrieStore trieStore = CreateTrieStore(memDb);
->>>>>>> eee5ac23
+            using IPruningTrieStore trieStore = CreateTrieStore(memDb);
             PatriciaTree patriciaTree = new(trieStore, _logManager);
             patriciaTree.Set(_keyA, _longLeaf1);
             patriciaTree.Set(_keyA, []);
@@ -152,11 +136,7 @@
         public void Single_leaf_delete_next_block()
         {
             MemDb memDb = new();
-<<<<<<< HEAD
-            using TrieStore trieStore = TestTrieStoreFactory.Build(memDb, Prune.WhenCacheReaches(1.MB()), Persist.EveryBlock, _logManager);
-=======
-            using IPruningTrieStore trieStore = CreateTrieStore(memDb);
->>>>>>> eee5ac23
+            using IPruningTrieStore trieStore = CreateTrieStore(memDb);
             PatriciaTree patriciaTree = new(trieStore, _logManager);
             patriciaTree.Set(_keyA, _longLeaf1);
             trieStore.CommitPatriciaTrie(0, patriciaTree);
@@ -176,11 +156,7 @@
         public void Single_leaf_and_keep_for_multiple_dispatches_then_delete()
         {
             MemDb memDb = new();
-<<<<<<< HEAD
-            using TrieStore trieStore = TestTrieStoreFactory.Build(memDb, Prune.WhenCacheReaches(1.MB()), new ConstantInterval(4), LimboLogs.Instance);
-=======
-            using IPruningTrieStore trieStore = CreateTrieStore(memDb);
->>>>>>> eee5ac23
+            using IPruningTrieStore trieStore = CreateTrieStore(memDb);
             PatriciaTree patriciaTree = new(trieStore, _logManager);
             trieStore.CommitPatriciaTrie(0, patriciaTree);
             trieStore.CommitPatriciaTrie(1, patriciaTree);
@@ -215,11 +191,7 @@
         public void Branch_with_branch_and_leaf()
         {
             MemDb memDb = new();
-<<<<<<< HEAD
-            using TrieStore trieStore = TestTrieStoreFactory.Build(memDb, Prune.WhenCacheReaches(1.MB()), Persist.EveryBlock, _logManager);
-=======
-            using IPruningTrieStore trieStore = CreateTrieStore(memDb);
->>>>>>> eee5ac23
+            using IPruningTrieStore trieStore = CreateTrieStore(memDb);
             PatriciaTree patriciaTree = new(trieStore, _logManager);
             patriciaTree.Set(_keyA, _longLeaf1);
             patriciaTree.Set(_keyB, _longLeaf1);
@@ -254,11 +226,7 @@
                     "e98700000000000000a0651f4a047389788364f9da07e907614238cbbe902d722c9b3333a4300308a5ae");
 
             MemDb memDb = new();
-<<<<<<< HEAD
-            TrieStore trieStore = TestTrieStoreFactory.Build(memDb, Prune.WhenCacheReaches(1.MB()), Persist.EveryBlock, _logManager);
-=======
-            using IPruningTrieStore trieStore = CreateTrieStore(memDb);
->>>>>>> eee5ac23
+            using IPruningTrieStore trieStore = CreateTrieStore(memDb);
             PatriciaTree patriciaTree = new(trieStore, _logManager);
             patriciaTree.Set(_keysA, _longLeaf1);
             patriciaTree.Set(_keysB, _longLeaf1);
@@ -292,11 +260,7 @@
         public void Branch_with_branch_and_leaf_then_deleted()
         {
             MemDb memDb = new();
-<<<<<<< HEAD
-            using TrieStore trieStore = TestTrieStoreFactory.Build(memDb, Prune.WhenCacheReaches(1.MB()), Persist.EveryBlock, _logManager);
-=======
-            using IPruningTrieStore trieStore = CreateTrieStore(memDb);
->>>>>>> eee5ac23
+            using IPruningTrieStore trieStore = CreateTrieStore(memDb);
             PatriciaTree patriciaTree = new(trieStore, _logManager);
             patriciaTree.Set(_keyA, _longLeaf1);
             patriciaTree.Set(_keyB, _longLeaf1);
@@ -321,11 +285,7 @@
         {
             MemDb memDb = new();
             using TrieStore trieStore = TestTrieStoreFactory.Build(memDb, new MemoryLimit(128.MB()), Persist.EveryBlock, _logManager);
-<<<<<<< HEAD
-            PatriciaTree patriciaTree = new(trieStore.GetTrieStore(null), Keccak.EmptyTreeHash, true, true, _logManager);
-=======
             PatriciaTree patriciaTree = new(trieStore.GetTrieStore(null), Keccak.EmptyTreeHash, true, _logManager);
->>>>>>> eee5ac23
 
             for (int j = 0; j < i; j++)
             {
@@ -351,11 +311,7 @@
         {
             MemDb memDb = new();
             using TrieStore trieStore = TestTrieStoreFactory.Build(memDb, new MemoryLimit(128.MB()), Persist.EveryBlock, _logManager);
-<<<<<<< HEAD
-            PatriciaTree patriciaTree = new(trieStore.GetTrieStore(null), Keccak.EmptyTreeHash, true, true, _logManager);
-=======
             PatriciaTree patriciaTree = new(trieStore.GetTrieStore(null), Keccak.EmptyTreeHash, true, _logManager);
->>>>>>> eee5ac23
 
             for (int j = 0; j < i; j++)
             {
@@ -395,11 +351,7 @@
         public void Test_update_many(int i)
         {
             MemDb memDb = new();
-<<<<<<< HEAD
-            using TrieStore trieStore = TestTrieStoreFactory.Build(memDb, new MemoryLimit(128.MB()), Persist.EveryBlock, _logManager);
-=======
-            using IPruningTrieStore trieStore = CreateTrieStore(memDb);
->>>>>>> eee5ac23
+            using IPruningTrieStore trieStore = CreateTrieStore(memDb);
             PatriciaTree patriciaTree = new(trieStore, _logManager);
 
             for (int j = 0; j < i; j++)
@@ -431,11 +383,7 @@
         public void Test_update_many_next_block(int i)
         {
             MemDb memDb = new();
-<<<<<<< HEAD
-            using TrieStore trieStore = TestTrieStoreFactory.Build(memDb, new MemoryLimit(128.MB()), Persist.EveryBlock, _logManager);
-=======
-            using IPruningTrieStore trieStore = CreateTrieStore(memDb);
->>>>>>> eee5ac23
+            using IPruningTrieStore trieStore = CreateTrieStore(memDb);
             PatriciaTree patriciaTree = new(trieStore, _logManager);
 
             for (int j = 0; j < i; j++)
@@ -472,11 +420,7 @@
         public void Test_add_and_delete_many_same_block(int i)
         {
             MemDb memDb = new();
-<<<<<<< HEAD
-            using TrieStore trieStore = TestTrieStoreFactory.Build(memDb, new MemoryLimit(128.MB()), Persist.EveryBlock, _logManager);
-=======
-            using IPruningTrieStore trieStore = CreateTrieStore(memDb);
->>>>>>> eee5ac23
+            using IPruningTrieStore trieStore = CreateTrieStore(memDb);
             PatriciaTree patriciaTree = new(trieStore, _logManager);
 
             for (int j = 0; j < i; j++)
@@ -508,11 +452,7 @@
         public void Test_add_and_delete_many_next_block(int i)
         {
             MemDb memDb = new();
-<<<<<<< HEAD
-            using TrieStore trieStore = TestTrieStoreFactory.Build(memDb, new MemoryLimit(128.MB()), Persist.EveryBlock, _logManager);
-=======
-            using IPruningTrieStore trieStore = CreateTrieStore(memDb);
->>>>>>> eee5ac23
+            using IPruningTrieStore trieStore = CreateTrieStore(memDb);
             PatriciaTree patriciaTree = new(trieStore, _logManager);
 
             for (int j = 0; j < i; j++)
@@ -562,11 +502,7 @@
         public void Two_branches_exactly_same_leaf()
         {
             MemDb memDb = new();
-<<<<<<< HEAD
-            using TrieStore trieStore = TestTrieStoreFactory.Build(memDb, Prune.WhenCacheReaches(1.MB()), Persist.EveryBlock, _logManager);
-=======
-            using IPruningTrieStore trieStore = CreateTrieStore(memDb);
->>>>>>> eee5ac23
+            using IPruningTrieStore trieStore = CreateTrieStore(memDb);
             PatriciaTree patriciaTree = new(trieStore, _logManager);
             patriciaTree.Set(_keyA, _longLeaf1);
             patriciaTree.Set(_keyB, _longLeaf1);
@@ -588,14 +524,7 @@
         public void Two_branches_exactly_same_leaf_then_one_removed()
         {
             MemDb memDb = new();
-<<<<<<< HEAD
-            using TrieStore trieStore = TestTrieStoreFactory.Build(memDb,
-                Prune.WhenCacheReaches(1.MB()),
-                Persist.EveryBlock,
-                LimboLogs.Instance);
-=======
-            using IPruningTrieStore trieStore = CreateTrieStore(memDb);
->>>>>>> eee5ac23
+            using IPruningTrieStore trieStore = CreateTrieStore(memDb);
             PatriciaTree patriciaTree = new(trieStore, _logManager);
             patriciaTree.Set(_keyA, _longLeaf1);
             patriciaTree.Set(_keyB, _longLeaf1);
@@ -625,11 +554,7 @@
         public void Extension_with_branch_with_two_different_children()
         {
             MemDb memDb = new();
-<<<<<<< HEAD
-            using TrieStore trieStore = TestTrieStoreFactory.Build(memDb, Prune.WhenCacheReaches(1.MB()), Persist.EveryBlock, _logManager);
-=======
-            using IPruningTrieStore trieStore = CreateTrieStore(memDb);
->>>>>>> eee5ac23
+            using IPruningTrieStore trieStore = CreateTrieStore(memDb);
             PatriciaTree patriciaTree = new(trieStore, _logManager);
             patriciaTree.Set(_keyA, _longLeaf1);
             patriciaTree.Set(_keyB, _longLeaf2);
@@ -645,11 +570,7 @@
         public void Extension_with_branch_with_two_same_children()
         {
             MemDb memDb = new();
-<<<<<<< HEAD
-            using TrieStore trieStore = TestTrieStoreFactory.Build(memDb, Prune.WhenCacheReaches(1.MB()), Persist.EveryBlock, _logManager);
-=======
-            using IPruningTrieStore trieStore = CreateTrieStore(memDb);
->>>>>>> eee5ac23
+            using IPruningTrieStore trieStore = CreateTrieStore(memDb);
             PatriciaTree patriciaTree = new(trieStore, _logManager);
             patriciaTree.Set(_keyA, _longLeaf1);
             patriciaTree.Set(_keyB, _longLeaf1);
@@ -665,11 +586,7 @@
         public void When_branch_with_two_different_children_change_one_and_change_back_next_block()
         {
             MemDb memDb = new();
-<<<<<<< HEAD
-            using TrieStore trieStore = TestTrieStoreFactory.Build(memDb, Prune.WhenCacheReaches(1.MB()), Persist.EveryBlock, _logManager);
-=======
-            using IPruningTrieStore trieStore = CreateTrieStore(memDb);
->>>>>>> eee5ac23
+            using IPruningTrieStore trieStore = CreateTrieStore(memDb);
             PatriciaTree patriciaTree = new(trieStore, _logManager);
             patriciaTree.Set(_keyA, _longLeaf1);
             patriciaTree.Set(_keyB, _longLeaf2);
@@ -691,11 +608,7 @@
         public void When_branch_with_two_same_children_change_one_and_change_back_next_block()
         {
             MemDb memDb = new();
-<<<<<<< HEAD
-            using TrieStore trieStore = TestTrieStoreFactory.Build(memDb, Prune.WhenCacheReaches(1.MB()), Persist.EveryBlock, _logManager);
-=======
-            using IPruningTrieStore trieStore = CreateTrieStore(memDb);
->>>>>>> eee5ac23
+            using IPruningTrieStore trieStore = CreateTrieStore(memDb);
             PatriciaTree patriciaTree = new(trieStore, _logManager);
             patriciaTree.Set(_keyA, _longLeaf1);
             patriciaTree.Set(_keyB, _longLeaf1);
@@ -729,11 +642,7 @@
             byte[] key3 = Bytes.FromHexString("000000200000000cc");
 
             MemDb memDb = new();
-<<<<<<< HEAD
-            using TrieStore trieStore = TestTrieStoreFactory.Build(memDb, Prune.WhenCacheReaches(1.MB()), Persist.EveryBlock, _logManager);
-=======
-            using IPruningTrieStore trieStore = CreateTrieStore(memDb);
->>>>>>> eee5ac23
+            using IPruningTrieStore trieStore = CreateTrieStore(memDb);
             PatriciaTree patriciaTree = new(trieStore, _logManager);
             patriciaTree.Set(key1, _longLeaf1);
             patriciaTree.Set(key2, _longLeaf1);
@@ -782,11 +691,7 @@
             byte[] key3 = Bytes.FromHexString("000000200000000cc");
 
             MemDb memDb = new();
-<<<<<<< HEAD
-            using TrieStore trieStore = TestTrieStoreFactory.Build(memDb, Prune.WhenCacheReaches(1.MB()), Persist.EveryBlock, _logManager);
-=======
-            using IPruningTrieStore trieStore = CreateTrieStore(memDb);
->>>>>>> eee5ac23
+            using IPruningTrieStore trieStore = CreateTrieStore(memDb);
             PatriciaTree patriciaTree = new(trieStore, _logManager);
             patriciaTree.Set(key1, _longLeaf1);
             patriciaTree.Set(key2, _longLeaf1);
@@ -809,11 +714,7 @@
         public void When_two_branches_with_two_same_children_change_one_and_change_back_next_block()
         {
             MemDb memDb = new();
-<<<<<<< HEAD
-            using TrieStore trieStore = TestTrieStoreFactory.Build(memDb, Prune.WhenCacheReaches(1.MB()), Persist.EveryBlock, _logManager);
-=======
-            using IPruningTrieStore trieStore = CreateTrieStore(memDb);
->>>>>>> eee5ac23
+            using IPruningTrieStore trieStore = CreateTrieStore(memDb);
             PatriciaTree patriciaTree = new(trieStore, _logManager);
             patriciaTree.Set(_keyA, _longLeaf1);
             patriciaTree.Set(_keyB, _longLeaf1);
@@ -898,15 +799,9 @@
         [Repeat(10)]
         public void Fuzz_accounts(
             (TrieStoreConfigurations trieStoreConfig,
-<<<<<<< HEAD
-            int accountsCount,
-            int blocksCount,
-            int uniqueValuesCount) test)
-=======
                 int accountsCount,
                 int blocksCount,
                 int uniqueValuesCount) test)
->>>>>>> eee5ac23
         {
             (TrieStoreConfigurations trieStoreConfig, int accountsCount, int blocksCount, int uniqueValuesCount) = test;
 
@@ -1014,17 +909,10 @@
         [TestCaseSource(nameof(FuzzAccountsWithReorganizationsScenarios))]
         public void Fuzz_accounts_with_reorganizations(
             (TrieStoreConfigurations trieStoreConfig,
-<<<<<<< HEAD
-            int accountsCount,
-            int blocksCount,
-            int uniqueValuesCount,
-            int? seed) scenario)
-=======
                 int accountsCount,
                 int blocksCount,
                 int uniqueValuesCount,
                 int? seed) scenario)
->>>>>>> eee5ac23
         {
             (TrieStoreConfigurations trieStoreConfig,
                 int accountsCount,
@@ -1185,15 +1073,9 @@
         [TestCaseSource(nameof(FuzzAccountsWithStorageScenarios))]
         public void Fuzz_accounts_with_storage(
             (TrieStoreConfigurations trieStoreConfigurations,
-<<<<<<< HEAD
-            int accountsCount,
-            int blocksCount,
-            int? seed) scenario)
-=======
                 int accountsCount,
                 int blocksCount,
                 int? seed) scenario)
->>>>>>> eee5ac23
         {
             (TrieStoreConfigurations trieStoreConfigurations, int accountsCount, int blocksCount, int? seed) = scenario;
 
@@ -1211,11 +1093,7 @@
             using FileStream fileStream = new(fileName, FileMode.Create);
             using StreamWriter streamWriter = new(fileStream);
 
-<<<<<<< HEAD
-            Queue<Hash256> rootQueue = new();
-=======
             Queue<BlockHeader> rootQueue = new();
->>>>>>> eee5ac23
 
             IWorldStateManager worldStateManager = TestWorldStateFactory.CreateForTest();
             IWorldState stateProvider = worldStateManager.GlobalWorldState;
