// SPDX-FileCopyrightText: 2022 Demerzel Solutions Limited
// SPDX-License-Identifier: LGPL-3.0-only

using System;
using System.Collections.Generic;
using System.Threading.Tasks;
using FluentAssertions;
using Nethermind.Core;
using Nethermind.Core.Crypto;
using Nethermind.Core.Extensions;
using Nethermind.Core.Test;
using Nethermind.Core.Test.Builders;
using Nethermind.Db;
using Nethermind.Logging;
using Nethermind.Serialization.Rlp;
using Nethermind.State;
using Nethermind.State.Witnesses;
using Nethermind.Trie.Pruning;
using NSubstitute;
using NUnit.Framework;

namespace Nethermind.Trie.Test.Pruning
{
    [TestFixture(INodeStorage.KeyScheme.HalfPath)]
    [TestFixture(INodeStorage.KeyScheme.Hash)]
    public class TreeStoreTests
    {
        private readonly ILogManager _logManager = LimboLogs.Instance;
        // new OneLoggerLogManager(new NUnitLogger(LogLevel.Trace));

        private readonly AccountDecoder _accountDecoder = new();
        private readonly INodeStorage.KeyScheme _scheme;

        public TreeStoreTests(INodeStorage.KeyScheme scheme)
        {
            _scheme = scheme;
        }

        private TrieStore CreateTrieStore(
            IPruningStrategy? pruningStrategy = null,
            IKeyValueStoreWithBatching? kvStore = null,
<<<<<<< HEAD
            IPersistenceStrategy? persistenceStrategy = null,
            long? reorgDepthOverride = null
=======
            IPersistenceStrategy? persistenceStrategy = null
>>>>>>> fad11b10
        )
        {
            pruningStrategy ??= No.Pruning;
            kvStore ??= new TestMemDb();
            persistenceStrategy ??= No.Persistence;
            return new(
                new NodeStorage(kvStore, _scheme, requirePath: _scheme == INodeStorage.KeyScheme.HalfPath),
                pruningStrategy,
                persistenceStrategy,
<<<<<<< HEAD
                _logManager,
                reorgDepthOverride: reorgDepthOverride);
=======
                _logManager);
>>>>>>> fad11b10
        }

        [SetUp]
        public void Setup()
        {
        }

        [Test]
        public void Initial_memory_is_0()
        {
            using TrieStore trieStore = CreateTrieStore(pruningStrategy: new TestPruningStrategy(true));
            trieStore.MemoryUsedByDirtyCache.Should().Be(0);
        }

        [Test]
        public void Memory_with_one_node_is_288()
        {
            TrieNode trieNode = new(NodeType.Leaf, Keccak.Zero); // 56B

            using TrieStore fullTrieStore = CreateTrieStore(pruningStrategy: new TestPruningStrategy(true));
            IScopedTrieStore trieStore = fullTrieStore.GetTrieStore(null);
            trieStore.CommitNode(1234, new NodeCommitInfo(trieNode, TreePath.Empty));
            fullTrieStore.MemoryUsedByDirtyCache.Should().Be(
                trieNode.GetMemorySize(false) + ExpectedPerNodeKeyMemorySize);
        }


        [Test]
        public void Pruning_off_cache_should_not_change_commit_node()
        {
            TrieNode trieNode = new(NodeType.Leaf, Keccak.Zero);
            TrieNode trieNode2 = new(NodeType.Branch, TestItem.KeccakA);
            TrieNode trieNode3 = new(NodeType.Branch, TestItem.KeccakB);

            using TrieStore fullTrieStore = CreateTrieStore();
            IScopedTrieStore trieStore = fullTrieStore.GetTrieStore(null);
            trieStore.CommitNode(1234, new NodeCommitInfo(trieNode, TreePath.Empty));
            trieStore.FinishBlockCommit(TrieType.State, 1234, trieNode);
            trieStore.CommitNode(124, new NodeCommitInfo(trieNode2, TreePath.Empty));
            trieStore.CommitNode(11234, new NodeCommitInfo(trieNode3, TreePath.Empty));
            fullTrieStore.MemoryUsedByDirtyCache.Should().Be(0);
        }

        [Test]
        public void When_commit_forward_write_flag_if_available()
        {
            TrieNode trieNode = new(NodeType.Leaf, Keccak.Zero);

            TestMemDb testMemDb = new TestMemDb();

            using TrieStore fullTrieStore = CreateTrieStore(kvStore: testMemDb);
            IScopedTrieStore trieStore = fullTrieStore.GetTrieStore(null);
            trieStore.CommitNode(1234, new NodeCommitInfo(trieNode, TreePath.Empty), WriteFlags.LowPriority);
            trieStore.FinishBlockCommit(TrieType.State, 1234, trieNode, WriteFlags.LowPriority);

            if (_scheme == INodeStorage.KeyScheme.HalfPath)
            {
                testMemDb.KeyWasWrittenWithFlags(NodeStorage.GetHalfPathNodeStoragePath(null, TreePath.Empty, trieNode.Keccak), WriteFlags.LowPriority);
            }
            else
            {
                testMemDb.KeyWasWrittenWithFlags(trieNode.Keccak.Bytes.ToArray(), WriteFlags.LowPriority);
            }
        }

        [Test]
        public void Should_always_announce_block_number_when_pruning_disabled_and_persisting()
        {
            TrieNode trieNode = new(NodeType.Leaf, Keccak.Zero) { LastSeen = 1 };

            long reorgBoundaryCount = 0L;
            using TrieStore fullTrieStore = CreateTrieStore(persistenceStrategy: Archive.Instance);
            IScopedTrieStore trieStore = fullTrieStore.GetTrieStore(null);
            fullTrieStore.ReorgBoundaryReached += (_, e) => reorgBoundaryCount += e.BlockNumber;
            trieStore.FinishBlockCommit(TrieType.State, 1, trieNode);
            reorgBoundaryCount.Should().Be(0);
            trieStore.FinishBlockCommit(TrieType.State, 2, trieNode);
            reorgBoundaryCount.Should().Be(1);
            trieStore.FinishBlockCommit(TrieType.State, 3, trieNode);
            reorgBoundaryCount.Should().Be(3);
            trieStore.FinishBlockCommit(TrieType.State, 4, trieNode);
            reorgBoundaryCount.Should().Be(6);
        }

        [Test]
        public void Should_always_announce_zero_when_not_persisting()
        {
            TrieNode trieNode = new(NodeType.Leaf, Keccak.Zero);

            long reorgBoundaryCount = 0L;
            using TrieStore fullTrieStore = CreateTrieStore();
            IScopedTrieStore trieStore = fullTrieStore.GetTrieStore(null);
            fullTrieStore.ReorgBoundaryReached += (_, e) => reorgBoundaryCount += e.BlockNumber;
            trieStore.FinishBlockCommit(TrieType.State, 1, trieNode);
            trieStore.FinishBlockCommit(TrieType.State, 2, trieNode);
            trieStore.FinishBlockCommit(TrieType.State, 3, trieNode);
            trieStore.FinishBlockCommit(TrieType.State, 4, trieNode);
            reorgBoundaryCount.Should().Be(0L);
        }

        [Test]
        public void Pruning_off_cache_should_not_find_cached_or_unknown()
        {
            using TrieStore trieStore = CreateTrieStore();
            TrieNode returnedNode = trieStore.FindCachedOrUnknown(null, TreePath.Empty, TestItem.KeccakA);
            TrieNode returnedNode2 = trieStore.FindCachedOrUnknown(null, TreePath.Empty, TestItem.KeccakB);
            TrieNode returnedNode3 = trieStore.FindCachedOrUnknown(null, TreePath.Empty, TestItem.KeccakC);
            Assert.That(returnedNode.NodeType, Is.EqualTo(NodeType.Unknown));
            Assert.That(returnedNode2.NodeType, Is.EqualTo(NodeType.Unknown));
            Assert.That(returnedNode3.NodeType, Is.EqualTo(NodeType.Unknown));
            trieStore.MemoryUsedByDirtyCache.Should().Be(0);
        }

        [Test]
        public void FindCachedOrUnknown_CorrectlyCalculatedMemoryUsedByDirtyCache()
        {
            using TrieStore trieStore = CreateTrieStore(pruningStrategy: new TestPruningStrategy(true));
            long startSize = trieStore.MemoryUsedByDirtyCache;
            trieStore.FindCachedOrUnknown(null, TreePath.Empty, TestItem.KeccakA);
            TrieNode trieNode = new(NodeType.Leaf, Keccak.Zero);
            long oneKeccakSize = trieNode.GetMemorySize(false) + ExpectedPerNodeKeyMemorySize;
            Assert.That(trieStore.MemoryUsedByDirtyCache, Is.EqualTo(startSize + oneKeccakSize));
            trieStore.FindCachedOrUnknown(null, TreePath.Empty, TestItem.KeccakB);
            Assert.That(trieStore.MemoryUsedByDirtyCache, Is.EqualTo(2 * oneKeccakSize + startSize));
            trieStore.FindCachedOrUnknown(null, TreePath.Empty, TestItem.KeccakB);
            Assert.That(trieStore.MemoryUsedByDirtyCache, Is.EqualTo(2 * oneKeccakSize + startSize));
            trieStore.FindCachedOrUnknown(null, TreePath.Empty, TestItem.KeccakC);
            Assert.That(trieStore.MemoryUsedByDirtyCache, Is.EqualTo(3 * oneKeccakSize + startSize));
            trieStore.FindCachedOrUnknown(null, TreePath.Empty, TestItem.KeccakD, true);
            Assert.That(trieStore.MemoryUsedByDirtyCache, Is.EqualTo(3 * oneKeccakSize + startSize));
        }

        [Test]
        public void Memory_with_two_nodes_is_correct()
        {
            TrieNode trieNode1 = new(NodeType.Leaf, TestItem.KeccakA);
            TrieNode trieNode2 = new(NodeType.Leaf, TestItem.KeccakB);

            using TrieStore fullTrieStore = CreateTrieStore(pruningStrategy: new TestPruningStrategy(true));
            IScopedTrieStore trieStore = fullTrieStore.GetTrieStore(null);
            trieStore.CommitNode(1234, new NodeCommitInfo(trieNode1, TreePath.Empty));
            trieStore.CommitNode(1234, new NodeCommitInfo(trieNode2, TreePath.Empty));
            fullTrieStore.MemoryUsedByDirtyCache.Should().Be(
                trieNode1.GetMemorySize(false) + ExpectedPerNodeKeyMemorySize +
                trieNode2.GetMemorySize(false) + ExpectedPerNodeKeyMemorySize);
        }

        [Test]
        public void Memory_with_two_times_two_nodes_is_correct()
        {
            TrieNode trieNode1 = new(NodeType.Leaf, TestItem.KeccakA);
            TrieNode trieNode2 = new(NodeType.Leaf, TestItem.KeccakB);
            TrieNode trieNode3 = new(NodeType.Leaf, TestItem.KeccakA);
            TrieNode trieNode4 = new(NodeType.Leaf, TestItem.KeccakB);

            using TrieStore fullTrieStore = CreateTrieStore(pruningStrategy: new TestPruningStrategy(true));
            IScopedTrieStore trieStore = fullTrieStore.GetTrieStore(null);
            trieStore.CommitNode(1234, new NodeCommitInfo(trieNode1, TreePath.Empty));
            trieStore.CommitNode(1234, new NodeCommitInfo(trieNode2, TreePath.Empty));
            trieStore.FinishBlockCommit(TrieType.State, 1234, trieNode2);
            trieStore.CommitNode(1235, new NodeCommitInfo(trieNode3, TreePath.Empty));
            trieStore.CommitNode(1235, new NodeCommitInfo(trieNode4, TreePath.Empty));

            // depending on whether the node gets resolved it gives different values here in debugging and run
            // needs some attention
            fullTrieStore.MemoryUsedByDirtyCache.Should().BeLessOrEqualTo(
                trieNode1.GetMemorySize(false) + ExpectedPerNodeKeyMemorySize +
                trieNode2.GetMemorySize(false) + ExpectedPerNodeKeyMemorySize);
        }

        [Test]
        public void Dispatcher_will_try_to_clear_memory()
        {
            TrieNode trieNode1 = new(NodeType.Leaf, new byte[0]);
            TreePath emptyPath = TreePath.Empty;
            trieNode1.ResolveKey(null!, ref emptyPath, true);
            TrieNode trieNode2 = new(NodeType.Leaf, new byte[1]);
            trieNode2.ResolveKey(null!, ref emptyPath, true);

            TrieNode trieNode3 = new(NodeType.Leaf, new byte[2]);
            trieNode3.ResolveKey(null!, ref emptyPath, true);

            TrieNode trieNode4 = new(NodeType.Leaf, new byte[3]);
            trieNode4.ResolveKey(null!, ref emptyPath, true);

            using TrieStore fullTrieStore = CreateTrieStore(pruningStrategy: new MemoryLimit(640));
            IScopedTrieStore trieStore = fullTrieStore.GetTrieStore(null);
            trieStore.CommitNode(1234, new NodeCommitInfo(trieNode1, TreePath.Empty));
            trieStore.CommitNode(1234, new NodeCommitInfo(trieNode2, TreePath.Empty));
            trieStore.FinishBlockCommit(TrieType.State, 1234, trieNode2);
            trieStore.CommitNode(1235, new NodeCommitInfo(trieNode3, TreePath.Empty));
            trieStore.CommitNode(1235, new NodeCommitInfo(trieNode4, TreePath.Empty));
            trieStore.FinishBlockCommit(TrieType.State, 1235, trieNode2);
            trieStore.FinishBlockCommit(TrieType.State, 1236, trieNode2);
            fullTrieStore.MemoryUsedByDirtyCache.Should().Be(
                trieNode1.GetMemorySize(false) + ExpectedPerNodeKeyMemorySize +
                trieNode2.GetMemorySize(false) + ExpectedPerNodeKeyMemorySize +
                trieNode3.GetMemorySize(false) + ExpectedPerNodeKeyMemorySize +
                trieNode4.GetMemorySize(false) + ExpectedPerNodeKeyMemorySize);
        }

        [Test]
        public void Dispatcher_will_try_to_clear_memory_the_soonest_possible()
        {
            TrieNode trieNode1 = new(NodeType.Leaf, new byte[0]);
            TreePath emptyPath = TreePath.Empty;
            trieNode1.ResolveKey(null!, ref emptyPath, true);
            TrieNode trieNode2 = new(NodeType.Leaf, new byte[1]);
            trieNode2.ResolveKey(null!, ref emptyPath, true);

            TrieNode trieNode3 = new(NodeType.Leaf, new byte[2]);
            trieNode3.ResolveKey(null!, ref emptyPath, true);

            TrieNode trieNode4 = new(NodeType.Leaf, new byte[3]);
            trieNode4.ResolveKey(null!, ref emptyPath, true);

            using TrieStore fullTrieStore = CreateTrieStore(pruningStrategy: new MemoryLimit(512));
            IScopedTrieStore trieStore = fullTrieStore.GetTrieStore(null);
            trieStore.CommitNode(1234, new NodeCommitInfo(trieNode1, TreePath.Empty));
            trieStore.CommitNode(1234, new NodeCommitInfo(trieNode2, TreePath.Empty));
            trieStore.FinishBlockCommit(TrieType.State, 1234, trieNode2);
            trieStore.CommitNode(1235, new NodeCommitInfo(trieNode3, TreePath.Empty));
            trieStore.CommitNode(1235, new NodeCommitInfo(trieNode4, TreePath.Empty));
            fullTrieStore.MemoryUsedByDirtyCache.Should().Be(
                trieNode1.GetMemorySize(false) + ExpectedPerNodeKeyMemorySize +
                trieNode2.GetMemorySize(false) + ExpectedPerNodeKeyMemorySize +
                trieNode3.GetMemorySize(false) + ExpectedPerNodeKeyMemorySize +
                trieNode4.GetMemorySize(false) + ExpectedPerNodeKeyMemorySize);
        }

        [Test]
        public void Dispatcher_will_always_try_to_clear_memory()
        {
            TrieStore fullTrieStore = CreateTrieStore(pruningStrategy: new MemoryLimit(512));
            IScopedTrieStore trieStore = fullTrieStore.GetTrieStore(null);
            TreePath emptyPath = TreePath.Empty;
            for (int i = 0; i < 1024; i++)
            {
                for (int j = 0; j < 1 + i % 3; j++)
                {
                    TrieNode trieNode = new(NodeType.Leaf, new byte[0]); // 192B
                    trieNode.ResolveKey(NullTrieNodeResolver.Instance, ref emptyPath, true);
                    trieStore.CommitNode(i, new NodeCommitInfo(trieNode, TreePath.Empty));
                }

                TrieNode fakeRoot = new(NodeType.Leaf, new byte[0]); // 192B
                fakeRoot.ResolveKey(NullTrieNodeResolver.Instance, ref emptyPath, true);
                trieStore.FinishBlockCommit(TrieType.State, i, fakeRoot);
            }

            fullTrieStore.MemoryUsedByDirtyCache.Should().BeLessThan(512 * 2);
        }

        [Test]
        public void Dispatcher_will_save_to_db_everything_from_snapshot_blocks()
        {
            TrieNode a = new(NodeType.Leaf, new byte[0]); // 192B
            TreePath emptyPath = TreePath.Empty;
            a.ResolveKey(NullTrieNodeResolver.Instance, ref emptyPath, true);

            MemDb memDb = new();
            NodeStorage storage = new NodeStorage(memDb);

            using TrieStore fullTrieStore = CreateTrieStore(
                pruningStrategy: new MemoryLimit(16.MB()),
                kvStore: memDb,
                persistenceStrategy: new ConstantInterval(4));
            IScopedTrieStore trieStore = fullTrieStore.GetTrieStore(null);

            trieStore.CommitNode(0, new NodeCommitInfo(a, TreePath.Empty));
            trieStore.FinishBlockCommit(TrieType.State, 0, a);
            trieStore.FinishBlockCommit(TrieType.State, 1, a);
            trieStore.FinishBlockCommit(TrieType.State, 2, a);
            trieStore.FinishBlockCommit(TrieType.State, 3, a);
            trieStore.FinishBlockCommit(TrieType.State, 4, a);

            storage.Get(null, TreePath.Empty, a.Keccak).Should().NotBeNull();
            fullTrieStore.IsNodeCached(null, TreePath.Empty, a.Keccak).Should().BeTrue();
        }

        [Test]
        public void Stays_in_memory_until_persisted()
        {
            TrieNode a = new(NodeType.Leaf, new byte[0]); // 192B
            TreePath emptyPath = TreePath.Empty;
            a.ResolveKey(NullTrieNodeResolver.Instance, ref emptyPath, true);

            MemDb memDb = new();
            NodeStorage storage = new NodeStorage(memDb);

            using TrieStore fullTrieStore = CreateTrieStore(pruningStrategy: new MemoryLimit(16.MB()));
            IScopedTrieStore trieStore = fullTrieStore.GetTrieStore(null);

            trieStore.CommitNode(0, new NodeCommitInfo(a, TreePath.Empty));
            trieStore.FinishBlockCommit(TrieType.State, 0, a);
            trieStore.FinishBlockCommit(TrieType.State, 1, a);
            trieStore.FinishBlockCommit(TrieType.State, 2, a);
            trieStore.FinishBlockCommit(TrieType.State, 3, a);
            //  <- do not persist in this test

            storage.Get(null, TreePath.Empty, a.Keccak).Should().BeNull();
            fullTrieStore.IsNodeCached(null, TreePath.Empty, a.Keccak).Should().BeTrue();
        }

        [Test]
        public void Can_load_from_rlp()
        {
            MemDb memDb = new MemDb();
            NodeStorage storage = new NodeStorage(memDb);
            storage.Set(null, TreePath.Empty, Keccak.Zero, new byte[] { 1, 2, 3 }, WriteFlags.None);

            using TrieStore trieStore = CreateTrieStore(kvStore: memDb);
            trieStore.LoadRlp(null, TreePath.Empty, Keccak.Zero).Should().NotBeNull();
        }

        [Test]
        public void Will_get_persisted_on_snapshot_if_referenced()
        {
            TrieNode a = new(NodeType.Leaf, new byte[0]); // 192B
            TreePath emptyPath = TreePath.Empty;
            a.ResolveKey(NullTrieNodeResolver.Instance, ref emptyPath, true);

            MemDb memDb = new();
            NodeStorage storage = new NodeStorage(memDb);

            using TrieStore fullTrieStore = CreateTrieStore(
                kvStore: memDb,
                pruningStrategy: new MemoryLimit(16.MB()),
                persistenceStrategy: new ConstantInterval(4)
            );
            IScopedTrieStore trieStore = fullTrieStore.GetTrieStore(null);

            trieStore.FinishBlockCommit(TrieType.State, 0, null);
            trieStore.CommitNode(1, new NodeCommitInfo(a, TreePath.Empty));
            trieStore.FinishBlockCommit(TrieType.State, 1, a);
            trieStore.FinishBlockCommit(TrieType.State, 2, a);
            trieStore.FinishBlockCommit(TrieType.State, 3, a);
            trieStore.FinishBlockCommit(TrieType.State, 4, a);
            trieStore.FinishBlockCommit(TrieType.State, 5, a);
            trieStore.FinishBlockCommit(TrieType.State, 6, a);
            trieStore.FinishBlockCommit(TrieType.State, 7, a);
            trieStore.FinishBlockCommit(TrieType.State, 8, a);

            storage.Get(null, TreePath.Empty, a.Keccak).Should().NotBeNull();
            fullTrieStore.IsNodeCached(null, TreePath.Empty, a.Keccak).Should().BeTrue();
        }

        [Test]
        public void Will_not_get_dropped_on_snapshot_if_unreferenced_in_later_blocks()
        {
            TrieNode a = new(NodeType.Leaf, new byte[0]);
            TreePath emptyPath = TreePath.Empty;
            a.ResolveKey(NullTrieNodeResolver.Instance, ref emptyPath, true);

            TrieNode b = new(NodeType.Leaf, new byte[1]);
            b.ResolveKey(NullTrieNodeResolver.Instance, ref emptyPath, true);

            MemDb memDb = new();
            NodeStorage nodeStorage = new NodeStorage(memDb);
<<<<<<< HEAD

            using TrieStore fullTrieStore = CreateTrieStore(
                kvStore: memDb,
                pruningStrategy: new MemoryLimit(16.MB()),
                persistenceStrategy: new ConstantInterval(4));

=======

            using TrieStore fullTrieStore = CreateTrieStore(
                kvStore: memDb,
                pruningStrategy: new MemoryLimit(16.MB()),
                persistenceStrategy: new ConstantInterval(4));

>>>>>>> fad11b10
            IScopedTrieStore trieStore = fullTrieStore.GetTrieStore(null);

            trieStore.FinishBlockCommit(TrieType.State, 0, null);
            trieStore.CommitNode(1, new NodeCommitInfo(a, TreePath.Empty));
            trieStore.FinishBlockCommit(TrieType.State, 1, a);
            trieStore.FinishBlockCommit(TrieType.State, 2, a);
            trieStore.FinishBlockCommit(TrieType.State, 3, a);
            trieStore.FinishBlockCommit(TrieType.State, 4, a);
            trieStore.FinishBlockCommit(TrieType.State, 5, a);
            trieStore.FinishBlockCommit(TrieType.State, 6, a);
            trieStore.CommitNode(7, new NodeCommitInfo(b, TreePath.Empty));
            trieStore.FinishBlockCommit(TrieType.State, 7, b);
            trieStore.FinishBlockCommit(TrieType.State, 8, b);

            nodeStorage.Get(null, TreePath.Empty, a.Keccak).Should().NotBeNull();
            fullTrieStore.IsNodeCached(null, TreePath.Empty, a.Keccak).Should().BeTrue();
        }

        [Test]
        public void Will_get_dropped_on_snapshot_if_it_was_a_transient_node()
        {
            TrieNode a = new(NodeType.Leaf, new byte[] { 1 });
            TreePath emptyPath = TreePath.Empty;
            a.ResolveKey(NullTrieNodeResolver.Instance, ref emptyPath, true);

            TrieNode b = new(NodeType.Leaf, new byte[] { 2 });
            b.ResolveKey(NullTrieNodeResolver.Instance, ref emptyPath, true);

            MemDb memDb = new();

            using TrieStore fullTrieStore = CreateTrieStore(
                kvStore: memDb,
                pruningStrategy: new MemoryLimit(16.MB()),
                persistenceStrategy: new ConstantInterval(4));

            IScopedTrieStore trieStore = fullTrieStore.GetTrieStore(null);

            trieStore.FinishBlockCommit(TrieType.State, 0, null);
            trieStore.CommitNode(1, new NodeCommitInfo(a, TreePath.Empty));
            trieStore.FinishBlockCommit(TrieType.State, 1, a);
            trieStore.FinishBlockCommit(TrieType.State, 2, a);
            trieStore.CommitNode(3, new NodeCommitInfo(b, TreePath.Empty)); // <- new root
            trieStore.FinishBlockCommit(TrieType.State, 3, b);
            trieStore.FinishBlockCommit(TrieType.State, 4, b); // should be 'a' to test properly
            trieStore.FinishBlockCommit(TrieType.State, 5, b); // should be 'a' to test properly
            trieStore.FinishBlockCommit(TrieType.State, 6, b); // should be 'a' to test properly
            trieStore.FinishBlockCommit(TrieType.State, 7, b); // should be 'a' to test properly
            trieStore.FinishBlockCommit(TrieType.State, 8, b); // should be 'a' to test properly

            memDb[a.Keccak!.Bytes].Should().BeNull();
            fullTrieStore.IsNodeCached(null, TreePath.Empty, a.Keccak).Should().BeTrue();
        }

        private class BadDb : IKeyValueStoreWithBatching
        {
            private readonly Dictionary<byte[], byte[]> _db = new();

            public byte[]? this[ReadOnlySpan<byte> key]
            {
                get => Get(key);
                set => Set(key, value);
            }

            public void Set(ReadOnlySpan<byte> key, byte[]? value, WriteFlags flags = WriteFlags.None)
            {
                _db[key.ToArray()] = value;
            }

            public byte[]? Get(ReadOnlySpan<byte> key, ReadFlags flags = ReadFlags.None)
            {
                return _db[key.ToArray()];
            }

            public IWriteBatch StartWriteBatch()
            {
                return new BadWriteBatch();
            }

            private class BadWriteBatch : IWriteBatch
            {
                private readonly Dictionary<byte[], byte[]> _inBatched = new();

                public void Dispose()
                {
                }

                public byte[]? this[ReadOnlySpan<byte> key]
                {
                    set => Set(key, value);
                }

                public void Set(ReadOnlySpan<byte> key, byte[]? value, WriteFlags flags = WriteFlags.None)
                {
                    _inBatched[key.ToArray()] = value;
                }
            }
        }


        [Test]
        public void Trie_store_multi_threaded_scenario()
        {
            using TrieStore trieStore = new(new BadDb(), _logManager);
            StateTree tree = new(trieStore, _logManager);
            tree.Set(TestItem.AddressA, Build.A.Account.WithBalance(1000).TestObject);
            tree.Set(TestItem.AddressB, Build.A.Account.WithBalance(1000).TestObject);
        }

        [Test]
        public void Will_store_storage_on_snapshot()
        {
            TrieNode storage1 = new(NodeType.Leaf, new byte[2]);
            TreePath emptyPath = TreePath.Empty;
            storage1.ResolveKey(NullTrieNodeResolver.Instance, ref emptyPath, true);

            TrieNode a = new(NodeType.Leaf);
            Account account = new(1, 1, storage1.Keccak, Keccak.OfAnEmptyString);
            a.Value = _accountDecoder.Encode(account).Bytes;
            a.Key = Nibbles.BytesToNibbleBytes(TestItem.KeccakA.BytesToArray());
            a.ResolveKey(NullTrieNodeResolver.Instance, ref emptyPath, true);

            MemDb memDb = new();
            NodeStorage asStorage = new NodeStorage(memDb);
<<<<<<< HEAD

            using TrieStore fullTrieStore = CreateTrieStore(
                kvStore: memDb,
                pruningStrategy: new MemoryLimit(16.MB()),
                persistenceStrategy: new ConstantInterval(4));

=======

            using TrieStore fullTrieStore = CreateTrieStore(
                kvStore: memDb,
                pruningStrategy: new MemoryLimit(16.MB()),
                persistenceStrategy: new ConstantInterval(4));

>>>>>>> fad11b10
            IScopedTrieStore trieStore = fullTrieStore.GetTrieStore(null);
            trieStore.FinishBlockCommit(TrieType.State, 0, null);
            trieStore.CommitNode(1, new NodeCommitInfo(a, TreePath.Empty));
            fullTrieStore.GetTrieStore(TestItem.KeccakA)
                .CommitNode(1, new NodeCommitInfo(storage1, TreePath.Empty));
            fullTrieStore.GetTrieStore(TestItem.KeccakA)
                .FinishBlockCommit(TrieType.Storage, 1, storage1);
            trieStore.FinishBlockCommit(TrieType.Storage, 1, storage1);
            trieStore.FinishBlockCommit(TrieType.State, 1, a);
            trieStore.FinishBlockCommit(TrieType.State, 2, a);
            trieStore.FinishBlockCommit(TrieType.State, 3, a);
            trieStore.FinishBlockCommit(TrieType.State, 4, a);
            trieStore.FinishBlockCommit(TrieType.State, 5, a);
            trieStore.FinishBlockCommit(TrieType.State, 6, a);
            trieStore.FinishBlockCommit(TrieType.State, 7, a);
            trieStore.FinishBlockCommit(TrieType.State, 8, a);

            asStorage.Get(null, TreePath.Empty, a.Keccak).Should().NotBeNull();
            asStorage.Get(TestItem.KeccakA, TreePath.Empty, storage1.Keccak).Should().NotBeNull();
            fullTrieStore.IsNodeCached(null, TreePath.Empty, a.Keccak).Should().BeTrue();
            // trieStore.IsInMemory(storage1.Keccak).Should().BeFalse();
        }

        [Test]
        public void Will_drop_transient_storage()
        {
            TrieNode storage1 = new(NodeType.Leaf, new byte[2]);
            TreePath emptyPath = TreePath.Empty;
            storage1.ResolveKey(NullTrieNodeResolver.Instance, ref emptyPath, true);

            TrieNode a = new(NodeType.Leaf);
            Account account = new(1, 1, storage1.Keccak, Keccak.OfAnEmptyString);
            a.Value = _accountDecoder.Encode(account).Bytes;
            a.Key = Bytes.FromHexString("abc");
            a.ResolveKey(NullTrieNodeResolver.Instance, ref emptyPath, true);

            TrieNode b = new(NodeType.Leaf, new byte[1]);
            b.ResolveKey(NullTrieNodeResolver.Instance, ref emptyPath, true);

            MemDb memDb = new();

            using TrieStore fullTrieStore = CreateTrieStore(
                kvStore: memDb,
                pruningStrategy: new MemoryLimit(16.MB()),
                persistenceStrategy: new ConstantInterval(4));

            IScopedTrieStore trieStore = fullTrieStore.GetTrieStore(null);

            trieStore.FinishBlockCommit(TrieType.State, 0, null);
            trieStore.CommitNode(1, new NodeCommitInfo(a, TreePath.Empty));
            trieStore.CommitNode(1, new NodeCommitInfo(storage1, TreePath.Empty));
            trieStore.FinishBlockCommit(TrieType.Storage, 1, storage1);
            trieStore.FinishBlockCommit(TrieType.State, 1, a);
            trieStore.FinishBlockCommit(TrieType.State, 2, a);
            trieStore.CommitNode(3, new NodeCommitInfo(b, TreePath.Empty)); // <- new root
            trieStore.FinishBlockCommit(TrieType.State, 3, b);
            trieStore.FinishBlockCommit(TrieType.State, 4, b); // should be 'a' to test properly
            trieStore.FinishBlockCommit(TrieType.State, 5, b); // should be 'a' to test properly
            trieStore.FinishBlockCommit(TrieType.State, 6, b); // should be 'a' to test properly
            trieStore.FinishBlockCommit(TrieType.State, 7, b); // should be 'a' to test properly
            trieStore.FinishBlockCommit(TrieType.State, 8, b); // should be 'a' to test properly

            memDb[a.Keccak!.Bytes].Should().BeNull();
            memDb[storage1.Keccak!.Bytes].Should().BeNull();
            fullTrieStore.IsNodeCached(null, TreePath.Empty, a.Keccak).Should().BeTrue();
            fullTrieStore.IsNodeCached(null, TreePath.Empty, storage1.Keccak).Should().BeTrue();
        }

        [Test]
        public void Will_combine_same_storage()
        {
            byte[] storage1Nib = Nibbles.BytesToNibbleBytes(TestItem.KeccakA.BytesToArray());
            storage1Nib[0] = 0;
            byte[] storage2Nib = Nibbles.BytesToNibbleBytes(TestItem.KeccakA.BytesToArray());
            storage2Nib[0] = 1;

            TrieNode storage1 = new(NodeType.Leaf, new byte[32]);
            TreePath emptyPath = TreePath.Empty;
            storage1.ResolveKey(NullTrieNodeResolver.Instance, ref emptyPath, true);

            TrieNode a = new(NodeType.Leaf);
            Account account = new(1, 1, storage1.Keccak, Keccak.OfAnEmptyString);
            a.Value = _accountDecoder.Encode(account).Bytes;
            a.Key = storage1Nib[1..];
            a.ResolveKey(NullTrieNodeResolver.Instance, ref emptyPath, true);

            TrieNode storage2 = new(NodeType.Leaf, new byte[32]);
            storage2.ResolveKey(NullTrieNodeResolver.Instance, ref emptyPath, true);

            TrieNode b = new(NodeType.Leaf);
            Account accountB = new(2, 1, storage2.Keccak, Keccak.OfAnEmptyString);
            b.Value = _accountDecoder.Encode(accountB).Bytes;
            b.Key = storage2Nib[1..];
            b.ResolveKey(NullTrieNodeResolver.Instance, ref emptyPath, true);

            TrieNode branch = new(NodeType.Branch);
            branch.SetChild(0, a);
            branch.SetChild(1, b);
            branch.ResolveKey(NullTrieStore.Instance, ref emptyPath, true);

            MemDb memDb = new();
            NodeStorage storage = new NodeStorage(memDb);
<<<<<<< HEAD

            using TrieStore fullTrieStore = CreateTrieStore(
                kvStore: memDb,
                pruningStrategy: new MemoryLimit(16.MB()),
                persistenceStrategy: new ConstantInterval(4));

=======

            using TrieStore fullTrieStore = CreateTrieStore(
                kvStore: memDb,
                pruningStrategy: new MemoryLimit(16.MB()),
                persistenceStrategy: new ConstantInterval(4));

>>>>>>> fad11b10
            IScopedTrieStore trieStore = fullTrieStore.GetTrieStore(null);

            trieStore.FinishBlockCommit(TrieType.State, 0, null);

            IScopedTrieStore storageTrieStore = fullTrieStore.GetTrieStore(new Hash256(Nibbles.ToBytes(storage1Nib)));
            storageTrieStore.CommitNode(1, new NodeCommitInfo(storage1, TreePath.Empty));
            storageTrieStore.FinishBlockCommit(TrieType.Storage, 1, storage1);

            storageTrieStore = fullTrieStore.GetTrieStore(new Hash256(Nibbles.ToBytes(storage2Nib)));
            storageTrieStore.CommitNode(1, new NodeCommitInfo(storage2, TreePath.Empty));
            storageTrieStore.FinishBlockCommit(TrieType.Storage, 1, storage2);

            trieStore.CommitNode(1, new NodeCommitInfo(a, TreePath.Empty));
            trieStore.CommitNode(1, new NodeCommitInfo(b, TreePath.Empty));
            trieStore.CommitNode(1, new NodeCommitInfo(branch, TreePath.Empty));
            trieStore.FinishBlockCommit(TrieType.State, 1, branch);
            trieStore.FinishBlockCommit(TrieType.State, 2, branch);
            trieStore.FinishBlockCommit(TrieType.State, 3, branch);
            trieStore.FinishBlockCommit(TrieType.State, 4, branch);
            trieStore.FinishBlockCommit(TrieType.State, 5, branch);
            trieStore.FinishBlockCommit(TrieType.State, 6, branch);
            trieStore.FinishBlockCommit(TrieType.State, 7, branch);
            trieStore.FinishBlockCommit(TrieType.State, 8, branch);

            storage.Get(null, TreePath.FromNibble(new byte[] { 0 }), a.Keccak).Should().NotBeNull();
            storage.Get(new Hash256(Nibbles.ToBytes(storage1Nib)), TreePath.Empty, storage1.Keccak).Should().NotBeNull();
            fullTrieStore.IsNodeCached(null, TreePath.Empty, a.Keccak).Should().BeTrue();
            fullTrieStore.IsNodeCached(new Hash256(Nibbles.ToBytes(storage1Nib)), TreePath.Empty, storage1.Keccak).Should().BeTrue();
        }

        [Test]
        public void ReadOnly_store_doesnt_change_witness()
        {
            TrieNode node = new(NodeType.Leaf);
            Account account = new(1, 1, TestItem.KeccakA, Keccak.OfAnEmptyString);
            node.Value = _accountDecoder.Encode(account).Bytes;
            node.Key = Bytes.FromHexString("abc");
            TreePath emptyPath = TreePath.Empty;
            node.ResolveKey(NullTrieNodeResolver.Instance, ref emptyPath, true);

            MemDb originalStore = new MemDb();
            WitnessCollector witnessCollector = new WitnessCollector(new MemDb(), LimboLogs.Instance);
            IKeyValueStoreWithBatching store = originalStore.WitnessedBy(witnessCollector);
            using TrieStore fullTrieStore = CreateTrieStore(pruningStrategy: new TestPruningStrategy(false), kvStore: store);
            IScopedTrieStore trieStore = fullTrieStore.GetTrieStore(null);
            trieStore.CommitNode(0, new NodeCommitInfo(node, TreePath.Empty));
            trieStore.FinishBlockCommit(TrieType.State, 0, node);

            IReadOnlyTrieStore readOnlyTrieStore = fullTrieStore.AsReadOnly(new NodeStorage(originalStore));
            readOnlyTrieStore.LoadRlp(null, TreePath.Empty, node.Keccak);

            witnessCollector.Collected.Should().BeEmpty();
        }

        [TestCase(true)]
        [TestCase(false, Explicit = true)]
        public async Task Read_only_trie_store_is_allowing_many_thread_to_work_with_the_same_node(bool beThreadSafe)
        {
            TrieNode trieNode = new(NodeType.Branch);
            for (int i = 0; i < 16; i++)
            {
                trieNode.SetChild(i, new TrieNode(NodeType.Unknown, TestItem.Keccaks[i]));
            }

            trieNode.Seal();

            MemDb memDb = new();
            using TrieStore fullTrieStore = CreateTrieStore(
                kvStore: memDb,
                pruningStrategy: new MemoryLimit(10.MB()),
                persistenceStrategy: new ConstantInterval(10));

            IScopedTrieStore trieStore = fullTrieStore.GetTrieStore(null);
            TreePath emptyPath = TreePath.Empty;
            trieNode.ResolveKey(trieStore, ref emptyPath, false);
            trieStore.CommitNode(1, new NodeCommitInfo(trieNode, TreePath.Empty));

            if (beThreadSafe)
            {
                trieStore = fullTrieStore.AsReadOnly().GetTrieStore(null);
            }

            void CheckChildren()
            {
                for (int i = 0; i < 16 * 10; i++)
                {
                    try
                    {
                        trieStore.FindCachedOrUnknown(TreePath.Empty, trieNode.Keccak).GetChildHash(i % 16).Should().BeEquivalentTo(TestItem.Keccaks[i % 16], i.ToString());
                    }
                    catch (Exception)
                    {
                        throw new AssertionException("Failed");
                    }
                }
            }

            List<Task> tasks = new();
            for (int i = 0; i < 2; i++)
            {
                Task task = new(CheckChildren);
                task.Start();
                tasks.Add(task);
            }

            if (beThreadSafe)
            {
                await Task.WhenAll();
            }
            else
            {
                Assert.ThrowsAsync<AssertionException>(() => Task.WhenAll(tasks));
            }
        }

        [TestCase(true)]
        [TestCase(false)]
        public void ReadOnly_store_returns_copies(bool pruning)
        {
            TrieNode node = new(NodeType.Leaf);
            Account account = new(1, 1, TestItem.KeccakA, Keccak.OfAnEmptyString);
            node.Value = _accountDecoder.Encode(account).Bytes;
            node.Key = Nibbles.BytesToNibbleBytes(TestItem.KeccakA.BytesToArray());
            TreePath emptyPath = TreePath.Empty;
            node.ResolveKey(NullTrieNodeResolver.Instance, ref emptyPath, true);

            using TrieStore fullTrieStore = CreateTrieStore(pruningStrategy: new TestPruningStrategy(pruning));
            IScopedTrieStore trieStore = fullTrieStore.GetTrieStore(null);
            trieStore.CommitNode(0, new NodeCommitInfo(node, TreePath.Empty));
            trieStore.FinishBlockCommit(TrieType.State, 0, node);
            var originalNode = trieStore.FindCachedOrUnknown(TreePath.Empty, node.Keccak);

            IReadOnlyTrieStore readOnlyTrieStore = fullTrieStore.AsReadOnly();
            var readOnlyNode = readOnlyTrieStore.FindCachedOrUnknown(null, TreePath.Empty, node.Keccak);

            readOnlyNode.Should().NotBe(originalNode);
            readOnlyNode.Should().BeEquivalentTo(originalNode,
                eq => eq.Including(t => t.Keccak)
                    .Including(t => t.NodeType));

            var origRlp = originalNode.FullRlp;
            var readOnlyRlp = readOnlyNode.FullRlp;
            readOnlyRlp.Should().BeEquivalentTo(origRlp);

            readOnlyNode.Key?.ToString().Should().Be(originalNode.Key?.ToString());
        }

        private long ExpectedPerNodeKeyMemorySize => _scheme == INodeStorage.KeyScheme.Hash ? 0 : TrieStore.DirtyNodesCache.Key.MemoryUsage;

        [Test]
        public void After_commit_should_have_has_root()
        {
            MemDb db = new();
            TrieStore trieStore = new TrieStore(db, LimboLogs.Instance);
            trieStore.HasRoot(Keccak.EmptyTreeHash).Should().BeTrue();

            Account account = new(1);
            StateTree stateTree = new(trieStore, LimboLogs.Instance);
            stateTree.Set(TestItem.AddressA, account);
            stateTree.Commit(0);
            trieStore.HasRoot(stateTree.RootHash).Should().BeTrue();

            stateTree.Get(TestItem.AddressA);
            account = account.WithChangedBalance(2);
            stateTree.Set(TestItem.AddressA, account);
            stateTree.Commit(0);
            trieStore.HasRoot(stateTree.RootHash).Should().BeTrue();
        }

        [Test]
        public async Task Will_RemovePastKeys_OnSnapshot()
        {
            MemDb memDb = new();

            using TrieStore fullTrieStore = CreateTrieStore(
                kvStore: memDb,
<<<<<<< HEAD
                pruningStrategy: new TestPruningStrategy(true, true, 100000),
                persistenceStrategy: No.Persistence,
                reorgDepthOverride: 2);
=======
                pruningStrategy: new TestPruningStrategy(true, true, 2, 100000),
                persistenceStrategy: No.Persistence);
>>>>>>> fad11b10

            IScopedTrieStore trieStore = fullTrieStore.GetTrieStore(null);

            for (int i = 0; i < 64; i++)
            {
                TrieNode node = new(NodeType.Leaf, TestItem.Keccaks[i], new byte[2]);
                trieStore.CommitNode(i, new NodeCommitInfo(node, TreePath.Empty));
                trieStore.FinishBlockCommit(TrieType.State, i, node);

                // Pruning is done in background
                await Task.Delay(TimeSpan.FromMilliseconds(10));
            }

            if (_scheme == INodeStorage.KeyScheme.Hash)
            {
                memDb.Count.Should().NotBe(1);
            }
            else
            {
                memDb.Count.Should().Be(1);
            }
        }

        [Test]
<<<<<<< HEAD
=======
        public async Task Will_Trigger_ReorgBoundaryEvent_On_Prune()
        {
            MemDb memDb = new();

            using TrieStore fullTrieStore = CreateTrieStore(
                kvStore: memDb,
                pruningStrategy: new TestPruningStrategy(true, true, 2, 100000),
                persistenceStrategy: No.Persistence);

            long reorgBoundary = 0;
            fullTrieStore.ReorgBoundaryReached += (sender, reached) => reorgBoundary = reached.BlockNumber;

            IScopedTrieStore trieStore = fullTrieStore.GetTrieStore(null);

            for (int i = 0; i < 64; i++)
            {
                TrieNode node = new(NodeType.Leaf, TestItem.Keccaks[i], new byte[2]);
                trieStore.CommitNode(i, new NodeCommitInfo(node, TreePath.Empty));
                trieStore.FinishBlockCommit(TrieType.State, i, node);

                if (i > 4)
                {
                    Assert.That(() => reorgBoundary, Is.EqualTo(i - 3).After(1000, 1));
                }
                else
                {
                    // Pruning is done in background
                    await Task.Delay(TimeSpan.FromMilliseconds(100));
                }
            }
        }

        [Test]
>>>>>>> fad11b10
        public async Task Will_Not_RemovePastKeys_OnSnapshot_DuringFullPruning()
        {
            MemDb memDb = new();

            IPersistenceStrategy isPruningPersistenceStrategy = Substitute.For<IPersistenceStrategy>();
            isPruningPersistenceStrategy.IsFullPruning.Returns(true);

            using TrieStore fullTrieStore = CreateTrieStore(
                kvStore: memDb,
<<<<<<< HEAD
                pruningStrategy: new TestPruningStrategy(true, true, 100000),
                persistenceStrategy: isPruningPersistenceStrategy,
                reorgDepthOverride: 2);
=======
                pruningStrategy: new TestPruningStrategy(true, true, 2, 100000),
                persistenceStrategy: isPruningPersistenceStrategy);
>>>>>>> fad11b10

            IScopedTrieStore trieStore = fullTrieStore.GetTrieStore(null);

            for (int i = 0; i < 64; i++)
            {
                TrieNode node = new(NodeType.Leaf, TestItem.Keccaks[i], new byte[2]);
                trieStore.CommitNode(i, new NodeCommitInfo(node, TreePath.Empty));
                trieStore.FinishBlockCommit(TrieType.State, i, node);

                // Pruning is done in background
                await Task.Delay(TimeSpan.FromMilliseconds(10));
            }

            memDb.Count.Should().Be(61);
<<<<<<< HEAD
=======
            fullTrieStore.Prune();
            fullTrieStore.MemoryUsedByDirtyCache.Should().Be(_scheme == INodeStorage.KeyScheme.Hash ? 504 : 660);
>>>>>>> fad11b10
        }

        [Test]
        public async Task Will_NotRemove_ReCommittedNode()
        {
            MemDb memDb = new();

            using TrieStore fullTrieStore = CreateTrieStore(
                kvStore: memDb,
<<<<<<< HEAD
                pruningStrategy: new TestPruningStrategy(true, true, 100000),
                persistenceStrategy: No.Persistence,
                reorgDepthOverride: 2);
=======
                pruningStrategy: new TestPruningStrategy(true, true, 2, 100000),
                persistenceStrategy: No.Persistence);
>>>>>>> fad11b10

            IScopedTrieStore trieStore = fullTrieStore.GetTrieStore(null);

            for (int i = 0; i < 64; i++)
            {
                TrieNode node = new(NodeType.Leaf, TestItem.Keccaks[i % 4], new byte[2]);
                trieStore.CommitNode(i, new NodeCommitInfo(node, TreePath.Empty));
                node = trieStore.FindCachedOrUnknown(TreePath.Empty, node.Keccak);
                trieStore.FinishBlockCommit(TrieType.State, i, node);

                // Pruning is done in background
                await Task.Delay(TimeSpan.FromMilliseconds(10));
            }

            memDb.Count.Should().Be(4);
        }
    }
}<|MERGE_RESOLUTION|>--- conflicted
+++ resolved
@@ -39,12 +39,7 @@
         private TrieStore CreateTrieStore(
             IPruningStrategy? pruningStrategy = null,
             IKeyValueStoreWithBatching? kvStore = null,
-<<<<<<< HEAD
-            IPersistenceStrategy? persistenceStrategy = null,
-            long? reorgDepthOverride = null
-=======
             IPersistenceStrategy? persistenceStrategy = null
->>>>>>> fad11b10
         )
         {
             pruningStrategy ??= No.Pruning;
@@ -54,12 +49,7 @@
                 new NodeStorage(kvStore, _scheme, requirePath: _scheme == INodeStorage.KeyScheme.HalfPath),
                 pruningStrategy,
                 persistenceStrategy,
-<<<<<<< HEAD
-                _logManager,
-                reorgDepthOverride: reorgDepthOverride);
-=======
                 _logManager);
->>>>>>> fad11b10
         }
 
         [SetUp]
@@ -419,21 +409,12 @@
 
             MemDb memDb = new();
             NodeStorage nodeStorage = new NodeStorage(memDb);
-<<<<<<< HEAD
 
             using TrieStore fullTrieStore = CreateTrieStore(
                 kvStore: memDb,
                 pruningStrategy: new MemoryLimit(16.MB()),
                 persistenceStrategy: new ConstantInterval(4));
 
-=======
-
-            using TrieStore fullTrieStore = CreateTrieStore(
-                kvStore: memDb,
-                pruningStrategy: new MemoryLimit(16.MB()),
-                persistenceStrategy: new ConstantInterval(4));
-
->>>>>>> fad11b10
             IScopedTrieStore trieStore = fullTrieStore.GetTrieStore(null);
 
             trieStore.FinishBlockCommit(TrieType.State, 0, null);
@@ -557,21 +538,12 @@
 
             MemDb memDb = new();
             NodeStorage asStorage = new NodeStorage(memDb);
-<<<<<<< HEAD
 
             using TrieStore fullTrieStore = CreateTrieStore(
                 kvStore: memDb,
                 pruningStrategy: new MemoryLimit(16.MB()),
                 persistenceStrategy: new ConstantInterval(4));
 
-=======
-
-            using TrieStore fullTrieStore = CreateTrieStore(
-                kvStore: memDb,
-                pruningStrategy: new MemoryLimit(16.MB()),
-                persistenceStrategy: new ConstantInterval(4));
-
->>>>>>> fad11b10
             IScopedTrieStore trieStore = fullTrieStore.GetTrieStore(null);
             trieStore.FinishBlockCommit(TrieType.State, 0, null);
             trieStore.CommitNode(1, new NodeCommitInfo(a, TreePath.Empty));
@@ -674,21 +646,12 @@
 
             MemDb memDb = new();
             NodeStorage storage = new NodeStorage(memDb);
-<<<<<<< HEAD
 
             using TrieStore fullTrieStore = CreateTrieStore(
                 kvStore: memDb,
                 pruningStrategy: new MemoryLimit(16.MB()),
                 persistenceStrategy: new ConstantInterval(4));
 
-=======
-
-            using TrieStore fullTrieStore = CreateTrieStore(
-                kvStore: memDb,
-                pruningStrategy: new MemoryLimit(16.MB()),
-                persistenceStrategy: new ConstantInterval(4));
-
->>>>>>> fad11b10
             IScopedTrieStore trieStore = fullTrieStore.GetTrieStore(null);
 
             trieStore.FinishBlockCommit(TrieType.State, 0, null);
@@ -865,14 +828,8 @@
 
             using TrieStore fullTrieStore = CreateTrieStore(
                 kvStore: memDb,
-<<<<<<< HEAD
-                pruningStrategy: new TestPruningStrategy(true, true, 100000),
-                persistenceStrategy: No.Persistence,
-                reorgDepthOverride: 2);
-=======
                 pruningStrategy: new TestPruningStrategy(true, true, 2, 100000),
                 persistenceStrategy: No.Persistence);
->>>>>>> fad11b10
 
             IScopedTrieStore trieStore = fullTrieStore.GetTrieStore(null);
 
@@ -897,8 +854,6 @@
         }
 
         [Test]
-<<<<<<< HEAD
-=======
         public async Task Will_Trigger_ReorgBoundaryEvent_On_Prune()
         {
             MemDb memDb = new();
@@ -932,7 +887,6 @@
         }
 
         [Test]
->>>>>>> fad11b10
         public async Task Will_Not_RemovePastKeys_OnSnapshot_DuringFullPruning()
         {
             MemDb memDb = new();
@@ -942,14 +896,8 @@
 
             using TrieStore fullTrieStore = CreateTrieStore(
                 kvStore: memDb,
-<<<<<<< HEAD
-                pruningStrategy: new TestPruningStrategy(true, true, 100000),
-                persistenceStrategy: isPruningPersistenceStrategy,
-                reorgDepthOverride: 2);
-=======
                 pruningStrategy: new TestPruningStrategy(true, true, 2, 100000),
                 persistenceStrategy: isPruningPersistenceStrategy);
->>>>>>> fad11b10
 
             IScopedTrieStore trieStore = fullTrieStore.GetTrieStore(null);
 
@@ -964,11 +912,8 @@
             }
 
             memDb.Count.Should().Be(61);
-<<<<<<< HEAD
-=======
             fullTrieStore.Prune();
             fullTrieStore.MemoryUsedByDirtyCache.Should().Be(_scheme == INodeStorage.KeyScheme.Hash ? 504 : 660);
->>>>>>> fad11b10
         }
 
         [Test]
@@ -978,14 +923,8 @@
 
             using TrieStore fullTrieStore = CreateTrieStore(
                 kvStore: memDb,
-<<<<<<< HEAD
-                pruningStrategy: new TestPruningStrategy(true, true, 100000),
-                persistenceStrategy: No.Persistence,
-                reorgDepthOverride: 2);
-=======
                 pruningStrategy: new TestPruningStrategy(true, true, 2, 100000),
                 persistenceStrategy: No.Persistence);
->>>>>>> fad11b10
 
             IScopedTrieStore trieStore = fullTrieStore.GetTrieStore(null);
 
