// SPDX-FileCopyrightText: 2022 Demerzel Solutions Limited
// SPDX-License-Identifier: LGPL-3.0-only

using System;
using System.Collections.Generic;
using System.Threading.Tasks;
using FluentAssertions;
using Nethermind.Core;
using Nethermind.Core.Crypto;
using Nethermind.Core.Extensions;
using Nethermind.Core.Test;
using Nethermind.Core.Test.Builders;
using Nethermind.Db;
using Nethermind.Logging;
using Nethermind.Serialization.Rlp;
using Nethermind.State;
using Nethermind.State.Witnesses;
using Nethermind.Trie.Pruning;
using NUnit.Framework;

namespace Nethermind.Trie.Test.Pruning
{
    [TestFixture(INodeStorage.KeyScheme.HalfPath)]
    [TestFixture(INodeStorage.KeyScheme.Hash)]
    public class TreeStoreTests
    {
        private readonly ILogManager _logManager = LimboLogs.Instance;
        // new OneLoggerLogManager(new NUnitLogger(LogLevel.Trace));

        private readonly AccountDecoder _accountDecoder = new();
        private readonly INodeStorage.KeyScheme _scheme;

        public TreeStoreTests(INodeStorage.KeyScheme scheme)
        {
            _scheme = scheme;
        }

        private TrieStore CreateTrieStore(
            IPruningStrategy? pruningStrategy = null,
            IKeyValueStoreWithBatching? kvStore = null,
            IPersistenceStrategy? persistenceStrategy = null,
            long? reorgDepthOverride = null
        )
        {
            pruningStrategy ??= No.Pruning;
            kvStore ??= new TestMemDb();
            persistenceStrategy ??= No.Persistence;
            return new(
                new NodeStorage(kvStore, _scheme, requirePath: _scheme == INodeStorage.KeyScheme.HalfPath),
                pruningStrategy,
                persistenceStrategy,
                _logManager,
                reorgDepthOverride: reorgDepthOverride);
        }

        [SetUp]
        public void Setup()
        {
        }

        [Test]
        public void Initial_memory_is_0()
        {
            using TrieStore trieStore = CreateTrieStore(pruningStrategy: new TestPruningStrategy(true));
            trieStore.MemoryUsedByDirtyCache.Should().Be(0);
        }

        [Test]
        public void Memory_with_one_node_is_288()
        {
            TrieNode trieNode = new(NodeType.Leaf, Keccak.Zero); // 56B

            using TrieStore fullTrieStore = CreateTrieStore(pruningStrategy: new TestPruningStrategy(true));
            IScopedTrieStore trieStore = fullTrieStore.GetTrieStore(null);
            trieStore.CommitNode(1234, new NodeCommitInfo(trieNode, TreePath.Empty));
            fullTrieStore.MemoryUsedByDirtyCache.Should().Be(
                trieNode.GetMemorySize(false) + ExpectedPerNodeKeyMemorySize);
        }


        [Test]
        public void Pruning_off_cache_should_not_change_commit_node()
        {
            TrieNode trieNode = new(NodeType.Leaf, Keccak.Zero);
            TrieNode trieNode2 = new(NodeType.Branch, TestItem.KeccakA);
            TrieNode trieNode3 = new(NodeType.Branch, TestItem.KeccakB);

            using TrieStore fullTrieStore = CreateTrieStore();
            IScopedTrieStore trieStore = fullTrieStore.GetTrieStore(null);
            trieStore.CommitNode(1234, new NodeCommitInfo(trieNode, TreePath.Empty));
            trieStore.FinishBlockCommit(TrieType.State, 1234, trieNode);
            trieStore.CommitNode(124, new NodeCommitInfo(trieNode2, TreePath.Empty));
            trieStore.CommitNode(11234, new NodeCommitInfo(trieNode3, TreePath.Empty));
            fullTrieStore.MemoryUsedByDirtyCache.Should().Be(0);
        }

        [Test]
        public void When_commit_forward_write_flag_if_available()
        {
            TrieNode trieNode = new(NodeType.Leaf, Keccak.Zero);

            TestMemDb testMemDb = new TestMemDb();

            using TrieStore fullTrieStore = CreateTrieStore(kvStore: testMemDb);
            IScopedTrieStore trieStore = fullTrieStore.GetTrieStore(null);
            trieStore.CommitNode(1234, new NodeCommitInfo(trieNode, TreePath.Empty), WriteFlags.LowPriority);
            trieStore.FinishBlockCommit(TrieType.State, 1234, trieNode, WriteFlags.LowPriority);

            if (_scheme == INodeStorage.KeyScheme.HalfPath)
            {
                testMemDb.KeyWasWrittenWithFlags(NodeStorage.GetHalfPathNodeStoragePath(null, TreePath.Empty, trieNode.Keccak), WriteFlags.LowPriority);
            }
            else
            {
                testMemDb.KeyWasWrittenWithFlags(trieNode.Keccak.Bytes.ToArray(), WriteFlags.LowPriority);
            }
        }

        [Test]
        public void Should_always_announce_block_number_when_pruning_disabled_and_persisting()
        {
            TrieNode trieNode = new(NodeType.Leaf, Keccak.Zero) { LastSeen = 1 };

            long reorgBoundaryCount = 0L;
            using TrieStore fullTrieStore = CreateTrieStore(persistenceStrategy: Archive.Instance);
            IScopedTrieStore trieStore = fullTrieStore.GetTrieStore(null);
            fullTrieStore.ReorgBoundaryReached += (_, e) => reorgBoundaryCount += e.BlockNumber;
            trieStore.FinishBlockCommit(TrieType.State, 1, trieNode);
            reorgBoundaryCount.Should().Be(0);
            trieStore.FinishBlockCommit(TrieType.State, 2, trieNode);
            reorgBoundaryCount.Should().Be(1);
            trieStore.FinishBlockCommit(TrieType.State, 3, trieNode);
            reorgBoundaryCount.Should().Be(3);
            trieStore.FinishBlockCommit(TrieType.State, 4, trieNode);
            reorgBoundaryCount.Should().Be(6);
        }

        [Test]
        public void Should_always_announce_zero_when_not_persisting()
        {
            TrieNode trieNode = new(NodeType.Leaf, Keccak.Zero);

            long reorgBoundaryCount = 0L;
            using TrieStore fullTrieStore = CreateTrieStore();
            IScopedTrieStore trieStore = fullTrieStore.GetTrieStore(null);
            fullTrieStore.ReorgBoundaryReached += (_, e) => reorgBoundaryCount += e.BlockNumber;
            trieStore.FinishBlockCommit(TrieType.State, 1, trieNode);
            trieStore.FinishBlockCommit(TrieType.State, 2, trieNode);
            trieStore.FinishBlockCommit(TrieType.State, 3, trieNode);
            trieStore.FinishBlockCommit(TrieType.State, 4, trieNode);
            reorgBoundaryCount.Should().Be(0L);
        }

        [Test]
        public void Pruning_off_cache_should_not_find_cached_or_unknown()
        {
            using TrieStore trieStore = CreateTrieStore();
            TrieNode returnedNode = trieStore.FindCachedOrUnknown(null, TreePath.Empty, TestItem.KeccakA);
            TrieNode returnedNode2 = trieStore.FindCachedOrUnknown(null, TreePath.Empty, TestItem.KeccakB);
            TrieNode returnedNode3 = trieStore.FindCachedOrUnknown(null, TreePath.Empty, TestItem.KeccakC);
            Assert.That(returnedNode.NodeType, Is.EqualTo(NodeType.Unknown));
            Assert.That(returnedNode2.NodeType, Is.EqualTo(NodeType.Unknown));
            Assert.That(returnedNode3.NodeType, Is.EqualTo(NodeType.Unknown));
            trieStore.MemoryUsedByDirtyCache.Should().Be(0);
        }

        [Test]
        public void FindCachedOrUnknown_CorrectlyCalculatedMemoryUsedByDirtyCache()
        {
            using TrieStore trieStore = CreateTrieStore(pruningStrategy: new TestPruningStrategy(true));
            long startSize = trieStore.MemoryUsedByDirtyCache;
            trieStore.FindCachedOrUnknown(null, TreePath.Empty, TestItem.KeccakA);
            TrieNode trieNode = new(NodeType.Leaf, Keccak.Zero);
            long oneKeccakSize = trieNode.GetMemorySize(false) + ExpectedPerNodeKeyMemorySize;
            Assert.That(trieStore.MemoryUsedByDirtyCache, Is.EqualTo(startSize + oneKeccakSize));
            trieStore.FindCachedOrUnknown(null, TreePath.Empty, TestItem.KeccakB);
            Assert.That(trieStore.MemoryUsedByDirtyCache, Is.EqualTo(2 * oneKeccakSize + startSize));
            trieStore.FindCachedOrUnknown(null, TreePath.Empty, TestItem.KeccakB);
            Assert.That(trieStore.MemoryUsedByDirtyCache, Is.EqualTo(2 * oneKeccakSize + startSize));
            trieStore.FindCachedOrUnknown(null, TreePath.Empty, TestItem.KeccakC);
            Assert.That(trieStore.MemoryUsedByDirtyCache, Is.EqualTo(3 * oneKeccakSize + startSize));
            trieStore.FindCachedOrUnknown(null, TreePath.Empty, TestItem.KeccakD, true);
            Assert.That(trieStore.MemoryUsedByDirtyCache, Is.EqualTo(3 * oneKeccakSize + startSize));
        }

        [Test]
        public void Memory_with_two_nodes_is_correct()
        {
            TrieNode trieNode1 = new(NodeType.Leaf, TestItem.KeccakA);
            TrieNode trieNode2 = new(NodeType.Leaf, TestItem.KeccakB);

            using TrieStore fullTrieStore = CreateTrieStore(pruningStrategy: new TestPruningStrategy(true));
            IScopedTrieStore trieStore = fullTrieStore.GetTrieStore(null);
            trieStore.CommitNode(1234, new NodeCommitInfo(trieNode1, TreePath.Empty));
            trieStore.CommitNode(1234, new NodeCommitInfo(trieNode2, TreePath.Empty));
            fullTrieStore.MemoryUsedByDirtyCache.Should().Be(
                trieNode1.GetMemorySize(false) + ExpectedPerNodeKeyMemorySize +
                trieNode2.GetMemorySize(false) + ExpectedPerNodeKeyMemorySize);
        }

        [Test]
        public void Memory_with_two_times_two_nodes_is_correct()
        {
            TrieNode trieNode1 = new(NodeType.Leaf, TestItem.KeccakA);
            TrieNode trieNode2 = new(NodeType.Leaf, TestItem.KeccakB);
            TrieNode trieNode3 = new(NodeType.Leaf, TestItem.KeccakA);
            TrieNode trieNode4 = new(NodeType.Leaf, TestItem.KeccakB);

            using TrieStore fullTrieStore = CreateTrieStore(pruningStrategy: new TestPruningStrategy(true));
            IScopedTrieStore trieStore = fullTrieStore.GetTrieStore(null);
            trieStore.CommitNode(1234, new NodeCommitInfo(trieNode1, TreePath.Empty));
            trieStore.CommitNode(1234, new NodeCommitInfo(trieNode2, TreePath.Empty));
            trieStore.FinishBlockCommit(TrieType.State, 1234, trieNode2);
            trieStore.CommitNode(1235, new NodeCommitInfo(trieNode3, TreePath.Empty));
            trieStore.CommitNode(1235, new NodeCommitInfo(trieNode4, TreePath.Empty));

            // depending on whether the node gets resolved it gives different values here in debugging and run
            // needs some attention
            fullTrieStore.MemoryUsedByDirtyCache.Should().BeLessOrEqualTo(
                trieNode1.GetMemorySize(false) + ExpectedPerNodeKeyMemorySize +
                trieNode2.GetMemorySize(false) + ExpectedPerNodeKeyMemorySize);
        }

        [Test]
        public void Dispatcher_will_try_to_clear_memory()
        {
            TrieNode trieNode1 = new(NodeType.Leaf, new byte[0]);
            TreePath emptyPath = TreePath.Empty;
            trieNode1.ResolveKey(null!, ref emptyPath, true);
            TrieNode trieNode2 = new(NodeType.Leaf, new byte[1]);
            trieNode2.ResolveKey(null!, ref emptyPath, true);

            TrieNode trieNode3 = new(NodeType.Leaf, new byte[2]);
            trieNode3.ResolveKey(null!, ref emptyPath, true);

            TrieNode trieNode4 = new(NodeType.Leaf, new byte[3]);
            trieNode4.ResolveKey(null!, ref emptyPath, true);

            using TrieStore fullTrieStore = CreateTrieStore(pruningStrategy: new MemoryLimit(640));
            IScopedTrieStore trieStore = fullTrieStore.GetTrieStore(null);
            trieStore.CommitNode(1234, new NodeCommitInfo(trieNode1, TreePath.Empty));
            trieStore.CommitNode(1234, new NodeCommitInfo(trieNode2, TreePath.Empty));
            trieStore.FinishBlockCommit(TrieType.State, 1234, trieNode2);
            trieStore.CommitNode(1235, new NodeCommitInfo(trieNode3, TreePath.Empty));
            trieStore.CommitNode(1235, new NodeCommitInfo(trieNode4, TreePath.Empty));
            trieStore.FinishBlockCommit(TrieType.State, 1235, trieNode2);
            trieStore.FinishBlockCommit(TrieType.State, 1236, trieNode2);
            fullTrieStore.MemoryUsedByDirtyCache.Should().Be(
                trieNode1.GetMemorySize(false) + ExpectedPerNodeKeyMemorySize +
                trieNode2.GetMemorySize(false) + ExpectedPerNodeKeyMemorySize +
                trieNode3.GetMemorySize(false) + ExpectedPerNodeKeyMemorySize +
                trieNode4.GetMemorySize(false) + ExpectedPerNodeKeyMemorySize);
        }

        [Test]
        public void Dispatcher_will_try_to_clear_memory_the_soonest_possible()
        {
            TrieNode trieNode1 = new(NodeType.Leaf, new byte[0]);
            TreePath emptyPath = TreePath.Empty;
            trieNode1.ResolveKey(null!, ref emptyPath, true);
            TrieNode trieNode2 = new(NodeType.Leaf, new byte[1]);
            trieNode2.ResolveKey(null!, ref emptyPath, true);

            TrieNode trieNode3 = new(NodeType.Leaf, new byte[2]);
            trieNode3.ResolveKey(null!, ref emptyPath, true);

            TrieNode trieNode4 = new(NodeType.Leaf, new byte[3]);
            trieNode4.ResolveKey(null!, ref emptyPath, true);

            using TrieStore fullTrieStore = CreateTrieStore(pruningStrategy: new MemoryLimit(512));
            IScopedTrieStore trieStore = fullTrieStore.GetTrieStore(null);
            trieStore.CommitNode(1234, new NodeCommitInfo(trieNode1, TreePath.Empty));
            trieStore.CommitNode(1234, new NodeCommitInfo(trieNode2, TreePath.Empty));
            trieStore.FinishBlockCommit(TrieType.State, 1234, trieNode2);
            trieStore.CommitNode(1235, new NodeCommitInfo(trieNode3, TreePath.Empty));
            trieStore.CommitNode(1235, new NodeCommitInfo(trieNode4, TreePath.Empty));
            fullTrieStore.MemoryUsedByDirtyCache.Should().Be(
                trieNode1.GetMemorySize(false) + ExpectedPerNodeKeyMemorySize +
                trieNode2.GetMemorySize(false) + ExpectedPerNodeKeyMemorySize +
                trieNode3.GetMemorySize(false) + ExpectedPerNodeKeyMemorySize +
                trieNode4.GetMemorySize(false) + ExpectedPerNodeKeyMemorySize);
        }

        [Test]
        public void Dispatcher_will_always_try_to_clear_memory()
        {
            TrieStore fullTrieStore = CreateTrieStore(pruningStrategy: new MemoryLimit(512));
            IScopedTrieStore trieStore = fullTrieStore.GetTrieStore(null);
            TreePath emptyPath = TreePath.Empty;
            for (int i = 0; i < 1024; i++)
            {
                for (int j = 0; j < 1 + i % 3; j++)
                {
                    TrieNode trieNode = new(NodeType.Leaf, new byte[0]); // 192B
                    trieNode.ResolveKey(NullTrieNodeResolver.Instance, ref emptyPath, true);
                    trieStore.CommitNode(i, new NodeCommitInfo(trieNode, TreePath.Empty));
                }

                TrieNode fakeRoot = new(NodeType.Leaf, new byte[0]); // 192B
                fakeRoot.ResolveKey(NullTrieNodeResolver.Instance, ref emptyPath, true);
                trieStore.FinishBlockCommit(TrieType.State, i, fakeRoot);
            }

            fullTrieStore.MemoryUsedByDirtyCache.Should().BeLessThan(512 * 2);
        }

        [Test]
        public void Dispatcher_will_save_to_db_everything_from_snapshot_blocks()
        {
            TrieNode a = new(NodeType.Leaf, new byte[0]); // 192B
            TreePath emptyPath = TreePath.Empty;
            a.ResolveKey(NullTrieNodeResolver.Instance, ref emptyPath, true);

            MemDb memDb = new();
            NodeStorage storage = new NodeStorage(memDb);

            using TrieStore fullTrieStore = CreateTrieStore(
                pruningStrategy: new MemoryLimit(16.MB()),
                kvStore: memDb,
                persistenceStrategy: new ConstantInterval(4));
            IScopedTrieStore trieStore = fullTrieStore.GetTrieStore(null);

            trieStore.CommitNode(0, new NodeCommitInfo(a, TreePath.Empty));
            trieStore.FinishBlockCommit(TrieType.State, 0, a);
            trieStore.FinishBlockCommit(TrieType.State, 1, a);
            trieStore.FinishBlockCommit(TrieType.State, 2, a);
            trieStore.FinishBlockCommit(TrieType.State, 3, a);
            trieStore.FinishBlockCommit(TrieType.State, 4, a);

            storage.Get(null, TreePath.Empty, a.Keccak).Should().NotBeNull();
            fullTrieStore.IsNodeCached(null, TreePath.Empty, a.Keccak).Should().BeTrue();
        }

        [Test]
        public void Stays_in_memory_until_persisted()
        {
            TrieNode a = new(NodeType.Leaf, new byte[0]); // 192B
            TreePath emptyPath = TreePath.Empty;
            a.ResolveKey(NullTrieNodeResolver.Instance, ref emptyPath, true);

            MemDb memDb = new();
            NodeStorage storage = new NodeStorage(memDb);

            using TrieStore fullTrieStore = CreateTrieStore(pruningStrategy: new MemoryLimit(16.MB()));
            IScopedTrieStore trieStore = fullTrieStore.GetTrieStore(null);

            trieStore.CommitNode(0, new NodeCommitInfo(a, TreePath.Empty));
            trieStore.FinishBlockCommit(TrieType.State, 0, a);
            trieStore.FinishBlockCommit(TrieType.State, 1, a);
            trieStore.FinishBlockCommit(TrieType.State, 2, a);
            trieStore.FinishBlockCommit(TrieType.State, 3, a);
            //  <- do not persist in this test

            storage.Get(null, TreePath.Empty, a.Keccak).Should().BeNull();
            fullTrieStore.IsNodeCached(null, TreePath.Empty, a.Keccak).Should().BeTrue();
        }

        [Test]
        public void Can_load_from_rlp()
        {
            MemDb memDb = new MemDb();
            NodeStorage storage = new NodeStorage(memDb);
            storage.Set(null, TreePath.Empty, Keccak.Zero, new byte[] { 1, 2, 3 }, WriteFlags.None);

            using TrieStore trieStore = CreateTrieStore(kvStore: memDb);
            trieStore.LoadRlp(null, TreePath.Empty, Keccak.Zero).Should().NotBeNull();
        }

        [Test]
        public void Will_get_persisted_on_snapshot_if_referenced()
        {
            TrieNode a = new(NodeType.Leaf, new byte[0]); // 192B
            TreePath emptyPath = TreePath.Empty;
            a.ResolveKey(NullTrieNodeResolver.Instance, ref emptyPath, true);

            MemDb memDb = new();
            NodeStorage storage = new NodeStorage(memDb);

            using TrieStore fullTrieStore = CreateTrieStore(
                kvStore: memDb,
                pruningStrategy: new MemoryLimit(16.MB()),
                persistenceStrategy: new ConstantInterval(4)
            );
            IScopedTrieStore trieStore = fullTrieStore.GetTrieStore(null);

            trieStore.FinishBlockCommit(TrieType.State, 0, null);
            trieStore.CommitNode(1, new NodeCommitInfo(a, TreePath.Empty));
            trieStore.FinishBlockCommit(TrieType.State, 1, a);
            trieStore.FinishBlockCommit(TrieType.State, 2, a);
            trieStore.FinishBlockCommit(TrieType.State, 3, a);
            trieStore.FinishBlockCommit(TrieType.State, 4, a);
            trieStore.FinishBlockCommit(TrieType.State, 5, a);
            trieStore.FinishBlockCommit(TrieType.State, 6, a);
            trieStore.FinishBlockCommit(TrieType.State, 7, a);
            trieStore.FinishBlockCommit(TrieType.State, 8, a);

            storage.Get(null, TreePath.Empty, a.Keccak).Should().NotBeNull();
            fullTrieStore.IsNodeCached(null, TreePath.Empty, a.Keccak).Should().BeTrue();
        }

        [Test]
        public void Will_not_get_dropped_on_snapshot_if_unreferenced_in_later_blocks()
        {
            TrieNode a = new(NodeType.Leaf, new byte[0]);
            TreePath emptyPath = TreePath.Empty;
            a.ResolveKey(NullTrieNodeResolver.Instance, ref emptyPath, true);

            TrieNode b = new(NodeType.Leaf, new byte[1]);
            b.ResolveKey(NullTrieNodeResolver.Instance, ref emptyPath, true);

            MemDb memDb = new();
            NodeStorage nodeStorage = new NodeStorage(memDb);
<<<<<<< HEAD

            using TrieStore fullTrieStore = CreateTrieStore(
                kvStore: memDb,
                pruningStrategy: new MemoryLimit(16.MB()),
                persistenceStrategy: new ConstantInterval(4));

=======

            using TrieStore fullTrieStore = CreateTrieStore(
                kvStore: memDb,
                pruningStrategy: new MemoryLimit(16.MB()),
                persistenceStrategy: new ConstantInterval(4));

>>>>>>> ddc1dadd
            IScopedTrieStore trieStore = fullTrieStore.GetTrieStore(null);

            trieStore.FinishBlockCommit(TrieType.State, 0, null);
            trieStore.CommitNode(1, new NodeCommitInfo(a, TreePath.Empty));
            trieStore.FinishBlockCommit(TrieType.State, 1, a);
            trieStore.FinishBlockCommit(TrieType.State, 2, a);
            trieStore.FinishBlockCommit(TrieType.State, 3, a);
            trieStore.FinishBlockCommit(TrieType.State, 4, a);
            trieStore.FinishBlockCommit(TrieType.State, 5, a);
            trieStore.FinishBlockCommit(TrieType.State, 6, a);
            trieStore.CommitNode(7, new NodeCommitInfo(b, TreePath.Empty));
            trieStore.FinishBlockCommit(TrieType.State, 7, b);
            trieStore.FinishBlockCommit(TrieType.State, 8, b);

            nodeStorage.Get(null, TreePath.Empty, a.Keccak).Should().NotBeNull();
            fullTrieStore.IsNodeCached(null, TreePath.Empty, a.Keccak).Should().BeTrue();
        }

        [Test]
        public void Will_get_dropped_on_snapshot_if_it_was_a_transient_node()
        {
            TrieNode a = new(NodeType.Leaf, new byte[] { 1 });
            TreePath emptyPath = TreePath.Empty;
            a.ResolveKey(NullTrieNodeResolver.Instance, ref emptyPath, true);

            TrieNode b = new(NodeType.Leaf, new byte[] { 2 });
            b.ResolveKey(NullTrieNodeResolver.Instance, ref emptyPath, true);

            MemDb memDb = new();

            using TrieStore fullTrieStore = CreateTrieStore(
                kvStore: memDb,
                pruningStrategy: new MemoryLimit(16.MB()),
                persistenceStrategy: new ConstantInterval(4));

            IScopedTrieStore trieStore = fullTrieStore.GetTrieStore(null);

            trieStore.FinishBlockCommit(TrieType.State, 0, null);
            trieStore.CommitNode(1, new NodeCommitInfo(a, TreePath.Empty));
            trieStore.FinishBlockCommit(TrieType.State, 1, a);
            trieStore.FinishBlockCommit(TrieType.State, 2, a);
            trieStore.CommitNode(3, new NodeCommitInfo(b, TreePath.Empty)); // <- new root
            trieStore.FinishBlockCommit(TrieType.State, 3, b);
            trieStore.FinishBlockCommit(TrieType.State, 4, b); // should be 'a' to test properly
            trieStore.FinishBlockCommit(TrieType.State, 5, b); // should be 'a' to test properly
            trieStore.FinishBlockCommit(TrieType.State, 6, b); // should be 'a' to test properly
            trieStore.FinishBlockCommit(TrieType.State, 7, b); // should be 'a' to test properly
            trieStore.FinishBlockCommit(TrieType.State, 8, b); // should be 'a' to test properly

            memDb[a.Keccak!.Bytes].Should().BeNull();
            fullTrieStore.IsNodeCached(null, TreePath.Empty, a.Keccak).Should().BeTrue();
        }

        private class BadDb : IKeyValueStoreWithBatching
        {
            private readonly Dictionary<byte[], byte[]> _db = new();

            public byte[]? this[ReadOnlySpan<byte> key]
            {
                get => Get(key);
                set => Set(key, value);
            }

            public void Set(ReadOnlySpan<byte> key, byte[]? value, WriteFlags flags = WriteFlags.None)
            {
                _db[key.ToArray()] = value;
            }

            public byte[]? Get(ReadOnlySpan<byte> key, ReadFlags flags = ReadFlags.None)
            {
                return _db[key.ToArray()];
            }

            public IWriteBatch StartWriteBatch()
            {
                return new BadWriteBatch();
            }

            private class BadWriteBatch : IWriteBatch
            {
                private readonly Dictionary<byte[], byte[]> _inBatched = new();

                public void Dispose()
                {
                }

                public byte[]? this[ReadOnlySpan<byte> key]
                {
                    set => Set(key, value);
                }

                public void Set(ReadOnlySpan<byte> key, byte[]? value, WriteFlags flags = WriteFlags.None)
                {
                    _inBatched[key.ToArray()] = value;
                }
            }
        }


        [Test]
        public void Trie_store_multi_threaded_scenario()
        {
            using TrieStore trieStore = new(new BadDb(), _logManager);
            StateTree tree = new(trieStore, _logManager);
            tree.Set(TestItem.AddressA, Build.A.Account.WithBalance(1000).TestObject);
            tree.Set(TestItem.AddressB, Build.A.Account.WithBalance(1000).TestObject);
        }

        [Test]
        public void Will_store_storage_on_snapshot()
        {
            TrieNode storage1 = new(NodeType.Leaf, new byte[2]);
            TreePath emptyPath = TreePath.Empty;
            storage1.ResolveKey(NullTrieNodeResolver.Instance, ref emptyPath, true);

            TrieNode a = new(NodeType.Leaf);
            Account account = new(1, 1, storage1.Keccak, Keccak.OfAnEmptyString);
            a.Value = _accountDecoder.Encode(account).Bytes;
            a.Key = Nibbles.BytesToNibbleBytes(TestItem.KeccakA.BytesToArray());
            a.ResolveKey(NullTrieNodeResolver.Instance, ref emptyPath, true);

            MemDb memDb = new();
            NodeStorage asStorage = new NodeStorage(memDb);
<<<<<<< HEAD

            using TrieStore fullTrieStore = CreateTrieStore(
                kvStore: memDb,
                pruningStrategy: new MemoryLimit(16.MB()),
                persistenceStrategy: new ConstantInterval(4));

=======

            using TrieStore fullTrieStore = CreateTrieStore(
                kvStore: memDb,
                pruningStrategy: new MemoryLimit(16.MB()),
                persistenceStrategy: new ConstantInterval(4));

>>>>>>> ddc1dadd
            IScopedTrieStore trieStore = fullTrieStore.GetTrieStore(null);
            trieStore.FinishBlockCommit(TrieType.State, 0, null);
            trieStore.CommitNode(1, new NodeCommitInfo(a, TreePath.Empty));
            fullTrieStore.GetTrieStore(TestItem.KeccakA)
                .CommitNode(1, new NodeCommitInfo(storage1, TreePath.Empty));
            fullTrieStore.GetTrieStore(TestItem.KeccakA)
                .FinishBlockCommit(TrieType.Storage, 1, storage1);
            trieStore.FinishBlockCommit(TrieType.Storage, 1, storage1);
            trieStore.FinishBlockCommit(TrieType.State, 1, a);
            trieStore.FinishBlockCommit(TrieType.State, 2, a);
            trieStore.FinishBlockCommit(TrieType.State, 3, a);
            trieStore.FinishBlockCommit(TrieType.State, 4, a);
            trieStore.FinishBlockCommit(TrieType.State, 5, a);
            trieStore.FinishBlockCommit(TrieType.State, 6, a);
            trieStore.FinishBlockCommit(TrieType.State, 7, a);
            trieStore.FinishBlockCommit(TrieType.State, 8, a);

            asStorage.Get(null, TreePath.Empty, a.Keccak).Should().NotBeNull();
            asStorage.Get(TestItem.KeccakA, TreePath.Empty, storage1.Keccak).Should().NotBeNull();
            fullTrieStore.IsNodeCached(null, TreePath.Empty, a.Keccak).Should().BeTrue();
            // trieStore.IsInMemory(storage1.Keccak).Should().BeFalse();
        }

        [Test]
        public void Will_drop_transient_storage()
        {
            TrieNode storage1 = new(NodeType.Leaf, new byte[2]);
            TreePath emptyPath = TreePath.Empty;
            storage1.ResolveKey(NullTrieNodeResolver.Instance, ref emptyPath, true);

            TrieNode a = new(NodeType.Leaf);
            Account account = new(1, 1, storage1.Keccak, Keccak.OfAnEmptyString);
            a.Value = _accountDecoder.Encode(account).Bytes;
            a.Key = Bytes.FromHexString("abc");
            a.ResolveKey(NullTrieNodeResolver.Instance, ref emptyPath, true);

            TrieNode b = new(NodeType.Leaf, new byte[1]);
            b.ResolveKey(NullTrieNodeResolver.Instance, ref emptyPath, true);

            MemDb memDb = new();

            using TrieStore fullTrieStore = CreateTrieStore(
                kvStore: memDb,
                pruningStrategy: new MemoryLimit(16.MB()),
                persistenceStrategy: new ConstantInterval(4));

            IScopedTrieStore trieStore = fullTrieStore.GetTrieStore(null);

            trieStore.FinishBlockCommit(TrieType.State, 0, null);
            trieStore.CommitNode(1, new NodeCommitInfo(a, TreePath.Empty));
            trieStore.CommitNode(1, new NodeCommitInfo(storage1, TreePath.Empty));
            trieStore.FinishBlockCommit(TrieType.Storage, 1, storage1);
            trieStore.FinishBlockCommit(TrieType.State, 1, a);
            trieStore.FinishBlockCommit(TrieType.State, 2, a);
            trieStore.CommitNode(3, new NodeCommitInfo(b, TreePath.Empty)); // <- new root
            trieStore.FinishBlockCommit(TrieType.State, 3, b);
            trieStore.FinishBlockCommit(TrieType.State, 4, b); // should be 'a' to test properly
            trieStore.FinishBlockCommit(TrieType.State, 5, b); // should be 'a' to test properly
            trieStore.FinishBlockCommit(TrieType.State, 6, b); // should be 'a' to test properly
            trieStore.FinishBlockCommit(TrieType.State, 7, b); // should be 'a' to test properly
            trieStore.FinishBlockCommit(TrieType.State, 8, b); // should be 'a' to test properly

            memDb[a.Keccak!.Bytes].Should().BeNull();
            memDb[storage1.Keccak!.Bytes].Should().BeNull();
            fullTrieStore.IsNodeCached(null, TreePath.Empty, a.Keccak).Should().BeTrue();
            fullTrieStore.IsNodeCached(null, TreePath.Empty, storage1.Keccak).Should().BeTrue();
        }

        [Test]
        public void Will_combine_same_storage()
        {
            byte[] storage1Nib = Nibbles.BytesToNibbleBytes(TestItem.KeccakA.BytesToArray());
            storage1Nib[0] = 0;
            byte[] storage2Nib = Nibbles.BytesToNibbleBytes(TestItem.KeccakA.BytesToArray());
            storage2Nib[0] = 1;

            TrieNode storage1 = new(NodeType.Leaf, new byte[32]);
            TreePath emptyPath = TreePath.Empty;
            storage1.ResolveKey(NullTrieNodeResolver.Instance, ref emptyPath, true);

            TrieNode a = new(NodeType.Leaf);
            Account account = new(1, 1, storage1.Keccak, Keccak.OfAnEmptyString);
            a.Value = _accountDecoder.Encode(account).Bytes;
            a.Key = storage1Nib[1..];
            a.ResolveKey(NullTrieNodeResolver.Instance, ref emptyPath, true);

            TrieNode storage2 = new(NodeType.Leaf, new byte[32]);
            storage2.ResolveKey(NullTrieNodeResolver.Instance, ref emptyPath, true);

            TrieNode b = new(NodeType.Leaf);
            Account accountB = new(2, 1, storage2.Keccak, Keccak.OfAnEmptyString);
            b.Value = _accountDecoder.Encode(accountB).Bytes;
            b.Key = storage2Nib[1..];
            b.ResolveKey(NullTrieNodeResolver.Instance, ref emptyPath, true);

            TrieNode branch = new(NodeType.Branch);
            branch.SetChild(0, a);
            branch.SetChild(1, b);
            branch.ResolveKey(NullTrieStore.Instance, ref emptyPath, true);

            MemDb memDb = new();
            NodeStorage storage = new NodeStorage(memDb);
<<<<<<< HEAD

            using TrieStore fullTrieStore = CreateTrieStore(
                kvStore: memDb,
                pruningStrategy: new MemoryLimit(16.MB()),
                persistenceStrategy: new ConstantInterval(4));

=======

            using TrieStore fullTrieStore = CreateTrieStore(
                kvStore: memDb,
                pruningStrategy: new MemoryLimit(16.MB()),
                persistenceStrategy: new ConstantInterval(4));

>>>>>>> ddc1dadd
            IScopedTrieStore trieStore = fullTrieStore.GetTrieStore(null);

            trieStore.FinishBlockCommit(TrieType.State, 0, null);

            IScopedTrieStore storageTrieStore = fullTrieStore.GetTrieStore(new Hash256(Nibbles.ToBytes(storage1Nib)));
            storageTrieStore.CommitNode(1, new NodeCommitInfo(storage1, TreePath.Empty));
            storageTrieStore.FinishBlockCommit(TrieType.Storage, 1, storage1);

            storageTrieStore = fullTrieStore.GetTrieStore(new Hash256(Nibbles.ToBytes(storage2Nib)));
            storageTrieStore.CommitNode(1, new NodeCommitInfo(storage2, TreePath.Empty));
            storageTrieStore.FinishBlockCommit(TrieType.Storage, 1, storage2);

            trieStore.CommitNode(1, new NodeCommitInfo(a, TreePath.Empty));
            trieStore.CommitNode(1, new NodeCommitInfo(b, TreePath.Empty));
            trieStore.CommitNode(1, new NodeCommitInfo(branch, TreePath.Empty));
            trieStore.FinishBlockCommit(TrieType.State, 1, branch);
            trieStore.FinishBlockCommit(TrieType.State, 2, branch);
            trieStore.FinishBlockCommit(TrieType.State, 3, branch);
            trieStore.FinishBlockCommit(TrieType.State, 4, branch);
            trieStore.FinishBlockCommit(TrieType.State, 5, branch);
            trieStore.FinishBlockCommit(TrieType.State, 6, branch);
            trieStore.FinishBlockCommit(TrieType.State, 7, branch);
            trieStore.FinishBlockCommit(TrieType.State, 8, branch);

            storage.Get(null, TreePath.FromNibble(new byte[] { 0 }), a.Keccak).Should().NotBeNull();
            storage.Get(new Hash256(Nibbles.ToBytes(storage1Nib)), TreePath.Empty, storage1.Keccak).Should().NotBeNull();
            fullTrieStore.IsNodeCached(null, TreePath.Empty, a.Keccak).Should().BeTrue();
            fullTrieStore.IsNodeCached(new Hash256(Nibbles.ToBytes(storage1Nib)), TreePath.Empty, storage1.Keccak).Should().BeTrue();
        }

        [Test]
        public void ReadOnly_store_doesnt_change_witness()
        {
            TrieNode node = new(NodeType.Leaf);
            Account account = new(1, 1, TestItem.KeccakA, Keccak.OfAnEmptyString);
            node.Value = _accountDecoder.Encode(account).Bytes;
            node.Key = Bytes.FromHexString("abc");
            TreePath emptyPath = TreePath.Empty;
            node.ResolveKey(NullTrieNodeResolver.Instance, ref emptyPath, true);

            MemDb originalStore = new MemDb();
            WitnessCollector witnessCollector = new WitnessCollector(new MemDb(), LimboLogs.Instance);
            IKeyValueStoreWithBatching store = originalStore.WitnessedBy(witnessCollector);
            using TrieStore fullTrieStore = CreateTrieStore(pruningStrategy: new TestPruningStrategy(false), kvStore: store);
            IScopedTrieStore trieStore = fullTrieStore.GetTrieStore(null);
            trieStore.CommitNode(0, new NodeCommitInfo(node, TreePath.Empty));
            trieStore.FinishBlockCommit(TrieType.State, 0, node);

            IReadOnlyTrieStore readOnlyTrieStore = fullTrieStore.AsReadOnly(new NodeStorage(originalStore));
            readOnlyTrieStore.LoadRlp(null, TreePath.Empty, node.Keccak);

            witnessCollector.Collected.Should().BeEmpty();
        }

        [TestCase(true)]
        [TestCase(false, Explicit = true)]
        public async Task Read_only_trie_store_is_allowing_many_thread_to_work_with_the_same_node(bool beThreadSafe)
        {
            TrieNode trieNode = new(NodeType.Branch);
            for (int i = 0; i < 16; i++)
            {
                trieNode.SetChild(i, new TrieNode(NodeType.Unknown, TestItem.Keccaks[i]));
            }

            trieNode.Seal();

            MemDb memDb = new();
            using TrieStore fullTrieStore = CreateTrieStore(
                kvStore: memDb,
                pruningStrategy: new MemoryLimit(10.MB()),
                persistenceStrategy: new ConstantInterval(10));

            IScopedTrieStore trieStore = fullTrieStore.GetTrieStore(null);
            TreePath emptyPath = TreePath.Empty;
            trieNode.ResolveKey(trieStore, ref emptyPath, false);
            trieStore.CommitNode(1, new NodeCommitInfo(trieNode, TreePath.Empty));

            if (beThreadSafe)
            {
                trieStore = fullTrieStore.AsReadOnly().GetTrieStore(null);
            }

            void CheckChildren()
            {
                for (int i = 0; i < 16 * 10; i++)
                {
                    try
                    {
                        trieStore.FindCachedOrUnknown(TreePath.Empty, trieNode.Keccak).GetChildHash(i % 16).Should().BeEquivalentTo(TestItem.Keccaks[i % 16], i.ToString());
                    }
                    catch (Exception)
                    {
                        throw new AssertionException("Failed");
                    }
                }
            }

            List<Task> tasks = new();
            for (int i = 0; i < 2; i++)
            {
                Task task = new(CheckChildren);
                task.Start();
                tasks.Add(task);
            }

            if (beThreadSafe)
            {
                await Task.WhenAll();
            }
            else
            {
                Assert.ThrowsAsync<AssertionException>(() => Task.WhenAll(tasks));
            }
        }

        [TestCase(true)]
        [TestCase(false)]
        public void ReadOnly_store_returns_copies(bool pruning)
        {
            TrieNode node = new(NodeType.Leaf);
            Account account = new(1, 1, TestItem.KeccakA, Keccak.OfAnEmptyString);
            node.Value = _accountDecoder.Encode(account).Bytes;
            node.Key = Nibbles.BytesToNibbleBytes(TestItem.KeccakA.BytesToArray());
            TreePath emptyPath = TreePath.Empty;
            node.ResolveKey(NullTrieNodeResolver.Instance, ref emptyPath, true);

            using TrieStore fullTrieStore = CreateTrieStore(pruningStrategy: new TestPruningStrategy(pruning));
            IScopedTrieStore trieStore = fullTrieStore.GetTrieStore(null);
            trieStore.CommitNode(0, new NodeCommitInfo(node, TreePath.Empty));
            trieStore.FinishBlockCommit(TrieType.State, 0, node);
            var originalNode = trieStore.FindCachedOrUnknown(TreePath.Empty, node.Keccak);

            IReadOnlyTrieStore readOnlyTrieStore = fullTrieStore.AsReadOnly();
            var readOnlyNode = readOnlyTrieStore.FindCachedOrUnknown(null, TreePath.Empty, node.Keccak);

            readOnlyNode.Should().NotBe(originalNode);
            readOnlyNode.Should().BeEquivalentTo(originalNode,
                eq => eq.Including(t => t.Keccak)
                    .Including(t => t.FullRlp)
                    .Including(t => t.NodeType));

            readOnlyNode.Key?.ToString().Should().Be(originalNode.Key?.ToString());
        }

        private long ExpectedPerNodeKeyMemorySize => _scheme == INodeStorage.KeyScheme.Hash ? 0 : TrieStore.DirtyNodesCache.Key.MemoryUsage;

<<<<<<< HEAD

=======
>>>>>>> ddc1dadd
        [Test]
        public async Task Will_RemovePastKeys_OnSnapshot()
        {
            MemDb memDb = new();

            using TrieStore fullTrieStore = CreateTrieStore(
                kvStore: memDb,
                pruningStrategy: new TestPruningStrategy(true, true, 100000),
                persistenceStrategy: No.Persistence,
                reorgDepthOverride: 2);

            IScopedTrieStore trieStore = fullTrieStore.GetTrieStore(null);

            for (int i = 0; i < 64; i++)
            {
                TrieNode node = new(NodeType.Leaf, TestItem.Keccaks[i], new byte[2]);
                trieStore.CommitNode(i, new NodeCommitInfo(node, TreePath.Empty));
                trieStore.FinishBlockCommit(TrieType.State, i, node);

                // Pruning is done in background
                await Task.Delay(TimeSpan.FromMilliseconds(10));
            }

            if (_scheme == INodeStorage.KeyScheme.Hash)
            {
                memDb.Count.Should().NotBe(1);
            }
            else
            {
                memDb.Count.Should().Be(1);
            }
        }

        [Test]
        public async Task Will_NotRemove_ReCommittedNode()
        {
            MemDb memDb = new();

            using TrieStore fullTrieStore = CreateTrieStore(
                kvStore: memDb,
                pruningStrategy: new TestPruningStrategy(true, true, 100000),
                persistenceStrategy: No.Persistence,
                reorgDepthOverride: 2);

            IScopedTrieStore trieStore = fullTrieStore.GetTrieStore(null);

            for (int i = 0; i < 64; i++)
            {
                TrieNode node = new(NodeType.Leaf, TestItem.Keccaks[i % 4], new byte[2]);
                trieStore.CommitNode(i, new NodeCommitInfo(node, TreePath.Empty));
                node = trieStore.FindCachedOrUnknown(TreePath.Empty, node.Keccak);
                trieStore.FinishBlockCommit(TrieType.State, i, node);

                // Pruning is done in background
                await Task.Delay(TimeSpan.FromMilliseconds(10));
            }

            memDb.Count.Should().Be(4);
        }
<<<<<<< HEAD

=======
>>>>>>> ddc1dadd
    }
}<|MERGE_RESOLUTION|>--- conflicted
+++ resolved
@@ -410,21 +410,12 @@
 
             MemDb memDb = new();
             NodeStorage nodeStorage = new NodeStorage(memDb);
-<<<<<<< HEAD
 
             using TrieStore fullTrieStore = CreateTrieStore(
                 kvStore: memDb,
                 pruningStrategy: new MemoryLimit(16.MB()),
                 persistenceStrategy: new ConstantInterval(4));
 
-=======
-
-            using TrieStore fullTrieStore = CreateTrieStore(
-                kvStore: memDb,
-                pruningStrategy: new MemoryLimit(16.MB()),
-                persistenceStrategy: new ConstantInterval(4));
-
->>>>>>> ddc1dadd
             IScopedTrieStore trieStore = fullTrieStore.GetTrieStore(null);
 
             trieStore.FinishBlockCommit(TrieType.State, 0, null);
@@ -548,21 +539,12 @@
 
             MemDb memDb = new();
             NodeStorage asStorage = new NodeStorage(memDb);
-<<<<<<< HEAD
 
             using TrieStore fullTrieStore = CreateTrieStore(
                 kvStore: memDb,
                 pruningStrategy: new MemoryLimit(16.MB()),
                 persistenceStrategy: new ConstantInterval(4));
 
-=======
-
-            using TrieStore fullTrieStore = CreateTrieStore(
-                kvStore: memDb,
-                pruningStrategy: new MemoryLimit(16.MB()),
-                persistenceStrategy: new ConstantInterval(4));
-
->>>>>>> ddc1dadd
             IScopedTrieStore trieStore = fullTrieStore.GetTrieStore(null);
             trieStore.FinishBlockCommit(TrieType.State, 0, null);
             trieStore.CommitNode(1, new NodeCommitInfo(a, TreePath.Empty));
@@ -665,21 +647,12 @@
 
             MemDb memDb = new();
             NodeStorage storage = new NodeStorage(memDb);
-<<<<<<< HEAD
 
             using TrieStore fullTrieStore = CreateTrieStore(
                 kvStore: memDb,
                 pruningStrategy: new MemoryLimit(16.MB()),
                 persistenceStrategy: new ConstantInterval(4));
 
-=======
-
-            using TrieStore fullTrieStore = CreateTrieStore(
-                kvStore: memDb,
-                pruningStrategy: new MemoryLimit(16.MB()),
-                persistenceStrategy: new ConstantInterval(4));
-
->>>>>>> ddc1dadd
             IScopedTrieStore trieStore = fullTrieStore.GetTrieStore(null);
 
             trieStore.FinishBlockCommit(TrieType.State, 0, null);
@@ -826,10 +799,6 @@
 
         private long ExpectedPerNodeKeyMemorySize => _scheme == INodeStorage.KeyScheme.Hash ? 0 : TrieStore.DirtyNodesCache.Key.MemoryUsage;
 
-<<<<<<< HEAD
-
-=======
->>>>>>> ddc1dadd
         [Test]
         public async Task Will_RemovePastKeys_OnSnapshot()
         {
@@ -889,9 +858,5 @@
 
             memDb.Count.Should().Be(4);
         }
-<<<<<<< HEAD
-
-=======
->>>>>>> ddc1dadd
     }
 }