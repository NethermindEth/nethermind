--- conflicted
+++ resolved
@@ -51,11 +51,7 @@
             var oneKeccakSize = trieNode.GetMemorySize(false);
             Assert.AreEqual(startSize + oneKeccakSize, trieStore.MemoryUsedByDirtyCache);
             trieStore.FindCachedOrUnknown(TestItem.KeccakB);
-<<<<<<< HEAD
-            Assert.AreEqual(2 * oneKeccakSize + startSize, trieStore.MemoryUsedByDirtyCache );
-=======
             Assert.AreEqual(2 * oneKeccakSize + startSize, trieStore.MemoryUsedByDirtyCache);
->>>>>>> 42a26fab
             trieStore.FindCachedOrUnknown(TestItem.KeccakB);
             Assert.AreEqual(2 * oneKeccakSize + startSize, trieStore.MemoryUsedByDirtyCache);
             trieStore.FindCachedOrUnknown(TestItem.KeccakC);
