--- conflicted
+++ resolved
@@ -3,11 +3,7 @@
 
 using System;
 using System.Collections.Generic;
-<<<<<<< HEAD
 using System.Threading;
-=======
-using System.Linq;
->>>>>>> 46c2701e
 using System.Threading.Tasks;
 using FluentAssertions;
 using Nethermind.Core;
@@ -564,63 +560,6 @@
             fullTrieStore.IsNodeCached(null, TreePath.Empty, a.Keccak).Should().BeTrue();
         }
 
-        private class BadDb : IKeyValueStoreWithBatching
-        {
-            private readonly Dictionary<byte[], byte[]> _db = new();
-
-            public byte[]? this[ReadOnlySpan<byte> key]
-            {
-                get => Get(key);
-                set => Set(key, value);
-            }
-
-            public void Set(ReadOnlySpan<byte> key, byte[]? value, WriteFlags flags = WriteFlags.None)
-            {
-                _db[key.ToArray()] = value;
-            }
-
-            public byte[]? Get(ReadOnlySpan<byte> key, ReadFlags flags = ReadFlags.None)
-            {
-                return _db[key.ToArray()];
-            }
-
-            public IWriteBatch StartWriteBatch()
-            {
-                return new BadWriteBatch();
-            }
-
-            private class BadWriteBatch : IWriteBatch
-            {
-                private readonly Dictionary<byte[], byte[]> _inBatched = new();
-
-                public void Dispose()
-                {
-                }
-
-                public byte[]? this[ReadOnlySpan<byte> key]
-                {
-                    set => Set(key, value);
-                }
-
-                public void Set(ReadOnlySpan<byte> key, byte[]? value, WriteFlags flags = WriteFlags.None)
-                {
-                    _inBatched[key.ToArray()] = value;
-                }
-
-                public void Merge(ReadOnlySpan<byte> key, ReadOnlySpan<byte> value, WriteFlags flags = WriteFlags.None)
-                {
-                    var keyArr = key.ToArray();
-                    _inBatched[keyArr] = (_inBatched.GetValueOrDefault(keyArr) ?? []).Concat(value.ToArray()).ToArray();
-                }
-
-                public void Clear()
-                {
-                    _inBatched.Clear();
-                }
-            }
-        }
-
-
         [Test]
         public void Trie_store_multi_threaded_scenario()
         {
