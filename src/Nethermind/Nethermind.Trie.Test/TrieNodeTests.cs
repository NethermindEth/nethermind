--- conflicted
+++ resolved
@@ -926,11 +926,7 @@
     [Test]
     public void Rlp_is_cloned_when_cloning()
     {
-<<<<<<< HEAD
-        ITrieStore fullTrieStore = TestTrieStoreFactory.Build(new MemDb(), NullLogManager.Instance);
-=======
         TestRawTrieStore fullTrieStore = new TestRawTrieStore(new MemDb());
->>>>>>> 2e346112
         IScopedTrieStore trieStore = fullTrieStore.GetTrieStore(null);
 
         TrieNode leaf1 = new(NodeType.Leaf);
