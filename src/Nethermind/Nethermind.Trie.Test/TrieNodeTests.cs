// SPDX-FileCopyrightText: 2022 Demerzel Solutions Limited
// SPDX-License-Identifier: LGPL-3.0-only

using System;
using System.Collections.Generic;
using System.Runtime.InteropServices;
using System.Threading;
using System.Threading.Tasks;
using FluentAssertions;
using Nethermind.Core;
using Nethermind.Core.Buffers;
using Nethermind.Core.Crypto;
using Nethermind.Core.Extensions;
using Nethermind.Core.Test;
using Nethermind.Core.Test.Builders;
using Nethermind.Db;
using Nethermind.Logging;
using Nethermind.Serialization.Rlp;
using Nethermind.Trie.Pruning;
using NSubstitute;
using NSubstitute.ExceptionExtensions;
using NUnit.Framework;

namespace Nethermind.Trie.Test;

[Parallelizable(ParallelScope.All)]
public class TrieNodeTests
{
    // private TrieNode _tiniestLeaf;
    // private TrieNode _heavyLeaf;
    // private TrieNode _accountLeaf;
    //
    // [SetUp]
    // public void Setup()
    // {
    //     _tiniestLeaf = new TrieNode(NodeType.Leaf);
    //     _tiniestLeaf.Key = new HexPrefix(true, 5);
    //     _tiniestLeaf.Value = new byte[] {10};
    //
    //     _heavyLeaf = new TrieNode(NodeType.Leaf);
    //     _heavyLeaf.Key = new HexPrefix(true, new byte[20]);
    //     _heavyLeaf.Value = Keccak.EmptyTreeHash.Bytes.Concat(Keccak.EmptyTreeHash.Bytes).ToArray();
    //
    //     Account account = new Account(100);
    //     AccountDecoder decoder = new AccountDecoder();
    //     _accountLeaf = TrieNodeFactory.CreateLeaf(
    //         HexPrefix.Leaf("bbb"),
    //         decoder.Encode(account).Bytes);
    // }

    [Test]
    public void Throws_trie_exception_when_setting_value_on_branch()
    {
        TrieNode trieNode = new(NodeType.Branch);
        Assert.Throws<TrieException>(() => trieNode.Value = new byte[] { 1, 2, 3 });
    }

    [Test]
    public void Throws_trie_exception_on_missing_node()
    {
        TrieNode trieNode = new(NodeType.Unknown);
        Assert.Throws<TrieException>(() => trieNode.ResolveNode(NullTrieNodeResolver.Instance, TreePath.Empty));
    }

    [Test]
    public void Forward_read_flags_on_resolve()
    {
        ITrieNodeResolver resolver = Substitute.For<ITrieNodeResolver>();
        resolver.LoadRlp(TreePath.Empty, TestItem.KeccakA, ReadFlags.HintReadAhead).Returns((byte[])null);
        TrieNode trieNode = new(NodeType.Unknown, TestItem.KeccakA);
        try
        {
            Assert.Throws<TrieException>(() => trieNode.ResolveNode(resolver, TreePath.Empty, ReadFlags.HintReadAhead));
        }
        catch (TrieException)
        {
        }
        resolver.Received().LoadRlp(TreePath.Empty, TestItem.KeccakA, ReadFlags.HintReadAhead);
    }

    [Test]
    public void Throws_trie_exception_on_unexpected_format()
    {
        TrieNode trieNode = new(NodeType.Unknown, new byte[42]);
        Assert.Throws<TrieNodeException>(() => trieNode.ResolveNode(NullTrieNodeResolver.Instance, TreePath.Empty));
    }

    [Test]
    public void When_resolving_an_unknown_node_without_keccak_and_rlp_trie_exception_should_be_thrown()
    {
        TrieNode trieNode = new(NodeType.Unknown);
        Assert.Throws<TrieException>(() => trieNode.ResolveNode(NullTrieNodeResolver.Instance, TreePath.Empty));
    }

    [Test]
    public void When_resolving_an_unknown_node_without_rlp_trie_exception_should_be_thrown()
    {
        TrieNode trieNode = new(NodeType.Unknown, Keccak.Zero);
        Assert.Throws<TrieException>(() => trieNode.ResolveNode(NullTrieNodeResolver.Instance, TreePath.Empty));
    }

    [Test]
    public void Encoding_leaf_without_key_throws_trie_exception()
    {
        TrieNode trieNode = new(NodeType.Leaf);
        trieNode.Value = new byte[] { 1, 2, 3 };
        TreePath emptyPath = TreePath.Empty;
        Assert.Throws<TrieException>(() => trieNode.RlpEncode(NullTrieNodeResolver.Instance, ref emptyPath));
    }

    [Test]
    public void Throws_trie_exception_when_resolving_key_on_missing_rlp()
    {
        TrieNode trieNode = new(NodeType.Unknown);
        TreePath emptyPath = TreePath.Empty;
        Assert.Throws<TrieException>(() => trieNode.ResolveKey(NullTrieNodeResolver.Instance, ref emptyPath));
    }

    [Test(Description = "This is controversial and only used in visitors. Can consider an exception instead.")]
    public void Get_child_hash_is_null_when_rlp_is_null()
    {
        TrieNode trieNode = new(NodeType.Branch);
        Assert.That(trieNode.GetChildHash(0), Is.Null);
    }

    [Test]
    public void Can_check_if_branch_is_valid_with_one_child_less()
    {
        Context ctx = new();
        for (int i = 0; i < 16; i++)
        {
            TrieNode trieNode = new(NodeType.Branch);
            for (int j = 0; j < i; j++)
            {
                trieNode.SetChild(j, ctx.TiniestLeaf);
            }

            if (i > 2)
            {
                Assert.That(trieNode.IsValidWithOneNodeLess, Is.True);
            }
            else
            {
                Assert.That(trieNode.IsValidWithOneNodeLess, Is.False);
            }
        }
    }

    [Test]
    public void Can_check_if_child_is_null_on_a_branch()
    {
        Context ctx = new();
        for (int nonNullChildrenCount = 0; nonNullChildrenCount < 16; nonNullChildrenCount++)
        {
            TrieNode trieNode = new(NodeType.Branch);
            for (int j = 0; j < nonNullChildrenCount; j++)
            {
                trieNode.SetChild(j, ctx.TiniestLeaf);
            }

            TreePath emptyPath = TreePath.Empty;
            SpanSource rlp = trieNode.RlpEncode(NullTrieNodeResolver.Instance, ref emptyPath);
            TrieNode restoredNode = new(NodeType.Branch, rlp);

            for (int childIndex = 0; childIndex < 16; childIndex++)
            {
                if (childIndex < nonNullChildrenCount)
                {
                    Assert.That(trieNode.IsChildNull(childIndex), Is.False, $"original {childIndex}");
                    Assert.That(restoredNode.IsChildNull(childIndex), Is.False, $"restored {childIndex}");
                }
                else
                {
                    Assert.That(trieNode.IsChildNull(childIndex), Is.True, $"original {childIndex}");
                    Assert.That(restoredNode.IsChildNull(childIndex), Is.True, $"restored {childIndex}");
                }
            }
        }
    }

    [Test]
    public void Can_encode_decode_tiny_branch()
    {
        Context ctx = new();
        TrieNode trieNode = new(NodeType.Branch);
        trieNode.SetChild(11, ctx.TiniestLeaf);

        TreePath emptyPath = TreePath.Empty;
        SpanSource rlp = trieNode.RlpEncode(NullTrieNodeResolver.Instance, ref emptyPath);

        TrieNode decoded = new(NodeType.Unknown, rlp);
        decoded.ResolveNode(NullTrieNodeResolver.Instance, TreePath.Empty);
        TrieNode decodedTiniest = decoded.GetChild(NullTrieNodeResolver.Instance, ref emptyPath, 11);
        decodedTiniest.ResolveNode(NullTrieNodeResolver.Instance, TreePath.Empty);

        Assert.That(decodedTiniest.Value.ToArray(), Is.EqualTo(ctx.TiniestLeaf.Value.ToArray()), "value");
        Assert.That(HexPrefix.ToBytes(decodedTiniest.Key!, true), Is.EqualTo(HexPrefix.ToBytes(ctx.TiniestLeaf.Key!, true)), "key");
    }

    [Test]
    public void Can_encode_decode_heavy_branch()
    {
        Context ctx = new();
        TrieNode trieNode = new(NodeType.Branch);
        trieNode.SetChild(11, ctx.HeavyLeaf);

        TreePath emptyPath = TreePath.Empty;
        SpanSource rlp = trieNode.RlpEncode(NullTrieNodeResolver.Instance, ref emptyPath);

        TrieNode decoded = new(NodeType.Unknown, rlp);
        decoded.ResolveNode(NullTrieNodeResolver.Instance, TreePath.Empty);
        TrieNode decodedTiniest = decoded.GetChild(NullTrieNodeResolver.Instance, ref emptyPath, 11);

        Assert.That(decodedTiniest.Keccak, Is.EqualTo(decoded.GetChildHash(11)), "value");
    }

    [Test]
    public void Can_encode_decode_tiny_extension()
    {
        Context ctx = new();
        TrieNode trieNode = new(NodeType.Extension);
        trieNode.Key = new byte[] { 5 };
        trieNode.SetChild(0, ctx.TiniestLeaf);

        TreePath emptyPath = TreePath.Empty;
        SpanSource rlp = trieNode.RlpEncode(NullTrieNodeResolver.Instance, ref emptyPath);

        TrieNode decoded = new(NodeType.Unknown, rlp);
        decoded.ResolveNode(NullTrieNodeResolver.Instance, TreePath.Empty);
        TrieNode? decodedTiniest = decoded.GetChild(NullTrieNodeResolver.Instance, ref emptyPath, 0);
        decodedTiniest?.ResolveNode(NullTrieNodeResolver.Instance, TreePath.Empty);

        Assert.That(decodedTiniest.Value.ToArray(), Is.EqualTo(ctx.TiniestLeaf.Value.ToArray()), "value");
        Assert.That(HexPrefix.ToBytes(decodedTiniest.Key!, true), Is.EqualTo(HexPrefix.ToBytes(ctx.TiniestLeaf.Key!, true)),
            "key");
    }

    [Test]
    public void Can_encode_decode_heavy_extension()
    {
        Context ctx = new();
        TrieNode trieNode = new(NodeType.Extension);
        trieNode.Key = new byte[] { 5 };
        trieNode.SetChild(0, ctx.HeavyLeaf);

        TreePath emptyPath = TreePath.Empty;
        SpanSource rlp = trieNode.RlpEncode(NullTrieNodeResolver.Instance, ref emptyPath);

        TrieNode decoded = new(NodeType.Unknown, rlp);
        decoded.ResolveNode(NullTrieNodeResolver.Instance, TreePath.Empty);
        TrieNode decodedTiniest = decoded.GetChild(NullTrieNodeResolver.Instance, ref emptyPath, 0);

        Assert.That(decodedTiniest.Keccak, Is.EqualTo(decoded.GetChildHash(0)), "keccak");
    }

    [Test]
    public void Can_set_and_get_children_using_indexer()
    {
        TrieNode tiniest = new(NodeType.Leaf);
        tiniest.Key = new byte[] { 5 };
        tiniest.Value = new byte[] { 10 };

        TrieNode trieNode = new(NodeType.Branch);
        trieNode[11] = tiniest;
        TreePath emptyPath = TreePath.Empty;
        TrieNode getResult = trieNode.GetChild(NullTrieNodeResolver.Instance, ref emptyPath, 11);
        Assert.That(getResult, Is.SameAs(tiniest));
    }

    [Test]
    public void Get_child_hash_works_on_hashed_child_of_a_branch()
    {
        Context ctx = new();
        TrieNode trieNode = new(NodeType.Branch);
        trieNode[11] = ctx.HeavyLeaf;
        TreePath emptyPath = TreePath.Empty;
        SpanSource rlp = trieNode.RlpEncode(NullTrieNodeResolver.Instance, ref emptyPath);
        TrieNode decoded = new(NodeType.Branch, rlp);

        Hash256 getResult = decoded.GetChildHash(11);
        Assert.That(getResult, Is.Not.Null);
    }

    [Test]
    public void Get_child_hash_works_on_inlined_child_of_a_branch()
    {
        Context ctx = new();
        TrieNode trieNode = new(NodeType.Branch);

        trieNode[11] = ctx.TiniestLeaf;
        TreePath emptyPath = TreePath.Empty;
        SpanSource rlp = trieNode.RlpEncode(NullTrieNodeResolver.Instance, ref emptyPath);
        TrieNode decoded = new(NodeType.Branch, rlp);

        Hash256 getResult = decoded.GetChildHash(11);
        Assert.That(getResult, Is.Null);
    }

    [Test]
    public void Get_child_hash_works_on_hashed_child_of_an_extension()
    {
        Context ctx = new();
        TrieNode trieNode = new(NodeType.Extension);
        trieNode[0] = ctx.HeavyLeaf;
        trieNode.Key = new byte[] { 5 };
        TreePath emptyPath = TreePath.Empty;
        SpanSource rlp = trieNode.RlpEncode(NullTrieNodeResolver.Instance, ref emptyPath);
        TrieNode decoded = new(NodeType.Extension, rlp);

        Hash256 getResult = decoded.GetChildHash(0);
        Assert.That(getResult, Is.Not.Null);
    }

    [Test]
    public void Get_child_hash_works_on_inlined_child_of_an_extension()
    {
        Context ctx = new();
        TrieNode trieNode = new(NodeType.Extension);
        trieNode[0] = ctx.TiniestLeaf;
        trieNode.Key = new byte[] { 5 };
        TreePath emptyPath = TreePath.Empty;
        SpanSource rlp = trieNode.RlpEncode(NullTrieNodeResolver.Instance, ref emptyPath);
        TrieNode decoded = new(NodeType.Extension, rlp);

        Hash256 getResult = decoded.GetChildHash(0);
        Assert.That(getResult, Is.Null);
    }

    [Test]
    public void Extension_can_accept_visitors()
    {
        ITreeVisitor<EmptyContext> visitor = Substitute.For<ITreeVisitor<EmptyContext>>();
        TrieVisitContext context = new();
        TrieNode ignore = TrieNodeFactory.CreateLeaf(Bytes.FromHexString("ccc"), Array.Empty<byte>());
        TrieNode node = TrieNodeFactory.CreateExtension(Bytes.FromHexString("aa"), ignore);

        TreePath emptyPath = TreePath.Empty;
        node.Accept(visitor, new EmptyContext(), NullTrieNodeResolver.Instance, ref emptyPath, context);

        visitor.Received().VisitExtension(new EmptyContext(), node);
    }

    [Test]
    public void Unknown_node_with_missing_data_can_accept_visitor()
    {
        ITreeVisitor<EmptyContext> visitor = Substitute.For<ITreeVisitor<EmptyContext>>();
        TrieVisitContext context = new();
        TrieNode node = new(NodeType.Unknown);

        TreePath emptyPath = TreePath.Empty;
        node.Accept(visitor, new EmptyContext(), NullTrieNodeResolver.Instance, ref emptyPath, context);

        visitor.Received().VisitMissingNode(new EmptyContext(), node.Keccak);
    }

    [Test]
    public void Leaf_with_simple_account_can_accept_visitors()
    {
        TreeVisitorMock visitor = new();
        TrieVisitContext context = new();
        Account account = new(100);
        AccountDecoder decoder = new();
        TrieNode node = TrieNodeFactory.CreateLeaf(Bytes.FromHexString("aa"), decoder.Encode(account).Bytes);

        TreePath emptyPath = TreePath.Empty;
        node.Accept(visitor, default, NullTrieNodeResolver.Instance, ref emptyPath, context);

        visitor.VisitLeafReceived[(TreePath.Empty, node, node.Value.ToArray())].Should().Be(1);
    }

    [Test]
    public void Leaf_with_contract_without_storage_and_empty_code_can_accept_visitors()
    {
        TreeVisitorMock visitor = new();
        TrieVisitContext context = new();
        Account account = new(1, 100, Keccak.EmptyTreeHash, Keccak.OfAnEmptyString);
        AccountDecoder decoder = new();
        TrieNode node = TrieNodeFactory.CreateLeaf(Bytes.FromHexString("aa"), decoder.Encode(account).Bytes);

        TreePath emptyPath = TreePath.Empty;
        node.Accept(visitor, default, NullTrieNodeResolver.Instance, ref emptyPath, context);

        visitor.VisitLeafReceived[(TreePath.Empty, node, node.Value.ToArray())].Should().Be(1);
    }

    [Test]
    public void Leaf_with_contract_without_storage_and_with_code_can_accept_visitors()
    {
        TreeVisitorMock visitor = new();
        TrieVisitContext context = new();
        Account account = new(1, 100, Keccak.EmptyTreeHash, Keccak.Zero);
        AccountDecoder decoder = new();
        TrieNode node = TrieNodeFactory.CreateLeaf(Bytes.FromHexString("aa"), decoder.Encode(account).Bytes);

        TreePath emptyPath = TreePath.Empty;
        node.Accept(visitor, default, NullTrieNodeResolver.Instance, ref emptyPath, context);

        visitor.VisitLeafReceived[(TreePath.Empty, node, node.Value.ToArray())].Should().Be(1);
    }

    [Test]
    public void Leaf_with_contract_with_storage_and_without_code_can_accept_visitors()
    {
        TreeVisitorMock visitor = new();
        TrieVisitContext context = new();
        Account account = new(1, 100, Keccak.Zero, Keccak.OfAnEmptyString);
        AccountDecoder decoder = new();
        TrieNode node = TrieNodeFactory.CreateLeaf(Bytes.FromHexString("aa"), decoder.Encode(account).Bytes);

        TreePath emptyPath = TreePath.Empty;
        node.Accept(visitor, default, NullTrieNodeResolver.Instance, ref emptyPath, context);

        visitor.VisitLeafReceived[(TreePath.Empty, node, node.Value.ToArray())].Should().Be(1);
    }

    [Test]
    public void Extension_with_leaf_can_be_visited()
    {
        Context ctx = new();
        TreeVisitorMock visitor = new();
        TrieVisitContext context = new();
        TrieNode node = TrieNodeFactory.CreateExtension(Bytes.FromHexString("aa"), ctx.AccountLeaf);

        TreePath emptyPath = TreePath.Empty;
        node.Accept(visitor, default, NullTrieNodeResolver.Instance, ref emptyPath, context);

        visitor.VisitExtensionReceived[(TreePath.Empty, node)].Should().Be(1);
        visitor.VisitLeafReceived[(new(new(Bytes.FromHexString("0xa000000000000000000000000000000000000000000000000000000000000000")), 1), ctx.AccountLeaf, ctx.AccountLeaf.Value.ToArray())].Should().Be(1);
    }

    [Test]
    public void Branch_with_children_can_be_visited()
    {
        Context ctx = new();
        TreeVisitorMock visitor = new();
        TrieVisitContext context = new();
        TrieNode node = new(NodeType.Branch);
        for (int i = 0; i < 16; i++)
        {
            node.SetChild(i, ctx.AccountLeaf);
        }

        TreePath emptyPath = TreePath.Empty;
        node.ResolveKey(NullTrieStore.Instance, ref emptyPath);
        node.Accept(visitor, default, NullTrieNodeResolver.Instance, ref emptyPath, context);

        visitor.VisitBranchReceived[(TreePath.Empty, node)].Should().Be(1);
        for (byte i = 0; i < 16; i++)
        {
            var hex = "0x" + i.ToString("x2")[1] + "000000000000000000000000000000000000000000000000000000000000000";
            visitor.VisitLeafReceived[(new(new(Bytes.FromHexString(hex)), 1), ctx.AccountLeaf, ctx.AccountLeaf.Value.ToArray())].Should().Be(1);
        }
    }

    [Test]
    public void Branch_can_accept_visitors()
    {
        ITreeVisitor<EmptyContext> visitor = Substitute.For<ITreeVisitor<EmptyContext>>();
        TrieVisitContext context = new();
        TrieNode node = new(NodeType.Branch);
        for (int i = 0; i < 16; i++)
        {
            node.SetChild(i, null);
        }

        TreePath emptyPath = TreePath.Empty;
        node.Accept(visitor, new EmptyContext(), NullTrieNodeResolver.Instance, ref emptyPath, context);

        visitor.Received().VisitBranch(new EmptyContext(), node);
    }

    [Test]
    public void Can_encode_branch_with_nulls()
    {
        TrieNode node = new(NodeType.Branch);
        TreePath emptyPath = TreePath.Empty;
        node.RlpEncode(NullTrieNodeResolver.Instance, ref emptyPath);
    }

    [Test]
    public void Is_child_dirty_on_extension_when_child_is_null_returns_false()
    {
        TrieNode node = new(NodeType.Extension);
        Assert.That(node.IsChildDirty(0), Is.False);
    }

    [Test]
    public void Is_child_dirty_on_extension_when_child_is_null_node_returns_false()
    {
        TrieNode node = new(NodeType.Extension);
        node.SetChild(0, null);
        Assert.That(node.IsChildDirty(0), Is.False);
    }

    [Test]
    public void Is_child_dirty_on_extension_when_child_is_not_dirty_returns_false()
    {
        TrieNode node = new(NodeType.Extension);
        TrieNode cleanChild = new(NodeType.Leaf, Keccak.Zero);
        node.SetChild(0, cleanChild);
        Assert.That(node.IsChildDirty(0), Is.False);
    }

    [Test]
    public void Is_child_dirty_on_extension_when_child_is_dirty_returns_true()
    {
        TrieNode node = new(NodeType.Extension);
        TrieNode dirtyChild = new(NodeType.Leaf);
        node.SetChild(0, dirtyChild);
        Assert.That(node.IsChildDirty(0), Is.True);
    }

    [Test]
    public void Empty_branch_will_not_be_valid_with_one_child_less()
    {
        TrieNode node = new(NodeType.Branch);
        Assert.That(node.IsValidWithOneNodeLess, Is.False);
    }

    [Test]
    public void Cannot_ask_about_validity_on_non_branch_nodes()
    {
        TrieNode leaf = new(NodeType.Leaf);
        TrieNode extension = new(NodeType.Leaf);
        Assert.Throws<TrieException>(() => _ = leaf.IsValidWithOneNodeLess, "leaf");
        Assert.Throws<TrieException>(() => _ = extension.IsValidWithOneNodeLess, "extension");
    }

    [Test]
    public void Can_encode_branch_with_unresolved_children()
    {
        TrieNode node = new(NodeType.Branch);
        TrieNode randomTrieNode = new(NodeType.Leaf);
        randomTrieNode.Key = new byte[] { 1, 2, 3 };
        randomTrieNode.Value = new byte[] { 1, 2, 3 };
        for (int i = 0; i < 16; i++)
        {
            node.SetChild(i, randomTrieNode);
        }

        TreePath emptyPath = TreePath.Empty;
        SpanSource rlp = node.RlpEncode(NullTrieNodeResolver.Instance, ref emptyPath);

        TrieNode restoredNode = new(NodeType.Branch, rlp);

        restoredNode.RlpEncode(NullTrieNodeResolver.Instance, ref emptyPath);
    }

    [Test]
    public void Size_of_a_heavy_leaf_is_correct()
    {
        Context ctx = new();
        ctx.HeavyLeaf.GetMemorySize(false).Should().Be(208);
    }

    [Test]
    public void Size_of_a_tiny_leaf_is_correct()
    {
        Context ctx = new();
        ctx.TiniestLeaf.GetMemorySize(false).Should().Be(136);
    }

    [Test]
    public void Size_of_a_branch_is_correct()
    {
        Context ctx = new();
        TrieNode node = new(NodeType.Branch);
        for (int i = 0; i < 16; i++)
        {
            node.SetChild(i, ctx.AccountLeaf);
        }

        node.GetMemorySize(true).Should().Be(3376);
        node.GetMemorySize(false).Should().Be(176);
    }

    [Test]
    public void Size_of_an_extension_is_correct()
    {
        Context ctx = new();
        TrieNode trieNode = new(NodeType.Extension);
        trieNode.Key = new byte[] { 1 };
        trieNode.SetChild(0, ctx.TiniestLeaf);

        Assert.That(trieNode.GetMemorySize(false), Is.EqualTo(96));
    }

    [Test]
    public void Size_of_unknown_node_is_correct()
    {
        Context ctx = new();
        TrieNode trieNode = new(NodeType.Extension);
        trieNode.Key = new byte[] { 1 };
        trieNode.SetChild(0, ctx.TiniestLeaf);

        trieNode.GetMemorySize(true).Should().Be(232);
        trieNode.GetMemorySize(false).Should().Be(96);
    }

    [Test]
    public void Size_of_an_unknown_empty_node_is_correct()
    {
        TrieNode trieNode = new(NodeType.Unknown);
        trieNode.GetMemorySize(false).Should().Be(48);
    }

    [Test]
    public void Size_of_an_unknown_node_with_keccak_is_correct()
    {
        TrieNode trieNode = new(NodeType.Unknown, Keccak.Zero);
        trieNode.GetMemorySize(false).Should().Be(96);
    }

    [Test]
    public void Size_of_extension_with_child()
    {
        TrieNode trieNode = new(NodeType.Extension);
        trieNode.SetChild(0, null);
        trieNode.GetMemorySize(false).Should().Be(64);
    }

    [Test]
    public void Size_of_branch_with_data()
    {
        TrieNode trieNode = new(NodeType.Branch);
        trieNode.SetChild(0, null);
        trieNode.GetMemorySize(false).Should().Be(176);
    }

    [Test]
    public void Size_of_leaf_with_value()
    {
        TrieNode trieNode = new(NodeType.Leaf);
        trieNode.Value = new byte[7];
        trieNode.GetMemorySize(false).Should().Be(104);
    }

    [Test]
    public void Size_of_an_unknown_node_with_full_rlp_is_correct()
    {
        TrieNode trieNode = new(NodeType.Unknown, new byte[7]);
        trieNode.GetMemorySize(false).Should().Be(80);
    }

    [Test]
    public void Size_of_keccak_is_correct()
    {
        Hash256.MemorySize.Should().Be(48);
    }

    [Test]
    public void Size_of_rlp_stream_is_correct()
    {
        RlpStream rlpStream = new(100);
        rlpStream.MemorySize.Should().Be(160);
    }

    [Test]
    public void Size_of_rlp_stream_7_is_correct()
    {
        RlpStream rlpStream = new(7);
        rlpStream.MemorySize.Should().Be(64);
    }

    [Test]
    public void Size_of_rlp_unaligned_is_correct()
    {
        Rlp rlp = new(new byte[1]);
        rlp.MemorySize.Should().Be(56);
    }

    [Test]
    public void Size_of_rlp_aligned_is_correct()
    {
        Rlp rlp = new(new byte[8]);
        rlp.MemorySize.Should().Be(56);
    }

    [Test]
    public void Cannot_seal_already_sealed()
    {
        TrieNode trieNode = new(NodeType.Leaf, Keccak.Zero);
        Assert.Throws<InvalidOperationException>(() => trieNode.Seal());
    }

    [Test]
    public void Cannot_change_value_on_sealed()
    {
        TrieNode trieNode = new(NodeType.Leaf, Keccak.Zero);
        Assert.Throws<InvalidOperationException>(() => trieNode.Value = new byte[5]);
    }

    [Test]
    public void Cannot_change_key_on_sealed()
    {
        TrieNode trieNode = new(NodeType.Leaf, Keccak.Zero);
        Assert.Throws<InvalidOperationException>(
            () => trieNode.Key = Bytes.FromHexString("aaa"));
    }

    [Test]
    public void Cannot_set_child_on_sealed()
    {
        TrieNode child = new(NodeType.Leaf, Keccak.Zero);
        TrieNode trieNode = new(NodeType.Extension, Keccak.Zero);
        Assert.Throws<InvalidOperationException>(() => trieNode.SetChild(0, child));
    }

    [Test]
    public void Pruning_regression()
    {
        TrieNode child = new(NodeType.Unknown, Keccak.Zero);
        TrieNode trieNode = new(NodeType.Extension);
        trieNode.SetChild(0, child);

        trieNode.PrunePersistedRecursively(1);
        trieNode.Key = Bytes.FromHexString("abcd");
        TreePath emptyPath = TreePath.Empty;
        trieNode.RlpEncode(NullTrieStore.Instance, ref emptyPath);
    }

    [Test]
    public void Extension_child_as_keccak()
    {
        TrieNode child = new(NodeType.Unknown, Keccak.Zero);
        TrieNode trieNode = new(NodeType.Extension);
        trieNode.SetChild(0, child);

        trieNode.PrunePersistedRecursively(1);
        TreePath emptyPath = TreePath.Empty;
        trieNode.GetChild(NullTrieStore.Instance, ref emptyPath, 0).Should().BeOfType<TrieNode>();
    }

    [Test]
    public void Extension_child_as_keccak_memory_size()
    {
        TrieNode child = new(NodeType.Unknown, Keccak.Zero);
        TrieNode trieNode = new(NodeType.Extension);
        trieNode.SetChild(0, child);

        trieNode.PrunePersistedRecursively(1);
        trieNode.GetMemorySize(false).Should().Be(112);
    }

    [Test]
    public void Extension_child_as_keccak_clone()
    {
        TrieNode child = new(NodeType.Unknown, Keccak.Zero);
        TrieNode trieNode = new(NodeType.Extension);
        trieNode.SetChild(0, child);

        trieNode.PrunePersistedRecursively(1);
        TrieNode cloned = trieNode.Clone();

        cloned.GetMemorySize(false).Should().Be(112);
    }

    [Test]
    public void Unresolve_of_persisted()
    {
        TrieNode child = new(NodeType.Unknown, Keccak.Zero);
        TrieNode trieNode = new(NodeType.Extension);
        trieNode.SetChild(0, child);
        trieNode.Key = Bytes.FromHexString("abcd");
        TreePath emptyPath = TreePath.Empty;
        trieNode.ResolveKey(NullTrieStore.Instance, ref emptyPath);

        trieNode.PrunePersistedRecursively(1);
        trieNode.PrunePersistedRecursively(1);
    }

    [Test]
    public void Small_child_unresolve()
    {
        TrieNode child = new(NodeType.Leaf);
        child.Value = Bytes.FromHexString("a");
        child.Key = Bytes.FromHexString("b");
        TreePath childPath = TreePath.FromHexString("abcd");
        child.ResolveKey(NullTrieStore.Instance, ref childPath);
        child.IsPersisted = true;

        TreePath emptyPath = TreePath.Empty;
        TrieNode trieNode = new(NodeType.Extension);
        trieNode.SetChild(0, child);
        trieNode.Key = Bytes.FromHexString("abcd");
        trieNode.ResolveKey(NullTrieStore.Instance, ref emptyPath);

        trieNode.PrunePersistedRecursively(2);
        trieNode.GetChild(NullTrieStore.Instance, ref emptyPath, 0).Should().Be(child);
    }

    [Test]
    public void Extension_child_as_keccak_not_dirty()
    {
        TrieNode child = new(NodeType.Unknown, Keccak.Zero);
        TrieNode trieNode = new(NodeType.Extension);
        trieNode.SetChild(0, child);

        trieNode.PrunePersistedRecursively(1);
        trieNode.IsChildDirty(0).Should().Be(false);
    }

    [TestCase(true)]
    [TestCase(false)]
    public void Extension_child_as_keccak_call_recursively(bool skipPersisted)
    {
        TrieNode child = new(NodeType.Unknown, Keccak.Zero);
        TrieNode trieNode = new(NodeType.Extension);
        trieNode.SetChild(0, child);

        trieNode.PrunePersistedRecursively(1);
        int count = 0;
        TreePath emptyPath = TreePath.Empty;
        trieNode.CallRecursively((n, s, p) => count++, null, ref emptyPath, NullTrieStore.Instance, skipPersisted, LimboTraceLogger.Instance);
        count.Should().Be(1);
    }

    [Test]
    public void Branch_child_as_keccak_encode()
    {
        TrieNode child = new(NodeType.Unknown, Keccak.Zero);
        TrieNode trieNode = new(NodeType.Branch);
        trieNode.SetChild(0, child);
        trieNode.SetChild(4, child);

        trieNode.PrunePersistedRecursively(1);
        TreePath emptyPath = TreePath.Empty;
        trieNode.RlpEncode(NullTrieStore.Instance, ref emptyPath);
    }

    [Test]
    public void Branch_child_as_keccak_resolved()
    {
        TrieNode child = new(NodeType.Unknown, Keccak.Zero);
        TrieNode trieNode = new(NodeType.Branch);
        trieNode.SetChild(0, child);
        trieNode.SetChild(4, child);

        trieNode.PrunePersistedRecursively(1);
        var trieStore = Substitute.For<ITrieNodeResolver>();
        trieStore.FindCachedOrUnknown(Arg.Any<TreePath>(), Arg.Any<Hash256>()).Returns(child);
        TreePath emptyPath = TreePath.Empty;
        trieNode.GetChild(trieStore, ref emptyPath, 0).Should().Be(child);
        trieNode.GetChild(trieStore, ref emptyPath, 1).Should().BeNull();
        trieNode.GetChild(trieStore, ref emptyPath, 4).Should().Be(child);
    }

    [Test]
    public void Child_as_keccak_cached()
    {
        TrieNode child = new(NodeType.Unknown, Keccak.Zero);
        TrieNode trieNode = new(NodeType.Extension);
        trieNode.SetChild(0, child);

        trieNode.PrunePersistedRecursively(1);
        var trieStore = Substitute.For<ITrieNodeResolver>();
        trieStore.FindCachedOrUnknown(Arg.Any<TreePath>(), Arg.Any<Hash256>()).Returns(child);
        TreePath emptyPath = TreePath.Empty;
        trieNode.GetChild(trieStore, ref emptyPath, 0).Should().Be(child);
    }

    [Test]
    public void Batch_not_db_regression()
    {
        TrieNode child = new(NodeType.Leaf);
        child.Key = Bytes.FromHexString("abc");
        child.Value = new byte[200];
        child.Seal();

        TrieNode trieNode = new(NodeType.Extension);
        trieNode.Key = Bytes.FromHexString("000102030506");
        trieNode.SetChild(0, child);
        trieNode.Seal();

        ITrieNodeResolver trieStore = Substitute.For<ITrieNodeResolver>();
        trieStore.LoadRlp(Arg.Any<TreePath>(), Arg.Any<Hash256>()).Throws(new TrieException());
        TreePath emptyPath = TreePath.Empty;
        child.ResolveKey(trieStore, ref emptyPath);
        child.IsPersisted = true;

        trieStore.FindCachedOrUnknown(Arg.Any<TreePath>(), Arg.Any<Hash256>()).Returns(new TrieNode(NodeType.Unknown, child.Keccak!));
        trieNode.GetChild(trieStore, ref emptyPath, 0);
        Assert.Throws<TrieException>(() => trieNode.GetChild(trieStore, ref emptyPath, 0).ResolveNode(trieStore, TreePath.Empty));
    }

    [Ignore("This does not fail on the build server")]
    [Test]
    public async Task Trie_node_is_not_thread_safe()
    {
        TrieNode trieNode = new(NodeType.Branch);
        for (int i = 0; i < 16; i++)
        {
            trieNode.SetChild(i, new TrieNode(NodeType.Unknown, TestItem.Keccaks[i]));
        }

        trieNode.Seal();
        TreePath emptyPath = TreePath.Empty;
        trieNode.ResolveKey(Substitute.For<ITrieNodeResolver>(), ref emptyPath);

        void CheckChildren()
        {
            for (int i = 0; i < 16 * 10; i++)
            {
                try
                {
                    trieNode.GetChildHash(i % 16).Should().BeEquivalentTo(TestItem.Keccaks[i % 16], i.ToString());
                }
                catch (Exception)
                {
                    throw new AssertionException("Failed");
                }
            }
        }

        List<Task> tasks = new();
        for (int i = 0; i < 2; i++)
        {
            Task task = new(CheckChildren);
            task.Start();
            tasks.Add(task);
        }

        Assert.ThrowsAsync<AssertionException>(() => Task.WhenAll(tasks));
        await Task.CompletedTask;
    }

    [Test]
    public void Rlp_is_cloned_when_cloning()
    {
<<<<<<< HEAD
        ITrieStore fullTrieStore = TestTrieStoreFactory.Build(new MemDb(), NullLogManager.Instance);
=======
        TestRawTrieStore fullTrieStore = new TestRawTrieStore(new MemDb());
>>>>>>> eee5ac23
        IScopedTrieStore trieStore = fullTrieStore.GetTrieStore(null);

        TrieNode leaf1 = new(NodeType.Leaf);
        leaf1.Key = Bytes.FromHexString("abc");
        leaf1.Value = new byte[111];
        TreePath emptyPath = TreePath.Empty;
        leaf1.ResolveKey(trieStore, ref emptyPath);
        leaf1.Seal();

        TrieNode leaf2 = new(NodeType.Leaf);
        leaf2.Key = Bytes.FromHexString("abd");
        leaf2.Value = new byte[222];
        leaf2.ResolveKey(trieStore, ref emptyPath);
        leaf2.Seal();

        TreePath path = TreePath.Empty;

        using (IBlockCommitter _ = fullTrieStore.BeginBlockCommit(0))
        {
            using (ICommitter? committer = trieStore.BeginCommit(leaf2))
            {
                committer.CommitNode(ref path, leaf1);
                committer.CommitNode(ref path, leaf2);
            }
        }

        TrieNode trieNode = new(NodeType.Branch);
        trieNode.SetChild(1, leaf1);
        trieNode.SetChild(2, leaf2);
<<<<<<< HEAD
        trieNode.ResolveKey(trieStore, ref emptyPath, true);
=======
        trieNode.ResolveKey(trieStore, ref emptyPath);
>>>>>>> eee5ac23
        SpanSource rlp = trieNode.FullRlp;

        TrieNode restoredBranch = new(NodeType.Branch, rlp);

        TrieNode clone = restoredBranch.Clone();
        var restoredLeaf1 = clone.GetChild(trieStore, ref emptyPath, 1);
        restoredLeaf1.Should().NotBeNull();
        restoredLeaf1.ResolveNode(trieStore, TreePath.Empty);
        restoredLeaf1.Value.ToArray().Should().BeEquivalentTo(leaf1.Value.ToArray());
    }

    [Test]
    public void Can_parallel_read_unresolved_children()
    {
        TrieNode node = new(NodeType.Branch);
        for (int i = 0; i < 16; i++)
        {
            TrieNode randomTrieNode = new(NodeType.Leaf);
            randomTrieNode.Key = new byte[] { (byte)i, 2, 3 };
            randomTrieNode.Value = new byte[] { 1, 2, 3 };
            node.SetChild(i, randomTrieNode);
        }

        TreePath emptyPath = TreePath.Empty;
        SpanSource rlp = node.RlpEncode(NullTrieNodeResolver.Instance, ref emptyPath);

        TrieNode restoredNode = new(NodeType.Branch, rlp);

        Parallel.For(0, 32, (index, _) =>
        {
            TreePath emptyPathParallel = TreePath.Empty;
            restoredNode.GetChild(NullTrieNodeResolver.Instance, ref emptyPathParallel, index % 3);
        });
    }

    private class Context
    {
        public TrieNode TiniestLeaf { get; }
        public TrieNode HeavyLeaf { get; }
        public TrieNode AccountLeaf { get; }

        public Context()
        {
            TiniestLeaf = new TrieNode(NodeType.Leaf);
            TiniestLeaf.Key = new byte[] { 5 };
            TiniestLeaf.Value = new byte[] { 10 };

            HeavyLeaf = new TrieNode(NodeType.Leaf);
            HeavyLeaf.Key = new byte[20];
            HeavyLeaf.Value = Bytes.Concat(Keccak.EmptyTreeHash.Bytes, Keccak.EmptyTreeHash.Bytes);

            Account account = new(100);
            AccountDecoder decoder = new();
            AccountLeaf = TrieNodeFactory.CreateLeaf(
                Bytes.FromHexString("bbb"),
                decoder.Encode(account).Bytes);
        }
    }

    private class TreeVisitorMock : ITreeVisitor<TreePathContext>
    {
        public readonly Dictionary<(TreePath path, TrieNode), int> VisitExtensionReceived = new();
        public readonly Dictionary<(TreePath path, TrieNode), int> VisitBranchReceived = new();
        public readonly Dictionary<(TreePath path, TrieNode, byte[]), int> VisitLeafReceived = new(new LeafComparer());

        public bool IsFullDbScan => false;

        public bool ShouldVisit(in TreePathContext nodeContext, in ValueHash256 nextNode) => true;

        public void VisitTree(in TreePathContext nodeContext, in ValueHash256 rootHash)
        {
        }

        public void VisitMissingNode(in TreePathContext ctx, in ValueHash256 nodeHash)
        {
        }

        public void VisitBranch(in TreePathContext ctx, TrieNode node)
        {
            CollectionsMarshal.GetValueRefOrAddDefault(VisitBranchReceived, (ctx.Path, node), out _) += 1;
        }

        public void VisitExtension(in TreePathContext ctx, TrieNode node)
        {
            CollectionsMarshal.GetValueRefOrAddDefault(VisitExtensionReceived, (ctx.Path, node), out _) += 1;
        }

        public void VisitLeaf(in TreePathContext ctx, TrieNode node)
        {
            CollectionsMarshal.GetValueRefOrAddDefault(VisitLeafReceived, (ctx.Path, node, node.Value.ToArray()), out _) += 1;
        }

        public void VisitAccount(in TreePathContext ctx, TrieNode node, in AccountStruct account)
        {
        }

        private class LeafComparer : IEqualityComparer<(TreePath, TrieNode, byte[])>
        {
            public bool Equals((TreePath, TrieNode, byte[]) x, (TreePath, TrieNode, byte[]) y) =>
                Equals(x.Item1, y.Item1) && Equals(x.Item2, y.Item2) && Bytes.EqualityComparer.Equals(x.Item3, y.Item3);

            public int GetHashCode((TreePath, TrieNode, byte[]) obj) =>
                HashCode.Combine(obj.Item1, obj.Item2, Bytes.EqualityComparer.GetHashCode(obj.Item3));
        }
    }
}<|MERGE_RESOLUTION|>--- conflicted
+++ resolved
@@ -927,11 +927,7 @@
     [Test]
     public void Rlp_is_cloned_when_cloning()
     {
-<<<<<<< HEAD
-        ITrieStore fullTrieStore = TestTrieStoreFactory.Build(new MemDb(), NullLogManager.Instance);
-=======
         TestRawTrieStore fullTrieStore = new TestRawTrieStore(new MemDb());
->>>>>>> eee5ac23
         IScopedTrieStore trieStore = fullTrieStore.GetTrieStore(null);
 
         TrieNode leaf1 = new(NodeType.Leaf);
@@ -961,11 +957,7 @@
         TrieNode trieNode = new(NodeType.Branch);
         trieNode.SetChild(1, leaf1);
         trieNode.SetChild(2, leaf2);
-<<<<<<< HEAD
-        trieNode.ResolveKey(trieStore, ref emptyPath, true);
-=======
         trieNode.ResolveKey(trieStore, ref emptyPath);
->>>>>>> eee5ac23
         SpanSource rlp = trieNode.FullRlp;
 
         TrieNode restoredBranch = new(NodeType.Branch, rlp);
