--- conflicted
+++ resolved
@@ -129,12 +129,8 @@
             _enableUnsecuredDevWallet = false;
             _ndmConfig = new NdmConfig {Enabled = true, StoreConfigInDatabase = false};
             _configProvider.GetConfig<INdmConfig>().Returns(_ndmConfig);
-<<<<<<< HEAD
             _ndmInitializer = new NdmInitializer(_ndmModule, _ndmConsumersModule, _logManager);
-=======
-            _ndmInitializer = new NdmInitializer(_ndmModule, _ndmConsumersModule);
             _bloomStorage = Substitute.For<IBloomStorage>();
->>>>>>> b357f5e9
         }
 
         [Test]
