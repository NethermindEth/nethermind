--- conflicted
+++ resolved
@@ -47,18 +47,9 @@
 
         public Task<PagedResult<DepositApproval>> BrowseAsync(GetConsumerDepositApprovals query)
         {
-<<<<<<< HEAD
             if (query == null) throw new ArgumentNullException(nameof(query));
             
-            byte[][] depositApprovalsBytes = _database.GetAll();
-=======
-            if (query is null)
-            {
-                return Task.FromResult(PagedResult<DepositApproval>.Empty);
-            }
-
-            var depositApprovalsBytes = _database.GetAll().ToArray();
->>>>>>> b357f5e9
+            byte[][] depositApprovalsBytes = _database.GetAll().ToArray();
             if (depositApprovalsBytes.Length == 0)
             {
                 return Task.FromResult(PagedResult<DepositApproval>.Empty);
