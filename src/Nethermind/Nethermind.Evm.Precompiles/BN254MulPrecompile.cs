// SPDX-FileCopyrightText: 2022 Demerzel Solutions Limited
// SPDX-License-Identifier: LGPL-3.0-only

using System;
using System.Runtime.CompilerServices;
using Nethermind.Core;
using Nethermind.Core.Specs;

namespace Nethermind.Evm.Precompiles;

/// <see href="https://eips.ethereum.org/EIPS/eip-196" />
public class BN254MulPrecompile : IPrecompile<BN254MulPrecompile>
{
    private const int InputLength = 96;
    private const int OutputLength = 64;

    public static readonly BN254MulPrecompile Instance = new();

    public static Address Address { get; } = Address.FromNumber(7);

    /// <see href="https://eips.ethereum.org/EIPS/eip-7910" />
    public static string Name => "BN254_MUL";

    /// <see href="https://eips.ethereum.org/EIPS/eip-1108" />
    public long BaseGasCost(IReleaseSpec releaseSpec) => releaseSpec.IsEip1108Enabled ? 6_000L : 40_000L;

    public long DataGasCost(ReadOnlyMemory<byte> inputData, IReleaseSpec releaseSpec) => 0L;

<<<<<<< HEAD
    public Result<byte[]> Run(ReadOnlyMemory<byte> inputData, IReleaseSpec releaseSpec)
=======
    [SkipLocalsInit]
    public (byte[], bool) Run(ReadOnlyMemory<byte> inputData, IReleaseSpec releaseSpec)
>>>>>>> 3db054fc
    {
        Metrics.Bn254MulPrecompile++;

        ReadOnlySpan<byte> input = inputData.Span;
        if (InputLength < (uint)input.Length)
        {
            // Input is too long - trim to the expected length.
            input = input[..InputLength];
        }

        byte[] output = new byte[OutputLength];
        bool result = (input.Length == InputLength) ?
            BN254.Mul(output, input) :
            RunPaddedInput(output, input);

<<<<<<< HEAD
        inputData.Span[..Math.Min(inputData.Length, input.Length)].CopyTo(input);

        return BN254.Mul(input, output) ? output.ToArray() : Errors.Failed;
=======
        return result ? (output, true) : IPrecompile.Failure;
    }

    [MethodImpl(MethodImplOptions.NoInlining)]
    private static bool RunPaddedInput(byte[] output, ReadOnlySpan<byte> input)
    {
        // Input is too short - pad with zeros up to the expected length.
        Span<byte> padded = stackalloc byte[InputLength];
        // Copies input bytes; rest of the span is already zero-initialized.
        input.CopyTo(padded);

        return BN254.Mul(output, padded);
>>>>>>> 3db054fc
    }
}<|MERGE_RESOLUTION|>--- conflicted
+++ resolved
@@ -26,12 +26,8 @@
 
     public long DataGasCost(ReadOnlyMemory<byte> inputData, IReleaseSpec releaseSpec) => 0L;
 
-<<<<<<< HEAD
+    [SkipLocalsInit]
     public Result<byte[]> Run(ReadOnlyMemory<byte> inputData, IReleaseSpec releaseSpec)
-=======
-    [SkipLocalsInit]
-    public (byte[], bool) Run(ReadOnlyMemory<byte> inputData, IReleaseSpec releaseSpec)
->>>>>>> 3db054fc
     {
         Metrics.Bn254MulPrecompile++;
 
@@ -43,16 +39,11 @@
         }
 
         byte[] output = new byte[OutputLength];
-        bool result = (input.Length == InputLength) ?
-            BN254.Mul(output, input) :
-            RunPaddedInput(output, input);
+        bool result = input.Length == InputLength
+            ? BN254.Mul(output, input)
+            : RunPaddedInput(output, input);
 
-<<<<<<< HEAD
-        inputData.Span[..Math.Min(inputData.Length, input.Length)].CopyTo(input);
-
-        return BN254.Mul(input, output) ? output.ToArray() : Errors.Failed;
-=======
-        return result ? (output, true) : IPrecompile.Failure;
+        return result ? output : Errors.Failed;
     }
 
     [MethodImpl(MethodImplOptions.NoInlining)]
@@ -64,6 +55,5 @@
         input.CopyTo(padded);
 
         return BN254.Mul(output, padded);
->>>>>>> 3db054fc
     }
 }