--- conflicted
+++ resolved
@@ -35,47 +35,18 @@
 
     public long BaseGasCost(IReleaseSpec releaseSpec) => L1SloadConstants.FixedGasCost;
 
-<<<<<<< HEAD
-    public long DataGasCost(ReadOnlyMemory<byte> inputData, IReleaseSpec releaseSpec)
-    {
-        if (inputData.Length != L1SloadConstants.ExpectedInputLength)
-        {
-            return 0L;
-        }
-
-        return L1SloadConstants.PerLoadGasCost;
-    }
-=======
     public long DataGasCost(ReadOnlyMemory<byte> inputData, IReleaseSpec releaseSpec) =>
-        inputData.Length != L1PrecompileConstants.ExpectedInputLength ? 0L : L1PrecompileConstants.PerLoadGasCost;
->>>>>>> 67585384
+        inputData.Length != L1SloadConstants.ExpectedInputLength ? 0L : L1SloadConstants.PerLoadGasCost;
 
     public Result<byte[]> Run(ReadOnlyMemory<byte> inputData, IReleaseSpec releaseSpec)
     {
-<<<<<<< HEAD
-        if (inputData.Length != L1SloadConstants.ExpectedInputLength)
-        {
-            return IPrecompile.Failure;
-        }
+        if (inputData.Length != L1SloadConstants.ExpectedInputLength) return Errors.InvalidInputLength;
 
-        Address contractAddress = new Address(inputData.Span[..L1SloadConstants.AddressBytes]);
-        UInt256 storageKey = new UInt256(inputData.Span[L1SloadConstants.AddressBytes..L1SloadConstants.ExpectedInputLength], isBigEndian: true);
+        Address contractAddress = new(inputData.Span[..L1SloadConstants.AddressBytes]);
+        UInt256 storageKey = new(inputData.Span[L1SloadConstants.AddressBytes..(L1SloadConstants.AddressBytes + L1SloadConstants.StorageKeyBytes)], isBigEndian: true);
 
         UInt256? storageValue = GetL1StorageValue(contractAddress, storageKey);
-        if (storageValue == null)
-        {
-            return IPrecompile.Failure; // L1 storage access failed
-        }
-=======
-        if (inputData.Length != L1PrecompileConstants.ExpectedInputLength) return Errors.InvalidInputLength;
-
-        Address contractAddress = new(inputData.Span[..L1PrecompileConstants.AddressBytes]);
-        UInt256 storageKey = new(inputData.Span[L1PrecompileConstants.AddressBytes..(L1PrecompileConstants.AddressBytes + L1PrecompileConstants.StorageKeyBytes)], isBigEndian: true);
-        UInt256 blockNumber = new(inputData.Span[(L1PrecompileConstants.AddressBytes + L1PrecompileConstants.StorageKeyBytes)..], isBigEndian: true);
-
-        UInt256? storageValue = GetL1StorageValue(contractAddress, storageKey, blockNumber);
         if (storageValue is null) return Errors.L1StorageAccessFailed;
->>>>>>> 67585384
 
         // Convert storage value to output bytes
         byte[] output = new byte[32];
