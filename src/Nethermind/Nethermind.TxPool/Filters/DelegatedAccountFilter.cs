--- conflicted
+++ resolved
@@ -23,25 +23,8 @@
             if (tx.HasAuthorizationList && AuthorityHasPendingTx(tx.AuthorizationList))
                 return AcceptTxResult.DelegatorHasPendingTx;
 
-<<<<<<< HEAD
-            if (pendingDelegations.HasPending(tx.SenderAddress!))
-            {
-                //Check if the sender has a self-sponsored SetCode transaction with same nonce.
-                //If he does then this is a replacement tx and should be accepted
-                if (!standardPool.BucketAny(tx.SenderAddress!,
-                    t => t.Nonce == tx.Nonce
-                    && t.HasAuthorizationList
-                    && t.AuthorizationList.Any(tuple => tuple.Authority == tx.SenderAddress)))
-                {
-                    return AcceptTxResult.PendingDelegation;
-                }
-            }
-
-            if (!codeInfoRepository.TryGetDelegation(worldState, tx.SenderAddress!, spec, out _))
-=======
             if (!codeInfoRepository.TryGetDelegation(worldState, tx.SenderAddress!, out _)
                 && !pendingDelegations.HasPending(tx.SenderAddress!))
->>>>>>> d83f1306
                 return AcceptTxResult.Accepted;
             //If the account is delegated or has pending delegation we only accept the next transaction nonce 
             if (state.SenderAccount.Nonce != tx.Nonce)
