// SPDX-FileCopyrightText: 2022 Demerzel Solutions Limited
// SPDX-License-Identifier: LGPL-3.0-only

using System;
using Nethermind.Core;
using Nethermind.Core.Specs;
using Nethermind.Evm;
using Nethermind.State;

namespace Nethermind.TxPool.Filters
{
    /// <summary>
    /// Filters out transactions that sender has any code deployed. If <see cref="IReleaseSpec.IsEip3607Enabled"/> is enabled.
    /// </summary>
    internal sealed class DeployedCodeFilter(IReadOnlyStateProvider worldState, ICodeInfoRepository codeInfoRepository, IChainHeadSpecProvider specProvider) : IIncomingTxFilter
    {
        private readonly Func<Address, bool> _isDelegatedCode = (sender) => codeInfoRepository.TryGetDelegation(worldState, sender, out _);
        public AcceptTxResult Accept(Transaction tx, ref TxFilteringState state, TxHandlingOptions txHandlingOptions)
        {
            IReleaseSpec spec = specProvider.GetCurrentHeadSpec();
            return worldState.IsInvalidContractSender(spec,
                tx.SenderAddress!,
<<<<<<< HEAD
                () => codeInfoRepository.TryGetDelegation(worldState, tx.SenderAddress!, spec, out _))
=======
                _isDelegatedCode)
>>>>>>> 3c252dcb
                ? AcceptTxResult.SenderIsContract
                : AcceptTxResult.Accepted;
        }
    }
}<|MERGE_RESOLUTION|>--- conflicted
+++ resolved
@@ -14,17 +14,13 @@
     /// </summary>
     internal sealed class DeployedCodeFilter(IReadOnlyStateProvider worldState, ICodeInfoRepository codeInfoRepository, IChainHeadSpecProvider specProvider) : IIncomingTxFilter
     {
-        private readonly Func<Address, bool> _isDelegatedCode = (sender) => codeInfoRepository.TryGetDelegation(worldState, sender, out _);
+        private readonly Func<Address, bool> _isDelegatedCode = (sender) => codeInfoRepository.TryGetDelegation(worldState, sender, specProvider.GetCurrentHeadSpec(), out _);
         public AcceptTxResult Accept(Transaction tx, ref TxFilteringState state, TxHandlingOptions txHandlingOptions)
         {
             IReleaseSpec spec = specProvider.GetCurrentHeadSpec();
             return worldState.IsInvalidContractSender(spec,
                 tx.SenderAddress!,
-<<<<<<< HEAD
-                () => codeInfoRepository.TryGetDelegation(worldState, tx.SenderAddress!, spec, out _))
-=======
                 _isDelegatedCode)
->>>>>>> 3c252dcb
                 ? AcceptTxResult.SenderIsContract
                 : AcceptTxResult.Accepted;
         }
