// SPDX-FileCopyrightText: 2023 Demerzel Solutions Limited
// SPDX-License-Identifier: LGPL-3.0-only

using System;
using System.Collections.Generic;
using System.Diagnostics.CodeAnalysis;
using Nethermind.Core;
using Nethermind.Core.Crypto;
using Nethermind.Db;
using Nethermind.Serialization.Rlp;

namespace Nethermind.TxPool;

public class BlobTxStorage : ITxStorage
{
    private readonly IDb _pendingTxsDb;
    private readonly IDb _processedTxsDb;
    private readonly TxDecoder _txDecoder = new();

    public BlobTxStorage(IDb pendingTxsDb, IDb processedTxsDb)
    {
        _pendingTxsDb = pendingTxsDb ?? throw new ArgumentNullException(nameof(pendingTxsDb));
        _processedTxsDb = processedTxsDb ?? throw new ArgumentNullException(nameof(processedTxsDb));
    }

<<<<<<< HEAD
    public bool TryGet(Keccak hash, out Transaction? transaction)
        => TryDecode(_pendingTxsDb.Get(hash), out transaction);
=======
    public bool TryGet(ValueKeccak hash, [NotNullWhen(true)] out Transaction? transaction)
        => TryDecode(_database.Get(hash.Bytes), out transaction);
>>>>>>> 17e997a7

    private static bool TryDecode(byte[]? txBytes, out Transaction? transaction)
    {
        if (txBytes is not null)
        {
            try
            {
                transaction = Rlp.Decode<Transaction>(new Rlp(txBytes), RlpBehaviors.InMempoolForm);
                return true;
            }
            catch (Exception)
            {
                // ignored
            }
        }

        transaction = default;
        return false;
    }

    public IEnumerable<Transaction> GetAll()
    {
        foreach (byte[] txBytes in _pendingTxsDb.GetAllValues())
        {
            if (TryDecode(txBytes, out Transaction? transaction))
            {
                yield return transaction!;
            }
        }
    }

    public void Add(Transaction transaction)
    {
        if (transaction == null || transaction.Hash == null)
        {
            throw new ArgumentNullException(nameof(transaction));
        }

        _pendingTxsDb.Set(transaction.Hash, Rlp.Encode(transaction, RlpBehaviors.InMempoolForm).Bytes);
    }

    public void Delete(ValueKeccak hash)
        => _pendingTxsDb.Remove(hash.Bytes);

    public void AddBlobTransactionsFromBlock(long blockNumber, IList<Transaction> blockBlobTransactions)
    {
        if (blockBlobTransactions.Count == 0)
        {
            return;
        }

        int contentLength = 0;
        foreach (Transaction transaction in blockBlobTransactions)
        {
            contentLength += _txDecoder.GetLength(transaction, RlpBehaviors.InMempoolForm);
        }

        RlpStream rlpStream = new(Rlp.LengthOfSequence(contentLength));
        rlpStream.StartSequence(contentLength);
        foreach (Transaction transaction in blockBlobTransactions)
        {
            _txDecoder.Encode(rlpStream, transaction, RlpBehaviors.InMempoolForm);
        }

        if (rlpStream.Data is not null)
        {
            _processedTxsDb.Set(blockNumber, rlpStream.Data);
        }
    }

    public bool TryGetBlobTransactionsFromBlock(long blockNumber, out Transaction[]? blockBlobTransactions)
    {
        byte[]? bytes = _processedTxsDb.Get(blockNumber);

        if (bytes is not null)
        {
            RlpStream rlpStream = new(bytes);

            blockBlobTransactions = _txDecoder.DecodeArray(rlpStream, RlpBehaviors.InMempoolForm);
            return true;

        }

        blockBlobTransactions = default;
        return false;
    }

    public void DeleteBlobTransactionsFromBlock(long blockNumber)
        => _processedTxsDb.Delete(blockNumber);
}<|MERGE_RESOLUTION|>--- conflicted
+++ resolved
@@ -23,13 +23,8 @@
         _processedTxsDb = processedTxsDb ?? throw new ArgumentNullException(nameof(processedTxsDb));
     }
 
-<<<<<<< HEAD
-    public bool TryGet(Keccak hash, out Transaction? transaction)
-        => TryDecode(_pendingTxsDb.Get(hash), out transaction);
-=======
     public bool TryGet(ValueKeccak hash, [NotNullWhen(true)] out Transaction? transaction)
-        => TryDecode(_database.Get(hash.Bytes), out transaction);
->>>>>>> 17e997a7
+        => TryDecode(_pendingTxsDb.Get(hash.Bytes), out transaction);
 
     private static bool TryDecode(byte[]? txBytes, out Transaction? transaction)
     {
