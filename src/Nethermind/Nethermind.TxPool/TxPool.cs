//  Copyright (c) 2021 Demerzel Solutions Limited
//  This file is part of the Nethermind library.
// 
//  The Nethermind library is free software: you can redistribute it and/or modify
//  it under the terms of the GNU Lesser General Public License as published by
//  the Free Software Foundation, either version 3 of the License, or
//  (at your option) any later version.
// 
//  The Nethermind library is distributed in the hope that it will be useful,
//  but WITHOUT ANY WARRANTY; without even the implied warranty of
//  MERCHANTABILITY or FITNESS FOR A PARTICULAR PURPOSE. See the
//  GNU Lesser General Public License for more details.
// 
//  You should have received a copy of the GNU Lesser General Public License
//  along with the Nethermind. If not, see <http://www.gnu.org/licenses/>.

using System;
using System.Collections.Concurrent;
using System.Collections.Generic;
using System.Linq;
using System.Runtime.CompilerServices;
using System.Threading;
using System.Threading.Tasks;
using System.Timers;
using Nethermind.Core;
using Nethermind.Core.Caching;
using Nethermind.Core.Crypto;
using Nethermind.Core.Specs;
using Nethermind.Crypto;
using Nethermind.Int256;
using Nethermind.Logging;
using Nethermind.State;
using Nethermind.TxPool.Collections;
using Timer = System.Timers.Timer;

[assembly: InternalsVisibleTo("Nethermind.Blockchain.Test")]

namespace Nethermind.TxPool
{
    /// <summary>
    /// Stores all pending transactions. These will be used by block producer if this node is a miner / validator
    /// or simply for broadcasting and tracing in other cases.
    /// </summary>
    public class TxPool : ITxPool, IDisposable
    {

        private readonly object _locker = new();

        private readonly Dictionary<Address, AddressNonces> _nonces =
            new();

        private readonly LruKeyCache<Keccak> _hashCache = new(MemoryAllowance.TxHashCacheSize,
            Math.Min(1024 * 16, MemoryAllowance.TxHashCacheSize), "tx hashes");

        /// <summary>
        /// Number of blocks after which own transaction will not be resurrected any more
        /// </summary>
        private const long FadingTimeInBlocks = 64;

        /// <summary>
        /// Notification threshold randomizer seed
        /// </summary>
        private static int _seed = Environment.TickCount;

        /// <summary>
        /// Random number generator for peer notification threshold - no need to be securely random.
        /// </summary>
        private static readonly ThreadLocal<Random> Random =
            new(() => new Random(Interlocked.Increment(ref _seed)));

        private readonly SortedPool<Keccak, Transaction, Address> _transactions;

        private readonly IChainHeadSpecProvider _specProvider;
        private readonly ITxPoolConfig _txPoolConfig;
        private readonly IReadOnlyStateProvider _stateProvider;
        private readonly ITxValidator _validator;
        private readonly IEthereumEcdsa _ecdsa;
        private readonly IChainHeadInfoProvider _chainHeadInfoProvider;
        protected readonly ILogger _logger;

        /// <summary>
        /// Transactions published locally (initiated by this node users) or reorganised.
        /// </summary>
        private readonly SortedPool<Keccak, Transaction, Address> _persistentBroadcastTransactions;
        
        /// <summary>
        /// Long term storage for pending transactions.
        /// </summary>
        private readonly ITxStorage _txStorage;

        /// <summary>
        /// Connected peers that can be notified about transactions.
        /// </summary>
        private readonly ConcurrentDictionary<PublicKey, ITxPoolPeer> _peers =
            new();

        /// <summary>
        /// Timer for rebroadcasting pending own transactions.
        /// </summary>
        private readonly Timer _ownTimer;

        /// <summary>
        /// Indexes transactions
        /// </summary>
        private ulong _txIndex;

        /// <summary>
        /// This class stores all known pending transactions that can be used for block production
        /// (by miners or validators) or simply informing other nodes about known pending transactions (broadcasting).
        /// </summary>
        /// <param name="txStorage">Tx storage used to reject known transactions.</param>
        /// <param name="ecdsa">Used to recover sender addresses from transaction signatures.</param>
        /// <param name="specProvider">Used for retrieving information on EIPs that may affect tx signature scheme.</param>
        /// <param name="chainHeadInfoProvider"></param>
        /// <param name="txPoolConfig"></param>
        /// <param name="stateProvider"></param>
        /// <param name="transactionComparerProvider"></param>
        /// <param name="validator"></param>
        /// <param name="logManager"></param>
        /// <param name="comparer"></param>
        public TxPool(ITxStorage txStorage,
            IEthereumEcdsa ecdsa,
            IChainHeadInfoProvider chainHeadInfoProvider,
            ITxPoolConfig txPoolConfig,
            ITxValidator validator,
            ILogManager? logManager,
            IComparer<Transaction> comparer)
        {
            _ecdsa = ecdsa ?? throw new ArgumentNullException(nameof(ecdsa));
            _chainHeadInfoProvider = chainHeadInfoProvider ?? throw new ArgumentNullException(nameof(chainHeadInfoProvider));
            _logger = logManager?.GetClassLogger() ?? throw new ArgumentNullException(nameof(logManager));
            _txStorage = txStorage ?? throw new ArgumentNullException(nameof(txStorage));
            _specProvider = _chainHeadInfoProvider.SpecProvider;
            _txPoolConfig = txPoolConfig;
            _stateProvider = _chainHeadInfoProvider.ReadOnlyStateProvider;
            _validator = validator ?? throw new ArgumentNullException(nameof(validator));

            MemoryAllowance.MemPoolSize = txPoolConfig.Size;
            ThisNodeInfo.AddInfo("Mem est tx   :",
                $"{(LruCache<Keccak, object>.CalculateMemorySize(32, MemoryAllowance.TxHashCacheSize) + LruCache<Keccak, Transaction>.CalculateMemorySize(4096, MemoryAllowance.MemPoolSize)) / 1000 / 1000}MB"
                    .PadLeft(8));

            _transactions = new TxDistinctSortedPool(MemoryAllowance.MemPoolSize, logManager, comparer);
            _persistentBroadcastTransactions = new TxDistinctSortedPool(MemoryAllowance.MemPoolSize, logManager, comparer);
            _ownTimer = new Timer(500);
            _ownTimer.Elapsed += OwnTimerOnElapsed;
            _ownTimer.AutoReset = false;
            _ownTimer.Start();
        }

        public uint FutureNonceRetention  => _txPoolConfig.FutureNonceRetention;
        public long? BlockGasLimit { get; set; } = null;

        public UInt256 CurrentBaseFee { get; set; } = 0;

        public Transaction[] GetPendingTransactions() => _transactions.GetSnapshot();
        
        public int GetPendingTransactionsCount() => _transactions.Count;

        public IDictionary<Address, Transaction[]> GetPendingTransactionsBySender() =>
            _transactions.GetBucketSnapshot();

        public Transaction[] GetOwnPendingTransactions() => _persistentBroadcastTransactions.GetSnapshot();

        public void AddPeer(ITxPoolPeer peer)
        {
            PeerInfo peerInfo = new(peer);
            if (_peers.TryAdd(peer.Id, peerInfo))
            {
                foreach (var transaction in _transactions.GetSnapshot())
                {
                    Notify(peerInfo, transaction, false);
                }

                if (_logger.IsTrace) _logger.Trace($"Added a peer to TX pool: {peer}");
            }
        }

        public void RemovePeer(PublicKey nodeId)
        {
            if (!_peers.TryRemove(nodeId, out _))
            {
                return;
            }

            if (_logger.IsTrace) _logger.Trace($"Removed a peer from TX pool: {nodeId}");
        }

        public AddTxResult AddTransaction(Transaction tx, TxHandlingOptions handlingOptions)
        {
            if (tx.Hash is null)
            {
                throw new ArgumentException($"{nameof(tx.Hash)} not set on {nameof(Transaction)}");
            }
            
            tx.PoolIndex = Interlocked.Increment(ref _txIndex);

            NewDiscovered?.Invoke(this, new TxEventArgs(tx));

            bool managedNonce = (handlingOptions & TxHandlingOptions.ManagedNonce) == TxHandlingOptions.ManagedNonce;
            bool isPersistentBroadcast = (handlingOptions & TxHandlingOptions.PersistentBroadcast) ==
                                         TxHandlingOptions.PersistentBroadcast;
            bool isReorg = (handlingOptions & TxHandlingOptions.Reorganisation) == TxHandlingOptions.Reorganisation;

            if (_logger.IsTrace)
                _logger.Trace(
                    $"Adding transaction {tx.ToString("  ")} - managed nonce: {managedNonce} | persistent broadcast {isPersistentBroadcast}");

            return FilterTransaction(tx, managedNonce) ?? AddCore(tx, isPersistentBroadcast, isReorg);
        }
        
        protected virtual AddTxResult? FilterTransaction(Transaction tx, in bool managedNonce)
        {
            if (tx.Hash is null)
            {
                return AddTxResult.Invalid;
            }

            Metrics.PendingTransactionsReceived++;
            
            if (!_validator.IsWellFormed(tx, spec))
            {
                // It may happen that other nodes send us transactions that were signed for another chain or don't have enough gas.
                Metrics.PendingTransactionsDiscarded++;
                if (_logger.IsTrace) _logger.Trace($"Skipped adding transaction {tx.ToString("  ")}, invalid transaction.");
                return AddTxResult.Invalid;
            }
            
            long gasLimit = Math.Min(BlockGasLimit ?? long.MaxValue, _txPoolConfig.GasLimit ?? long.MaxValue);
            if (tx.GasLimit > gasLimit)
            {
                if (_logger.IsTrace) _logger.Trace($"Skipped adding transaction {tx.ToString("  ")}, gas limit exceeded.");
                return AddTxResult.GasLimitExceeded;
            }
            
            /* We have encountered multiple transactions that do not resolve sender address properly.
             * We need to investigate what these txs are and why the sender address is resolved to null.
             * Then we need to decide whether we really want to broadcast them.
             */
            if (tx.SenderAddress is null)
            {
                tx.SenderAddress = _ecdsa.RecoverAddress(tx);
                if (tx.SenderAddress is null)
                {
                    if (_logger.IsTrace) _logger.Trace($"Skipped adding transaction {tx.ToString("  ")}, no sender.");
                    return AddTxResult.PotentiallyUseless;
                }
            }

            // As we have limited number of transaction that we store in mem pool its fairly easy to fill it up with
            // high-priority garbage transactions. We need to filter them as much as possible to use the tx pool space
            // efficiently. One call to get account from state is not that costly and it only happens after previous checks.
            // This was modeled by OpenEthereum behavior.
            Account account = _stateProvider.GetAccount(tx.SenderAddress);
            UInt256 currentNonce = account?.Nonce ?? UInt256.Zero;
            if (tx.Nonce < currentNonce)
            {
                if (_logger.IsTrace)
                    _logger.Trace($"Skipped adding transaction {tx.ToString("  ")}, nonce already used.");
                return AddTxResult.OldNonce;
            }

            int numberOfSenderTxsInPending = _transactions.GetBucketCount(tx.SenderAddress);
            if (tx.Nonce > (long)currentNonce + numberOfSenderTxsInPending
                || tx.Nonce > currentNonce + FutureNonceRetention)
            {
                if (_logger.IsTrace)
                    _logger.Trace($"Skipped adding transaction {tx.ToString("  ")}, nonce in future.");
                return AddTxResult.FutureNonce;
            }

<<<<<<< HEAD
            UInt256 balance = account?.Balance ?? UInt256.Zero;
            UInt256 effectiveGasPrice = tx.IsEip1559 ? CalculatePayableGasPrice(tx, balance) : tx.GasPrice;

            if (_transactions.TryGetLast(out var lastTx)
                && effectiveGasPrice <= lastTx?.GasBottleneck
                && GetPendingTransactionsCount() == MemoryAllowance.MemPoolSize)
            {
                if (_logger.IsTrace)
                    _logger.Trace($"Skipped adding transaction {tx.ToString("  ")}, too low gasPrice.");
                return AddTxResult.TooLowGasPrice;
            }

            bool overflow = UInt256.MultiplyOverflow(effectiveGasPrice, (UInt256) tx.GasLimit, out UInt256 cost);
=======
            
            bool overflow = spec.IsEip1559Enabled && UInt256.AddOverflow(tx.GasPremium, tx.FeeCap, out _);
            // we're checking that user can pay what he declared in FeeCap. For this check BaseFee = FeeCap
            UInt256 effectiveGasPrice = tx.CalculateEffectiveGasPrice(spec.IsEip1559Enabled, tx.FeeCap);
            overflow |= UInt256.MultiplyOverflow(effectiveGasPrice, (UInt256) tx.GasLimit, out UInt256 cost);
>>>>>>> f07dee9c
            overflow |= UInt256.AddOverflow(cost, tx.Value, out cost);
            if (overflow)
            {
                if (_logger.IsTrace)
                    _logger.Trace($"Skipped adding transaction {tx.ToString("  ")}, cost overflow.");
                return AddTxResult.BalanceOverflow;
            }
            else if (balance < cost)
            {
                if (_logger.IsTrace)
                    _logger.Trace($"Skipped adding transaction {tx.ToString("  ")}, insufficient funds.");
                return AddTxResult.InsufficientFunds;
            }

            if (managedNonce && CheckOwnTransactionAlreadyUsed(tx, currentNonce))
            {
                if (_logger.IsTrace)
                    _logger.Trace($"Skipped adding transaction {tx.ToString("  ")}, nonce already used.");
                return AddTxResult.OwnNonceAlreadyUsed;
            }
            
            return null;
        }

        private AddTxResult AddCore(Transaction tx, bool isPersistentBroadcast, bool isReorg)
        {
            if (tx.Hash is null)
            {
                return AddTxResult.Invalid;
            }

            bool isInHashCache = _hashCache.Get(tx.Hash);
            // !!! do not change it to |=
            bool isKnown = !isReorg && isInHashCache;

            if (!isInHashCache)
            {
                _hashCache.Set(tx.Hash);
            }

            /*
             * we need to make sure that the sender is resolved before adding to the distinct tx pool
             * as the address is used in the distinct value calculation
             */
            if (!isKnown)
            {
                lock (_locker)
                {
                    bool inserted = _transactions.TryInsert(tx.Hash, tx, out Transaction? removed);
                    if (inserted)
                    {
                        UpdateBucket(tx.SenderAddress!);
                        if (removed?.Hash is not null)
                        {
                            // transaction which was on last position in sorted TxPool and was deleted to give
                            // a place for a newly added tx (with higher priority) is now removed from hashCache
                            // to give it opportunity to come back to TxPool in the future, when fees drops
                            _hashCache.Delete(removed.Hash);
                        }
                    }
                    isKnown |= !inserted;
                }
            }

            if (!isKnown)
            {
                isKnown |= !isReorg && (_txStorage.Get(tx.Hash) is not null);
            }

            if (isKnown)
            {
                // If transaction is a bit older and already known then it may be stored in the persistent storage.
                Metrics.PendingTransactionsKnown++;
                if (_logger.IsTrace) _logger.Trace($"Skipped adding transaction {tx.ToString("  ")}, already known.");
                return AddTxResult.AlreadyKnown;
            }
            
            HandleOwnTransaction(tx, isPersistentBroadcast);
            NotifySelectedPeers(tx);
            StoreTx(tx);
            NewPending?.Invoke(this, new TxEventArgs(tx));
            return AddTxResult.Added;
        }

        private void UpdateBucket(Address senderAddress)
        {
            var bucketSnapshot = _transactions.GetBucketSnapshot(senderAddress);
            
            if (bucketSnapshot.Length == 0)
            {
                return;
            }
            
            Account? account = _stateProvider.GetAccount(senderAddress);
            UInt256 balance = account?.Balance ?? UInt256.Zero;
            long currentNonce = (long)(account?.Nonce ?? UInt256.Zero);

            UpdateGasBottleneck(bucketSnapshot, currentNonce, balance);
        }

        private void UpdateGasBottleneck(IReadOnlyList<Transaction> bucketSnapshot, long currentNonce, UInt256 balance)
        {
            Transaction tx = bucketSnapshot[0];
            UInt256 previousTxBottleneck = tx.IsEip1559 ? CalculatePayableGasPrice(tx, balance) : tx.GasPrice;

            for (int i = 0; i < bucketSnapshot.Count; i++)
            {
                tx = bucketSnapshot[i];
                UInt256 gasBottleneck = 0;

                if (tx.Nonce == currentNonce + i)
                {
                    UInt256 effectiveGasPrice = tx.IsEip1559 ? UInt256.Min(tx.FeeCap, tx.GasPremium + CurrentBaseFee) : tx.GasPrice;
                    gasBottleneck = UInt256.Min(effectiveGasPrice, previousTxBottleneck);
                }
                
                _transactions.NotifyChange(tx.Hash, tx, t =>
                {
                    tx.GasBottleneck = gasBottleneck;
                });
                
                previousTxBottleneck = gasBottleneck;
            }
        }

        private UInt256 CalculatePayableGasPrice(Transaction tx, UInt256 balance)
        {
            UInt256 payableGasPrice;
            
            if (balance > tx.Value)
            {
                UInt256 effectiveGasPrice = UInt256.Min(tx.FeeCap, tx.GasPremium + CurrentBaseFee);
                UInt256 balanceAvailableForFeePayment = balance - tx.Value;
                balanceAvailableForFeePayment.Divide((UInt256)tx.GasLimit, out UInt256 maxPayablePricePerGasUnit);
                payableGasPrice = UInt256.Min(effectiveGasPrice, maxPayablePricePerGasUnit);
            }
            else
            {
                payableGasPrice = 0;
            }

            return payableGasPrice;
        }

        public void RemoveOrUpdateBucket(Address senderAddress)
        {
            var bucketSnapshot = _transactions.GetBucketSnapshot(senderAddress);

            if (bucketSnapshot.Length == 0)
            {
                return;
            }
            
            Account? account = _stateProvider.GetAccount(senderAddress);
            UInt256 balance = account?.Balance ?? UInt256.Zero;
            long currentNonce = (long)(account?.Nonce ?? UInt256.Zero);
            Transaction tx = bucketSnapshot[0];

            bool insufficientBalance = false;

            if (balance < tx.Value)
            {
                insufficientBalance = true;
            }
            else if (!tx.IsEip1559)
            {
                insufficientBalance = UInt256.MultiplyOverflow(tx.GasPrice, (UInt256) tx.GasLimit, out UInt256 cost);
                insufficientBalance |= UInt256.AddOverflow(cost, tx.Value, out cost);
                insufficientBalance |= balance < cost;
            }
            
            if (insufficientBalance)
            {
                for (int i = 0; i < bucketSnapshot.Length; i++)
                {
                    tx = bucketSnapshot[i];
                    RemoveTransaction(tx);
                    // after removing transactions from TxPool because of insufficient balance of the transaction with
                    // first-to-execute nonce, we are removing them from hashCache as well to give them a chance
                    // to come back in the future, if balance will be sufficient (so address will receive incoming tx)
                    _hashCache.Delete(tx.Hash);
                }
            }
            else
            {
                UpdateGasBottleneck(bucketSnapshot, currentNonce, balance);
            }
        }

        private void HandleOwnTransaction(Transaction tx, bool isOwn)
        {
            if (isOwn)
            {
                lock (_locker)
                {
                    _persistentBroadcastTransactions.TryInsert(tx.Hash, tx);
                }

                _ownTimer.Enabled = true;
                if (_logger.IsDebug) _logger.Debug($"Broadcasting own transaction {tx.Hash} to {_peers.Count} peers");
                if (_logger.IsTrace) _logger.Trace($"Broadcasting transaction {tx.ToString("  ")}");
            }
        }

        private bool CheckOwnTransactionAlreadyUsed(Transaction transaction, UInt256 currentNonce)
        {
            Address address = transaction.SenderAddress;
            lock (_locker)
            {
                if (!_nonces.TryGetValue(address, out var addressNonces))
                {
                    addressNonces = new AddressNonces(currentNonce);
                    _nonces.TryAdd(address, addressNonces);
                }

                if (!addressNonces.Nonces.TryGetValue(transaction.Nonce, out var nonce))
                {
                    nonce = new Nonce(transaction.Nonce);
                    addressNonces.Nonces.TryAdd(transaction.Nonce, new Nonce(transaction.Nonce));
                }

                if (!(nonce.TransactionHash is null && nonce.TransactionHash != transaction.Hash))
                {
                    // Nonce conflict
                    if (_logger.IsDebug)
                        _logger.Debug(
                            $"Nonce: {nonce.Value} was already used in transaction: '{nonce.TransactionHash}' and cannot be reused by transaction: '{transaction.Hash}'.");

                    return true;
                }

                nonce.SetTransactionHash(transaction.Hash!);
            }

            return false;
        }

        public bool RemoveTransaction(Transaction transaction, bool removeBelowThisTxNonce = false)
        {
            Keccak hash = transaction.Hash;
            Address senderAddress = transaction.SenderAddress;
            ICollection<Transaction>? bucket;
            ICollection<Transaction>? persistentBucket = null;
            bool isKnown;
            lock (_locker)
            {
                isKnown = _transactions.TryRemove(hash, senderAddress, out bucket);
                if (isKnown)
                {
                    if (_nonces.TryGetValue(senderAddress, out AddressNonces addressNonces))
                    {
                        addressNonces.Nonces.TryRemove(transaction.Nonce, out _);
                        if (addressNonces.Nonces.IsEmpty)
                        {
                            _nonces.Remove(senderAddress, out _);
                        }
                    }
                    
                    RemovedPending?.Invoke(this, new TxEventArgs(transaction));
                }

                if (_persistentBroadcastTransactions.Count != 0)
                {
                    bool ownIncluded = _persistentBroadcastTransactions.TryRemove(hash, out Transaction _, out persistentBucket);
                    if (ownIncluded)
                    {
                        if (_logger.IsInfo)
                            _logger.Trace($"Transaction {hash} created on this node was included in the block");
                    }
                }
            }
            
            _txStorage.Delete(hash);
            if (_logger.IsTrace) _logger.Trace($"Deleted a transaction: {hash}");

            if (bucket != null && removeBelowThisTxNonce)
            {
                lock (_locker)
                {
                    Transaction? txWithSmallestNonce = bucket.FirstOrDefault();
                    while (txWithSmallestNonce != null && txWithSmallestNonce.Nonce <= transaction.Nonce)
                    {
                        RemoveTransaction(txWithSmallestNonce);
                        txWithSmallestNonce = bucket.FirstOrDefault();
                    }

                    if (persistentBucket != null)
                    {
                        txWithSmallestNonce = persistentBucket.FirstOrDefault();
                        while (txWithSmallestNonce != null && txWithSmallestNonce.Nonce <= transaction.Nonce)
                        {
                            persistentBucket.Remove(txWithSmallestNonce);
                            txWithSmallestNonce = persistentBucket.FirstOrDefault();
                        }
                    }
                }
            }
            
            return isKnown;
        }

        public bool IsInHashCache(Keccak hash)
        {
            return _hashCache.Get(hash);
        }

        public bool TryGetPendingTransaction(Keccak hash, out Transaction transaction)
        {
            lock (_locker)
            {
                if (!_transactions.TryGetValue(hash, out transaction))
                {
                    // commented out as it puts too much pressure on the database
                    // and it not really required in any scenario
                    // * tx recovery usually will fetch from pending
                    // * get tx via RPC usually will fetch from block or from pending
                    // * internal tx pool scenarios are handled directly elsewhere
                    // transaction = _txStorage.Get(hash);
                }
            }

            return transaction != null;
        }

        // TODO: Ensure that nonce is always valid in case of sending own transactions from different nodes.
        public UInt256 ReserveOwnTransactionNonce(Address address)
        {
            lock (_locker)
            {
                if (!_nonces.TryGetValue(address, out var addressNonces))
                {
                    var currentNonce = _stateProvider.GetNonce(address);
                    addressNonces = new AddressNonces(currentNonce);
                    _nonces.TryAdd(address, addressNonces);

                    return currentNonce;
                }

                Nonce incrementedNonce = addressNonces.ReserveNonce();

                return incrementedNonce.Value;
            }
        }

        public void Dispose()
        {
            _ownTimer.Dispose();
        }

        public event EventHandler<TxEventArgs>? NewDiscovered;
        public event EventHandler<TxEventArgs>? NewPending;
        public event EventHandler<TxEventArgs>? RemovedPending;
        
        private void Notify(ITxPoolPeer peer, Transaction tx, bool isPriority)
        {
            try
            {
                if (peer.SendNewTransaction(tx, isPriority))
                {
                    Metrics.PendingTransactionsSent++;
                    if (_logger.IsTrace) _logger.Trace($"Notified {peer} about a transaction: {tx.Hash}");
                }
            }
            catch (Exception e)
            {
                if (_logger.IsError) _logger.Error($"Failed to notify {peer} about a transaction: {tx.Hash}", e);
            }
        }

        private void NotifyAllPeers(Transaction tx)
        {
            Task.Run(() =>
            {
                foreach ((_, ITxPoolPeer peer) in _peers)
                {
                    Notify(peer, tx, true);
                }
            });
        }

        private void NotifySelectedPeers(Transaction tx)
        {
            Task.Run(() =>
            {
                foreach ((_, ITxPoolPeer peer) in _peers)
                {
                    if (tx.DeliveredBy == null)
                    {
                        Notify(peer, tx, true);
                        continue;
                    }

                    if (tx.DeliveredBy.Equals(peer.Id))
                    {
                        continue;
                    }

                    if (_txPoolConfig.PeerNotificationThreshold < Random.Value.Next(1, 100))
                    {
                        continue;
                    }

                    Notify(peer, tx, 3 < Random.Value.Next(1, 10));
                }
            });
        }

        private void StoreTx(Transaction tx)
        {
            _txStorage.Add(tx);
            if (_logger.IsTrace) _logger.Trace($"Added a transaction: {tx.Hash}");
        }

        private void OwnTimerOnElapsed(object sender, ElapsedEventArgs e)
        {
            if (_persistentBroadcastTransactions.Count > 0)
            {
                foreach (Transaction tx in _persistentBroadcastTransactions.GetSnapshot())
                {
                    NotifyAllPeers(tx);
                }

                // we only reenable the timer if there are any transaction pending
                // otherwise adding own transaction will reenable the timer anyway
                _ownTimer.Enabled = true;
            }
        }

        private class AddressNonces
        {
            private Nonce _currentNonce;

            public ConcurrentDictionary<UInt256, Nonce> Nonces { get; } = new();

            public AddressNonces(UInt256 startNonce)
            {
                _currentNonce = new Nonce(startNonce);
                Nonces.TryAdd(_currentNonce.Value, _currentNonce);
            }

            public Nonce ReserveNonce()
            {
                var nonce = _currentNonce.Increment();
                Interlocked.Exchange(ref _currentNonce, nonce);
                Nonces.TryAdd(nonce.Value, nonce);

                return nonce;
            }
        }

        private class Nonce
        {
            public UInt256 Value { get; }
            public Keccak? TransactionHash { get; private set; }

            public Nonce(UInt256 value)
            {
                Value = value;
            }

            public void SetTransactionHash(Keccak transactionHash)
            {
                TransactionHash = transactionHash;
            }

            public Nonce Increment() => new(Value + 1);
        }

        private class PeerInfo : ITxPoolPeer
        {
            private ITxPoolPeer Peer { get; }

            private LruKeyCache<Keccak> NotifiedTransactions { get; } = new(MemoryAllowance.MemPoolSize, "notifiedTransactions");

            public PeerInfo(ITxPoolPeer peer)
            {
                Peer = peer;
            }

            public PublicKey Id => Peer.Id;

            public bool SendNewTransaction(Transaction tx, bool isPriority)
            {
                if (!NotifiedTransactions.Get(tx.Hash))
                {
                    NotifiedTransactions.Set(tx.Hash);
                    return Peer.SendNewTransaction(tx, isPriority);                     
                }

                return false;
            }

            public override string ToString() => Peer.Enode;
        }
    }
}<|MERGE_RESOLUTION|>--- conflicted
+++ resolved
@@ -218,7 +218,7 @@
 
             Metrics.PendingTransactionsReceived++;
             
-            if (!_validator.IsWellFormed(tx, spec))
+            if (!_validator.IsWellFormed(tx, _specProvider.GetSpec()))
             {
                 // It may happen that other nodes send us transactions that were signed for another chain or don't have enough gas.
                 Metrics.PendingTransactionsDiscarded++;
@@ -269,7 +269,6 @@
                 return AddTxResult.FutureNonce;
             }
 
-<<<<<<< HEAD
             UInt256 balance = account?.Balance ?? UInt256.Zero;
             UInt256 effectiveGasPrice = tx.IsEip1559 ? CalculatePayableGasPrice(tx, balance) : tx.GasPrice;
 
@@ -283,13 +282,6 @@
             }
 
             bool overflow = UInt256.MultiplyOverflow(effectiveGasPrice, (UInt256) tx.GasLimit, out UInt256 cost);
-=======
-            
-            bool overflow = spec.IsEip1559Enabled && UInt256.AddOverflow(tx.GasPremium, tx.FeeCap, out _);
-            // we're checking that user can pay what he declared in FeeCap. For this check BaseFee = FeeCap
-            UInt256 effectiveGasPrice = tx.CalculateEffectiveGasPrice(spec.IsEip1559Enabled, tx.FeeCap);
-            overflow |= UInt256.MultiplyOverflow(effectiveGasPrice, (UInt256) tx.GasLimit, out UInt256 cost);
->>>>>>> f07dee9c
             overflow |= UInt256.AddOverflow(cost, tx.Value, out cost);
             if (overflow)
             {
@@ -550,7 +542,7 @@
                     
                     RemovedPending?.Invoke(this, new TxEventArgs(transaction));
                 }
-
+                
                 if (_persistentBroadcastTransactions.Count != 0)
                 {
                     bool ownIncluded = _persistentBroadcastTransactions.TryRemove(hash, out Transaction _, out persistentBucket);
@@ -561,7 +553,7 @@
                     }
                 }
             }
-            
+
             _txStorage.Delete(hash);
             if (_logger.IsTrace) _logger.Trace($"Deleted a transaction: {hash}");
 
