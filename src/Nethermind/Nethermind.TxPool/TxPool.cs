--- conflicted
+++ resolved
@@ -143,12 +143,7 @@
             MemoryAllowance.MemPoolSize = txPoolConfig.Size;
             ThisNodeInfo.AddInfo("Mem est tx   :", $"{(LruCache<Keccak, object>.CalculateMemorySize(32, MemoryAllowance.TxHashCacheSize) + LruCache<Keccak, Transaction>.CalculateMemorySize(4096, MemoryAllowance.MemPoolSize)) / 1000 / 1000}MB".PadLeft(8));
 
-<<<<<<< HEAD
-            _transactions = new TxDistinctSortedPool(MemoryAllowance.MemPoolSize, comparer ?? DefaultComparer);
-=======
             _transactions = new TxDistinctSortedPool(MemoryAllowance.MemPoolSize, logManager, comparer ?? DefaultComparer);
->>>>>>> d372ddae
-
             _peerNotificationThreshold = txPoolConfig.PeerNotificationThreshold;
 
             _ownTimer = new Timer(500);
@@ -314,42 +309,8 @@
                     return AddTxResult.PotentiallyUseless;
                 }
             }
-
-<<<<<<< HEAD
-            /*
-             * we need to make sure that the sender is resolved before adding to the distinct tx pool
-             * as the address is used in the distinct value calculation
-             */
-            if (!isKnown)
-            {
-                isKnown |= !_transactions.TryInsert(tx.Hash, tx);
-            }
-
-            if (!isKnown)
-            {
-                isKnown |= _txStorage.Get(tx.Hash) != null;
-            }
-
-            if (isKnown)
-            {
-                // If transaction is a bit older and already known then it may be stored in the persistent storage.
-                Metrics.PendingTransactionsKnown++;
-                if (_logger.IsTrace) _logger.Trace($"Skipped adding transaction {tx.ToString("  ")}, already known.");
-                return AddTxResult.AlreadyKnown;
-            }
-
-            tx.PoolIndex = _txIndex++;
-            _hashCache.Set(tx.Hash);
-
-            HandleOwnTransaction(tx, isPersistentBroadcast);
-
-            NotifySelectedPeers(tx);
-            FilterAndStoreTx(tx);
-            NewPending?.Invoke(this, new TxEventArgs(tx));
-            return AddTxResult.Added;
-=======
+            
             return null;
->>>>>>> d372ddae
         }
 
         private void HandleOwnTransaction(Transaction tx, bool isOwn)
