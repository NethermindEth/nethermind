// SPDX-FileCopyrightText: 2025 Demerzel Solutions Limited
// SPDX-License-Identifier: LGPL-3.0-only

using System;
using System.Collections.Generic;
using System.Diagnostics.CodeAnalysis;
using System.Linq;
using System.Runtime.CompilerServices;
using System.Threading;
using System.Threading.Channels;
using System.Threading.Tasks;
using CkzgLib;
using Nethermind.Core;
using Nethermind.Core.Caching;
using Nethermind.Core.Collections;
using Nethermind.Core.Crypto;
using Nethermind.Core.Specs;
using Nethermind.Core.Timers;
using Nethermind.Crypto;
using Nethermind.Int256;
using Nethermind.Logging;
using Nethermind.TxPool.Collections;
using Nethermind.TxPool.Filters;
using static Nethermind.TxPool.Collections.TxDistinctSortedPool;

using ITimer = Nethermind.Core.Timers.ITimer;

[assembly: InternalsVisibleTo("Nethermind.Blockchain.Test")]

namespace Nethermind.TxPool
{
    /// <summary>
    /// Stores all pending transactions. These will be used by block producer if this node is a miner / validator
    /// or simply for broadcasting and tracing in other cases.
    /// </summary>
    public class TxPool : ITxPool, IAsyncDisposable
    {
        private readonly IIncomingTxFilter[] _preHashFilters;
        private readonly IIncomingTxFilter[] _postHashFilters;

        private readonly HashCache _hashCache = new();
        private readonly TxBroadcaster _broadcaster;

        private readonly TxDistinctSortedPool _transactions;
        private readonly BlobTxDistinctSortedPool _blobTransactions;

        private readonly IChainHeadSpecProvider _specProvider;
        private readonly IAccountStateProvider _accounts;
        private readonly AccountCache _accountCache;
        private readonly IEthereumEcdsa _ecdsa;
        private readonly IBlobTxStorage _blobTxStorage;
        private readonly IChainHeadInfoProvider _headInfo;
        private readonly ITxPoolConfig _txPoolConfig;
        private readonly bool _blobReorgsSupportEnabled;
        private readonly DelegationCache _pendingDelegations = new();

        private readonly ILogger _logger;

        private readonly Channel<BlockReplacementEventArgs> _headBlocksChannel = Channel.CreateUnbounded<BlockReplacementEventArgs>(new UnboundedChannelOptions() { SingleReader = true, SingleWriter = true });
        private readonly ReaderWriterLockSlim _newHeadLock = new(LockRecursionPolicy.SupportsRecursion);

        private readonly UpdateGroupDelegate _updateBucket;
        private readonly UpdateGroupDelegate _updateBucketAdded;
        private readonly Task _headProcessing;
        private readonly CancellationTokenSource _cts;

        public event EventHandler<Block>? TxPoolHeadChanged;

        /// <summary>
        /// Indexes transactions
        /// </summary>
        private ulong _txIndex;

        private readonly ITimer? _timer;
        private Transaction[]? _transactionSnapshot;
        private Transaction[]? _blobTransactionSnapshot;
        private long _lastBlockNumber = -1;
        private Hash256? _lastBlockHash;

        private bool _isDisposed;

        /// <summary>
        /// This class stores all known pending transactions that can be used for block production
        /// (by miners or validators) or simply informing other nodes about known pending transactions (broadcasting).
        /// </summary>
        /// <param name="ecdsa">Used to recover sender addresses from transaction signatures.</param>
        /// <param name="blobTxStorage"></param>
        /// <param name="chainHeadInfoProvider"></param>
        /// <param name="txPoolConfig"></param>
        /// <param name="validator"></param>
        /// <param name="logManager"></param>
        /// <param name="comparer"></param>
        /// <param name="transactionsGossipPolicy"></param>
        /// <param name="incomingTxFilter"></param>
        /// <param name="thereIsPriorityContract"></param>
        public TxPool(IEthereumEcdsa ecdsa,
            IBlobTxStorage blobTxStorage,
            IChainHeadInfoProvider chainHeadInfoProvider,
            ITxPoolConfig txPoolConfig,
            ITxValidator validator,
            ILogManager? logManager,
            IComparer<Transaction> comparer,
            ITxGossipPolicy? transactionsGossipPolicy = null,
            IIncomingTxFilter? incomingTxFilter = null,
            bool thereIsPriorityContract = false)
        {
            _logger = logManager?.GetClassLogger() ?? throw new ArgumentNullException(nameof(logManager));
            _ecdsa = ecdsa ?? throw new ArgumentNullException(nameof(ecdsa));
            _blobTxStorage = blobTxStorage ?? throw new ArgumentNullException(nameof(blobTxStorage));
            _headInfo = chainHeadInfoProvider ?? throw new ArgumentNullException(nameof(chainHeadInfoProvider));
            _txPoolConfig = txPoolConfig;
            _blobReorgsSupportEnabled = txPoolConfig.BlobsSupport.SupportsReorgs();
            _accounts = _accountCache = new AccountCache(_headInfo.ReadOnlyStateProvider);
            _specProvider = _headInfo.SpecProvider;
            SupportsBlobs = _txPoolConfig.BlobsSupport != BlobsSupportMode.Disabled;
            _cts = new();

            MemoryAllowance.MemPoolSize = txPoolConfig.Size;

            // Capture closures once rather than per invocation
            _updateBucket = UpdateBucket;
            _updateBucketAdded = UpdateBucketWithAddedTransaction;

            _broadcaster = new TxBroadcaster(comparer, TimerFactory.Default, txPoolConfig, chainHeadInfoProvider, logManager, transactionsGossipPolicy);
            TxPoolHeadChanged += _broadcaster.OnNewHead;

            _transactions = new TxDistinctSortedPool(MemoryAllowance.MemPoolSize, comparer, logManager);
            _transactions.Removed += OnRemovedTx;

            _blobTransactions = txPoolConfig.BlobsSupport.IsPersistentStorage()
                ? new PersistentBlobTxDistinctSortedPool(blobTxStorage, _txPoolConfig, comparer, logManager)
                : new BlobTxDistinctSortedPool(txPoolConfig.BlobsSupport == BlobsSupportMode.InMemory ? _txPoolConfig.InMemoryBlobPoolSize : 0, comparer, logManager);
            if (_blobTransactions.Count > 0)
                _blobTransactions.UpdatePool(_accounts, _updateBucket);

            _headInfo.HeadChanged += OnHeadChange;

            _preHashFilters =
            [
                new NotSupportedTxFilter(txPoolConfig, _logger),
                new SizeTxFilter(txPoolConfig, _logger),
                new GasLimitTxFilter(_headInfo, txPoolConfig, _logger),
                new PriorityFeeTooLowFilter(_logger),
                new FeeTooLowFilter(_headInfo, _transactions, _blobTransactions, thereIsPriorityContract, _logger),
                new MalformedTxFilter(_specProvider, validator, _logger)
            ];

            List<IIncomingTxFilter> postHashFilters =
            [
                new NullHashTxFilter(), // needs to be first as it assigns the hash
                new AlreadyKnownTxFilter(_hashCache, _logger),
                new UnknownSenderFilter(ecdsa, _logger),
                new TxTypeTxFilter(_transactions,
                    _blobTransactions), // has to be after UnknownSenderFilter as it uses sender
                new BalanceZeroFilter(thereIsPriorityContract, _logger),
                new BalanceTooLowFilter(_transactions, _blobTransactions, _logger),
                new LowNonceFilter(_logger), // has to be after UnknownSenderFilter as it uses sender
                new FutureNonceFilter(txPoolConfig),
                new GapNonceFilter(_transactions, _blobTransactions, _logger),
                new RecoverAuthorityFilter(ecdsa),
                new DelegatedAccountFilter(_specProvider, _transactions, _blobTransactions, chainHeadInfoProvider.ReadOnlyStateProvider, chainHeadInfoProvider.CodeInfoRepository, _pendingDelegations),
            ];

            if (incomingTxFilter is not null)
            {
                postHashFilters.Add(incomingTxFilter);
            }

            postHashFilters.Add(new DeployedCodeFilter(chainHeadInfoProvider.ReadOnlyStateProvider, chainHeadInfoProvider.CodeInfoRepository, _specProvider));

            _postHashFilters = postHashFilters.ToArray();

            int? reportMinutes = txPoolConfig.ReportMinutes;
            if (_logger.IsInfo && reportMinutes.HasValue)
            {
                _timer = TimerFactory.Default.CreateTimer(TimeSpan.FromMinutes(reportMinutes.Value));
                _timer.AutoReset = false;
                _timer.Elapsed += TimerOnElapsed;
                _timer.Start();
            }

            _headProcessing = ProcessNewHeads();
        }

        public Transaction[] GetPendingTransactions() => _transactionSnapshot ??= _transactions.GetSnapshot();

        public int GetPendingTransactionsCount() => _transactions.Count;

        public IDictionary<AddressAsKey, Transaction[]> GetPendingTransactionsBySender(bool filterToReadyTx = false, UInt256 baseFee = default) =>
            _transactions.GetBucketSnapshot(filterToReadyTx ?
                (data => data.first.CanPayBaseFee(baseFee) && data.first.Nonce == _accounts.GetNonce(data.key)) :
                null);

        public IDictionary<AddressAsKey, Transaction[]> GetPendingLightBlobTransactionsBySender() =>
            _blobTransactions.GetBucketSnapshot();

        public Transaction[] GetPendingTransactionsBySender(Address address) =>
            _transactions.GetBucketSnapshot(address);

        // only for testing reasons
        internal Transaction[] GetOwnPendingTransactions() => _broadcaster.GetSnapshot();

        public int GetPendingBlobTransactionsCount() => _blobTransactions.Count;



        public bool TryGetBlobAndProofV0(byte[] blobVersionedHash,
            [NotNullWhen(true)] out byte[]? blob,
            [NotNullWhen(true)] out byte[]? proof)
            => _blobTransactions.TryGetBlobAndProofV0(blobVersionedHash, out blob, out proof);

        public bool TryGetBlobAndProofV1(byte[] blobVersionedHash,
            [NotNullWhen(true)] out byte[]? blob,
            [NotNullWhen(true)] out byte[][]? cellProofs)
            => _blobTransactions.TryGetBlobAndProofV1(blobVersionedHash, out blob, out cellProofs);

        public int GetBlobCounts(byte[][] blobVersionedHashes)
            => _blobTransactions.GetBlobCounts(blobVersionedHashes);

        private void OnRemovedTx(object? sender, SortedPool<ValueHash256, Transaction, AddressAsKey>.SortedPoolRemovedEventArgs args)
        {
            RemovePendingDelegations(args.Value);
        }
        private void OnHeadChange(object? sender, BlockReplacementEventArgs e)
        {
            if (_headInfo.IsSyncing)
            {
                DisposeBlockAccountChanges(e.Block);
                return;
            }

            try
            {
                _headBlocksChannel.Writer.TryWrite(e);
            }
            catch (Exception exception)
            {
                if (_logger.IsError)
                    _logger.Error(
                        $"Couldn't correctly add or remove transactions from txpool after processing block {e.Block!.ToString(Block.Format.FullHashAndNumber)}.", exception);
            }
        }

        private async Task ProcessNewHeads()
        {
            try
            {
                await Task.Run(ProcessNewHeadLoop);
            }
            catch (OperationCanceledException) { }
            catch (Exception ex)
            {
                if (_logger.IsError) _logger.Error($"TxPool update after block queue failed.", ex);
            }
        }

        private async Task ProcessNewHeadLoop()
        {
            while (await _headBlocksChannel.Reader.WaitToReadAsync(_cts.Token))
            {
                while (_headBlocksChannel.Reader.TryRead(out BlockReplacementEventArgs? args))
                {
                    // Clear snapshot
                    _transactionSnapshot = null;
                    _blobTransactionSnapshot = null;

                    _newHeadLock.EnterWriteLock();
                    try
                    {
                        ArrayPoolList<AddressAsKey>? accountChanges = args.Block.AccountChanges;
                        if (args.PreviousBlock is not null || !CanUseCache(args.Block, accountChanges))
                        {
                            // Non-sequential block or reorganization detected, reset cache
                            _accountCache.Reset();
                        }
                        else
                        {
                            // Sequential block, just remove changed accounts from cache
                            _accountCache.RemoveAccounts(accountChanges);
                        }

                        DisposeBlockAccountChanges(args.Block);

                        _lastBlockNumber = args.Block.Number;
                        _lastBlockHash = args.Block.Hash;

                        ReAddReorganisedTransactions(args.PreviousBlock);
                        RemoveProcessedTransactions(args.Block);

                        if (!_headInfo.IsSyncing || AcceptTxWhenNotSynced || args.PreviousBlock is not null)
                        {
                            _hashCache.ClearCurrentBlockCache();
                        }

                        UpdateBuckets();
                        TxPoolHeadChanged?.Invoke(this, args.Block);
                        Metrics.TransactionCount = _transactions.Count;
                        Metrics.BlobTransactionCount = _blobTransactions.Count;
                    }
                    catch (Exception e)
                    {
                        if (_logger.IsWarn) _logger.Warn($"TxPool failed to update after block {args.Block.ToString(Block.Format.FullHashAndNumber)} with exception {e}");
                    }
                    finally
                    {
                        _newHeadLock.ExitWriteLock();
                    }
                }
            }

            bool CanUseCache(Block block, [NotNullWhen(true)] ArrayPoolList<AddressAsKey>? accountChanges)
            {
                return accountChanges is not null && block.ParentHash == _lastBlockHash && _lastBlockNumber + 1 == block.Number;
            }
        }

        private void ReAddReorganisedTransactions(Block? previousBlock)
        {
            if (previousBlock is not null)
            {
                bool isEip155Enabled = _specProvider.GetSpec(previousBlock.Header).IsEip155Enabled;
                Transaction[] txs = previousBlock.Transactions;
                for (int i = 0; i < txs.Length; i++)
                {
                    Transaction tx = txs[i];
                    if (tx.SupportsBlobs)
                    {
                        continue;
                    }
                    _hashCache.Delete(tx.Hash!);
                    SubmitTx(tx, isEip155Enabled ? TxHandlingOptions.None : TxHandlingOptions.PreEip155Signing);
                }

                if (_blobReorgsSupportEnabled
                    && _blobTxStorage.TryGetBlobTransactionsFromBlock(previousBlock.Number, out Transaction[]? blobTxs)
                    && blobTxs is not null)
                {
                    foreach (Transaction blobTx in blobTxs)
                    {
                        if (_logger.IsTrace) _logger.Trace($"Readded tx {blobTx.Hash} from reorged block {previousBlock.Number} (hash {previousBlock.Hash}) to blob pool");
                        _hashCache.Delete(blobTx.Hash!);
                        blobTx.SenderAddress ??= _ecdsa.RecoverAddress(blobTx);
                        SubmitTx(blobTx, isEip155Enabled ? TxHandlingOptions.None : TxHandlingOptions.PreEip155Signing);
                    }
                    if (_logger.IsDebug) _logger.Debug($"Readded txs from reorged block {previousBlock.Number} (hash {previousBlock.Hash}) to blob pool");

                    _blobTxStorage.DeleteBlobTransactionsFromBlock(previousBlock.Number);
                }
            }
        }

        private void RemoveProcessedTransactions(Block block)
        {
            Transaction[] blockTransactions = block.Transactions;
            using ArrayPoolList<Transaction> blobTxsToSave = new((int)_specProvider.GetSpec(block.Header).MaxBlobCount);
            long discoveredForPendingTxs = 0;
            long discoveredForHashCache = 0;
            long eip1559Txs = 0;
            long eip7702Txs = 0;
            long blobTxs = 0;
            long blobs = 0;

            for (int i = 0; i < blockTransactions.Length; i++)
            {
                Transaction blockTx = blockTransactions[i];
                Hash256 txHash = blockTx.Hash ?? throw new ArgumentException("Hash was unexpectedly null!");

                if (blockTx.Supports1559)
                {
                    eip1559Txs++;
                }

                if (blockTx.SupportsAuthorizationList)
                {
                    eip7702Txs++;
                }

                if (blockTx.SupportsBlobs)
                {
                    blobTxs++;
                    blobs += blockTx.GetBlobCount();

                    if (_blobReorgsSupportEnabled)
                    {
                        if (_blobTransactions.TryGetValue(blockTx.Hash, out Transaction? fullBlobTx))
                        {
                            if (_logger.IsTrace) _logger.Trace($"Saved processed blob tx {blockTx.Hash} from block {block.Number} to ProcessedTxs db");
                            blobTxsToSave.Add(fullBlobTx);
                        }
                        else if (_logger.IsTrace) _logger.Trace($"Skipped adding processed blob tx {blockTx.Hash} from block {block.Number} to ProcessedTxs db - not found in blob pool");
                    }
                }

                if (!IsKnown(txHash))
                {
                    discoveredForHashCache++;
                }

                if (!RemoveIncludedTransaction(blockTx))
                {
                    discoveredForPendingTxs++;
                }
            }

            if (blobTxsToSave.Count > 0)
            {
                _blobTxStorage.AddBlobTransactionsFromBlock(block.Number, blobTxsToSave);
            }

            long transactionsInBlock = blockTransactions.Length;
            if (transactionsInBlock != 0)
            {
                Metrics.DarkPoolRatioLevel1 = (float)discoveredForHashCache / transactionsInBlock;
                Metrics.DarkPoolRatioLevel2 = (float)discoveredForPendingTxs / transactionsInBlock;
                Metrics.Eip1559TransactionsRatio = (float)eip1559Txs / transactionsInBlock;
                Metrics.Eip7702TransactionsInBlock = eip7702Txs;
                Metrics.BlobTransactionsInBlock = blobTxs;
                Metrics.BlobsInBlock = blobs;
            }
        }

        private bool RemoveIncludedTransaction(Transaction tx)
        {
            bool removed = RemoveTransaction(tx.Hash);
            _broadcaster.EnsureStopBroadcastUpToNonce(tx.SenderAddress!, tx.Nonce);
            return removed;
        }

        public void AddPeer(ITxPoolPeer peer)
        {
            if (_broadcaster.AddPeer(peer))
            {
                if (_logger.IsTrace) _logger.Trace($"Added a peer to TX pool: {peer}");

                // Announce txs to newly connected peer only if we are synced. If chain head of the peer is higher by
                // more than 16 blocks than our head, skip announcing txs as some of them are probably already processed
                // Also skip announcing if peer's head number is shown as 0 as then we don't know peer's head block yet
                if (peer.HeadNumber != 0 && peer.HeadNumber < _headInfo.HeadNumber + 16)
                {
                    _broadcaster.AnnounceOnce(peer, _transactionSnapshot ??= _transactions.GetSnapshot());
                    _broadcaster.AnnounceOnce(peer, _blobTransactionSnapshot ??= _blobTransactions.GetSnapshot());
                    if (_logger.IsTrace) _logger.Trace($"Announced {_transactionSnapshot.Length} txs and {_blobTransactionSnapshot.Length} blob txs to peer {peer}");
                }
                else
                {
                    if (_logger.IsTrace) _logger.Trace($"Skipped announcing txs to peer {peer} because of syncing. Peer is on head {peer.HeadNumber}, we are at {_headInfo.HeadNumber}");
                }
            }
        }

        public void RemovePeer(PublicKey nodeId)
        {
            if (_broadcaster.RemovePeer(nodeId))
            {
                if (_logger.IsTrace) _logger.Trace($"Removed a peer from TX pool: {nodeId}");
            }
        }

        public bool AcceptTxWhenNotSynced { get; set; }
        public bool SupportsBlobs { get; }

        public AcceptTxResult SubmitTx(Transaction tx, TxHandlingOptions handlingOptions)
        {
            if (!AcceptTxWhenNotSynced &&
                _headInfo.IsSyncing &&
                // If local tx allow it to be accepted even when syncing
                (handlingOptions & TxHandlingOptions.PersistentBroadcast) == 0)
            {
                return AcceptTxResult.Syncing;
            }

            Metrics.PendingTransactionsReceived++;

            // assign a sequence number to transaction so we can order them by arrival times when
            // gas prices are exactly the same
            tx.PoolIndex = Interlocked.Increment(ref _txIndex);

            NewDiscovered?.Invoke(this, new TxEventArgs(tx));

            bool startBroadcast = (handlingOptions & TxHandlingOptions.PersistentBroadcast) ==
                                  TxHandlingOptions.PersistentBroadcast;

            if (_logger.IsTrace)
            {
                TraceTx(tx, handlingOptions, startBroadcast);
            }

            TryConvertProofVersion(tx);

            TxFilteringState state = new(tx, _accounts);
            AcceptTxResult accepted;

            _newHeadLock.EnterReadLock();
            try
            {
                accepted = FilterTransactions(tx, handlingOptions, ref state);
                if (accepted)
                {
                    accepted = AddCore(tx, ref state, startBroadcast);
                }
                else
                {
                    Metrics.PendingTransactionsDiscarded++;
                }
            }
            finally
            {
                _newHeadLock.ExitReadLock();
            }

            if (accepted)
            {
                // Clear proper snapshot
                if (tx.SupportsBlobs)
                    _blobTransactionSnapshot = null;
                else
                    _transactionSnapshot = null;
            }

            return accepted;

            [MethodImpl(MethodImplOptions.NoInlining)]
            void TraceTx(Transaction tx, TxHandlingOptions handlingOptions, bool startBroadcast)
            {
                bool managedNonce = (handlingOptions & TxHandlingOptions.ManagedNonce) == TxHandlingOptions.ManagedNonce;
                _logger.Trace($"Adding transaction {tx.ToString("  ")} - managed nonce: {managedNonce} | persistent broadcast {startBroadcast}");
            }
        }

        private void TryConvertProofVersion(Transaction tx)
        {
            if (_txPoolConfig.ProofsTranslationEnabled
                && tx is { SupportsBlobs: true, NetworkWrapper: ShardBlobNetworkWrapper { Version: ProofVersion.V0 } wrapper }
                && _headInfo.CurrentProofVersion == ProofVersion.V1)
            {
                using ArrayPoolList<byte[]> cellProofs = new(Ckzg.CellsPerExtBlob * wrapper.Blobs.Length);

                foreach (byte[] blob in wrapper.Blobs)
                {
                    using ArrayPoolList<byte> cellProofsOfOneBlob = new(Ckzg.CellsPerExtBlob * Ckzg.BytesPerProof);
                    KzgPolynomialCommitments.ComputeCellProofs(blob, cellProofsOfOneBlob.AsSpan());
                    byte[][] cellProofsSeparated = cellProofsOfOneBlob.Chunk(Ckzg.BytesPerProof).ToArray();
                    cellProofs.AddRange(cellProofsSeparated);
                }

                tx.NetworkWrapper = wrapper with { Proofs = [.. cellProofs], Version = ProofVersion.V1 };
            }
        }

        private AcceptTxResult FilterTransactions(Transaction tx, TxHandlingOptions handlingOptions, ref TxFilteringState state)
        {
            IIncomingTxFilter[] filters = _preHashFilters;
            for (int i = 0; i < filters.Length; i++)
            {
                AcceptTxResult accepted = filters[i].Accept(tx, ref state, handlingOptions);

                if (!accepted)
                {
                    tx.ClearPreHash();
                    return accepted;
                }
            }

            filters = _postHashFilters;
            for (int i = 0; i < filters.Length; i++)
            {
                AcceptTxResult accepted = filters[i].Accept(tx, ref state, handlingOptions);

                if (!accepted) return accepted;
            }

            return AcceptTxResult.Accepted;
        }

        private AcceptTxResult AddCore(Transaction tx, ref TxFilteringState state, bool isPersistentBroadcast)
        {
            bool eip1559Enabled = _specProvider.GetCurrentHeadSpec().IsEip1559Enabled;
            UInt256 effectiveGasPrice = tx.CalculateEffectiveGasPrice(eip1559Enabled, _headInfo.CurrentBaseFee);
            TxDistinctSortedPool relevantPool = (tx.SupportsBlobs ? _blobTransactions : _transactions);

            relevantPool.TryGetBucketsWorstValue(tx.SenderAddress!, out Transaction? worstTx);
            tx.GasBottleneck = (worstTx is null || effectiveGasPrice <= worstTx.GasBottleneck)
                ? effectiveGasPrice
                : worstTx.GasBottleneck;

            bool inserted = relevantPool.TryInsert(tx.Hash!, tx, out Transaction? removed);

            if (!inserted)
            {
                // it means it failed on adding to the pool - it is possible when new tx has the same sender
                // and nonce as already existent tx and is not good enough to replace it
                Metrics.PendingTransactionsPassedFiltersButCannotReplace++;
                return AcceptTxResult.ReplacementNotAllowed;
            }

            if (tx.Hash == removed?.Hash)
            {
                // it means it was added and immediately evicted - pool was full of better txs
                if (!isPersistentBroadcast || tx.SupportsBlobs || !_broadcaster.Broadcast(tx, true))
                {
                    // we are adding only to persistent broadcast - not good enough for standard pool,
                    // but can be good enough for TxBroadcaster pool - for local txs only
                    Metrics.PendingTransactionsPassedFiltersButCannotCompeteOnFees++;
                    return AcceptTxResult.FeeTooLowToCompete;
                }
                else
                {
                    return AcceptTxResult.Accepted;
                }
            }

            relevantPool.UpdateGroup(tx.SenderAddress!, state.SenderAccount, _updateBucketAdded);
            Interlocked.Increment(ref Metrics.PendingTransactionsAdded);
            if (tx.Supports1559) { Metrics.Pending1559TransactionsAdded++; }
            if (tx.SupportsBlobs) { Metrics.PendingBlobTransactionsAdded++; }

            if (removed is not null)
            {
                RemovePendingDelegations(removed);
                EvictedPending?.Invoke(this, new TxEventArgs(removed));
                // transaction which was on last position in sorted TxPool and was deleted to give
                // a place for a newly added tx (with higher priority) is now removed from hashCache
                // to give it opportunity to come back to TxPool in the future, when fees drops
                _hashCache.DeleteFromLongTerm(removed.Hash!);
                Metrics.PendingTransactionsEvicted++;
            }

            AddPendingDelegations(tx);

            _broadcaster.Broadcast(tx, isPersistentBroadcast);

            _hashCache.SetLongTerm(tx.Hash!);
            NewPending?.Invoke(this, new TxEventArgs(tx));
            Metrics.TransactionCount = _transactions.Count;
            Metrics.BlobTransactionCount = _blobTransactions.Count;
            return AcceptTxResult.Accepted;
        }

        private void AddPendingDelegations(Transaction tx)
        {
            if (tx.HasAuthorizationList)
            {
                foreach (AuthorizationTuple auth in tx.AuthorizationList)
                {
                    if (auth.Authority is not null)
                        _pendingDelegations.IncrementDelegationCount(auth.Authority!);
                }
            }
        }

        private void RemovePendingDelegations(Transaction transaction)
        {
            if (transaction.HasAuthorizationList)
            {
                foreach (var auth in transaction.AuthorizationList)
                {
                    if (auth.Authority is not null)
                        _pendingDelegations.DecrementDelegationCount(auth.Authority!);
                }
            }
        }

        private void UpdateBucketWithAddedTransaction(in AccountStruct account, EnhancedSortedSet<Transaction> transactions, ref Transaction? lastElement, UpdateTransactionDelegate updateTx)
        {
            if (transactions.Count != 0)
            {
                UInt256 balance = account.Balance;
                long currentNonce = (long)(account.Nonce);

                UpdateGasBottleneck(transactions, currentNonce, balance, lastElement, updateTx);
            }
        }

        private void UpdateGasBottleneck(
            EnhancedSortedSet<Transaction> transactions, long currentNonce, UInt256 balance, Transaction? lastElement, UpdateTransactionDelegate updateTx)
        {
            UInt256? previousTxBottleneck = null;
            int i = 0;
            UInt256 cumulativeCost = 0;
            ProofVersion headSpec = _specProvider.GetCurrentHeadSpec().BlobProofVersion;
            bool drop = false;

            foreach (Transaction tx in transactions)
            {
                UInt256 gasBottleneck = 0;

                if (tx.Nonce < currentNonce)
                {
                    _broadcaster.StopBroadcast(tx.Hash!);
                    updateTx(transactions, tx, changedGasBottleneck: null, lastElement);
                }
                else
                {
                    drop |= tx.SupportsBlobs && tx.GetProofVersion() != headSpec;

                    if (drop)
                    {
                        _hashCache.DeleteFromLongTerm(tx.Hash!);
                        updateTx(transactions, tx, changedGasBottleneck: null, lastElement);
                        continue;
                    }

                    previousTxBottleneck ??= tx.CalculateAffordableGasPrice(_specProvider.GetCurrentHeadSpec().IsEip1559Enabled,
                            _headInfo.CurrentBaseFee, balance);

                    // it is not affecting non-blob txs - for them MaxFeePerBlobGas is null so check is skipped
                    if (tx.MaxFeePerBlobGas < _headInfo.CurrentFeePerBlobGas)
                    {
                        gasBottleneck = UInt256.Zero;
                    }
                    else if (tx.Nonce == currentNonce + i)
                    {
                        UInt256 effectiveGasPrice =
                            tx.CalculateEffectiveGasPrice(_specProvider.GetCurrentHeadSpec().IsEip1559Enabled,
                                _headInfo.CurrentBaseFee);

                        if (tx.CheckForNotEnoughBalance(cumulativeCost, balance, out cumulativeCost))
                        {
                            // balance too low, remove tx from the pool
                            _broadcaster.StopBroadcast(tx.Hash!);
                            updateTx(transactions, tx, changedGasBottleneck: null, lastElement);
                        }
                        gasBottleneck = UInt256.Min(effectiveGasPrice, previousTxBottleneck ?? 0);
                    }

                    if (tx.GasBottleneck != gasBottleneck)
                    {
                        updateTx(transactions, tx, gasBottleneck, lastElement);
                    }

                    previousTxBottleneck = gasBottleneck;
                    i++;
                }
            }
        }

        private void UpdateBuckets()
        {
            _transactions.UpdatePool(_accounts, _updateBucket);
            _blobTransactions.UpdatePool(_accounts, _updateBucket);
        }

        private void UpdateBucket(in AccountStruct account, EnhancedSortedSet<Transaction> transactions, ref Transaction? lastElement, UpdateTransactionDelegate updateTx)
        {
            if (transactions.Count != 0)
            {
                UInt256 balance = account.Balance;
                long currentNonce = (long)(account.Nonce);
                Transaction? tx = null;
                foreach (Transaction txn in transactions)
                {
                    if (txn.Nonce == currentNonce)
                    {
                        tx = txn;
                        break;
                    }
                }

                bool shouldBeDumped = false;

                if (tx is null)
                {
                    shouldBeDumped = true;
                }
                else if (balance < tx.Value)
                {
                    shouldBeDumped = true;
                }
                else if (!tx.Supports1559)
                {
                    shouldBeDumped = UInt256.MultiplyOverflow(tx.GasPrice, (UInt256)tx.GasLimit, out UInt256 cost);
                    shouldBeDumped |= UInt256.AddOverflow(cost, tx.Value, out cost);
                    shouldBeDumped |= balance < cost;
                }

                if (shouldBeDumped)
                {
                    foreach (Transaction transaction in transactions)
                    {
                        // transaction removed from TxPool because of insufficient balance should have opportunity
                        // to come back in the future, so it is removed from long term cache as well.
                        _hashCache.DeleteFromLongTerm(transaction.Hash!);

                        updateTx(transactions, transaction, changedGasBottleneck: null, lastElement);
                    }
                }
                else
                {
<<<<<<< HEAD
                    if (transactions.Any(t => t.SupportsBlobs))
                    {
                        IReleaseSpec headSpec = _specProvider.GetCurrentHeadSpec();
                        bool drop = false;

                        foreach (Transaction txn in transactions)
                        {
                            drop |= txn.GetProofVersion() != headSpec.BlobProofVersion || (ulong)txn.BlobVersionedHashes!.Length > headSpec.MaxBlobCount;
=======

>>>>>>> 89794378

                    UpdateGasBottleneck(transactions, currentNonce, balance, lastElement, updateTx);
                }
            }
        }

        public bool RemoveTransaction(Hash256? hash)
        {
            if (hash is null)
            {
                return false;
            }

            bool hasBeenRemoved = _transactions.TryRemove(hash, out Transaction? transaction)
                                 || _blobTransactions.TryRemove(hash, out transaction);

            if (transaction is null || !hasBeenRemoved)
            {
                return false;
            }

            if (hasBeenRemoved)
            {
                RemovedPending?.Invoke(this, new TxEventArgs(transaction));

                RemovePendingDelegations(transaction);
            }

            _broadcaster.StopBroadcast(hash);

            if (_logger.IsTrace) _logger.Trace($"Removed a transaction: {hash}");

            return hasBeenRemoved;
        }

        public bool ContainsTx(Hash256 hash, TxType txType) => txType == TxType.Blob
            ? _blobTransactions.ContainsKey(hash)
            : _transactions.ContainsKey(hash) || _broadcaster.ContainsTx(hash);

        public bool TryGetPendingTransaction(Hash256 hash, [NotNullWhen(true)] out Transaction? transaction) =>
            _transactions.TryGetValue(hash, out transaction)
            || _blobTransactions.TryGetValue(hash, out transaction)
            || _broadcaster.TryGetPersistentTx(hash, out transaction);

        public bool TryGetPendingBlobTransaction(Hash256 hash, [NotNullWhen(true)] out Transaction? blobTransaction) =>
            _blobTransactions.TryGetValue(hash, out blobTransaction);

        // only for tests - to test sorting
        internal void TryGetBlobTxSortingEquivalent(Hash256 hash, out Transaction? transaction)
            => _blobTransactions.TryGetBlobTxSortingEquivalent(hash, out transaction);

        // should own transactions (in broadcaster) be also checked here?
        // maybe it should use NonceManager, as it already has info about local txs?
        public UInt256 GetLatestPendingNonce(Address address)
        {
            UInt256 maxPendingNonce = _accounts.GetNonce(address);

            bool hasPendingTxs = _transactions.GetBucketCount(address) > 0;
            if (!hasPendingTxs && !(_blobTransactions.GetBucketCount(address) > 0))
            {
                // sender doesn't have txs in any pool, quick return
                return maxPendingNonce;
            }

            TxDistinctSortedPool relevantPool = (hasPendingTxs ? _transactions : _blobTransactions);
            // we are not doing any updating, but lets just use a thread-safe method without any data copying like snapshot
            relevantPool.UpdateGroup(address, (_, transactions) =>
            {
                // This is under the assumption that the addressTransactions are sorted by Nonce.
                if (transactions.Count > 0)
                {
                    // if we don't have any gaps we can easily calculate the nonce
                    Transaction lastTransaction = transactions.Max!;
                    if (maxPendingNonce + (UInt256)transactions.Count - 1 == lastTransaction.Nonce)
                    {
                        maxPendingNonce = lastTransaction.Nonce + 1;
                    }

                    // we have a gap, need to scan the transactions
                    else
                    {
                        foreach (Transaction transaction in transactions)
                        {
                            if (transaction.Nonce == maxPendingNonce)
                            {
                                maxPendingNonce++;
                            }
                            else
                            {
                                break;
                            }
                        }
                    }
                }

                // we won't do any actual changes
                return Array.Empty<(Transaction Tx, Action<Transaction>? Change)>();
            });

            return maxPendingNonce;
        }

        public Transaction? GetBestTx() => _transactions.GetBest();

        public IEnumerable<Transaction> GetBestTxOfEachSender() => _transactions.GetFirsts();

        public bool IsKnown(Hash256? hash) => hash is not null && _hashCache.Get(hash);

        public event EventHandler<TxEventArgs>? NewDiscovered;
        public event EventHandler<TxEventArgs>? NewPending;
        public event EventHandler<TxEventArgs>? RemovedPending;
        public event EventHandler<TxEventArgs>? EvictedPending;

        public async ValueTask DisposeAsync()
        {
            if (_isDisposed) return;
            _isDisposed = true;
            _timer?.Dispose();
            _cts.Cancel();
            TxPoolHeadChanged -= _broadcaster.OnNewHead;
            _broadcaster.Dispose();
            _headInfo.HeadChanged -= OnHeadChange;
            _headBlocksChannel.Writer.Complete();
            _transactions.Removed -= OnRemovedTx;

            await _headProcessing;
        }

        private void TimerOnElapsed(object? sender, EventArgs e)
        {
            WriteTxPoolReport(_logger);

            _timer!.Enabled = true;
        }

        internal void ResetAddress(Address address)
        {
            using ArrayPoolList<AddressAsKey> arrayPoolList = new(1);
            arrayPoolList.Add(address);
            _accountCache.RemoveAccounts(arrayPoolList);
        }


        private sealed class AccountCache : IAccountStateProvider
        {
            private readonly IAccountStateProvider _provider;
            private readonly ClockCache<AddressAsKey, AccountStruct>[] _caches;

            public AccountCache(IAccountStateProvider provider)
            {
                _provider = provider;
                _caches = new ClockCache<AddressAsKey, AccountStruct>[16];
                for (int i = 0; i < _caches.Length; i++)
                {
                    // Cache per nibble to reduce contention as TxPool is very parallel
                    _caches[i] = new ClockCache<AddressAsKey, AccountStruct>(1_024);
                }
            }

            public bool TryGetAccount(Address address, out AccountStruct account)
            {
                var cache = _caches[GetCacheIndex(address)];
                if (!cache.TryGet(new AddressAsKey(address), out account))
                {
                    if (!_provider.TryGetAccount(address, out account))
                    {
                        cache.Set(address, AccountStruct.TotallyEmpty);
                        return false;
                    }
                    cache.Set(address, account);
                }
                else
                {
                    Db.Metrics.IncrementStateTreeCacheHits();
                }

                return true;
            }

            public void RemoveAccounts(ArrayPoolList<AddressAsKey> address)
            {
                Parallel.ForEach(address.GroupBy(a => GetCacheIndex(a.Value)),
                    n =>
                    {
                        ClockCache<AddressAsKey, AccountStruct> cache = _caches[n.Key];
                        foreach (AddressAsKey a in n)
                        {
                            cache.Delete(a);
                        }
                    }
                );
            }

            private static int GetCacheIndex(Address address) => address.Bytes[^1] & 0xf;

            public void Reset()
            {
                for (int i = 0; i < _caches.Length; i++)
                {
                    _caches[i].Clear();
                }
            }
        }

        private static void WriteTxPoolReport(in ILogger logger)
        {
            if (!logger.IsInfo)
            {
                return;
            }

            float preStateDiscards = (float)(Metrics.PendingTransactionsTooLowFee + Metrics.PendingTransactionsKnown + Metrics.PendingTransactionsGasLimitTooHigh) / Metrics.PendingTransactionsDiscarded;
            float receivedDiscarded = (float)Metrics.PendingTransactionsDiscarded / Metrics.PendingTransactionsReceived;

            // Set divisions by zero to 0
            if (float.IsNaN(preStateDiscards)) preStateDiscards = 0;
            if (float.IsNaN(receivedDiscarded)) receivedDiscarded = 0;

            logger.Info(@$"
------------------------------------------------
TxPool: {Metrics.TransactionCount:N0} txns queued
BlobPool: {Metrics.BlobTransactionCount:N0} txns queued
------------------------------------------------
Sent
* Transactions:         {Metrics.PendingTransactionsSent,24:N0}
* Hashes:               {Metrics.PendingTransactionsHashesSent,24:N0}
------------------------------------------------
Received
* Transactions:         {Metrics.PendingTransactionsReceived,24:N0}
* Hashes:               {Metrics.PendingTransactionsHashesReceived,24:N0}
------------------------------------------------
Discarded at Filter Stage:
1.  NotSupportedTxType  {Metrics.PendingTransactionsNotSupportedTxType,24:N0}
2.  GasLimitTooHigh:    {Metrics.PendingTransactionsGasLimitTooHigh,24:N0}
3.  TooLow PriorityFee: {Metrics.PendingTransactionsTooLowPriorityFee,24:N0}
4.  Too Low Fee:        {Metrics.PendingTransactionsTooLowFee,24:N0}
5.  Malformed           {Metrics.PendingTransactionsMalformed,24:N0}
6.  Duplicate:          {Metrics.PendingTransactionsKnown,24:N0}
7.  Unknown Sender:     {Metrics.PendingTransactionsUnresolvableSender,24:N0}
8.  Conflicting TxType  {Metrics.PendingTransactionsConflictingTxType,24:N0}
9.  NonceTooFarInFuture {Metrics.PendingTransactionsNonceTooFarInFuture,24:N0}
10. Zero Balance:       {Metrics.PendingTransactionsZeroBalance,24:N0}
11. Balance < tx.value: {Metrics.PendingTransactionsBalanceBelowValue,24:N0}
12. Balance Too Low:    {Metrics.PendingTransactionsTooLowBalance,24:N0}
13. Nonce used:         {Metrics.PendingTransactionsLowNonce,24:N0}
14. Nonces skipped:     {Metrics.PendingTransactionsNonceGap,24:N0}
15. Failed replacement  {Metrics.PendingTransactionsPassedFiltersButCannotReplace,24:N0}
16. Cannot Compete:     {Metrics.PendingTransactionsPassedFiltersButCannotCompeteOnFees,24:N0}
------------------------------------------------
Validated via State:    {Metrics.PendingTransactionsWithExpensiveFiltering,24:N0}
------------------------------------------------
Total Discarded:        {Metrics.PendingTransactionsDiscarded,24:N0}
------------------------------------------------
Discard Ratios:
* Pre-state Discards:   {preStateDiscards,24:P5}
* Received Discarded:   {receivedDiscarded,24:P5}
------------------------------------------------
Total Added:            {Metrics.PendingTransactionsAdded,24:N0}
* Eip1559 Added:        {Metrics.Pending1559TransactionsAdded,24:N0}
* Blob Added:           {Metrics.PendingBlobTransactionsAdded,24:N0}
------------------------------------------------
Total Evicted:          {Metrics.PendingTransactionsEvicted,24:N0}
------------------------------------------------
Ratios in last block:
* Eip1559 Transactions: {Metrics.Eip1559TransactionsRatio,24:P5}
* DarkPool Level1:      {Metrics.DarkPoolRatioLevel1,24:P5}
* DarkPool Level2:      {Metrics.DarkPoolRatioLevel2,24:P5}
Amounts:
* Blob txs:             {Metrics.BlobTransactionsInBlock,24:N0}
* Blobs:                {Metrics.BlobsInBlock,24:N0}
* Eip7702 txs:          {Metrics.Eip7702TransactionsInBlock,24:N0}
------------------------------------------------
Db usage:
* BlobDb writes:        {Db.Metrics.DbWrites.GetValueOrDefault("BlobTransactions"),24:N0}
* BlobDb reads:         {Db.Metrics.DbReads.GetValueOrDefault("BlobTransactions"),24:N0}
------------------------------------------------
");
        }

        // Cleanup ArrayPoolList AccountChanges as they are not used anywhere else
        private static void DisposeBlockAccountChanges(Block block)
        {
            if (block.AccountChanges is null) return;

            block.AccountChanges.Dispose();
            block.AccountChanges = null;
        }
    }
}
<|MERGE_RESOLUTION|>--- conflicted
+++ resolved
@@ -786,20 +786,7 @@
                 }
                 else
                 {
-<<<<<<< HEAD
-                    if (transactions.Any(t => t.SupportsBlobs))
-                    {
-                        IReleaseSpec headSpec = _specProvider.GetCurrentHeadSpec();
-                        bool drop = false;
-
-                        foreach (Transaction txn in transactions)
-                        {
-                            drop |= txn.GetProofVersion() != headSpec.BlobProofVersion || (ulong)txn.BlobVersionedHashes!.Length > headSpec.MaxBlobCount;
-=======
-
->>>>>>> 89794378
-
-                    UpdateGasBottleneck(transactions, currentNonce, balance, lastElement, updateTx);
+                   UpdateGasBottleneck(transactions, currentNonce, balance, lastElement, updateTx);
                 }
             }
         }
