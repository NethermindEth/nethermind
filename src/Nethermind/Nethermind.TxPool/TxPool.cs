--- conflicted
+++ resolved
@@ -255,12 +255,7 @@
                 return AddTxResult.Invalid;
             }
 
-<<<<<<< HEAD
-
-            var spec = _specProvider.GetSpec();
-=======
             IReleaseSpec spec = _specProvider.GetSpec();
->>>>>>> d9cf10af
             Metrics.PendingTransactionsReceived++;
             
             if (!_validator.IsWellFormed(tx, spec))
@@ -313,11 +308,7 @@
             }
 
             // we're checking that user can pay what he declared in FeeCap. For this check BaseFee = FeeCap
-<<<<<<< HEAD
-            var effectiveGasPrice = tx.GetEffectiveGasPrice(spec.IsEip1559Enabled, tx.FeeCap);
-=======
             UInt256 effectiveGasPrice = tx.CalculateEffectiveGasPrice(spec.IsEip1559Enabled, tx.FeeCap);
->>>>>>> d9cf10af
             bool overflow = UInt256.MultiplyOverflow(effectiveGasPrice, (UInt256) tx.GasLimit, out UInt256 cost);
             overflow |= UInt256.AddOverflow(cost, tx.Value, out cost);
             if (overflow)
