--- conflicted
+++ resolved
@@ -261,11 +261,7 @@
         /// <param name="key">Key to check presence.</param>
         /// <returns>True if element is present in pool.</returns>
         [MethodImpl(MethodImplOptions.Synchronized)]
-<<<<<<< HEAD
-        public bool ContainsValue(TKey key)
-=======
         public bool ContainsKey(TKey key)
->>>>>>> 7cd6d1bf
         {
             return _cacheMap.ContainsKey(key);
         }
