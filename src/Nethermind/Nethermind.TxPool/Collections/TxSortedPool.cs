﻿//  Copyright (c) 2021 Demerzel Solutions Limited
//  This file is part of the Nethermind library.
// 
//  The Nethermind library is free software: you can redistribute it and/or modify
//  it under the terms of the GNU Lesser General Public License as published by
//  the Free Software Foundation, either version 3 of the License, or
//  (at your option) any later version.
// 
//  The Nethermind library is distributed in the hope that it will be useful,
//  but WITHOUT ANY WARRANTY; without even the implied warranty of
//  MERCHANTABILITY or FITNESS FOR A PARTICULAR PURPOSE. See the
//  GNU Lesser General Public License for more details.
// 
//  You should have received a copy of the GNU Lesser General Public License
//  along with the Nethermind. If not, see <http://www.gnu.org/licenses/>.
// 

using System.Collections.Generic;
using System.Runtime.CompilerServices;
using Nethermind.Core;
using Nethermind.Core.Crypto;

[assembly: InternalsVisibleTo("Nethermind.AuRa.Test")]

namespace Nethermind.TxPool.Collections
{
    public class TxSortedPool : SortedPool<Keccak, Transaction, Address>
    {
        public TxSortedPool(int capacity, IComparer<Transaction> comparer = null)
            : base(capacity, comparer ?? TxPool.DefaultComparer)
        {
        }

        protected override IComparer<Transaction> GetUniqueComparer(IComparer<Transaction> comparer) => GetPoolUniqueTxComparer(comparer);
        protected override IComparer<Transaction> GetGroupComparer(IComparer<Transaction> comparer) => GetPoolUniqueTxComparerByNonce(comparer);

<<<<<<< HEAD
        protected override Address MapToGroup(Transaction value) => MapTxToGroup(value);
        
        internal static IComparer<Transaction> GetPoolUniqueTxComparer(IComparer<Transaction> comparer)
            => comparer
                .ThenBy(DistinctCompareTx.Instance); // in order to sort properly and not loose transactions we need to differentiate on their identity which provided comparer might not be doing
=======
        protected override Address? MapToGroup(Transaction value) => MapTxToGroup(value);
>>>>>>> b8900ba6

        internal static IComparer<Transaction> GetPoolUniqueTxComparerByNonce(IComparer<Transaction> comparer)
            => CompareTxByNonce.Instance // we need to ensure transactions are ordered by nonce, which might not be done in supplied comparer
                .ThenBy(GetPoolUniqueTxComparer(comparer));

        internal static Address? MapTxToGroup(Transaction value) => value.SenderAddress;
    }
}<|MERGE_RESOLUTION|>--- conflicted
+++ resolved
@@ -34,15 +34,11 @@
         protected override IComparer<Transaction> GetUniqueComparer(IComparer<Transaction> comparer) => GetPoolUniqueTxComparer(comparer);
         protected override IComparer<Transaction> GetGroupComparer(IComparer<Transaction> comparer) => GetPoolUniqueTxComparerByNonce(comparer);
 
-<<<<<<< HEAD
-        protected override Address MapToGroup(Transaction value) => MapTxToGroup(value);
+        protected override Address? MapToGroup(Transaction value) => MapTxToGroup(value);
         
         internal static IComparer<Transaction> GetPoolUniqueTxComparer(IComparer<Transaction> comparer)
             => comparer
                 .ThenBy(DistinctCompareTx.Instance); // in order to sort properly and not loose transactions we need to differentiate on their identity which provided comparer might not be doing
-=======
-        protected override Address? MapToGroup(Transaction value) => MapTxToGroup(value);
->>>>>>> b8900ba6
 
         internal static IComparer<Transaction> GetPoolUniqueTxComparerByNonce(IComparer<Transaction> comparer)
             => CompareTxByNonce.Instance // we need to ensure transactions are ordered by nonce, which might not be done in supplied comparer
