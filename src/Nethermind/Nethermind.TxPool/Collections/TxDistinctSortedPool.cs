--- conflicted
+++ resolved
@@ -130,11 +130,7 @@
             }
         }
 
-<<<<<<< HEAD
-        public virtual void EnsureCapacity()
-=======
         public virtual void VerifyCapacity()
->>>>>>> 7cd6d1bf
         {
             if (Count > _poolCapacity && _logger.IsWarn)
                 _logger.Warn($"TxPool exceeds the config size {Count}/{_poolCapacity}");
