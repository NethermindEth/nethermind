--- conflicted
+++ resolved
@@ -29,11 +29,7 @@
         
         private DistinctCompareTx() { }
 
-<<<<<<< HEAD
-        public int Compare(WrappedTransaction x, WrappedTransaction y)
-=======
-        public int Compare(Transaction? x, Transaction? y)
->>>>>>> a38b6454
+        public int Compare(WrappedTransaction? x, WrappedTransaction? y)
         {
             if (ReferenceEquals(x, y)) return 0;
             if (ReferenceEquals(null, y)) return 1;
