--- conflicted
+++ resolved
@@ -28,13 +28,7 @@
         public IDictionary<Address, Transaction[]> GetPendingLightBlobTransactionsBySender()
             => new Dictionary<Address, Transaction[]>();
 
-<<<<<<< HEAD
-        public Transaction[] GetPendingTransactionsBySender(Address address) => Array.Empty<Transaction>();
-
-        public IDictionary<Address, Transaction[]> GetPendingTransactionsBySender() => new Dictionary<Address, Transaction[]>();
-=======
         public IEnumerable<Transaction> GetPendingBlobTransactions() => Array.Empty<Transaction>();
->>>>>>> 0a3a694f
 
         public void AddPeer(ITxPoolPeer peer) { }
 
