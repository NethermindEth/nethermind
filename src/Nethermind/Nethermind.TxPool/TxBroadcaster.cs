--- conflicted
+++ resolved
@@ -315,11 +315,7 @@
             return false;
         }
 
-<<<<<<< HEAD
-        public bool ContainsTx(Keccak hash) => _persistentTxs.ContainsValue(hash);
-=======
         public bool ContainsTx(Keccak hash) => _persistentTxs.ContainsKey(hash);
->>>>>>> 7cd6d1bf
 
         public bool AddPeer(ITxPoolPeer peer)
         {
