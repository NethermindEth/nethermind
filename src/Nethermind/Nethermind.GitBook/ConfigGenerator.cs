using System;
using System.Collections.Generic;
using System.Linq;
using System.Reflection;
using System.Text;
using Nethermind.Config;

namespace Nethermind.GitBook
{
    public class ConfigGenerator
    {
        private readonly SharedContent _sharedContent;
        
        public ConfigGenerator(SharedContent sharedContent)
        {
            _sharedContent = sharedContent;
        }
        
        public void Generate()
        {
            string docsDir = DocsDirFinder.FindConfig();
            List<Type> configTypes = GetConfigModules();
        
            foreach (Type configType in configTypes)
            {
                
                GenerateDocFileContent(configType, docsDir);
            }
        }
        
        private List<Type> GetConfigModules()
        {
            IEnumerable<Assembly> nethermindAssemblies = AppDomain.CurrentDomain.GetAssemblies()
                .Where(a => a.GetName().ToString().StartsWith("Nethermind"));
            
            List<Type> configModules = new List<Type>();
            
            foreach (Assembly assembly in nethermindAssemblies)
            {
                foreach (Type type in assembly.GetTypes()
                    .Where(t => typeof(IConfig).IsAssignableFrom(t))
                    .Where(t => t.IsInterface && t != typeof(IConfig)))
                {
                    configModules.Add(type);
                }
            }

<<<<<<< HEAD
            // ToFix: algorithm above is not creating .md files for some modules. Below added manually
=======
            // ToFix: algorithm above is not creating .md file for IEthStatsConfig and IHealthChecksConfig. Below added manually
>>>>>>> c9899ba0
             configModules.Add(Assembly.Load("Nethermind.EthStats").GetTypes()
                 .Where(t => typeof(IConfig).IsAssignableFrom(t))
                 .First(t => t.IsInterface && t != typeof(IConfig)));
             
             configModules.Add(Assembly.Load("Nethermind.HealthChecks").GetTypes()
                 .Where(t => typeof(IConfig).IsAssignableFrom(t))
                 .First(t => t.IsInterface && t != typeof(IConfig)));
<<<<<<< HEAD
             
             configModules.Add(Assembly.Load("Nethermind.Seq").GetTypes()
                 .Where(t => typeof(IConfig).IsAssignableFrom(t))
                 .First(t => t.IsInterface && t != typeof(IConfig)));
=======
>>>>>>> c9899ba0
            
            return configModules;
        }
        
        private void GenerateDocFileContent(Type configType, string docsDir)
        {
            Attribute attribute = configType.GetCustomAttribute(typeof(ConfigCategoryAttribute));
            if(((ConfigCategoryAttribute)attribute)?.HiddenFromDocs ?? false) return;
            
            StringBuilder docBuilder = new StringBuilder();
            string moduleName = configType.Name.Substring(1).Replace("Config", "");

            PropertyInfo[] moduleProperties = configType.GetProperties().OrderBy(p => p.Name).ToArray();

            docBuilder.AppendLine(@$"# {moduleName}");
            moduleName = moduleName.ToLower();
            docBuilder.AppendLine();
            docBuilder.AppendLine($"{((ConfigCategoryAttribute)attribute)?.Description ?? ""}");
            docBuilder.AppendLine();
            docBuilder.AppendLine("| Property Name | Description | Default |");
            docBuilder.AppendLine("| :--- | :--- | ---: |");

            if (moduleProperties.Length == 0) return;
            
            foreach (PropertyInfo property in moduleProperties)
            {
                Attribute attr = property.GetCustomAttribute(typeof(ConfigItemAttribute));
                if(((ConfigItemAttribute)attr)?.HiddenFromDocs ?? false) continue;
                docBuilder.AppendLine($"| {property.Name} | {((ConfigItemAttribute)attr)?.Description ?? ""} | {((ConfigItemAttribute)attr)?.DefaultValue ?? ""} |");
            }
            _sharedContent.Save(moduleName, docsDir + "/modules", docBuilder);
        }
    }
}
<|MERGE_RESOLUTION|>--- conflicted
+++ resolved
@@ -45,11 +45,7 @@
                 }
             }
 
-<<<<<<< HEAD
             // ToFix: algorithm above is not creating .md files for some modules. Below added manually
-=======
-            // ToFix: algorithm above is not creating .md file for IEthStatsConfig and IHealthChecksConfig. Below added manually
->>>>>>> c9899ba0
              configModules.Add(Assembly.Load("Nethermind.EthStats").GetTypes()
                  .Where(t => typeof(IConfig).IsAssignableFrom(t))
                  .First(t => t.IsInterface && t != typeof(IConfig)));
@@ -57,13 +53,10 @@
              configModules.Add(Assembly.Load("Nethermind.HealthChecks").GetTypes()
                  .Where(t => typeof(IConfig).IsAssignableFrom(t))
                  .First(t => t.IsInterface && t != typeof(IConfig)));
-<<<<<<< HEAD
              
              configModules.Add(Assembly.Load("Nethermind.Seq").GetTypes()
                  .Where(t => typeof(IConfig).IsAssignableFrom(t))
                  .First(t => t.IsInterface && t != typeof(IConfig)));
-=======
->>>>>>> c9899ba0
             
             return configModules;
         }
@@ -97,4 +90,4 @@
             _sharedContent.Save(moduleName, docsDir + "/modules", docBuilder);
         }
     }
-}
+}