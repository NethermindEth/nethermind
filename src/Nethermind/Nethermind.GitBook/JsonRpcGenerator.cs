using System.IO;
using System;
using System.Reflection;
using System.Collections.Generic;
using System.Linq;
using Nethermind.JsonRpc.Modules;
using System.Text;
using System.Threading.Tasks;
using Nethermind.GitBook.Extensions;
<<<<<<< HEAD
using Nethermind.Blockchain.Find;
using Nethermind.Core.Crypto;
=======
>>>>>>> dd65b41d

namespace Nethermind.GitBook
{
    public class JsonRpcGenerator
    {
        private readonly MarkdownGenerator _markdownGenerator;

        public JsonRpcGenerator(MarkdownGenerator markdownGenerator)
        {
           _markdownGenerator = markdownGenerator; 
        }

        public void Generate()
        {
            string docsDir = DocsDirFinder.FindJsonRpc();
            List<Type> rpcTypes = GetRpcModules();

            foreach (Type rpcType in rpcTypes)
            {
                GenerateDocFileContent(rpcType, docsDir);
            }
        }

        private List<Type> GetRpcModules()
        {
            Assembly assembly = Assembly.Load("Nethermind.JsonRpc");
            List<Type> jsonRpcModules = new List<Type>();

            foreach (Type type in assembly.GetTypes()
                    .Where(t => typeof(IModule).IsAssignableFrom(t))
                    .Where(t => t.IsInterface && t != typeof(IModule)))
            {
                jsonRpcModules.Add(type);
            }

            return jsonRpcModules;
        }

        private void GenerateDocFileContent(Type rpcType, string docsDir)
        {
            StringBuilder docBuilder = new StringBuilder();

            string moduleName = rpcType.Name.Substring(1).Replace("Module", "").ToLower();
            MethodInfo[] moduleMethods = rpcType.GetMethods(BindingFlags.Public | BindingFlags.Instance);
            List<Type> rpcTypesToDescribe;

            docBuilder.AppendLine(@$"#{moduleName}");
            docBuilder.AppendLine();

            foreach (MethodInfo method in moduleMethods)
            {
                JsonRpcMethodAttribute attribute = method.GetCustomAttribute<JsonRpcMethodAttribute>();
                bool isImplemented = attribute == null || attribute.IsImplemented;

                if (!isImplemented)
                {
                    continue;
                }

                string methodName = method.Name.Substring(method.Name.IndexOf('_'));
                docBuilder.AppendLine(@$"##{moduleName}\{methodName}");
                docBuilder.AppendLine();
                docBuilder.AppendLine(@$"{attribute?.Description ?? "_description missing_"} ");
                docBuilder.AppendLine();
                _markdownGenerator.OpenTabs(docBuilder);
                _markdownGenerator.CreateTab(docBuilder, "Request");
                docBuilder.AppendLine(@"#### **Parameters**");
                docBuilder.AppendLine();

                ParameterInfo[] parameters = method.GetParameters();
                rpcTypesToDescribe = new List<Type>();

                if (parameters.Length == 0)
                {
                    docBuilder.AppendLine("_None_");
                }
                else
                {
                    docBuilder.AppendLine("| Parameter name | Type |");
                    docBuilder.AppendLine("| :--- | :--- |");
                    string rpcParameterType;
                    foreach (ParameterInfo parameter in method.GetParameters())
                    {
                        rpcParameterType = GetJsonRpcType(parameter.ParameterType, rpcTypesToDescribe);
                        docBuilder.AppendLine($"| {parameter.Name} | `{rpcParameterType}` |");
                    }
                }

                _markdownGenerator.CloseTab(docBuilder);
                _markdownGenerator.CreateTab(docBuilder, "Response");

                docBuilder.AppendLine();
                _markdownGenerator.CloseTab(docBuilder);
                _markdownGenerator.CreateTab(docBuilder, "Response");

                docBuilder.AppendLine();
                docBuilder.AppendLine(@$"#### Return type");

                Type returnType = GetTypeFromWrapper(method.ReturnType);
                string returnRpcType = GetJsonRpcType(returnType, rpcTypesToDescribe);

                docBuilder.AppendLine(@$"`{returnRpcType}`");
                docBuilder.AppendLine();

                _markdownGenerator.CloseTab(docBuilder);

                if (rpcTypesToDescribe.Count != 0)
                {
                    _markdownGenerator.CreateTab(docBuilder, "Object definitions");
                    AddRpcObjectsDescription(docBuilder, rpcTypesToDescribe);
                    _markdownGenerator.CloseTab(docBuilder);
                }

                _markdownGenerator.CloseTabs(docBuilder);
            }

            string rpcModuleFile = Directory.GetFiles(docsDir, $"{moduleName}.md", SearchOption.AllDirectories).First();

            string fileContent = docBuilder.ToString();
            File.WriteAllText(rpcModuleFile, fileContent);
        }

        private string GetJsonRpcType(Type type, List<Type> rpcTypesToDescribe)
        {
            if (type.IsNullable())
            {
                type = Nullable.GetUnderlyingType(type);
            }

            var rpcType = type.Name switch
            {
                "Byte[]" => "Data",
                "String" => "String",
                "UInt256" => "Quantity",
                "Address" => "Address",
                "Boolean" => "Boolean",
                "Int32" => "Quantity",
                "Int64" => "Quantity",
                "Keccak" => "Hash",
                "String[]" => "Array",
                _ => $"{type.Name} object",
            };

            if (rpcType.Equals($"{type.Name} object") && rpcTypesToDescribe != null)
            {
                rpcTypesToDescribe.Add(type);
                AdditionalPropertiesToDescribe(type, rpcTypesToDescribe);
            }

            return rpcType;
        }

        private void AddRpcObjectsDescription(StringBuilder rpcModuleBuilder, List<Type> rpcTypesToDescribe)
        {
            rpcModuleBuilder.AppendLine(@$"#### Objects definition");
            rpcModuleBuilder.AppendLine();

            foreach (Type rpcType in rpcTypesToDescribe)
            {
                rpcModuleBuilder.AppendLine(@$"`{rpcType.Name}`");

                if(rpcType == typeof(BlockParameterType))
                {
                    rpcModuleBuilder.AppendLine("`Quantity` or `String` (latest, earliest, pending)");
                    rpcModuleBuilder.AppendLine();
                    continue;
                }

                PropertyInfo[] properties = rpcType.GetProperties();

                rpcModuleBuilder.AppendLine("| Fields name | Type |");
                rpcModuleBuilder.AppendLine("| :--- | :--- |");

                string propertyRpcType;
                foreach (PropertyInfo property in properties)
                {
                    propertyRpcType = GetJsonRpcType(property.PropertyType, null);
                    rpcModuleBuilder.AppendLine($"| {property.Name} | `{propertyRpcType}` |");
                }

                rpcModuleBuilder.AppendLine();
            }
        }

        private Type GetTypeFromWrapper(Type resultWrapper)
        {
            Type returnType;

            //this is for situation when we have Task<ResultWrapper<T>> and we want to get T out of it 
            if (resultWrapper.GetGenericTypeDefinition() == typeof(Task<>))
            {
                returnType = resultWrapper.GetGenericArguments()[0].GetGenericArguments()[0];
            }
            //when we know that there is only ResultWrapper<T> and we want to return T
            else
            {
                returnType = resultWrapper.GetGenericArguments()[0];
            }

            bool isNullableType = returnType.IsNullable();

            if(isNullableType)
            {
                return Nullable.GetUnderlyingType(returnType);
            }

            return returnType.IsArray ? returnType.GetElementType() : returnType;
        }
<<<<<<< HEAD

        private void AdditionalPropertiesToDescribe(Type type, List<Type> rpcTypesToDescribe)
        {
            PropertyInfo[] properties = type.GetProperties()
                                                        .Where(p => !p.PropertyType.IsPrimitive
                                                         && p.PropertyType != typeof(string) 
                                                         && p.PropertyType != typeof(long)
                                                         && p.PropertyType != typeof(Keccak))
                                                        .ToArray();

            foreach (PropertyInfo property in properties)
            {
                if (property.PropertyType.IsNullable())
                {
                    Type underlyingType = Nullable.GetUnderlyingType(property.PropertyType);
                    rpcTypesToDescribe.Add(underlyingType);
                }
                else
                {
                    rpcTypesToDescribe.Add(property.PropertyType);
                }
            }
        }
=======
>>>>>>> dd65b41d
    }
}<|MERGE_RESOLUTION|>--- conflicted
+++ resolved
@@ -7,11 +7,8 @@
 using System.Text;
 using System.Threading.Tasks;
 using Nethermind.GitBook.Extensions;
-<<<<<<< HEAD
 using Nethermind.Blockchain.Find;
 using Nethermind.Core.Crypto;
-=======
->>>>>>> dd65b41d
 
 namespace Nethermind.GitBook
 {
@@ -220,7 +217,6 @@
 
             return returnType.IsArray ? returnType.GetElementType() : returnType;
         }
-<<<<<<< HEAD
 
         private void AdditionalPropertiesToDescribe(Type type, List<Type> rpcTypesToDescribe)
         {
@@ -244,7 +240,5 @@
                 }
             }
         }
-=======
->>>>>>> dd65b41d
     }
 }