--- conflicted
+++ resolved
@@ -1,4 +1,4 @@
-//  Copyright (c) 2021 Demerzel Solutions Limited
+﻿//  Copyright (c) 2021 Demerzel Solutions Limited
 //  This file is part of the Nethermind library.
 // 
 //  The Nethermind library is free software: you can redistribute it and/or modify
@@ -539,20 +539,6 @@
             return MemorySizes.Align(unaligned);
         }
 
-<<<<<<< HEAD
-        public override string ToString()
-        {
-#if DEBUG
-            return
-                $"[{NodeType}({FullRlp?.Length}){(FullRlp is not null && FullRlp?.Length < 32 ? $"{FullRlp.ToHexString()}" : string.Empty)}" +
-                $"|{Id}|{Keccak?.ToShortString()}|{LastSeen}|D:{IsDirty}|S:{IsSealed}|P:{IsPersisted}|";
-#else
-            return $"[{NodeType}({FullRlp?.Length})|{Keccak?.ToShortString()}|{LastSeen}|D:{IsDirty}|S:{IsSealed}|P:{IsPersisted}|";
-#endif
-        }
-
-=======
->>>>>>> 747ce3e8
         public TrieNode CloneWithChangedKey(HexPrefix key)
         {
             TrieNode trieNode = Clone();
