--- conflicted
+++ resolved
@@ -65,14 +65,8 @@
         public bool IsBranch => NodeType == NodeType.Branch;
         public bool IsExtension => NodeType == NodeType.Extension;
 
-<<<<<<< HEAD
+        public long? LastSeen { get; set; }
         public const long LastSeenNotSet = 0L;
-        public long LastSeen
-        {
-            get => _value >> LastSeenShift;
-            set => _value = (_value & ((1L << LastSeenShift) - 1)) | (value << LastSeenShift);
-        }
-
         public byte[]? PathToNode { get; set; }
         public byte[]? FullPath
         {
@@ -103,9 +97,6 @@
                 _data![2] = value;
             }
         }
-=======
-        public long? LastSeen { get; set; }
->>>>>>> 9c577df2
 
         public byte[]? Key
         {
@@ -310,19 +301,15 @@
                             if (Keccak is null)
                                 throw new TrieException("Unable to resolve node without Keccak");
 
-                            fullRlp = tree.LoadRlp(Keccak);
+                            FullRlp = tree.LoadRlp(Keccak);
                         }
                         else if (tree.Capability == TrieNodeResolverCapability.Path)
                         {
                             if (PathToNode is null)
                                 throw new TrieException("Unable to resolve node without its path");
 
-<<<<<<< HEAD
-                            fullRlp = tree.LoadRlp(FullPath);
+                            FullRlp = tree.LoadRlp(FullPath);
                         }
-=======
-                        FullRlp = tree.LoadRlp(Keccak);
->>>>>>> 9c577df2
                         IsPersisted = true;
 
                         if (FullRlp is null)
