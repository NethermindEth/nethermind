// SPDX-FileCopyrightText: 2022 Demerzel Solutions Limited
// SPDX-License-Identifier: LGPL-3.0-only

using System;
using System.ComponentModel;
using System.Runtime.CompilerServices;
using System.Threading;
using Nethermind.Core;
using Nethermind.Core.Crypto;
using Nethermind.Core.Extensions;
using Nethermind.Logging;
using Nethermind.Serialization.Rlp;
using Nethermind.Trie.Pruning;
using LoadHint = Nethermind.Trie.Pruning.LoadHint;

[assembly: InternalsVisibleTo("Ethereum.Trie.Test")]
[assembly: InternalsVisibleTo("Nethermind.Blockchain.Test")]
[assembly: InternalsVisibleTo("Nethermind.Trie.Test")]

namespace Nethermind.Trie
{
    public partial class TrieNode
    {
#if DEBUG
        private static int _idCounter;

        public int Id = Interlocked.Increment(ref _idCounter);
#endif

        private static object _nullNode = new();
        private static TrieNodeDecoder _nodeDecoder = new();
        private static AccountDecoder _accountDecoder = new();
        private static Action<TrieNode> _markPersisted => tn => tn.IsPersisted = true;
        private RlpStream? _rlpStream;
        private object?[]? _data;

        /// <summary>
        /// Ethereum Patricia Trie specification allows for branch values,
        /// although branched never have values as all the keys are of equal length.
        /// Keys are of length 64 for TxTrie and ReceiptsTrie and StateTrie.
        ///
        /// We leave this switch for testing purposes.
        /// </summary>
        public static bool AllowBranchValues { private get; set; }

        /// <summary>
        /// Sealed node is the one that is already immutable except for reference counting and resolving existing data
        /// </summary>
        public bool IsSealed => !IsDirty;

        public Keccak? Keccak { get; internal set; }

        public byte[]? FullRlp => _rlpStream?.Data;

        public NodeType NodeType { get; set; }

<<<<<<< HEAD
        private const long NodeTypeMask = 0b11;
        private const long DirtyMask = 0b100;
        private const int DirtyShift = 2;
        private const long PersistedMask = 0b1000;
        private const int PersistedShift = 3;
        private const long IsBoundaryProofNodeMask = 0b01_0000;
        private const int IsBoundaryProofNodeShift = 4;

        private const long NodeHintMask = 0b0110_0000;
        private const int NodeHintShift = 5;

        // bit 7 is free

        private const int LastSeenShift = 8;
        public NodeType NodeType
        {
            get => (NodeType)(_value & NodeTypeMask);
            private set => _value = (_value & ~NodeTypeMask) | (long)value;
        }

        public bool IsDirty
        {
            get => (_value & DirtyMask) > 0;
            private set => _value = (_value & ~DirtyMask) | (value ? 1L << DirtyShift : 0L);
        }

        public bool IsPersisted
        {
            get => (_value & PersistedMask) > 0;
            set => _value = (_value & ~PersistedMask) | (value ? (1L << PersistedShift) : 0L);
        }

        public bool IsBoundaryProofNode
        {
            get => (_value & IsBoundaryProofNodeMask) > 0;
            set => _value = (_value & ~IsBoundaryProofNodeMask) | (value ? (1L << IsBoundaryProofNodeShift) : 0L);
        }
=======
        public bool IsDirty { get; private set; }

        public bool IsPersisted { get; set; }

        public bool IsBoundaryProofNode { get; set; }
>>>>>>> b8bead5a

        public LoadHint CacheHint
        {
            get => (LoadHint)((_value & NodeHintMask) >> NodeHintShift);
            set => _value = (_value & ~NodeHintMask) | (((long)value) << NodeHintShift);
        }

        public bool IsLeaf => NodeType == NodeType.Leaf;
        public bool IsBranch => NodeType == NodeType.Branch;
        public bool IsExtension => NodeType == NodeType.Extension;

        public const long LastSeenNotSet = 0L;

        public long LastSeen { get; set; }

        private TrieNode? StorageRoot
        {
            get
            {
                return _data?[2] as TrieNode;
            }
            set
            {
                if (_data is null)
                    InitData();
                _data![2] = value;
            }
        }

        public byte[]? Key
        {
            get => _data?[0] as byte[];
            internal set
            {
                if (IsSealed)
                {
                    throw new InvalidOperationException(
                        $"{nameof(TrieNode)} {this} is already sealed when setting {nameof(Key)}.");
                }

                InitData();
                _data![0] = value;
                Keccak = null;
            }
        }

        /// <summary>
        /// Highly optimized
        /// </summary>
        public byte[]? Value
        {
            get
            {
                InitData();
                if (IsLeaf)
                {
                    return (byte[])_data![1];
                }

                if (!AllowBranchValues)
                {
                    // branches that we use for state will never have value set as all the keys are equal length
                    return Array.Empty<byte>();
                }

                if (_data![BranchesCount] is null)
                {
                    if (_rlpStream is null)
                    {
                        _data[BranchesCount] = Array.Empty<byte>();
                    }
                    else
                    {
                        SeekChild(BranchesCount);
                        _data![BranchesCount] = _rlpStream!.DecodeByteArray();
                    }
                }

                return (byte[])_data[BranchesCount];
            }

            set
            {
                if (IsSealed)
                {
                    throw new InvalidOperationException(
                        $"{nameof(TrieNode)} {this} is already sealed when setting {nameof(Value)}.");
                }

                InitData();
                if (IsBranch && !AllowBranchValues)
                {
                    // in Ethereum all paths are of equal length, hence branches will never have values
                    // so we decided to save 1/17th of the array size in memory
                    throw new TrieException("Optimized Patricia Trie does not support setting values on branches.");
                }

                _data![IsLeaf ? 1 : BranchesCount] = value;
            }
        }

        public bool IsValidWithOneNodeLess
        {
            get
            {
                int nonEmptyNodes = 0;
                for (int i = 0; i < BranchesCount; i++)
                {
                    if (!IsChildNull(i))
                    {
                        nonEmptyNodes++;
                    }

                    if (nonEmptyNodes > 2)
                    {
                        return true;
                    }
                }

                if (AllowBranchValues)
                {
                    nonEmptyNodes += (Value?.Length ?? 0) > 0 ? 1 : 0;
                }

                return nonEmptyNodes > 2;
            }
        }

        public TrieNode(NodeType nodeType)
        {
            NodeType = nodeType;
            IsDirty = true;
        }

        public TrieNode(NodeType nodeType, Keccak keccak)
        {
            Keccak = keccak ?? throw new ArgumentNullException(nameof(keccak));
            NodeType = nodeType;
            if (nodeType == NodeType.Unknown)
            {
                IsPersisted = true;
            }
        }

        public TrieNode(NodeType nodeType, byte[] rlp, bool isDirty = false)
        {
            NodeType = nodeType;
            IsDirty = isDirty;

            _rlpStream = rlp.AsRlpStream();
        }

        public TrieNode(NodeType nodeType, Keccak keccak, byte[] rlp)
            : this(nodeType, rlp)
        {
            Keccak = keccak;
            if (nodeType == NodeType.Unknown)
            {
                IsPersisted = true;
            }
        }

        public override string ToString()
        {
#if DEBUG
            return
                $"[{NodeType}({FullRlp?.Length}){(FullRlp is not null && FullRlp?.Length < 32 ? $"{FullRlp.ToHexString()}" : "")}" +
                $"|{Id}|{Keccak}|{LastSeen}|D:{IsDirty}|S:{IsSealed}|P:{IsPersisted}|";
#else
            return $"[{NodeType}({FullRlp?.Length})|{Keccak?.ToShortString()}|{LastSeen}|D:{IsDirty}|S:{IsSealed}|P:{IsPersisted}|";
#endif
        }

        /// <summary>
        /// Node will no longer be mutable
        /// </summary>
        public void Seal()
        {
            if (IsSealed)
            {
                throw new InvalidOperationException($"{nameof(TrieNode)} {this} is already sealed.");
            }

            IsDirty = false;
        }

        /// <summary>
        /// Highly optimized
        /// </summary>
        public void ResolveNode(ITrieNodeResolver tree, LoadHint hint = LoadHint.None)
        {
            try
            {
                byte[]? fullRlp = FullRlp;
                if (NodeType == NodeType.Unknown)
                {
                    if (fullRlp is null)
                    {
                        if (Keccak is null)
                        {
                            throw new TrieException("Unable to resolve node without Keccak");
                        }

                        fullRlp = tree.LoadRlp(Keccak);
                        CacheHint = hint;
                        IsPersisted = true;

                        if (fullRlp is null)
                        {
                            throw new TrieException($"Trie returned a NULL RLP for node {Keccak}");
                        }
                    }
                }
                else
                {
                    return;
                }

                _rlpStream = fullRlp.AsRlpStream();
                if (_rlpStream is null)
                {
                    throw new InvalidAsynchronousStateException(
                        $"{nameof(_rlpStream)} is null when {nameof(NodeType)} is {NodeType}");
                }

                Metrics.TreeNodeRlpDecodings++;
                _rlpStream.ReadSequenceLength();

                // micro optimization to prevent searches beyond 3 items for branches (search up to three)
                int numberOfItems = _rlpStream.PeekNumberOfItemsRemaining(null, 3);

                if (numberOfItems > 2)
                {
                    NodeType = NodeType.Branch;
                }
                else if (numberOfItems == 2)
                {
                    (byte[] key, bool isLeaf) = HexPrefix.FromBytes(_rlpStream.DecodeByteArraySpan());

                    // a hack to set internally and still verify attempts from the outside
                    // after the code is ready we should just add proper access control for methods from the outside and inside
                    bool isDirtyActual = IsDirty;
                    IsDirty = true;

                    if (isLeaf)
                    {
                        NodeType = NodeType.Leaf;
                        Key = key;
                        Value = _rlpStream.DecodeByteArray();
                    }
                    else
                    {
                        NodeType = NodeType.Extension;
                        Key = key;
                    }

                    IsDirty = isDirtyActual;
                }
                else
                {
                    throw new TrieException(
                        $"Unexpected number of items = {numberOfItems} when decoding a node from RLP ({FullRlp?.ToHexString()})");
                }
            }
            catch (RlpException rlpException)
            {
                throw new TrieException($"Error when decoding node {Keccak}", rlpException);
            }
        }

        public void ResolveKey(ITrieNodeResolver tree, bool isRoot)
        {
            if (Keccak is not null)
            {
                // please not it is totally fine to leave the RLP null here
                // this node will simply act as a ref only node (a ref to some node with unresolved data in the DB)
                return;
            }

            byte[]? fullRlp = FullRlp;

            if (fullRlp is null || IsDirty)
            {
                fullRlp = RlpEncode(tree);
                _rlpStream = fullRlp.AsRlpStream();
            }

            /* nodes that are descendants of other nodes are stored inline
             * if their serialized length is less than Keccak length
             * */
            if (fullRlp.Length >= 32 || isRoot)
            {
                Metrics.TreeNodeHashCalculations++;
                Keccak = Keccak.Compute(fullRlp);
            }
        }

        public bool TryResolveStorageRootHash(ITrieNodeResolver resolver, out Keccak? storageRootHash)
        {
            storageRootHash = null;

            if (IsLeaf)
            {
                try
                {
                    storageRootHash = _accountDecoder.DecodeStorageRootOnly(Value.AsRlpStream());
                    if (storageRootHash is not null && storageRootHash != Keccak.EmptyTreeHash)
                    {
                        return true;
                    }
                }
                catch
                {
                    return false;
                }
            }

            return false;
        }

        internal byte[] RlpEncode(ITrieNodeResolver tree)
        {
            byte[] rlp = _nodeDecoder.Encode(tree, this);
            // just included here to improve the class reading
            // after some analysis I believe that any non-test Ethereum cases of a trie ever have nodes with RLP shorter than 32 bytes
            // if (rlp.Bytes.Length < 32)
            // {
            //     throw new InvalidDataException("Unexpected less than 32");
            // }

            return rlp;
        }

        public object GetData(int index)
        {
            if (index > _data.Length - 1)
            {
                return null;
            }

            return _data[index];
        }

        public Keccak? GetChildHash(int i)
        {
            if (_rlpStream is null)
            {
                return null;
            }

            SeekChild(i);
            (int _, int length) = _rlpStream!.PeekPrefixAndContentLength();
            return length == 32 ? _rlpStream.DecodeKeccak() : null;
        }

        public bool IsChildNull(int i)
        {
            if (!IsBranch)
            {
                throw new TrieException(
                    "An attempt was made to ask about whether a child is null on a non-branch node.");
            }

            if (_rlpStream is not null && _data?[i] is null)
            {
                SeekChild(i);
                return _rlpStream!.PeekNextRlpLength() == 1;
            }

            return _data?[i] is null || ReferenceEquals(_data[i], _nullNode);
        }

        public bool IsChildDirty(int i)
        {
            if (IsExtension)
            {
                i++;
            }

            if (_data?[i] is null)
            {
                return false;
            }

            if (ReferenceEquals(_data[i], _nullNode))
            {
                return false;
            }

            if (_data[i] is Keccak)
            {
                return false;
            }

            return ((TrieNode)_data[i])!.IsDirty;
        }

        public TrieNode? this[int i]
        {
            // get => GetChild(i);
            set => SetChild(i, value);
        }

        public TrieNode? GetChild(ITrieNodeResolver tree, int childIndex)
        {
            /* extensions store value before the child while branches store children before the value
             * so just to treat them in the same way we update index on extensions
             */
            childIndex = IsExtension ? childIndex + 1 : childIndex;
            object childOrRef = ResolveChild(tree, childIndex);

            TrieNode? child;
            if (ReferenceEquals(childOrRef, _nullNode) || ReferenceEquals(childOrRef, null))
            {
                child = null;
            }
            else if (childOrRef is TrieNode childNode)
            {
                child = childNode;
            }
            else if (childOrRef is Keccak reference)
            {
                child = tree.FindCachedOrUnknown(reference);
            }
            else
            {
                // we expect this to happen as a Trie traversal error (please see the stack trace above)
                // we need to investigate this case when it happens again
                bool isKeccakCalculated = Keccak is not null && FullRlp is not null;
                bool isKeccakCorrect = isKeccakCalculated && Keccak == Keccak.Compute(FullRlp);
                throw new TrieException(
                    $"Unexpected type found at position {childIndex} of {this} with {nameof(_data)} of length {_data?.Length}. Expected a {nameof(TrieNode)} or {nameof(Keccak)} but found {childOrRef?.GetType()} with a value of {childOrRef}. Keccak calculated? : {isKeccakCalculated}; Keccak correct? : {isKeccakCorrect}");
            }

            // pruning trick so we never store long persisted paths
            if (child?.IsPersisted == true)
            {
                UnresolveChild(childIndex);
            }

            return child;
        }

        public void ReplaceChildRef(int i, TrieNode child)
        {
            if (child is null)
            {
                throw new InvalidOperationException();
            }

            InitData();
            int index = IsExtension ? i + 1 : i;
            _data![index] = child;
        }

        public void SetChild(int i, TrieNode? node)
        {
            if (IsSealed)
            {
                throw new InvalidOperationException(
                    $"{nameof(TrieNode)} {this} is already sealed when setting a child.");
            }

            InitData();
            int index = IsExtension ? i + 1 : i;
            _data![index] = node ?? _nullNode;
            Keccak = null;
        }

        public long GetMemorySize(bool recursive)
        {
            int keccakSize =
                Keccak is null
                    ? MemorySizes.RefSize
                    : MemorySizes.RefSize + Keccak.MemorySize;
            long rlpStreamSize =
                MemorySizes.RefSize + (_rlpStream?.MemorySize ?? 0);
            long dataSize =
                MemorySizes.RefSize +
                (_data is null
                    ? 0
                    : MemorySizes.Align(_data.Length * MemorySizes.RefSize + MemorySizes.ArrayOverhead));
            int objectOverhead = MemorySizes.SmallObjectOverhead - MemorySizes.SmallObjectFreeDataSize;

            // _value
            int valuesOverhead = 8;

            for (int i = 0; i < (_data?.Length ?? 0); i++)
            {
                if (_data![i] is null)
                {
                    continue;
                }

                if (_data![i] is Keccak)
                {
                    dataSize += Keccak.MemorySize;
                }

                if (_data![i] is byte[] array)
                {
                    dataSize += MemorySizes.ArrayOverhead + array.Length;
                }

                if (recursive)
                {
                    if (_data![i] is TrieNode node)
                    {
                        dataSize += node.GetMemorySize(true);
                    }
                }
            }

            long unaligned = keccakSize +
                             rlpStreamSize +
                             dataSize +
                             valuesOverhead +
                             objectOverhead;

            return MemorySizes.Align(unaligned);
        }

        public TrieNode CloneWithChangedKey(byte[] key)
        {
            TrieNode trieNode = Clone();
            trieNode.Key = key;
            return trieNode;
        }

        public TrieNode Clone()
        {
            TrieNode trieNode = new(NodeType);
            if (_data is not null)
            {
                trieNode.InitData();
                for (int i = 0; i < _data.Length; i++)
                {
                    trieNode._data![i] = _data[i];
                }
            }

            if (FullRlp is not null)
            {
                trieNode._rlpStream = FullRlp.AsRlpStream();
            }

            return trieNode;
        }

        public TrieNode CloneWithChangedValue(byte[]? changedValue)
        {
            TrieNode trieNode = Clone();
            trieNode.Value = changedValue;
            return trieNode;
        }

        public TrieNode CloneWithChangedKeyAndValue(byte[] key, byte[]? changedValue)
        {
            TrieNode trieNode = Clone();
            trieNode.Key = key;
            trieNode.Value = changedValue;
            return trieNode;
        }

        /// <summary>
        /// Imagine a branch like this:
        ///        B
        /// ||||||||||||||||
        /// -T--TP-K--P--TT-
        /// where T is a transient child (not yet persisted) and P is a persisted child node and K is node hash
        /// After calling this method with <paramref name="skipPersisted"/> == <value>false</value> you will end up with
        ///        B
        /// ||||||||||||||||
        /// -A--AA-K--A--AA-
        /// where A is a <see cref="TrieNode"/> on which the <paramref name="action"/> was invoked.
        /// After calling this method with <paramref name="skipPersisted"/> == <value>true</value> you will end up with
        ///        B
        /// ||||||||||||||||
        /// -A--AP-K--P--AA-
        /// where A is a <see cref="TrieNode"/> on which the <paramref name="action"/> was invoked.
        /// Note that nodes referenced by hash are not called.
        /// </summary>
        public void CallRecursively(
            Action<TrieNode> action,
            ITrieNodeResolver resolver,
            bool skipPersisted,
            ILogger logger,
            bool resolveStorageRoot = true)
        {
            if (skipPersisted && IsPersisted)
            {
                if (logger.IsTrace) logger.Trace($"Skipping {this} - already persisted");
                return;
            }

            if (!IsLeaf)
            {
                if (_data is not null)
                {
                    for (int i = 0; i < _data.Length; i++)
                    {
                        object o = _data[i];
                        if (o is TrieNode child)
                        {
                            if (logger.IsTrace) logger.Trace($"Persist recursively on child {i} {child} of {this}");
                            child.CallRecursively(action, resolver, skipPersisted, logger);
                        }
                    }
                }
            }
            else
            {
                TrieNode? storageRoot = StorageRoot;
                if (storageRoot is not null || (resolveStorageRoot && TryResolveStorageRoot(resolver, out storageRoot)))
                {
                    if (logger.IsTrace) logger.Trace($"Persist recursively on storage root {storageRoot} of {this}");
                    storageRoot!.CallRecursively(action, resolver, skipPersisted, logger);
                }
            }

            action(this);
        }

        /// <summary>
        /// Imagine a branch like this:
        ///        B
        /// ||||||||||||||||
        /// -T--TP----P--TT-
        /// where T is a transient child (not yet persisted) and P is a persisted child node
        /// After calling this method you will end up with
        ///        B
        /// ||||||||||||||||
        /// -T--T?----?--TT-
        /// where ? stands for an unresolved child (unresolved child is one for which we know the hash in RLP
        /// and for which we do not have an in-memory .NET object representation - TrieNode)
        /// Unresolved child can be resolved by calling ResolveChild(child_index).
        /// </summary>
        /// <param name="maxLevelsDeep">How many levels deep we will be pruning the child nodes.</param>
        public void PrunePersistedRecursively(int maxLevelsDeep)
        {
            maxLevelsDeep--;
            if (!IsLeaf)
            {
                if (_data is not null)
                {
                    for (int i = 0; i < _data!.Length; i++)
                    {
                        object o = _data[i];
                        if (o is TrieNode child)
                        {
                            if (child.IsPersisted)
                            {
                                Pruning.Metrics.DeepPrunedPersistedNodesCount++;
                                UnresolveChild(i);
                            }
                            else if (maxLevelsDeep != 0)
                            {
                                child.PrunePersistedRecursively(maxLevelsDeep);
                            }
                        }
                    }
                }
            }
            else if (StorageRoot?.IsPersisted == true)
            {
                StorageRoot = null;
            }

            // else
            // {
            //     // we assume that the storage root will get resolved during persistence even if not persisted yet
            //     // if this is not true then the code above that is commented out would be critical to call isntead
            //     _storageRoot = null;
            // }
        }

        #region private

        private bool TryResolveStorageRoot(ITrieNodeResolver resolver, out TrieNode? storageRoot)
        {
            bool hasStorage = false;
            storageRoot = StorageRoot;

            if (IsLeaf)
            {
                if (storageRoot is not null)
                {
                    hasStorage = true;
                }
                else if (Value?.Length > 64) // if not a storage leaf
                {
                    Keccak storageRootKey = _accountDecoder.DecodeStorageRootOnly(Value.AsRlpStream());
                    if (storageRootKey != Keccak.EmptyTreeHash)
                    {
                        hasStorage = true;
                        StorageRoot = storageRoot = resolver.FindCachedOrUnknown(storageRootKey);
                    }
                }
            }

            return hasStorage;
        }

        private void InitData()
        {
            if (_data is null)
            {
                switch (NodeType)
                {
                    case NodeType.Unknown:
                        throw new InvalidOperationException(
                            $"Cannot resolve children of an {nameof(NodeType.Unknown)} node");
                    case NodeType.Branch:
                        _data = new object[AllowBranchValues ? BranchesCount + 1 : BranchesCount];
                        break;
                    case NodeType.Leaf:
                        // _data[0] - path,
                        // _data[1] - value,
                        // _data[2] -> StorageRoot
                        _data = new object[3];
                        break;
                    default:
                        _data = new object[2];
                        break;
                }
            }
        }

        private void SeekChild(int itemToSetOn)
        {
            if (_rlpStream is null)
            {
                return;
            }

            SeekChild(_rlpStream, itemToSetOn);
        }

        private void SeekChild(RlpStream rlpStream, int itemToSetOn)
        {
            rlpStream.Reset();
            rlpStream.SkipLength();
            if (IsExtension)
            {
                rlpStream.SkipItem();
                itemToSetOn--;
            }

            for (int i = 0; i < itemToSetOn; i++)
            {
                rlpStream.SkipItem();
            }
        }

        private object? ResolveChild(ITrieNodeResolver tree, int i)
        {
            object? childOrRef;
            if (_rlpStream is null)
            {
                childOrRef = _data?[i];
            }
            else
            {
                InitData();
                if (_data![i] is null)
                {
                    // Allows to load children in parallel
                    RlpStream rlpStream = new(_rlpStream!.Data!);
                    SeekChild(rlpStream, i);
                    int prefix = rlpStream!.ReadByte();

                    switch (prefix)
                    {
                        case 0:
                        case 128:
                            {
                                _data![i] = childOrRef = _nullNode;
                                break;
                            }
                        case 160:
                            {
                                rlpStream.Position--;
                                Keccak keccak = rlpStream.DecodeKeccak();
                                TrieNode child = tree.FindCachedOrUnknown(keccak);
                                _data![i] = childOrRef = child;

                                if (IsPersisted && !child.IsPersisted)
                                {
                                    child.CallRecursively(_markPersisted, tree, false, NullLogger.Instance);
                                }

                                break;
                            }
                        default:
                            {
                                rlpStream.Position--;
                                Span<byte> fullRlp = rlpStream.PeekNextItem();
                                TrieNode child = new(NodeType.Unknown, fullRlp.ToArray());
                                _data![i] = childOrRef = child;
                                break;
                            }
                    }
                }
                else
                {
                    childOrRef = _data?[i];
                }
            }

            return childOrRef;
        }

        private void UnresolveChild(int i)
        {
            if (IsPersisted)
            {
                _data![i] = null;
            }
            else
            {
                if (_data![i] is TrieNode childNode)
                {
                    if (!childNode.IsPersisted)
                    {
                        throw new InvalidOperationException("Cannot unresolve a child that is not persisted yet.");
                    }
                    else if (childNode.Keccak is not null) // if not by value node
                    {
                        _data![i] = childNode.Keccak;
                    }
                }
            }
        }

        #endregion
    }
}<|MERGE_RESOLUTION|>--- conflicted
+++ resolved
@@ -54,57 +54,12 @@
 
         public NodeType NodeType { get; set; }
 
-<<<<<<< HEAD
-        private const long NodeTypeMask = 0b11;
-        private const long DirtyMask = 0b100;
-        private const int DirtyShift = 2;
-        private const long PersistedMask = 0b1000;
-        private const int PersistedShift = 3;
-        private const long IsBoundaryProofNodeMask = 0b01_0000;
-        private const int IsBoundaryProofNodeShift = 4;
-
-        private const long NodeHintMask = 0b0110_0000;
-        private const int NodeHintShift = 5;
-
-        // bit 7 is free
-
-        private const int LastSeenShift = 8;
-        public NodeType NodeType
-        {
-            get => (NodeType)(_value & NodeTypeMask);
-            private set => _value = (_value & ~NodeTypeMask) | (long)value;
-        }
-
-        public bool IsDirty
-        {
-            get => (_value & DirtyMask) > 0;
-            private set => _value = (_value & ~DirtyMask) | (value ? 1L << DirtyShift : 0L);
-        }
-
-        public bool IsPersisted
-        {
-            get => (_value & PersistedMask) > 0;
-            set => _value = (_value & ~PersistedMask) | (value ? (1L << PersistedShift) : 0L);
-        }
-
-        public bool IsBoundaryProofNode
-        {
-            get => (_value & IsBoundaryProofNodeMask) > 0;
-            set => _value = (_value & ~IsBoundaryProofNodeMask) | (value ? (1L << IsBoundaryProofNodeShift) : 0L);
-        }
-=======
         public bool IsDirty { get; private set; }
 
         public bool IsPersisted { get; set; }
 
         public bool IsBoundaryProofNode { get; set; }
->>>>>>> b8bead5a
-
-        public LoadHint CacheHint
-        {
-            get => (LoadHint)((_value & NodeHintMask) >> NodeHintShift);
-            set => _value = (_value & ~NodeHintMask) | (((long)value) << NodeHintShift);
-        }
+        public LoadHint CacheHint { get; set; }
 
         public bool IsLeaf => NodeType == NodeType.Leaf;
         public bool IsBranch => NodeType == NodeType.Branch;
