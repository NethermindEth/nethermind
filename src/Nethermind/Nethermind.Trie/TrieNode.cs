--- conflicted
+++ resolved
@@ -312,7 +312,6 @@
             }
         }
 
-<<<<<<< HEAD
         public TrieNode(NodeType nodeType, Span<byte> path, byte[] storagePrefix)
         {
             PathToNode = path.ToArray();
@@ -336,9 +335,6 @@
         }
 
         public TrieNode(NodeType nodeType, CappedArray<byte> rlp, bool isDirty = false)
-=======
-        public TrieNode(NodeType nodeType, in CappedArray<byte> rlp, bool isDirty = false)
->>>>>>> 67777cde
         {
             NodeType = nodeType;
             _isDirty = isDirty ? 1 : 0;
@@ -436,39 +432,32 @@
                 if (rlp is null)
                 {
                     Hash256 keccak = Keccak;
-                    if (keccak is null)
-                    {
-<<<<<<< HEAD
-                        if (tree.Capability == TrieNodeResolverCapability.Hash)
+                    CappedArray<byte> fullRlp = null;
+                    if (tree.Capability == TrieNodeResolverCapability.Hash)
+                    {
+                        if (keccak is null)
                         {
-                            if (Keccak is null)
-                                ThrowMissingKeccak();
-
-                            FullRlp = tree.LoadRlp(Keccak, readFlags);
+                            ThrowMissingKeccak();
                         }
-                        else if (tree.Capability == TrieNodeResolverCapability.Path)
-                        {
-                            if (PathToNode is null)
-                                ThrowMissingPath();
-
-                            FullRlp = tree.LoadRlp(FullPath);
-                            //if node was created as unknown, the hash may be different and needs to be recalculated - maybe should throw an exception here?
-                            //diagnostic code - check keccak of loaded RLP
-                            //if (Keccak is not null)
-                            //{
-                            //    Hash256 dbHash = Core.Crypto.Keccak.Compute(FullRlp.AsSpan());
-                            //    if (Keccak != dbHash)
-                            //        throw new TrieException($"Hash mismatch - wanted {Keccak}, got {dbHash} for path {FullPath.ToHexString()}");
-                            //}
-                            Keccak = null;
-                        }
-                        IsPersisted = true;
-=======
-                        ThrowMissingKeccak();
-                    }
-
-                    CappedArray<byte> fullRlp = tree.LoadRlp(keccak, readFlags);
->>>>>>> 67777cde
+
+                        fullRlp = tree.LoadRlp(keccak, readFlags);
+                    }
+                    else if (tree.Capability == TrieNodeResolverCapability.Path)
+                    {
+                        if (PathToNode is null)
+                            ThrowMissingPath();
+
+                        fullRlp = tree.LoadRlp(FullPath);
+                        //if node was created as unknown, the hash may be different and needs to be recalculated - maybe should throw an exception here?
+                        //diagnostic code - check keccak of loaded RLP
+                        //if (Keccak is not null)
+                        //{
+                        //    Hash256 dbHash = Core.Crypto.Keccak.Compute(FullRlp.AsSpan());
+                        //    if (Keccak != dbHash)
+                        //        throw new TrieException($"Hash mismatch - wanted {Keccak}, got {dbHash} for path {FullPath.ToHexString()}");
+                        //}
+                        Keccak = null;
+                    }
 
                     if (fullRlp.IsNull)
                     {
@@ -479,11 +468,7 @@
                     IsPersisted = true;
                 }
 
-<<<<<<< HEAD
-                if (!DecodeRlp(bufferPool, tree, out int numberOfItems))
-=======
-                if (!DecodeRlp(rlp.GetRlpStream(), bufferPool, out int numberOfItems))
->>>>>>> 67777cde
+                if (!DecodeRlp(rlp.GetRlpStream(), bufferPool, tree, out int numberOfItems))
                 {
                     ThrowUnexpectedNumberOfItems(numberOfItems);
                 }
@@ -563,17 +548,7 @@
                     return true;
                 }
 
-<<<<<<< HEAD
-                _rlpStream = FullRlp.AsRlpStream();
-                if (_rlpStream is null)
-                {
-                    ThrowInvalidStateException();
-                }
-
-                return DecodeRlp(bufferPool, tree, out _);
-=======
-                return DecodeRlp(rplStream.GetRlpStream(), bufferPool, out _);
->>>>>>> 67777cde
+                return DecodeRlp(rplStream.GetRlpStream(), bufferPool, tree, out _);
             }
             catch (RlpException)
             {
@@ -581,11 +556,7 @@
             }
         }
 
-<<<<<<< HEAD
-        private bool DecodeRlp(ICappedArrayPool bufferPool, ITrieNodeResolver tree, out int itemsCount)
-=======
-        private bool DecodeRlp(ValueRlpStream rlpStream, ICappedArrayPool bufferPool, out int itemsCount)
->>>>>>> 67777cde
+        private bool DecodeRlp(ValueRlpStream rlpStream, ICappedArrayPool bufferPool, ITrieNodeResolver tree, out int itemsCount)
         {
             Metrics.TreeNodeRlpDecodings++;
 
@@ -611,39 +582,26 @@
                 {
                     nodeType = NodeType.Leaf;
 
-<<<<<<< HEAD
-                        ReadOnlySpan<byte> valueSpan = _rlpStream.DecodeByteArraySpan();
-                        CappedArray<byte> buffer = bufferPool.SafeRentBuffer(valueSpan.Length);
-                        valueSpan.CopyTo(buffer.AsSpan());
-                        Value = buffer;
-                        if (tree?.Capability == TrieNodeResolverCapability.Path && PathToNode is not null)
-                        {
-                            //correct path to node - should avoid it?
-                            if (PathToNode.Length + Key.Length > 64)
-                            {
-                                byte[] newPathToNode = new byte[64 - Key.Length];
-                                Array.Copy(PathToNode, newPathToNode, 64 - Key.Length);
-                                PathToNode = newPathToNode;
-                            }
-                        }
-                    }
-                    else
-                    {
-                        NodeType = NodeType.Extension;
-                        Key = key;
-                    }
-=======
                     ReadOnlySpan<byte> valueSpan = rlpStream.DecodeByteArraySpan();
                     CappedArray<byte> buffer = bufferPool.SafeRentBuffer(valueSpan.Length);
                     valueSpan.CopyTo(buffer.AsSpan());
                     data[1] = buffer.IsNull ? CappedArray<byte>.NullBoxed : buffer;
                     // Overwriting both key and value so just replace the array.
                     Volatile.Write(ref _data, data);
+                    if (tree?.Capability == TrieNodeResolverCapability.Path && PathToNode is not null)
+                    {
+                        //correct path to node - should avoid it?
+                        if (PathToNode.Length + Key.Length > 64)
+                        {
+                            byte[] newPathToNode = new byte[64 - Key.Length];
+                            Array.Copy(PathToNode, newPathToNode, 64 - Key.Length);
+                            PathToNode = newPathToNode;
+                        }
+                    }
                 }
                 else
                 {
                     nodeType = NodeType.Extension;
->>>>>>> 67777cde
 
                     object[] prev = Interlocked.CompareExchange(ref _data, data, null);
                     // If already set, update the previous array.
@@ -1045,7 +1003,7 @@
             if (PathToNode is not null) trieNode.PathToNode = (byte[])PathToNode.Clone();
             trieNode.StoreNibblePathPrefix = (byte[])StoreNibblePathPrefix.Clone();
             if (Key is not null) trieNode.Key = (byte[])Key.Clone();
-            trieNode._rlpStream = null;
+            trieNode._rlp = null;
             //why was this introduced? modifies cloned node and can break processing for hash PT
             //IsDirty = true;
             //IsPersisted = false;
@@ -1055,14 +1013,9 @@
 
         public TrieNode Clone()
         {
-<<<<<<< HEAD
-            TrieNode trieNode = new TrieNode(NodeType);
-            if (_data is not null)
-=======
             TrieNode trieNode = new(NodeType);
             object?[] data = _data;
             if (data is not null)
->>>>>>> 67777cde
             {
                 trieNode.InitData();
                 for (int i = 0; i < data.Length; i++)
@@ -1414,7 +1367,8 @@
         private object? ResolveChild(ITrieNodeResolver tree, int i, Hash256? stateRoot)
         {
             object? childOrRef;
-            if (_rlpStream is null)
+            RlpFactory rlp = _rlp;
+            if (rlp is null)
             {
                 childOrRef = _data?[i];
             }
@@ -1424,8 +1378,8 @@
                 if (_data![i] is null)
                 {
                     // Allows to load children in parallel
-                    RlpStream rlpStream = new(_rlpStream!.Data!);
-                    SeekChild(rlpStream, i);
+                    ValueRlpStream rlpStream = rlp.GetRlpStream();
+                    SeekChild(ref rlpStream, i);
                     int prefix = rlpStream!.ReadByte();
 
                     switch (prefix)
