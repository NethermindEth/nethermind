// SPDX-FileCopyrightText: 2022 Demerzel Solutions Limited
// SPDX-License-Identifier: LGPL-3.0-only

using System;
using System.ComponentModel;
using System.Runtime.CompilerServices;
using System.Threading;
using Nethermind.Core;
using Nethermind.Core.Crypto;
using Nethermind.Core.Extensions;
using Nethermind.Logging;
using Nethermind.Serialization.Rlp;
using Nethermind.Trie.Pruning;
using LoadHint = Nethermind.Trie.Pruning.LoadHint;

[assembly: InternalsVisibleTo("Ethereum.Trie.Test")]
[assembly: InternalsVisibleTo("Nethermind.Blockchain.Test")]
[assembly: InternalsVisibleTo("Nethermind.Trie.Test")]

namespace Nethermind.Trie
{
    public partial class TrieNode
    {
#if DEBUG
        private static int _idCounter;

        public int Id = Interlocked.Increment(ref _idCounter);
#endif
        public bool IsBoundaryProofNode { get; set; }

        private TrieNode? _storageRoot;
        private static object _nullNode = new();
        private static TrieNodeDecoder _nodeDecoder = new();
        private static AccountDecoder _accountDecoder = new();
        private static Action<TrieNode> _markPersisted => tn => tn.IsPersisted = true;
        private RlpStream? _rlpStream;
        private object?[]? _data;

        /// <summary>
        /// Ethereum Patricia Trie specification allows for branch values,
        /// although branched never have values as all the keys are of equal length.
        /// Keys are of length 64 for TxTrie and ReceiptsTrie and StateTrie.
        ///
        /// We leave this switch for testing purposes.
        /// </summary>
        public static bool AllowBranchValues { private get; set; }

        /// <summary>
        /// Sealed node is the one that is already immutable except for reference counting and resolving existing data
        /// </summary>
        public bool IsSealed => !IsDirty;

        public bool IsPersisted { get; set; }

        public Keccak? Keccak { get; internal set; }

        public byte[]? FullRlp { get; internal set; }

        public NodeType NodeType { get; private set; }

        public bool IsDirty { get; private set; }

<<<<<<< HEAD
        public bool IsPersisted { get; set; }

        public bool IsBoundaryProofNode { get; set; }
        public LoadHint CacheHint { get; set; }

=======
>>>>>>> 2455e551
        public bool IsLeaf => NodeType == NodeType.Leaf;
        public bool IsBranch => NodeType == NodeType.Branch;
        public bool IsExtension => NodeType == NodeType.Extension;

        public long? LastSeen { get; set; }

        public byte[]? Key
        {
            get => _data?[0] as byte[];
            internal set
            {
                if (IsSealed)
                {
                    throw new InvalidOperationException(
                        $"{nameof(TrieNode)} {this} is already sealed when setting {nameof(Key)}.");
                }

                InitData();
                _data![0] = value;
                Keccak = null;
            }
        }

        /// <summary>
        /// Highly optimized
        /// </summary>
        public byte[]? Value
        {
            get
            {
                InitData();
                if (IsLeaf)
                {
                    return (byte[])_data![1];
                }

                if (!AllowBranchValues)
                {
                    // branches that we use for state will never have value set as all the keys are equal length
                    return Array.Empty<byte>();
                }

                if (_data![BranchesCount] is null)
                {
                    if (_rlpStream is null)
                    {
                        _data[BranchesCount] = Array.Empty<byte>();
                    }
                    else
                    {
                        SeekChild(BranchesCount);
                        _data![BranchesCount] = _rlpStream!.DecodeByteArray();
                    }
                }

                return (byte[])_data[BranchesCount];
            }

            set
            {
                if (IsSealed)
                {
                    throw new InvalidOperationException(
                        $"{nameof(TrieNode)} {this} is already sealed when setting {nameof(Value)}.");
                }

                InitData();
                if (IsBranch && !AllowBranchValues)
                {
                    // in Ethereum all paths are of equal length, hence branches will never have values
                    // so we decided to save 1/17th of the array size in memory
                    throw new TrieException("Optimized Patricia Trie does not support setting values on branches.");
                }

                _data![IsLeaf ? 1 : BranchesCount] = value;
            }
        }

        public bool IsValidWithOneNodeLess
        {
            get
            {
                int nonEmptyNodes = 0;
                for (int i = 0; i < BranchesCount; i++)
                {
                    if (!IsChildNull(i))
                    {
                        nonEmptyNodes++;
                    }

                    if (nonEmptyNodes > 2)
                    {
                        return true;
                    }
                }

                if (AllowBranchValues)
                {
                    nonEmptyNodes += (Value?.Length ?? 0) > 0 ? 1 : 0;
                }

                return nonEmptyNodes > 2;
            }
        }

        public TrieNode(NodeType nodeType)
        {
            NodeType = nodeType;
            IsDirty = true;
        }

        public TrieNode(NodeType nodeType, Keccak keccak)
        {
            Keccak = keccak ?? throw new ArgumentNullException(nameof(keccak));
            NodeType = nodeType;
            if (nodeType == NodeType.Unknown)
            {
                IsPersisted = true;
            }
        }

        public TrieNode(NodeType nodeType, byte[] rlp, bool isDirty = false)
        {
            NodeType = nodeType;
            FullRlp = rlp;
            IsDirty = isDirty;

            _rlpStream = rlp.AsRlpStream();
        }

        public TrieNode(NodeType nodeType, Keccak keccak, byte[] rlp)
            : this(nodeType, rlp)
        {
            Keccak = keccak;
            if (nodeType == NodeType.Unknown)
            {
                IsPersisted = true;
            }
        }

        public override string ToString()
        {
#if DEBUG
            return
                $"[{NodeType}({FullRlp?.Length}){(FullRlp is not null && FullRlp?.Length < 32 ? $"{FullRlp.ToHexString()}" : "")}" +
                $"|{Id}|{Keccak}|{LastSeen}|D:{IsDirty}|S:{IsSealed}|P:{IsPersisted}|";
#else
            return $"[{NodeType}({FullRlp?.Length})|{Keccak?.ToShortString()}|{LastSeen}|D:{IsDirty}|S:{IsSealed}|P:{IsPersisted}|";
#endif
        }

        /// <summary>
        /// Node will no longer be mutable
        /// </summary>
        public void Seal()
        {
            if (IsSealed)
            {
                throw new InvalidOperationException($"{nameof(TrieNode)} {this} is already sealed.");
            }

            IsDirty = false;
        }

        /// <summary>
        /// Highly optimized
        /// </summary>
        public void ResolveNode(ITrieNodeResolver tree, LoadHint hint = LoadHint.None)
        {
            try
            {
                if (NodeType == NodeType.Unknown)
                {
                    if (FullRlp is null)
                    {
                        if (Keccak is null)
                        {
                            throw new TrieException("Unable to resolve node without Keccak");
                        }

<<<<<<< HEAD
                        fullRlp = tree.LoadRlp(Keccak);
                        CacheHint = hint;
=======
                        FullRlp = tree.LoadRlp(Keccak);
>>>>>>> 2455e551
                        IsPersisted = true;

                        if (FullRlp is null)
                        {
                            throw new TrieException($"Trie returned a NULL RLP for node {Keccak}");
                        }
                    }
                }
                else
                {
                    return;
                }

                _rlpStream = FullRlp.AsRlpStream();
                if (_rlpStream is null)
                {
                    throw new InvalidAsynchronousStateException($"{nameof(_rlpStream)} is null when {nameof(NodeType)} is {NodeType}");
                }

                Metrics.TreeNodeRlpDecodings++;
                _rlpStream.ReadSequenceLength();

                // micro optimization to prevent searches beyond 3 items for branches (search up to three)
                int numberOfItems = _rlpStream.PeekNumberOfItemsRemaining(null, 3);

                if (numberOfItems > 2)
                {
                    NodeType = NodeType.Branch;
                }
                else if (numberOfItems == 2)
                {
                    (byte[] key, bool isLeaf) = HexPrefix.FromBytes(_rlpStream.DecodeByteArraySpan());

                    // a hack to set internally and still verify attempts from the outside
                    // after the code is ready we should just add proper access control for methods from the outside and inside
                    bool isDirtyActual = IsDirty;
                    IsDirty = true;

                    if (isLeaf)
                    {
                        NodeType = NodeType.Leaf;
                        Key = key;
                        Value = _rlpStream.DecodeByteArray();
                    }
                    else
                    {
                        NodeType = NodeType.Extension;
                        Key = key;
                    }

                    IsDirty = isDirtyActual;
                }
                else
                {
                    throw new TrieException($"Unexpected number of items = {numberOfItems} when decoding a node from RLP ({FullRlp?.ToHexString()})");
                }
            }
            catch (RlpException rlpException)
            {
                throw new TrieException($"Error when decoding node {Keccak}", rlpException);
            }
        }

        public void ResolveKey(ITrieNodeResolver tree, bool isRoot)
        {
            if (Keccak is not null)
            {
                // please not it is totally fine to leave the RLP null here
                // this node will simply act as a ref only node (a ref to some node with unresolved data in the DB)
                return;
            }

            if (FullRlp is null || IsDirty)
            {
                FullRlp = RlpEncode(tree);
                _rlpStream = FullRlp.AsRlpStream();
            }

            /* nodes that are descendants of other nodes are stored inline
             * if their serialized length is less than Keccak length
             * */
            if (FullRlp.Length >= 32 || isRoot)
            {
                Metrics.TreeNodeHashCalculations++;
                Keccak = Keccak.Compute(FullRlp);
            }
        }

        public bool TryResolveStorageRootHash(ITrieNodeResolver resolver, out Keccak? storageRootHash)
        {
            storageRootHash = null;

            if (IsLeaf)
            {
                try
                {
                    storageRootHash = _accountDecoder.DecodeStorageRootOnly(Value.AsRlpStream());
                    if (storageRootHash is not null && storageRootHash != Keccak.EmptyTreeHash)
                    {
                        return true;
                    }
                }
                catch
                {
                    return false;
                }
            }

            return false;
        }

        internal byte[] RlpEncode(ITrieNodeResolver tree)
        {
            byte[] rlp = _nodeDecoder.Encode(tree, this);
            // just included here to improve the class reading
            // after some analysis I believe that any non-test Ethereum cases of a trie ever have nodes with RLP shorter than 32 bytes
            // if (rlp.Bytes.Length < 32)
            // {
            //     throw new InvalidDataException("Unexpected less than 32");
            // }

            return rlp;
        }

        public object GetData(int index)
        {
            if (index > _data.Length - 1)
            {
                return null;
            }

            return _data[index];
        }

        public Keccak? GetChildHash(int i)
        {
            if (_rlpStream is null)
            {
                return null;
            }

            SeekChild(i);
            (int _, int length) = _rlpStream!.PeekPrefixAndContentLength();
            return length == 32 ? _rlpStream.DecodeKeccak() : null;
        }

        public bool IsChildNull(int i)
        {
            if (!IsBranch)
            {
                throw new TrieException(
                    "An attempt was made to ask about whether a child is null on a non-branch node.");
            }

            if (_rlpStream is not null && _data?[i] is null)
            {
                SeekChild(i);
                return _rlpStream!.PeekNextRlpLength() == 1;
            }

            return _data?[i] is null || ReferenceEquals(_data[i], _nullNode);
        }

        public bool IsChildDirty(int i)
        {
            if (IsExtension)
            {
                i++;
            }

            if (_data?[i] is null)
            {
                return false;
            }

            if (ReferenceEquals(_data[i], _nullNode))
            {
                return false;
            }

            if (_data[i] is Keccak)
            {
                return false;
            }

            return ((TrieNode)_data[i])!.IsDirty;
        }

        public TrieNode? this[int i]
        {
            // get => GetChild(i);
            set => SetChild(i, value);
        }

        public TrieNode? GetChild(ITrieNodeResolver tree, int childIndex)
        {
            /* extensions store value before the child while branches store children before the value
             * so just to treat them in the same way we update index on extensions
             */
            childIndex = IsExtension ? childIndex + 1 : childIndex;
            object childOrRef = ResolveChild(tree, childIndex);

            TrieNode? child;
            if (ReferenceEquals(childOrRef, _nullNode) || ReferenceEquals(childOrRef, null))
            {
                child = null;
            }
            else if (childOrRef is TrieNode childNode)
            {
                child = childNode;
            }
            else if (childOrRef is Keccak reference)
            {
                child = tree.FindCachedOrUnknown(reference);
            }
            else
            {
                // we expect this to happen as a Trie traversal error (please see the stack trace above)
                // we need to investigate this case when it happens again
                bool isKeccakCalculated = Keccak is not null && FullRlp is not null;
                bool isKeccakCorrect = isKeccakCalculated && Keccak == Keccak.Compute(FullRlp);
                throw new TrieException($"Unexpected type found at position {childIndex} of {this} with {nameof(_data)} of length {_data?.Length}. Expected a {nameof(TrieNode)} or {nameof(Keccak)} but found {childOrRef?.GetType()} with a value of {childOrRef}. Keccak calculated? : {isKeccakCalculated}; Keccak correct? : {isKeccakCorrect}");
            }

            // pruning trick so we never store long persisted paths
            if (child?.IsPersisted == true)
            {
                UnresolveChild(childIndex);
            }

            return child;
        }

        public void ReplaceChildRef(int i, TrieNode child)
        {
            if (child is null)
            {
                throw new InvalidOperationException();
            }

            InitData();
            int index = IsExtension ? i + 1 : i;
            _data![index] = child;
        }

        public void SetChild(int i, TrieNode? node)
        {
            if (IsSealed)
            {
                throw new InvalidOperationException(
                    $"{nameof(TrieNode)} {this} is already sealed when setting a child.");
            }

            InitData();
            int index = IsExtension ? i + 1 : i;
            _data![index] = node ?? _nullNode;
            Keccak = null;
        }

        public long GetMemorySize(bool recursive)
        {
            int keccakSize =
                Keccak is null
                    ? MemorySizes.RefSize
                    : MemorySizes.RefSize + Keccak.MemorySize;
            long fullRlpSize =
                MemorySizes.RefSize +
                (FullRlp is null ? 0 : MemorySizes.Align(FullRlp.Length + MemorySizes.ArrayOverhead));
            long rlpStreamSize =
                MemorySizes.RefSize + (_rlpStream?.MemorySize ?? 0)
                - (FullRlp is null ? 0 : MemorySizes.Align(FullRlp.Length + MemorySizes.ArrayOverhead));
            long dataSize =
                MemorySizes.RefSize +
                (_data is null
                    ? 0
                    : MemorySizes.Align(_data.Length * MemorySizes.RefSize + MemorySizes.ArrayOverhead));
            int objectOverhead = MemorySizes.SmallObjectOverhead - MemorySizes.SmallObjectFreeDataSize;
            int isDirtySize = 1;
            int nodeTypeSize = 1;
            /* _isDirty + NodeType aligned to 4 (is it 8?) and end up in object overhead*/

            for (int i = 0; i < (_data?.Length ?? 0); i++)
            {
                if (_data![i] is null)
                {
                    continue;
                }

                if (_data![i] is Keccak)
                {
                    dataSize += Keccak.MemorySize;
                }

                if (_data![i] is byte[] array)
                {
                    dataSize += MemorySizes.ArrayOverhead + array.Length;
                }

                if (recursive)
                {
                    if (_data![i] is TrieNode node)
                    {
                        dataSize += node.GetMemorySize(true);
                    }
                }
            }

            long unaligned = keccakSize +
                             fullRlpSize +
                             rlpStreamSize +
                             dataSize +
                             isDirtySize +
                             nodeTypeSize +
                             objectOverhead;

            return MemorySizes.Align(unaligned);
        }

        public TrieNode CloneWithChangedKey(byte[] key)
        {
            TrieNode trieNode = Clone();
            trieNode.Key = key;
            return trieNode;
        }

        public TrieNode Clone()
        {
            TrieNode trieNode = new(NodeType);
            if (_data is not null)
            {
                trieNode.InitData();
                for (int i = 0; i < _data.Length; i++)
                {
                    trieNode._data![i] = _data[i];
                }
            }

            if (FullRlp is not null)
            {
                trieNode.FullRlp = FullRlp;
                trieNode._rlpStream = FullRlp.AsRlpStream();
            }

            return trieNode;
        }

        public TrieNode CloneWithChangedValue(byte[]? changedValue)
        {
            TrieNode trieNode = Clone();
            trieNode.Value = changedValue;
            return trieNode;
        }

        public TrieNode CloneWithChangedKeyAndValue(byte[] key, byte[]? changedValue)
        {
            TrieNode trieNode = Clone();
            trieNode.Key = key;
            trieNode.Value = changedValue;
            return trieNode;
        }

        /// <summary>
        /// Imagine a branch like this:
        ///        B
        /// ||||||||||||||||
        /// -T--TP-K--P--TT-
        /// where T is a transient child (not yet persisted) and P is a persisted child node and K is node hash
        /// After calling this method with <paramref name="skipPersisted"/> == <value>false</value> you will end up with
        ///        B
        /// ||||||||||||||||
        /// -A--AA-K--A--AA-
        /// where A is a <see cref="TrieNode"/> on which the <paramref name="action"/> was invoked.
        /// After calling this method with <paramref name="skipPersisted"/> == <value>true</value> you will end up with
        ///        B
        /// ||||||||||||||||
        /// -A--AP-K--P--AA-
        /// where A is a <see cref="TrieNode"/> on which the <paramref name="action"/> was invoked.
        /// Note that nodes referenced by hash are not called.
        /// </summary>
        public void CallRecursively(
            Action<TrieNode> action,
            ITrieNodeResolver resolver,
            bool skipPersisted,
            ILogger logger,
            bool resolveStorageRoot = true)
        {
            if (skipPersisted && IsPersisted)
            {
                if (logger.IsTrace) logger.Trace($"Skipping {this} - already persisted");
                return;
            }

            if (!IsLeaf)
            {
                if (_data is not null)
                {
                    for (int i = 0; i < _data.Length; i++)
                    {
                        object o = _data[i];
                        if (o is TrieNode child)
                        {
                            if (logger.IsTrace) logger.Trace($"Persist recursively on child {i} {child} of {this}");
                            child.CallRecursively(action, resolver, skipPersisted, logger);
                        }
                    }
                }
            }
            else
            {
                TrieNode? storageRoot = _storageRoot;
                if (storageRoot is not null || (resolveStorageRoot && TryResolveStorageRoot(resolver, out storageRoot)))
                {
                    if (logger.IsTrace) logger.Trace($"Persist recursively on storage root {_storageRoot} of {this}");
                    storageRoot!.CallRecursively(action, resolver, skipPersisted, logger);
                }
            }

            action(this);
        }

        /// <summary>
        /// Imagine a branch like this:
        ///        B
        /// ||||||||||||||||
        /// -T--TP----P--TT-
        /// where T is a transient child (not yet persisted) and P is a persisted child node
        /// After calling this method you will end up with
        ///        B
        /// ||||||||||||||||
        /// -T--T?----?--TT-
        /// where ? stands for an unresolved child (unresolved child is one for which we know the hash in RLP
        /// and for which we do not have an in-memory .NET object representation - TrieNode)
        /// Unresolved child can be resolved by calling ResolveChild(child_index).
        /// </summary>
        /// <param name="maxLevelsDeep">How many levels deep we will be pruning the child nodes.</param>
        public void PrunePersistedRecursively(int maxLevelsDeep)
        {
            maxLevelsDeep--;
            if (!IsLeaf)
            {
                if (_data is not null)
                {
                    for (int i = 0; i < _data!.Length; i++)
                    {
                        object o = _data[i];
                        if (o is TrieNode child)
                        {
                            if (child.IsPersisted)
                            {
                                Pruning.Metrics.DeepPrunedPersistedNodesCount++;
                                UnresolveChild(i);
                            }
                            else if (maxLevelsDeep != 0)
                            {
                                child.PrunePersistedRecursively(maxLevelsDeep);
                            }
                        }
                    }
                }
            }
            else if (_storageRoot?.IsPersisted == true)
            {
                _storageRoot = null;
            }

            // else
            // {
            //     // we assume that the storage root will get resolved during persistence even if not persisted yet
            //     // if this is not true then the code above that is commented out would be critical to call isntead
            //     _storageRoot = null;
            // }
        }

        #region private

        private bool TryResolveStorageRoot(ITrieNodeResolver resolver, out TrieNode? storageRoot)
        {
            bool hasStorage = false;
            storageRoot = _storageRoot;

            if (IsLeaf)
            {
                if (storageRoot is not null)
                {
                    hasStorage = true;
                }
                else if (Value?.Length > 64) // if not a storage leaf
                {
                    Keccak storageRootKey = _accountDecoder.DecodeStorageRootOnly(Value.AsRlpStream());
                    if (storageRootKey != Keccak.EmptyTreeHash)
                    {
                        hasStorage = true;
                        _storageRoot = storageRoot = resolver.FindCachedOrUnknown(storageRootKey);
                    }
                }
            }

            return hasStorage;
        }

        private void InitData()
        {
            if (_data is null)
            {
                switch (NodeType)
                {
                    case NodeType.Unknown:
                        throw new InvalidOperationException(
                            $"Cannot resolve children of an {nameof(NodeType.Unknown)} node");
                    case NodeType.Branch:
                        _data = new object[AllowBranchValues ? BranchesCount + 1 : BranchesCount];
                        break;
                    default:
                        _data = new object[2];
                        break;
                }
            }
        }

        private void SeekChild(int itemToSetOn)
        {
            if (_rlpStream is null)
            {
                return;
            }

            SeekChild(_rlpStream, itemToSetOn);
        }

        private void SeekChild(RlpStream rlpStream, int itemToSetOn)
        {
            rlpStream.Reset();
            rlpStream.SkipLength();
            if (IsExtension)
            {
                rlpStream.SkipItem();
                itemToSetOn--;
            }

            for (int i = 0; i < itemToSetOn; i++)
            {
                rlpStream.SkipItem();
            }
        }

        private object? ResolveChild(ITrieNodeResolver tree, int i)
        {
            object? childOrRef;
            if (_rlpStream is null)
            {
                childOrRef = _data?[i];
            }
            else
            {
                InitData();
                if (_data![i] is null)
                {
                    // Allows to load children in parallel
                    RlpStream rlpStream = new(_rlpStream!.Data!);
                    SeekChild(rlpStream, i);
                    int prefix = rlpStream!.ReadByte();

                    switch (prefix)
                    {
                        case 0:
                        case 128:
                            {
                                _data![i] = childOrRef = _nullNode;
                                break;
                            }
                        case 160:
                            {
                                rlpStream.Position--;
                                Keccak keccak = rlpStream.DecodeKeccak();
                                TrieNode child = tree.FindCachedOrUnknown(keccak);
                                _data![i] = childOrRef = child;

                                if (IsPersisted && !child.IsPersisted)
                                {
                                    child.CallRecursively(_markPersisted, tree, false, NullLogger.Instance);
                                }

                                break;
                            }
                        default:
                            {
                                rlpStream.Position--;
                                Span<byte> fullRlp = rlpStream.PeekNextItem();
                                TrieNode child = new(NodeType.Unknown, fullRlp.ToArray());
                                _data![i] = childOrRef = child;
                                break;
                            }
                    }
                }
                else
                {
                    childOrRef = _data?[i];
                }
            }

            return childOrRef;
        }

        private void UnresolveChild(int i)
        {
            if (IsPersisted)
            {
                _data![i] = null;
            }
            else
            {
                if (_data![i] is TrieNode childNode)
                {
                    if (!childNode.IsPersisted)
                    {
                        throw new InvalidOperationException("Cannot unresolve a child that is not persisted yet.");
                    }
                    else if (childNode.Keccak is not null) // if not by value node
                    {
                        _data![i] = childNode.Keccak;
                    }
                }
            }
        }

        #endregion
    }
}<|MERGE_RESOLUTION|>--- conflicted
+++ resolved
@@ -52,6 +52,7 @@
 
         public bool IsPersisted { get; set; }
 
+        public LoadHint CacheHint { get; set; }
         public Keccak? Keccak { get; internal set; }
 
         public byte[]? FullRlp { get; internal set; }
@@ -60,14 +61,6 @@
 
         public bool IsDirty { get; private set; }
 
-<<<<<<< HEAD
-        public bool IsPersisted { get; set; }
-
-        public bool IsBoundaryProofNode { get; set; }
-        public LoadHint CacheHint { get; set; }
-
-=======
->>>>>>> 2455e551
         public bool IsLeaf => NodeType == NodeType.Leaf;
         public bool IsBranch => NodeType == NodeType.Branch;
         public bool IsExtension => NodeType == NodeType.Extension;
@@ -248,12 +241,9 @@
                             throw new TrieException("Unable to resolve node without Keccak");
                         }
 
-<<<<<<< HEAD
-                        fullRlp = tree.LoadRlp(Keccak);
+                        FullRlp = tree.LoadRlp(Keccak);
                         CacheHint = hint;
-=======
-                        FullRlp = tree.LoadRlp(Keccak);
->>>>>>> 2455e551
+
                         IsPersisted = true;
 
                         if (FullRlp is null)
