--- conflicted
+++ resolved
@@ -481,16 +481,8 @@
             return true;
         }
 
-<<<<<<< HEAD
-        public void ResolveKey(ITrieNodeResolver tree, ref TreePath path, ICappedArrayPool? bufferPool = null, bool canBeParallel = true)
-        {
-            ResolveKey(tree, ref path, path.Length == 0, null, canBeParallel: canBeParallel);
-        }
-
-        public void ResolveKey(ITrieNodeResolver tree, ref TreePath path, bool isRoot,
-=======
+
         public void ResolveKey(ITrieNodeResolver tree, ref TreePath path,
->>>>>>> 964037b8
             ICappedArrayPool? bufferPool = null, bool canBeParallel = true)
         {
             if (Keccak is not null)
