<Project Sdk="Microsoft.NET.Sdk">

<<<<<<< HEAD
    <PropertyGroup>
        <TargetFramework>net6.0</TargetFramework>
        <Nullable>annotations</Nullable>
        <Deterministic>true</Deterministic>
        <ProduceReferenceAssembly>true</ProduceReferenceAssembly>
        <AllowUnsafeBlocks>true</AllowUnsafeBlocks>
    </PropertyGroup>
=======
  <PropertyGroup>
    <TargetFramework>net7.0</TargetFramework>
    <Nullable>annotations</Nullable>
    
    
    <TreatWarningsAsErrors>true</TreatWarningsAsErrors>
    <AllowUnsafeBlocks>true</AllowUnsafeBlocks>
  </PropertyGroup>
>>>>>>> 590800bb

  <ItemGroup>
    <ProjectReference Include="..\Nethermind.Core\Nethermind.Core.csproj" />
    <ProjectReference Include="..\Nethermind.Serialization.Rlp\Nethermind.Serialization.Rlp.csproj" />
  </ItemGroup>

</Project><|MERGE_RESOLUTION|>--- conflicted
+++ resolved
@@ -1,14 +1,5 @@
 <Project Sdk="Microsoft.NET.Sdk">
 
-<<<<<<< HEAD
-    <PropertyGroup>
-        <TargetFramework>net6.0</TargetFramework>
-        <Nullable>annotations</Nullable>
-        <Deterministic>true</Deterministic>
-        <ProduceReferenceAssembly>true</ProduceReferenceAssembly>
-        <AllowUnsafeBlocks>true</AllowUnsafeBlocks>
-    </PropertyGroup>
-=======
   <PropertyGroup>
     <TargetFramework>net7.0</TargetFramework>
     <Nullable>annotations</Nullable>
@@ -17,7 +8,6 @@
     <TreatWarningsAsErrors>true</TreatWarningsAsErrors>
     <AllowUnsafeBlocks>true</AllowUnsafeBlocks>
   </PropertyGroup>
->>>>>>> 590800bb
 
   <ItemGroup>
     <ProjectReference Include="..\Nethermind.Core\Nethermind.Core.csproj" />
