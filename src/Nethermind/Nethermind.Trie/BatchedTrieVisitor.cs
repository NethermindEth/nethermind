// SPDX-FileCopyrightText: 2023 Demerzel Solutions Limited
// SPDX-License-Identifier: LGPL-3.0-only

using System;
using System.Buffers;
using System.Buffers.Binary;
using System.Collections.Generic;
using System.IO;
using System.Linq;
using System.Runtime.CompilerServices;
using System.Runtime.InteropServices;
using System.Threading;
using System.Threading.Tasks;
using Microsoft.Extensions.ObjectPool;
using Nethermind.Core;
using Nethermind.Core.Collections;
using Nethermind.Core.Crypto;
using Nethermind.Core.Extensions;
using Nethermind.Serialization.Rlp;
using Nethermind.Trie.Pruning;

namespace Nethermind.Trie;

/// <summary>
/// An alternate trie visitor that try to optimize for read io by grouping/sorting node to be processed (as Job) in order
/// of its key. This works by having a list of partition, each is a stack of Job where each partition holds only Jobs for
/// a portion of the address space. The partition are ordered in increasing order. On run, each worker will go through
/// the partitions one by one in ascending order. The pointer to which partition to process next is shared with all worker
/// so that all worker works on a small common range of the address space.
///
/// The working set, which is the number of Job waiting to be processed is adjusted by increasing the partition number
/// and the max batch size (num of job to be processed on each worker visit to a partition).
/// If the size of working set is large enough, the required data between Job in a batch is available near each other
/// which increases cache hit. Additionally, by utilizing readahead flag, rocksdb can be instructed to pre-fetch a certain
/// amount of data ahead of the current read. As the job is processed in ascending key, the next job is likely to get pre-fetched.
/// This significantly reduce iops, and improve response time, although it might increase read amplification as some of
/// the pre-fetched data is wasted read, but overall, it significantly improve throughput.
///
/// The exact minimum size of working set depends on the size of the database, which seems
/// to increase linearly. For mainnet it seems to be 1Gb. Increasing the working
/// set decreases reads, however up to a certain point, the time taken for writes is much higher than read, so no
/// point in increasing memory budget further. For mainnet, that seems to be 8Gb.
/// </summary>
public class BatchedTrieVisitor<TNodeContext>
    where TNodeContext : struct, INodeContext<TNodeContext>
{
    // Not using shared pool so GC can reclaim them later.
    private readonly ArrayPool<Job> _jobArrayPool = ArrayPool<Job>.Create();
    private static readonly AccountDecoder _accountDecoder = new();

    private readonly ArrayPool<(TrieNode, TNodeContext, SmallTrieVisitContext)> _trieNodePool =
        ArrayPool<(TrieNode, TNodeContext, SmallTrieVisitContext)>.Create();

    private readonly int _maxBatchSize;
    private readonly long _partitionCount;
    private readonly CompactStack<Job>[] _partitions;
    private readonly long _targetCurrentItems;

    private long _activeJobs;
    private long _queuedJobs;
    private bool _failed;
    private long _currentPointer;
    private readonly long _readAheadThreshold;

    private readonly ITrieNodeResolver _resolver;
    private readonly ITreeVisitor<TNodeContext> _visitor;

    public BatchedTrieVisitor(
        ITreeVisitor<TNodeContext> visitor,
        ITrieNodeResolver resolver,
        VisitingOptions visitingOptions)
    {
        _visitor = visitor;
        _resolver = resolver;
        if (resolver.Scheme != INodeStorage.KeyScheme.Hash)
            throw new InvalidOperationException("BatchedTrieVisitor can only be used with Hash database.");

        _maxBatchSize = 128;

        // The keccak + context itself should be 40 byte. But the measured byte seems to be 52 from GC stats POV.
        // The * 2 is just margin. RSS is still higher though, but that could be due to more deserialization.
        long recordSize = (52 + Unsafe.SizeOf<TNodeContext>()) * 2;
        long recordCount = visitingOptions.FullScanMemoryBudget / recordSize;
        if (recordCount == 0) recordCount = 1;

        // Generally, at first, we want to attempt to maximize number of partition. This tend to increase throughput
        // compared to increasing batch size.
        _partitionCount = recordCount / _maxBatchSize;
        if (_partitionCount == 0) _partitionCount = 1;

        long expectedDbSize = 240.GiB(); // Unpruned size

        // Get estimated num of file (expected db size / 64MiB), multiplied by a reasonable num of thread we want to
        // confine to a file. If its too high, the overhead of looping through the stack can get a bit high at the end
        // of the visit. But then again its probably not much.
        long maxPartitionCount = (expectedDbSize / 64.MiB()) * Math.Min(4, visitingOptions.MaxDegreeOfParallelism);

        if (_partitionCount > maxPartitionCount)
        {
            _partitionCount = maxPartitionCount;
            _maxBatchSize = (int)(recordCount / _partitionCount);
            if (_maxBatchSize == 0) _maxBatchSize = 1;
        }

        // Estimated readahead threshold used to determine how many node in a partition to enable readahead.
        long estimatedPartitionAddressSpaceSize = expectedDbSize / _partitionCount;
        long toleratedPerNodeReadAmp =
            16.KiB(); // If the estimated per-node read is above this, don't enable readahead.
        _readAheadThreshold = estimatedPartitionAddressSpaceSize / toleratedPerNodeReadAmp;

        // Calculating estimated pool margin at about 5% of total working size. The working set size fluctuate a bit so
        // this is to reduce allocation.
        long estimatedPoolMargin = (long)(((double)recordCount / 128) * 0.05);
        ObjectPool<CompactStack<Job>.Node> jobPool = new DefaultObjectPool<CompactStack<Job>.Node>(
            new CompactStack<Job>.ObjectPoolPolicy(128), (int)estimatedPoolMargin);

        _currentPointer = 0;
        _queuedJobs = 0;
        _activeJobs = 0;
        _targetCurrentItems = _partitionCount * _maxBatchSize;

        // This need to be very small
        _partitions = new CompactStack<Job>[_partitionCount];
        for (int i = 0; i < _partitionCount; i++)
        {
            _partitions[i] = new CompactStack<Job>(jobPool);
        }
    }

    // Determine the locality of the key. I guess if you use paprika or something, you'd need to modify this.
    int CalculatePartitionIdx(ValueHash256 key)
    {
        uint number = BinaryPrimitives.ReadUInt32BigEndian(key.Bytes);
        return (int)(number * (ulong)_partitionCount / uint.MaxValue);
    }

    public void Start(
        ValueHash256 root,
        TrieVisitContext trieVisitContext)
    {
        // Start with the root
        SmallTrieVisitContext rootContext = new(trieVisitContext);
        _partitions[CalculatePartitionIdx(root)].Push(new Job(root, default, rootContext));
        _activeJobs = 1;
        _queuedJobs = 1;

        try
        {
            using ArrayPoolListRef<Task> tasks = Enumerable.Range(0, trieVisitContext.MaxDegreeOfParallelism)
                .Select(_ => Task.Run(BatchedThread))
                .ToPooledListRef(trieVisitContext.MaxDegreeOfParallelism);

            Task.WaitAll(tasks.AsSpan());
        }
        catch (Exception)
        {
            _failed = true;
            throw;
        }
    }

    ArrayPoolList<(TrieNode, TNodeContext, SmallTrieVisitContext)>? GetNextBatch()
    {
        CompactStack<Job>? theStack;
        do
        {
            long partitionIdx = Interlocked.Increment(ref _currentPointer);
            if (partitionIdx == _partitionCount)
            {
                Interlocked.Add(ref _currentPointer, -_partitionCount);

                GC.Collect(); // Simulate GC collect of a standard visitor
            }

            partitionIdx %= _partitionCount;

            if (_activeJobs == 0 || _failed)
            {
                // Its finished
                return null;
            }

            if (_queuedJobs == 0)
            {
                // Just a small timeout to prevent threads from loading CPU
                // Note, there are other threads also going through the stacks, so its fine to have this high.
                Thread.Sleep(TimeSpan.FromMilliseconds(100));
            }

            theStack = _partitions[partitionIdx];
            lock (theStack)
            {
                if (!theStack.IsEmpty) break;
            }
        } while (true);

        ArrayPoolList<(TrieNode, TNodeContext, SmallTrieVisitContext)> finalBatch = new(_trieNodePool, _maxBatchSize);

        if (_activeJobs < _targetCurrentItems)
        {
            lock (theStack)
            {
                for (int i = 0; i < _maxBatchSize; i++)
                {
                    if (!theStack.TryPop(out Job item)) break;
                    finalBatch.Add((_resolver.FindCachedOrUnknown(TreePath.Empty, item.Key.ToCommitment()), item.NodeContext,
                        item.Context));
                    Interlocked.Decrement(ref _queuedJobs);
                }
            }
        }
        else
        {
            // So we get more than the batch size, then we sort it by level, and take only the maxNodeBatch nodes with
            // the higher level. This is so that higher level is processed first to reduce memory usage. Its inaccurate,
            // and hacky, but it works.
            using ArrayPoolList<Job> preSort = new(_jobArrayPool, _maxBatchSize * 4);
            lock (theStack)
            {
                for (int i = 0; i < _maxBatchSize * 4; i++)
                {
                    if (!theStack.TryPop(out Job item)) break;
                    preSort.Add(item);
                    Interlocked.Decrement(ref _queuedJobs);
                }
            }

            // Sort by level
            if (_activeJobs > _targetCurrentItems)
            {
                preSort.AsSpan().Sort(static (item1, item2) => item1.Context.Level.CompareTo(item2.Context.Level) * -1);
            }

            int endIdx = Math.Min(_maxBatchSize, preSort.Count);

            for (int i = 0; i < endIdx; i++)
            {
                Job job = preSort[i];

                TrieNode node = _resolver.FindCachedOrUnknown(TreePath.Empty, job.Key.ToCommitment());
                finalBatch.Add((node, job.NodeContext, job.Context));
            }

            // Add back what we won't process. In reverse order.
            lock (theStack)
            {
                for (int i = preSort.Count - 1; i >= endIdx; i--)
                {
                    theStack.Push(preSort[i]);
                    Interlocked.Increment(ref _queuedJobs);
                }
            }
        }

        return finalBatch;
    }


    void QueueNextNodes(ref ArrayPoolListRef<(TrieNode, TNodeContext, SmallTrieVisitContext)> batchResult)
    {
        // Reverse order is important so that higher level appear at the end of the stack.
        TreePath emptyPath = TreePath.Empty;
        for (int i = batchResult.Count - 1; i >= 0; i--)
        {
            (TrieNode trieNode, TNodeContext nodeContext, SmallTrieVisitContext ctx) = batchResult[i];
            if (trieNode.NodeType == NodeType.Unknown && trieNode.FullRlp.IsNotNull)
            {
                // Inline node. Seems rare, so its fine to create new list for this. Does not have a keccak
                // to queue, so we'll just process it inline.
                ArrayPoolListRef<(TrieNode, TNodeContext, SmallTrieVisitContext)> recursiveResult = new(1);
                try
                {
                    trieNode.ResolveNode(_resolver, emptyPath);
                    Interlocked.Increment(ref _activeJobs);
                    AcceptResolvedNode(trieNode, nodeContext, _resolver, ctx, ref recursiveResult);
                    QueueNextNodes(ref recursiveResult);
                }
                finally
                {
                    recursiveResult.Dispose();
                }

                continue;
            }

            ValueHash256 keccak = trieNode.Keccak;
            int partitionIdx = CalculatePartitionIdx(keccak);
            Interlocked.Increment(ref _activeJobs);
            Interlocked.Increment(ref _queuedJobs);

            var theStack = _partitions[partitionIdx];
            lock (theStack)
            {
                theStack.Push(new Job(keccak, nodeContext, ctx));
            }
        }

        Interlocked.Decrement(ref _activeJobs);
    }

    private void BatchedThread()
    {
        ArrayPoolListRef<(TrieNode, TNodeContext, SmallTrieVisitContext)> nextToProcesses = new(_maxBatchSize);
        try
        {
            using ArrayPoolListRef<int> resolveOrdering = new(_maxBatchSize);
            TreePath emptyPath = TreePath.Empty;
            while (GetNextBatch() is { } currentBatch)
            {
<<<<<<< HEAD
                (TrieNode? cur, TNodeContext _, SmallTrieVisitContext ctx) = currentBatch[i];

                cur.ResolveKey(_resolver, ref emptyPath);

                if (cur.FullRlp.IsNotNull) continue;
                if (cur.Keccak is null)
                    ThrowUnableToResolve(ctx);
=======
                // Storing the idx separately as the ordering is important to reduce memory (approximate dfs ordering)
                // but the path ordering is important for read amplification
                resolveOrdering.Clear();
                for (int i = 0; i < currentBatch.Count; i++)
                {
                    (TrieNode? cur, TNodeContext _, SmallTrieVisitContext ctx) = currentBatch[i];
>>>>>>> c5388661

                    cur.ResolveKey(_resolver, ref emptyPath);

                    if (cur.FullRlp.IsNotNull) continue;
                    if (cur.Keccak is null)
                        ThrowUnableToResolve(ctx);

                    resolveOrdering.Add(i);
                }

                // This innocent looking sort is surprisingly effective when batch size is large enough. The sort itself
                // take about 0.1% of the time, so not very cpu intensive in this case.
                resolveOrdering
                    .AsSpan()
                    .Sort((item1, item2) =>
                        currentBatch[item1].Item1.Keccak.CompareTo(currentBatch[item2].Item1.Keccak));

                ReadFlags flags = ReadFlags.None;
                if (resolveOrdering.Count > _readAheadThreshold)
                {
                    flags = ReadFlags.HintReadAhead;
                }

                // This loop is about 60 to 70% of the time spent. If you set very high memory budget, this drop to about 50MB.
                for (int i = 0; i < resolveOrdering.Count; i++)
                {
                    int idx = resolveOrdering[i];

                    (TrieNode nodeToResolve, TNodeContext nodeContext, SmallTrieVisitContext ctx) = currentBatch[idx];
                    try
                    {
                        Hash256 theKeccak = nodeToResolve.Keccak;
                        nodeToResolve.ResolveNode(_resolver, emptyPath, flags);
                        nodeToResolve.Keccak = theKeccak; // The resolve may set a key which clear the keccak
                    }
                    catch (TrieException)
                    {
                        _visitor.VisitMissingNode(nodeContext, nodeToResolve.Keccak);
                    }
                }

                // Going in reverse to reduce memory
                for (int i = currentBatch.Count - 1; i >= 0; i--)
                {
                    (TrieNode nodeToResolve, TNodeContext nodeContext, SmallTrieVisitContext ctx) = currentBatch[i];

                    nextToProcesses.Clear();
                    if (nodeToResolve.FullRlp.IsNull)
                    {
                        // Still need to decrement counter
                        QueueNextNodes(ref nextToProcesses);
                        return; // missing node
                    }

                    AcceptResolvedNode(nodeToResolve, nodeContext, _resolver, ctx, ref nextToProcesses);
                    QueueNextNodes(ref nextToProcesses);
                }

                currentBatch.Dispose();
            }
        }
        finally
        {
            nextToProcesses.Dispose();
        }

        return;

        void ThrowUnableToResolve(in SmallTrieVisitContext ctx)
        {
            throw new TrieException(
                $"Unable to resolve node without Keccak. ctx: {ctx.Level}, {_visitor.ExpectAccounts}, {ctx.IsStorage}");
        }
    }

    /// <summary>
    /// Like `Accept`, but does not execute its children. Instead it return the next trie to visit in the list
    /// `nextToVisit`. Also, it assume the node is already resolved.
    /// </summary>
    internal void AcceptResolvedNode(TrieNode node, in TNodeContext nodeContext, ITrieNodeResolver nodeResolver, SmallTrieVisitContext trieVisitContext, ref ArrayPoolListRef<(TrieNode, TNodeContext, SmallTrieVisitContext)> nextToVisit)
    {
        // Note: The path is not maintained here, its just for a placeholder. This code is only used for BatchedTrieVisitor
        // which should only be used with hash keys.
        TreePath emptyPath = TreePath.Empty;
        switch (node.NodeType)
        {
            case NodeType.Branch:
                {
                    _visitor.VisitBranch(nodeContext, node);
                    trieVisitContext.Level++;

                    for (int i = 0; i < TrieNode.BranchesCount; i++)
                    {
                        TrieNode child = node.GetChild(nodeResolver, ref emptyPath, i);
                        if (child is not null)
                        {
                            child.ResolveKey(nodeResolver, ref emptyPath);
                            TNodeContext childContext = nodeContext.Add((byte)i);

                            if (_visitor.ShouldVisit(childContext, child.Keccak!))
                            {
                                SmallTrieVisitContext childCtx = trieVisitContext; // Copy
                                nextToVisit.Add((child, childContext, childCtx));
                            }

                            if (child.IsPersisted)
                            {
                                node.UnresolveChild(i);
                            }
                        }
                    }

                    break;
                }
            case NodeType.Extension:
                {
                    _visitor.VisitExtension(nodeContext, node);
                    TrieNode child = node.GetChild(nodeResolver, ref emptyPath, 0) ?? throw new InvalidDataException($"Child of an extension {node.Key} should not be null.");
                    child.ResolveKey(nodeResolver, ref emptyPath);
                    TNodeContext childContext = nodeContext.Add(node.Key!);
                    if (_visitor.ShouldVisit(childContext, child.Keccak!))
                    {
                        trieVisitContext.Level++;
                        nextToVisit.Add((child, childContext, trieVisitContext));
                    }

                    break;
                }

            case NodeType.Leaf:
                {
                    _visitor.VisitLeaf(nodeContext, node);

                    if (!trieVisitContext.IsStorage && _visitor.ExpectAccounts) // can combine these conditions
                    {
                        TNodeContext childContext = nodeContext.Add(node.Key!);

                        Rlp.ValueDecoderContext decoderContext = new(node.Value.Span);
                        if (!_accountDecoder.TryDecodeStruct(ref decoderContext, out AccountStruct account))
                        {
                            throw new InvalidDataException("Non storage leaf should be an account");
                        }
                        _visitor.VisitAccount(childContext, node, account);

                        if (account.HasStorage && _visitor.ShouldVisit(childContext, account.StorageRoot))
                        {
                            trieVisitContext.IsStorage = true;
                            TNodeContext storageContext = childContext.AddStorage(account.StorageRoot);
                            trieVisitContext.Level++;

                            if (node.TryResolveStorageRoot(nodeResolver, ref emptyPath, out TrieNode? storageRoot))
                            {
                                nextToVisit.Add((storageRoot!, storageContext, trieVisitContext));
                            }
                            else
                            {
                                _visitor.VisitMissingNode(storageContext, account.StorageRoot);
                            }

                            trieVisitContext.IsStorage = false;
                        }
                    }

                    break;
                }

            default:
                throw new TrieException($"An attempt was made to visit a node {node.Keccak} of type {node.NodeType}");
        }
    }

    [StructLayout(LayoutKind.Sequential, Pack = 1)]
    private readonly struct Job(ValueHash256 key, TNodeContext nodeContext, SmallTrieVisitContext context)
    {
        public readonly ValueHash256 Key = key;
        public readonly TNodeContext NodeContext = nodeContext;
        public readonly SmallTrieVisitContext Context = context;
    }
}

public readonly struct EmptyContext : INodeContext<EmptyContext>
{
    public EmptyContext Add(ReadOnlySpan<byte> nibblePath) => this;
    public EmptyContext Add(byte nibble) => this;
    public EmptyContext AddStorage(in ValueHash256 storage) => this;
}

public struct TreePathContext : INodeContext<TreePathContext>
{
    public TreePath Path = TreePath.Empty;

    public TreePathContext()
    {
    }

    public TreePathContext Add(ReadOnlySpan<byte> nibblePath)
    {
        return new TreePathContext()
        {
            Path = Path.Append(nibblePath)
        };
    }

    public TreePathContext Add(byte nibble)
    {
        return new TreePathContext()
        {
            Path = Path.Append(nibble)
        };
    }

    public readonly TreePathContext AddStorage(in ValueHash256 storage)
    {
        return new TreePathContext();
    }
}

public interface ITreePathContextWithStorage
{
    public TreePath Path { get; }
    public Hash256? Storage { get; }
}

public readonly struct TreePathContextWithStorage : ITreePathContextWithStorage, INodeContext<TreePathContextWithStorage>
{
    public TreePath Path { get; init; } = TreePath.Empty;
    public Hash256? Storage { get; init; } = null; // Not using ValueHash as value is shared with many context.

    public TreePathContextWithStorage()
    {
    }

    public TreePathContextWithStorage Add(ReadOnlySpan<byte> nibblePath)
    {
        return new TreePathContextWithStorage()
        {
            Path = Path.Append(nibblePath),
            Storage = Storage
        };
    }

    public TreePathContextWithStorage Add(byte nibble)
    {
        return new TreePathContextWithStorage()
        {
            Path = Path.Append(nibble),
            Storage = Storage
        };
    }

    public readonly TreePathContextWithStorage AddStorage(in ValueHash256 storage)
    {
        return new TreePathContextWithStorage()
        {
            Path = TreePath.Empty,
            Storage = Path.Path.ToCommitment(),
        };
    }
}

/// <summary>
/// Used as a substitute for TreePathContextWithStorage but does not actually keep track of path and storage.
/// Used for hash only database pruning to reduce memory usage.
/// </summary>
public struct NoopTreePathContextWithStorage : ITreePathContextWithStorage, INodeContext<NoopTreePathContextWithStorage>
{
    public readonly NoopTreePathContextWithStorage Add(ReadOnlySpan<byte> nibblePath)
    {
        return this;
    }

    public readonly NoopTreePathContextWithStorage Add(byte nibble)
    {
        return this;
    }

    public readonly NoopTreePathContextWithStorage AddStorage(in ValueHash256 storage)
    {
        return this;
    }

    public readonly TreePath Path => TreePath.Empty;
    public readonly Hash256? Storage => null;
}


public interface INodeContext<out TNodeContext>
    // The context needs to be the struct so that it's passed nicely via in and returned from the methods.
    where TNodeContext : struct, INodeContext<TNodeContext>
{
    TNodeContext Add(ReadOnlySpan<byte> nibblePath);

    TNodeContext Add(byte nibble);
    TNodeContext AddStorage(in ValueHash256 storage);
}<|MERGE_RESOLUTION|>--- conflicted
+++ resolved
@@ -307,22 +307,12 @@
             TreePath emptyPath = TreePath.Empty;
             while (GetNextBatch() is { } currentBatch)
             {
-<<<<<<< HEAD
-                (TrieNode? cur, TNodeContext _, SmallTrieVisitContext ctx) = currentBatch[i];
-
-                cur.ResolveKey(_resolver, ref emptyPath);
-
-                if (cur.FullRlp.IsNotNull) continue;
-                if (cur.Keccak is null)
-                    ThrowUnableToResolve(ctx);
-=======
                 // Storing the idx separately as the ordering is important to reduce memory (approximate dfs ordering)
                 // but the path ordering is important for read amplification
                 resolveOrdering.Clear();
                 for (int i = 0; i < currentBatch.Count; i++)
                 {
                     (TrieNode? cur, TNodeContext _, SmallTrieVisitContext ctx) = currentBatch[i];
->>>>>>> c5388661
 
                     cur.ResolveKey(_resolver, ref emptyPath);
 
