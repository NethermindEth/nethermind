// SPDX-FileCopyrightText: 2022 Demerzel Solutions Limited
// SPDX-License-Identifier: LGPL-3.0-only

using System;

namespace Nethermind.Trie
{
    /// <summary>
    /// Options to run <see cref="ITreeVisitor"/> on trie.
    /// </summary>
    public class VisitingOptions
    {
        public static readonly VisitingOptions Default = new();
        private readonly int _maxDegreeOfParallelism = 1;

        /// <summary>
        /// Should visit accounts.
        /// </summary>
        public bool ExpectAccounts { get; init; } = true;

        /// <summary>
        /// Maximum number of threads that will be used to visit the trie.
        /// </summary>
<<<<<<< HEAD
        public int MaxDegreeOfParallelism { get; init; } = 1;

        public bool KeepTrackOfAbsolutePath { get; init; } = false;
=======
        public int MaxDegreeOfParallelism
        {
            get => _maxDegreeOfParallelism;
            init
            {
                _maxDegreeOfParallelism = AdjustMaxDegreeOfParallelism(value);
            }
        }

        /// <summary>
        /// Specify memory budget to run a batched trie visitor. Significantly reduce read iops as memory budget
        /// increase. Not effective below a certain amount, and above a certain amount it has no measurable difference
        /// or the size of the db can't fill a queue of that size. For goerli, its 256MB to 6GB. For mainnet, its 1GB to
        /// 12 GB. Effect may be larger on system with lower RAM due to bigger portion of uncached files, or system
        /// with slower SSD. Set to 0 to disable batched trie visitor.
        /// </summary>
        public long FullScanMemoryBudget { get; set; }

        public static int AdjustMaxDegreeOfParallelism(int rawMaxDegreeOfParallelism)
        {
            if (rawMaxDegreeOfParallelism == 0)
                return Math.Max(Environment.ProcessorCount / 4, 1);
            if (rawMaxDegreeOfParallelism <= -1)
                return Environment.ProcessorCount;
            return rawMaxDegreeOfParallelism;
        }
>>>>>>> 0a8ec2b9
    }
}<|MERGE_RESOLUTION|>--- conflicted
+++ resolved
@@ -21,11 +21,6 @@
         /// <summary>
         /// Maximum number of threads that will be used to visit the trie.
         /// </summary>
-<<<<<<< HEAD
-        public int MaxDegreeOfParallelism { get; init; } = 1;
-
-        public bool KeepTrackOfAbsolutePath { get; init; } = false;
-=======
         public int MaxDegreeOfParallelism
         {
             get => _maxDegreeOfParallelism;
@@ -52,6 +47,7 @@
                 return Environment.ProcessorCount;
             return rawMaxDegreeOfParallelism;
         }
->>>>>>> 0a8ec2b9
+
+        public bool KeepTrackOfAbsolutePath { get; init; } = false;
     }
 }