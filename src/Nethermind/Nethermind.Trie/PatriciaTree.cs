--- conflicted
+++ resolved
@@ -485,16 +485,10 @@
             if (startRootHash is not null)
             {
                 if (_logger.IsTrace) TraceStart(startRootHash, in traverseContext);
-<<<<<<< HEAD
                 TreePath startingPath = TreePath.Empty;
                 TrieNode startNode = TrieStore.FindCachedOrUnknown(startingPath, startRootHash);
-                ResolveNode(startNode, startingPath, in traverseContext);
-                result = TraverseNode(startNode, ref startingPath, in traverseContext);
-=======
-                TrieNode startNode = TrieStore.FindCachedOrUnknown(startRootHash);
-                ResolveNode(startNode, in traverseContext);
-                return ref TraverseNode(startNode, in traverseContext);
->>>>>>> 61ff62e5
+                ResolveNode(startNode, in traverseContext, in startingPath);
+                return ref TraverseNode(startNode, in traverseContext, ref startingPath);
             }
             else
             {
@@ -514,13 +508,9 @@
                 else
                 {
                     TreePath startingPath = TreePath.Empty;
-                    ResolveNode(RootRef, startingPath, in traverseContext);
+                    ResolveNode(RootRef, in traverseContext, in startingPath);
                     if (_logger.IsTrace) TraceNode(in traverseContext);
-<<<<<<< HEAD
-                    result = TraverseNode(RootRef, ref startingPath, in traverseContext);
-=======
-                    return ref TraverseNode(RootRef, in traverseContext);
->>>>>>> 61ff62e5
+                    return ref TraverseNode(RootRef, in traverseContext, ref startingPath);
                 }
             }
 
@@ -545,7 +535,7 @@
             }
         }
 
-        private void ResolveNode(TrieNode node, in TreePath path, in TraverseContext traverseContext)
+        private void ResolveNode(TrieNode node, in TraverseContext traverseContext, in TreePath path)
         {
             try
             {
@@ -557,28 +547,16 @@
             }
         }
 
-<<<<<<< HEAD
-        private CappedArray<byte> TraverseNode(TrieNode node, ref TreePath path, in TraverseContext traverseContext)
-=======
-        private ref readonly CappedArray<byte> TraverseNode(TrieNode node, scoped in TraverseContext traverseContext)
->>>>>>> 61ff62e5
+        private ref readonly CappedArray<byte> TraverseNode(TrieNode node, scoped in TraverseContext traverseContext, scoped ref TreePath path)
         {
             if (_logger.IsTrace) Trace(node, traverseContext);
 
             switch (node.NodeType)
             {
-<<<<<<< HEAD
-                NodeType.Branch => TraverseBranch(node, ref path, in traverseContext),
-                NodeType.Extension => TraverseExtension(node, ref path, in traverseContext),
-                NodeType.Leaf => TraverseLeaf(node, in traverseContext),
-                NodeType.Unknown => TraverseUnknown(node),
-                _ => ThrowNotSupported(node)
-            };
-=======
                 case NodeType.Branch:
-                    return ref TraverseBranch(node, in traverseContext);
+                    return ref TraverseBranch(node, in traverseContext, ref path);
                 case NodeType.Extension:
-                    return ref TraverseExtension(node, in traverseContext);
+                    return ref TraverseExtension(node, in traverseContext, ref path);
                 case NodeType.Leaf:
                     return ref TraverseLeaf(node, in traverseContext);
                 case NodeType.Unknown:
@@ -586,7 +564,6 @@
                 default:
                     return ref ThrowNotSupported(node);
             }
->>>>>>> 61ff62e5
 
             [MethodImpl(MethodImplOptions.NoInlining)]
             void Trace(TrieNode node, in TraverseContext traverseContext)
@@ -689,7 +666,7 @@
 
                             using (node.EnterChildPath(ref path, childNodeIndex))
                             {
-                                ResolveNode(childNode, path, in traverseContext);
+                                ResolveNode(childNode, in traverseContext, in path);
                             }
 
                             if (childNode.IsBranch)
@@ -837,11 +814,7 @@
             RootRef = nextNode;
         }
 
-<<<<<<< HEAD
-        private CappedArray<byte> TraverseBranch(TrieNode node, ref TreePath path, in TraverseContext traverseContext)
-=======
-        private ref readonly CappedArray<byte> TraverseBranch(TrieNode node, scoped in TraverseContext traverseContext)
->>>>>>> 61ff62e5
+        private ref readonly CappedArray<byte> TraverseBranch(TrieNode node, scoped in TraverseContext traverseContext, scoped ref TreePath path)
         {
             if (traverseContext.RemainingUpdatePathLength == 0)
             {
@@ -875,19 +848,11 @@
                 return ref traverseContext.UpdateValue;
             }
 
-<<<<<<< HEAD
             int childIdx = traverseContext.UpdatePath[traverseContext.CurrentIndex];
             TrieNode childNode = node.GetChild(TrieStore, ref path, childIdx);
             if (traverseContext.IsUpdate)
             {
                 PushToNodeStack(new StackedNode(node, traverseContext.CurrentIndex, childIdx));
-=======
-            int pathIndex = traverseContext.UpdatePath[traverseContext.CurrentIndex];
-            TrieNode childNode = node.GetChild(TrieStore, pathIndex);
-            if (traverseContext.IsUpdate)
-            {
-                PushToNodeStack(new StackedNode(node, pathIndex));
->>>>>>> 61ff62e5
             }
 
             if (childNode is null)
@@ -916,17 +881,11 @@
                 return ref traverseContext.UpdateValue;
             }
 
-<<<<<<< HEAD
             using (node.EnterChildPath(ref path, childIdx))
             {
-                ResolveNode(childNode, path, in traverseContext);
-                return TraverseNext(in traverseContext, 1, childNode, ref path);
-            }
-=======
-            ResolveNode(childNode, in traverseContext);
-
-            return ref TraverseNext(childNode, in traverseContext, 1);
->>>>>>> 61ff62e5
+                ResolveNode(childNode, in traverseContext, in path);
+                return ref TraverseNext(childNode, in traverseContext, ref path, 1);
+            }
         }
 
         private ref readonly CappedArray<byte> TraverseLeaf(TrieNode node, scoped in TraverseContext traverseContext)
@@ -1031,11 +990,7 @@
             return ref traverseContext.UpdateValue;
         }
 
-<<<<<<< HEAD
-        private CappedArray<byte> TraverseExtension(TrieNode node, ref TreePath path, in TraverseContext traverseContext)
-=======
-        private ref readonly CappedArray<byte> TraverseExtension(TrieNode node, scoped in TraverseContext traverseContext)
->>>>>>> 61ff62e5
+        private ref readonly CappedArray<byte> TraverseExtension(TrieNode node, scoped in TraverseContext traverseContext, scoped ref TreePath path)
         {
             if (node.Key is null)
             {
@@ -1059,17 +1014,11 @@
                     ThrowMissingChildException(node);
                 }
 
-<<<<<<< HEAD
                 using (node.EnterChildPath(ref path, 0))
                 {
-                    ResolveNode(next, path, in traverseContext);
-                    return TraverseNext(in traverseContext, extensionLength, next, ref path);
-                }
-=======
-                ResolveNode(next, in traverseContext);
-
-                return ref TraverseNext(next, in traverseContext, extensionLength);
->>>>>>> 61ff62e5
+                    ResolveNode(next, in traverseContext, in path);
+                    return ref TraverseNext(next, in traverseContext, ref path, extensionLength);
+                }
             }
 
             if (traverseContext.IsRead)
@@ -1103,13 +1052,8 @@
             }
             else
             {
-<<<<<<< HEAD
                 byte[] remainingPath = remaining.Slice(extensionLength + 1, remaining.Length - extensionLength - 1).ToArray();
-                TrieNode shortLeaf = TrieNodeFactory.CreateLeaf(remainingPath, traverseContext.UpdateValue);
-=======
-                byte[] path = remaining.Slice(extensionLength + 1, remaining.Length - extensionLength - 1).ToArray();
-                TrieNode shortLeaf = TrieNodeFactory.CreateLeaf(path, in traverseContext.UpdateValue);
->>>>>>> 61ff62e5
+                TrieNode shortLeaf = TrieNodeFactory.CreateLeaf(remainingPath, in traverseContext.UpdateValue);
                 branch.SetChild(remaining[extensionLength], shortLeaf);
             }
 
@@ -1136,20 +1080,12 @@
             return ref traverseContext.UpdateValue;
         }
 
-<<<<<<< HEAD
-        private CappedArray<byte> TraverseNext(in TraverseContext traverseContext, int extensionLength, TrieNode next, ref TreePath path)
-=======
-        private ref readonly CappedArray<byte> TraverseNext(TrieNode next, scoped in TraverseContext traverseContext, int extensionLength)
->>>>>>> 61ff62e5
+        private ref readonly CappedArray<byte> TraverseNext(TrieNode next, scoped in TraverseContext traverseContext, scoped ref TreePath path, int extensionLength)
         {
             // Move large struct creation out of flow so doesn't force additional stack space
             // in calling method even if not used
             TraverseContext newContext = traverseContext.WithNewIndex(traverseContext.CurrentIndex + extensionLength);
-<<<<<<< HEAD
-            return TraverseNode(next, ref path, in newContext);
-=======
-            return ref TraverseNode(next, in newContext);
->>>>>>> 61ff62e5
+            return ref TraverseNode(next, in newContext, ref path);
         }
 
         private readonly ref struct TraverseContext
