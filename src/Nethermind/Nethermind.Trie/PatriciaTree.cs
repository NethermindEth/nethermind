--- conflicted
+++ resolved
@@ -48,14 +48,8 @@
 
         private readonly bool _allowCommits;
 
-<<<<<<< HEAD
-=======
-        private readonly bool _isTrace;
-        private readonly bool _isDebug;
-
         private int _isWriteInProgress;
 
->>>>>>> 807b87ce
         private Hash256 _rootHash = Keccak.EmptyTreeHash;
 
         public TrieNode? RootRef { get; set; }
