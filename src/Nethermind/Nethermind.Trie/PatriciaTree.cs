--- conflicted
+++ resolved
@@ -143,13 +143,8 @@
 
             if (RootRef is not null && RootRef.IsDirty)
             {
-<<<<<<< HEAD
                 Commit(new NodeCommitInfo(RootRef, TreePath.Empty), skipSelf: skipRoot);
-                while (_currentCommit.TryDequeue(out NodeCommitInfo node))
-=======
-                Commit(new NodeCommitInfo(RootRef), skipSelf: skipRoot);
                 while (TryDequeueCommit(out NodeCommitInfo node))
->>>>>>> f4e414e6
                 {
                     if (_isTrace) Trace(blockNumber, node);
                     TrieStore.CommitNode(blockNumber, node, writeFlags: writeFlags);
@@ -596,13 +591,9 @@
 
         private void ConnectNodes(TrieNode? node, in TraverseContext traverseContext)
         {
-<<<<<<< HEAD
             TreePath path = TreePath.FromNibble(traverseContext.UpdatePath);
 
-            bool isRoot = _nodeStack.Count == 0;
-=======
             bool isRoot = IsNodeStackEmpty();
->>>>>>> f4e414e6
             TrieNode nextNode = node;
 
             while (!isRoot)
@@ -864,11 +855,7 @@
             TrieNode childNode = node.GetChild(TrieStore, ref path, childIdx);
             if (traverseContext.IsUpdate)
             {
-<<<<<<< HEAD
-                _nodeStack.Push(new StackedNode(node, traverseContext.CurrentIndex, childIdx));
-=======
-                PushToNodeStack(new StackedNode(node, traverseContext.UpdatePath[traverseContext.CurrentIndex]));
->>>>>>> f4e414e6
+                PushToNodeStack(new StackedNode(node, traverseContext.CurrentIndex, childIdx));
             }
 
             if (childNode is null)
@@ -897,17 +884,11 @@
                 return traverseContext.UpdateValue;
             }
 
-<<<<<<< HEAD
             using (node.EnterChildPath(ref path, childIdx))
             {
                 ResolveNode(childNode, path, in traverseContext);
                 return TraverseNext(in traverseContext, 1, childNode, ref path);
             }
-=======
-            ResolveNode(childNode, in traverseContext);
-
-            return TraverseNext(childNode, in traverseContext, 1);
->>>>>>> f4e414e6
         }
 
         private CappedArray<byte> TraverseLeaf(TrieNode node, in TraverseContext traverseContext)
@@ -988,11 +969,7 @@
             {
                 ReadOnlySpan<byte> extensionPath = longerPath[..extensionLength];
                 TrieNode extension = TrieNodeFactory.CreateExtension(extensionPath.ToArray());
-<<<<<<< HEAD
-                _nodeStack.Push(new StackedNode(extension, traverseContext.CurrentIndex, 0));
-=======
-                PushToNodeStack(new StackedNode(extension, 0));
->>>>>>> f4e414e6
+                PushToNodeStack(new StackedNode(extension, traverseContext.CurrentIndex, 0));
             }
 
             TrieNode branch = TrieNodeFactory.CreateBranch();
@@ -1011,11 +988,7 @@
             TrieNode withUpdatedKeyAndValue = node.CloneWithChangedKeyAndValue(
                 leafPath.ToArray(), longerPathValue);
 
-<<<<<<< HEAD
-            _nodeStack.Push(new StackedNode(branch, traverseContext.CurrentIndex, longerPath[extensionLength]));
-=======
-            PushToNodeStack(new StackedNode(branch, longerPath[extensionLength]));
->>>>>>> f4e414e6
+            PushToNodeStack(new StackedNode(branch, traverseContext.CurrentIndex, longerPath[extensionLength]));
             ConnectNodes(withUpdatedKeyAndValue, in traverseContext);
 
             return traverseContext.UpdateValue;
@@ -1036,11 +1009,7 @@
             {
                 if (traverseContext.IsUpdate)
                 {
-<<<<<<< HEAD
-                    _nodeStack.Push(new StackedNode(node, traverseContext.CurrentIndex, 0));
-=======
-                    PushToNodeStack(new StackedNode(node, 0));
->>>>>>> f4e414e6
+                    PushToNodeStack(new StackedNode(node, traverseContext.CurrentIndex, 0));
                 }
 
                 TrieNode next = node.GetChild(TrieStore, ref path, 0);
@@ -1049,17 +1018,11 @@
                     ThrowMissingChildException(node);
                 }
 
-<<<<<<< HEAD
                 using (node.EnterChildPath(ref path, 0))
                 {
                     ResolveNode(next, path, in traverseContext);
                     return TraverseNext(in traverseContext, extensionLength, next, ref path);
                 }
-=======
-                ResolveNode(next, in traverseContext);
-
-                return TraverseNext(next, in traverseContext, extensionLength);
->>>>>>> f4e414e6
             }
 
             if (traverseContext.IsRead)
@@ -1082,11 +1045,7 @@
             {
                 byte[] extensionPath = node.Key.Slice(0, extensionLength);
                 node = node.CloneWithChangedKey(extensionPath);
-<<<<<<< HEAD
-                _nodeStack.Push(new StackedNode(node, traverseContext.CurrentIndex, 0));
-=======
-                PushToNodeStack(new StackedNode(node, 0));
->>>>>>> f4e414e6
+                PushToNodeStack(new StackedNode(node, traverseContext.CurrentIndex, 0));
             }
 
             // The node from extension become a branch
@@ -1125,11 +1084,7 @@
             return traverseContext.UpdateValue;
         }
 
-<<<<<<< HEAD
         private CappedArray<byte> TraverseNext(in TraverseContext traverseContext, int extensionLength, TrieNode next, ref TreePath path)
-=======
-        private CappedArray<byte> TraverseNext(TrieNode next, in TraverseContext traverseContext, int extensionLength)
->>>>>>> f4e414e6
         {
             // Move large struct creation out of flow so doesn't force additional stack space
             // in calling method even if not used
