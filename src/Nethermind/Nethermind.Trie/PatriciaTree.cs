--- conflicted
+++ resolved
@@ -35,20 +35,14 @@
     [DebuggerDisplay("{RootHash}")]
     public class PatriciaTree
     {
-<<<<<<< HEAD
-        public const int OneNodeAvgMemoryEstimate = 384;
-
-        public static int RlpCacheSize => (int) (MemoryAllowance.TrieNodeCacheMemory / OneNodeAvgMemoryEstimate);
-=======
         private readonly ILogger _logger;
 
         public const int OneNodeAvgMemoryEstimate = 384;
 
         public static readonly ICache<Keccak, byte[]> NodeCache =
             new LruCache<Keccak, byte[]>(MemoryAllowance.TrieNodeCacheCount, MemoryAllowance.TrieNodeCacheCount, "trie nodes");
->>>>>>> 9d1b7cd2
-
-        /// <summary>
+
+            /// <summary>
         ///     0x56e81f171bcc55a6ff8345e692c0f86e5b48e01b996cadc001622fb5e363b421
         /// </summary>
         public static readonly Keccak EmptyTreeHash = Keccak.EmptyTreeHash;
@@ -60,18 +54,12 @@
         /// when we decided to run some of the tree operations in parallel.
         /// </summary>
         private readonly Stack<StackedNode> _nodeStack = new Stack<StackedNode>();
-
-<<<<<<< HEAD
-        private readonly ConcurrentQueue<Exception> _commitExceptions;
-
-        private readonly ConcurrentQueue<TrieNode> _currentCommit;
-=======
+        
         private readonly ConcurrentQueue<Exception>? _commitExceptions;
 
         private readonly ConcurrentQueue<NodeCommitInfo>? _currentCommit;
 
         protected readonly ITrieStore TrieStore;
->>>>>>> 9d1b7cd2
 
         private readonly bool _parallelBranches;
 
@@ -90,14 +78,9 @@
             : this(keyValueStore, EmptyTreeHash, false, true, NullLogManager.Instance)
         {
         }
-
-<<<<<<< HEAD
-        public PatriciaTree(IKeyValueStore keyValueStore)
-            : this(keyValueStore, EmptyTreeHash, false, true)
-=======
+        
         public PatriciaTree(ITrieStore trieStore, ILogManager logManager)
             : this(trieStore, EmptyTreeHash, false, true, logManager)
->>>>>>> 9d1b7cd2
         {
         }
 
@@ -164,12 +147,8 @@
                 throw new InvalidAsynchronousStateException(
                     $"{nameof(_currentCommit)} is NULL when calling {nameof(Commit)}");
             }
-
-<<<<<<< HEAD
-            if (RootRef == null)
-=======
+            
             if (!_allowCommits)
->>>>>>> 9d1b7cd2
             {
                 throw new TrieException("Commits are not allowed on this trie.");
             }
@@ -311,16 +290,12 @@
 
             if (node.FullRlp != null && node.FullRlp.Length >= 32)
             {
-<<<<<<< HEAD
-                _currentCommit.Enqueue(node);
-=======
                 NodeCache.Set(node.Keccak, node.FullRlp);
                 _currentCommit.Enqueue(nodeCommitInfo);
             }
             else
             {
                 if (_logger.IsTrace) _logger.Trace($"Skipping commit of an inlined {node}");
->>>>>>> 9d1b7cd2
             }
         }
 
@@ -391,42 +366,19 @@
             {
                 throw new InvalidOperationException("Only reads can be done in parallel on the Patricia tree");
             }
-
-<<<<<<< HEAD
-            byte[] dbValue = _keyValueStore[keccak.Bytes];
-            if (dbValue == null)
-            {
-                throw new TrieException($"Node {keccak} is missing from the DB");
-=======
+            
 #if DEBUG
             if (nibblesCount != updatePath.Length)
             {
                 throw new Exception("Does it ever happen?");
->>>>>>> 9d1b7cd2
             }
 #endif
-
-<<<<<<< HEAD
-            return dbValue;
-        }
-
-        // TODO: witness collector here
-        // then store witness in DB and serve it via SyncServer
-        private byte[] Run(Span<byte> updatePath, int nibblesCount, byte[] updateValue, bool isUpdate, bool ignoreMissingDelete = true, Keccak rootHash = null)
-        {
-            if (isUpdate && rootHash != null)
-            {
-                throw new InvalidOperationException("Only reads can be done in parallel on the Patricia tree");
-            }
-
-            if (isUpdate)
-=======
+            
             TraverseContext traverseContext =
                 new TraverseContext(updatePath.Slice(0, nibblesCount), updateValue, isUpdate, ignoreMissingDelete);
 
             // lazy stack cleaning after the previous update
             if (traverseContext.IsUpdate)
->>>>>>> 9d1b7cd2
             {
                 _nodeStack.Clear();
             }
@@ -1045,13 +997,8 @@
 
         public void Accept(ITreeVisitor visitor, Keccak rootHash, bool expectAccounts)
         {
-<<<<<<< HEAD
-            if (visitor == null) throw new ArgumentNullException(nameof(visitor));
-            if (rootHash == null) throw new ArgumentNullException(nameof(rootHash));
-=======
             if (visitor is null) throw new ArgumentNullException(nameof(visitor));
             if (rootHash is null) throw new ArgumentNullException(nameof(rootHash));
->>>>>>> 9d1b7cd2
 
             TrieVisitContext trieVisitContext = new TrieVisitContext();
 
@@ -1066,12 +1013,8 @@
                 rootRef = RootHash == rootHash ? RootRef : TrieStore.FindCachedOrUnknown(rootHash);
                 try
                 {
-<<<<<<< HEAD
-                    rootRef.ResolveNode(this);
-=======
                     // not allowing caching just for test scenarios when we use multiple trees
                     rootRef!.ResolveNode(TrieStore, false);
->>>>>>> 9d1b7cd2
                 }
                 catch (TrieException)
                 {
