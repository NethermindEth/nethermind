--- conflicted
+++ resolved
@@ -44,30 +44,12 @@
                 output[0] += (byte) (0x10 + path[0]);
             }
 
-<<<<<<< HEAD
             for (int i = 0; i < path.Length - 1; i = i + 2)
             {
                 output[i / 2 + 1] =
                     path.Length % 2 == 0
                         ? (byte) (16 * path[i] + path[i + 1])
                         : (byte) (16 * path[i + 1] + path[i + 2]);
-=======
-        public byte[] ToBytes()
-        {
-            byte[] output = new byte[Path.Length / 2 + 1];
-            output[0] = (byte)(IsLeaf ? 0x20 : 0x000);
-            if (Path.Length % 2 != 0)
-            {
-                output[0] += (byte)(0x10 + Path[0]);
-            }
-
-            for (int i = 0; i < Path.Length - 1; i = i + 2)
-            {
-                output[i / 2 + 1] =
-                    Path.Length % 2 == 0
-                        ? (byte)(16 * Path[i] + Path[i + 1])
-                        : (byte)(16 * Path[i + 1] + Path[i + 2]);
->>>>>>> be19ff33
             }
 
             return output;
