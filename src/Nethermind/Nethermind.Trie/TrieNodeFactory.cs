--- conflicted
+++ resolved
@@ -1,13 +1,8 @@
 // SPDX-FileCopyrightText: 2022 Demerzel Solutions Limited
 // SPDX-License-Identifier: LGPL-3.0-only
 
-<<<<<<< HEAD
-using System.Diagnostics;
-using System.Xml.XPath;
 using Nethermind.Core.Buffers;
 
-=======
->>>>>>> 0649f3f9
 namespace Nethermind.Trie
 {
     internal static class TrieNodeFactory
