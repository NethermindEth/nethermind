--- conflicted
+++ resolved
@@ -60,11 +60,7 @@
 
         private readonly AccountDecoder decoder = new();
 
-<<<<<<< HEAD
-        public void VisitLeaf(in TreePath path, TrieNode node, TrieVisitContext trieVisitContext, byte[] value = null)
-=======
-        public void VisitLeaf(TrieNode node, TrieVisitContext trieVisitContext, ReadOnlySpan<byte> value)
->>>>>>> 44e0b5c6
+        public void VisitLeaf(in TreePath path, TrieNode node, TrieVisitContext trieVisitContext, ReadOnlySpan<byte> value)
         {
             string leafDescription = trieVisitContext.IsStorage ? "LEAF " : "ACCOUNT ";
             _builder.AppendLine($"{GetPrefix(trieVisitContext)}{leafDescription} {Nibbles.FromBytes(node.Key).ToPackedByteArray().ToHexString(false)} -> {KeccakOrRlpStringOfNode(node)}");
