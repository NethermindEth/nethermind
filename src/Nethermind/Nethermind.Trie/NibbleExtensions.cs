//  Copyright (c) 2021 Demerzel Solutions Limited
//  This file is part of the Nethermind library.
//
//  The Nethermind library is free software: you can redistribute it and/or modify
//  it under the terms of the GNU Lesser General Public License as published by
//  the Free Software Foundation, either version 3 of the License, or
//  (at your option) any later version.
//
//  The Nethermind library is distributed in the hope that it will be useful,
//  but WITHOUT ANY WARRANTY; without even the implied warranty of
//  MERCHANTABILITY or FITNESS FOR A PARTICULAR PURPOSE. See the
//  GNU Lesser General Public License for more details.
//
//  You should have received a copy of the GNU Lesser General Public License
//  along with the Nethermind. If not, see <http://www.gnu.org/licenses/>.

using System;
using System.Diagnostics;
using Nethermind.Core.Extensions;

namespace Nethermind.Trie
{
    [DebuggerStepThrough]
    public static class Nibbles
    {
        public static Nibble[] FromBytes(params byte[] bytes)
        {
            Nibble[] nibbles = new Nibble[2 * bytes.Length];
            for (int i = 0; i < bytes.Length; i++)
            {
                nibbles[i * 2] = new Nibble((byte)((bytes[i] & 240) >> 4));
                nibbles[i * 2 + 1] = new Nibble((byte)(bytes[i] & 15));
            }

            return nibbles;
        }

        public static void BytesToNibbleBytes(Span<byte> bytes, Span<byte> nibbles)
        {
            Debug.Assert(nibbles.Length == 2 * bytes.Length);
            for (int i = 0; i < bytes.Length; i++)
            {
                nibbles[i * 2] = (byte)((bytes[i] & 240) >> 4);
                nibbles[i * 2 + 1] = (byte)(bytes[i] & 15);
            }
        }

        public static Nibble[] FromHexString(string hexString)
        {
            if (hexString is null)
            {
                throw new ArgumentNullException($"{nameof(hexString)}");
            }

            int startIndex = hexString.StartsWith("0x") ? 2 : 0;
            int numberChars = hexString.Length - startIndex;

            Nibble[] nibbles = new Nibble[numberChars];
            for (int i = 0; i < numberChars; i++)
            {
                nibbles[i] = new Nibble(hexString[i + startIndex]);
            }

            return nibbles;
        }

        public static byte[] ToPackedByteArray(this Nibble[] nibbles)
        {
            int oddity = nibbles.Length % 2;
            byte[] bytes = new byte[nibbles.Length / 2 + oddity];
            for (int i = oddity; i < bytes.Length - oddity; i++)
            {
                bytes[i] = ToByte(nibbles[2 * i + oddity], nibbles[2 * i + 1 + oddity]);
            }

            if (oddity == 1)
            {
                bytes[0] = ToByte(0, nibbles[0]);
            }

            return bytes;
        }

        public static byte ToByte(Nibble highNibble, Nibble lowNibble)
        {
            return (byte)(((byte)highNibble << 4) | (byte)lowNibble);
        }

        public static byte[] ToBytes(byte[] nibbles)
        {
            byte[] bytes = new byte[nibbles.Length / 2];
            for (int i = 0; i < bytes.Length; i++)
            {
                bytes[i] = ToByte(nibbles[2 * i], nibbles[2 * i + 1]);
            }

            return bytes;
        }
<<<<<<< HEAD
        public static byte[] CompactToHexEncode(byte[] compactPath)
        {
            if (compactPath.Length == 0)
            {
                return compactPath;
            }

            byte[] nibbles = new byte[compactPath.Length * 2 + 1];
            Span<byte> nibbleSpan = nibbles;
            BytesToNibbleBytes(compactPath, nibbleSpan.Slice(0, 2 * compactPath.Length));
            nibbles[^1] = 16;

            if (nibbleSpan[0] < 2)
            {
                nibbleSpan = nibbleSpan[..(nibbles.Length - 1)];
            }

            int chop = 2 - (nibbleSpan[0] & 1);
            return nibbleSpan[chop..].ToArray();

        }

=======

        public static byte[] ToCompactHexEncoding(byte[] nibbles)
        {
            int oddity = nibbles.Length % 2;
            byte[] bytes = new byte[nibbles.Length / 2 + 1];
            for (int i = 0; i < bytes.Length - 1; i++)
            {
                bytes[i + 1] = ToByte(nibbles[2 * i + oddity], nibbles[2 * i + 1 + oddity]);
            }

            if (oddity == 1)
            {
                bytes[0] = ToByte(1, nibbles[0]);
            }

            return bytes;
        }
>>>>>>> 1ec63f43
    }
}<|MERGE_RESOLUTION|>--- conflicted
+++ resolved
@@ -96,7 +96,6 @@
 
             return bytes;
         }
-<<<<<<< HEAD
         public static byte[] CompactToHexEncode(byte[] compactPath)
         {
             if (compactPath.Length == 0)
@@ -119,8 +118,6 @@
 
         }
 
-=======
-
         public static byte[] ToCompactHexEncoding(byte[] nibbles)
         {
             int oddity = nibbles.Length % 2;
@@ -137,6 +134,5 @@
 
             return bytes;
         }
->>>>>>> 1ec63f43
     }
 }