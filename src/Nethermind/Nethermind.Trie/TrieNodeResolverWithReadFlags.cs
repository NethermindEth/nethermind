--- conflicted
+++ resolved
@@ -19,25 +19,6 @@
         _defaultFlags = defaultFlags;
     }
 
-<<<<<<< HEAD
-    public TrieNode FindCachedOrUnknown(Hash256 hash) =>
-        _baseResolver.FindCachedOrUnknown(hash);
-
-    public byte[]? TryLoadRlp(Hash256 hash, ReadFlags flags = ReadFlags.None) =>
-        flags != ReadFlags.None
-            ? _baseResolver.TryLoadRlp(hash, flags | _defaultFlags)
-            : _baseResolver.TryLoadRlp(hash, _defaultFlags);
-
-    public byte[]? GetByHash(ReadOnlySpan<byte> key, ReadFlags flags = ReadFlags.None) =>
-        flags != ReadFlags.None
-            ? _baseResolver.GetByHash(key, flags | _defaultFlags)
-            : _baseResolver.GetByHash(key, _defaultFlags);
-
-    public byte[]? LoadRlp(Hash256 hash, ReadFlags flags = ReadFlags.None) =>
-        flags != ReadFlags.None
-            ? _baseResolver.LoadRlp(hash, flags | _defaultFlags)
-            : _baseResolver.LoadRlp(hash, _defaultFlags);
-=======
     public TrieNode FindCachedOrUnknown(in TreePath treePath, Hash256 hash)
     {
         return _baseResolver.FindCachedOrUnknown(treePath, hash);
@@ -69,5 +50,4 @@
     }
 
     public INodeStorage.KeyScheme Scheme => _baseResolver.Scheme;
->>>>>>> 0fb5c63f
 }