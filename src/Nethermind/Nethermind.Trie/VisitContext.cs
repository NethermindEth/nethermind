// SPDX-FileCopyrightText: 2022 Demerzel Solutions Limited
// SPDX-License-Identifier: LGPL-3.0-only

using System;
<<<<<<< HEAD
using System.Collections.Generic;
=======
using System.Runtime.InteropServices;
>>>>>>> 0a8ec2b9
using System.Threading;
using Nethermind.Trie.Pruning;

namespace Nethermind.Trie
{
    public class TrieVisitContext : IDisposable
    {
        private SemaphoreSlim? _semaphore;
        private readonly int _maxDegreeOfParallelism = 1;
        private int _visitedNodes;

        public int Level { get; internal set; }
        public bool IsStorage { get; internal set; }
        public int? BranchChildIndex { get; internal set; }
        public bool ExpectAccounts { get; init; }

        public bool KeepTrackOfAbsolutePath { get; init; }

        public ITrieNodeResolver StorageTrieNodeResolver { get; init; }

        private List<byte>? _absolutePathNibbles;

        public List<byte> AbsolutePathNibbles => _absolutePathNibbles ??= new List<byte>();
        public int VisitedNodes => _visitedNodes;

        public int MaxDegreeOfParallelism
        {
            get => _maxDegreeOfParallelism;
            internal init => _maxDegreeOfParallelism = VisitingOptions.AdjustMaxDegreeOfParallelism(value);
        }

        public AbsolutePathStruct AbsolutePathNext(byte[] path)
        {
            return new AbsolutePathStruct(!KeepTrackOfAbsolutePath ? null : AbsolutePathNibbles, path);
        }

        public AbsolutePathStruct AbsolutePathNext(byte path)
        {
            return new AbsolutePathStruct(!KeepTrackOfAbsolutePath ? null : AbsolutePathNibbles, path);
        }


        public SemaphoreSlim Semaphore
        {
            get
            {
                if (_semaphore is null)
                {
                    if (MaxDegreeOfParallelism == 1) throw new InvalidOperationException("Can not create semaphore for single threaded trie visitor.");
                    _semaphore = new SemaphoreSlim(MaxDegreeOfParallelism, MaxDegreeOfParallelism);
                }

                return _semaphore;
            }
        }

        public TrieVisitContext Clone() => (TrieVisitContext)MemberwiseClone();

        public void Dispose()
        {
            _semaphore?.Dispose();
        }

        public void AddVisited()
        {
            int visitedNodes = Interlocked.Increment(ref _visitedNodes);

            // TODO: Fine tune interval? Use TrieNode.GetMemorySize(false) to calculate memory usage?
            if (visitedNodes % 1_000_000 == 0)
            {
                GC.Collect();
            }

        }
    }

<<<<<<< HEAD
    public readonly ref struct AbsolutePathStruct
    {
        public AbsolutePathStruct(List<byte>? absolutePath, byte[]? path)
        {
            _absolutePath = absolutePath;
            _pathLength = path!.Length;
            _absolutePath?.AddRange(path!);
        }

        public AbsolutePathStruct(List<byte>? absolutePath, byte path)
        {
            _absolutePath = absolutePath;
            _pathLength = 1;
            _absolutePath?.Add(path);
        }

        private readonly List<byte>? _absolutePath;
        private readonly int _pathLength;

        public void Dispose()
        {
            if (_pathLength > 0)
                _absolutePath?.RemoveRange(_absolutePath.Count - _pathLength, _pathLength);
=======
    [StructLayout(LayoutKind.Sequential, Pack = 1)]
    public struct SmallTrieVisitContext
    {
        public SmallTrieVisitContext(TrieVisitContext trieVisitContext)
        {
            Level = (byte)trieVisitContext.Level;
            IsStorage = trieVisitContext.IsStorage;
            BranchChildIndex = (byte?)trieVisitContext.BranchChildIndex;
            ExpectAccounts = trieVisitContext.ExpectAccounts;
        }

        public byte Level { get; internal set; }
        private byte _branchChildIndex = 255;
        private byte _flags = 0;

        private const byte StorageFlag = 1;
        private const byte ExpectAccountsFlag = 2;

        public bool IsStorage
        {
            get => (_flags & StorageFlag) == StorageFlag;
            internal set
            {
                if (value)
                {
                    _flags = (byte)(_flags | StorageFlag);
                }
                else
                {
                    _flags = (byte)(_flags & ~StorageFlag);
                }
            }
        }

        public bool ExpectAccounts
        {
            get => (_flags & ExpectAccountsFlag) == ExpectAccountsFlag;
            internal set
            {
                if (value)
                {
                    _flags = (byte)(_flags | ExpectAccountsFlag);
                }
                else
                {
                    _flags = (byte)(_flags & ~ExpectAccountsFlag);
                }
            }
        }

        public byte? BranchChildIndex
        {
            get => _branchChildIndex == 255 ? null : _branchChildIndex;
            internal set
            {
                if (value == null)
                {
                    _branchChildIndex = 255;
                }
                else
                {
                    _branchChildIndex = (byte)value;
                }
            }
        }

        public TrieVisitContext ToVisitContext()
        {
            return new TrieVisitContext()
            {
                Level = Level,
                IsStorage = IsStorage,
                BranchChildIndex = BranchChildIndex,
                ExpectAccounts = ExpectAccounts
            };
>>>>>>> 0a8ec2b9
        }
    }
}<|MERGE_RESOLUTION|>--- conflicted
+++ resolved
@@ -2,11 +2,8 @@
 // SPDX-License-Identifier: LGPL-3.0-only
 
 using System;
-<<<<<<< HEAD
 using System.Collections.Generic;
-=======
 using System.Runtime.InteropServices;
->>>>>>> 0a8ec2b9
 using System.Threading;
 using Nethermind.Trie.Pruning;
 
@@ -83,31 +80,6 @@
         }
     }
 
-<<<<<<< HEAD
-    public readonly ref struct AbsolutePathStruct
-    {
-        public AbsolutePathStruct(List<byte>? absolutePath, byte[]? path)
-        {
-            _absolutePath = absolutePath;
-            _pathLength = path!.Length;
-            _absolutePath?.AddRange(path!);
-        }
-
-        public AbsolutePathStruct(List<byte>? absolutePath, byte path)
-        {
-            _absolutePath = absolutePath;
-            _pathLength = 1;
-            _absolutePath?.Add(path);
-        }
-
-        private readonly List<byte>? _absolutePath;
-        private readonly int _pathLength;
-
-        public void Dispose()
-        {
-            if (_pathLength > 0)
-                _absolutePath?.RemoveRange(_absolutePath.Count - _pathLength, _pathLength);
-=======
     [StructLayout(LayoutKind.Sequential, Pack = 1)]
     public struct SmallTrieVisitContext
     {
@@ -183,7 +155,32 @@
                 BranchChildIndex = BranchChildIndex,
                 ExpectAccounts = ExpectAccounts
             };
->>>>>>> 0a8ec2b9
+        }
+    }
+
+    public readonly ref struct AbsolutePathStruct
+    {
+        public AbsolutePathStruct(List<byte>? absolutePath, byte[]? path)
+        {
+            _absolutePath = absolutePath;
+            _pathLength = path!.Length;
+            _absolutePath?.AddRange(path!);
+        }
+
+        public AbsolutePathStruct(List<byte>? absolutePath, byte path)
+        {
+            _absolutePath = absolutePath;
+            _pathLength = 1;
+            _absolutePath?.Add(path);
+        }
+
+        private readonly List<byte>? _absolutePath;
+        private readonly int _pathLength;
+
+        public void Dispose()
+        {
+            if (_pathLength > 0)
+                _absolutePath?.RemoveRange(_absolutePath.Count - _pathLength, _pathLength);
         }
     }
 }