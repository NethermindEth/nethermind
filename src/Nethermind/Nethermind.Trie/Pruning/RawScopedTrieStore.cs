// SPDX-FileCopyrightText: 2025 Demerzel Solutions Limited
// SPDX-License-Identifier: LGPL-3.0-only

using System.Diagnostics;
using System.Diagnostics.CodeAnalysis;
using Nethermind.Core;
using Nethermind.Core.Crypto;

namespace Nethermind.Trie.Pruning;

public class RawScopedTrieStore(INodeStorage nodeStorage, Hash256? address = null) : IScopedTrieStore
{
    public RawScopedTrieStore(IKeyValueStoreWithBatching kv, Hash256? address = null) : this(new NodeStorage(kv), address)
    {
    }

    public TrieNode FindCachedOrUnknown(in TreePath path, Hash256 hash) => new(NodeType.Unknown, hash);

    public byte[]? LoadRlp(in TreePath path, Hash256 hash, ReadFlags flags = ReadFlags.None)
    {
        byte[]? ret = nodeStorage.Get(address, path, hash, flags);
        if (ret is null) throw new MissingTrieNodeException("Node missing", address, path, hash);
        return ret;
    }

    public byte[]? TryLoadRlp(in TreePath path, Hash256 hash, ReadFlags flags = ReadFlags.None) => nodeStorage.Get(address, path, hash, flags);

    public ITrieNodeResolver GetStorageTrieNodeResolver(Hash256? address) => new RawScopedTrieStore(nodeStorage, address);

    public INodeStorage.KeyScheme Scheme => nodeStorage.Scheme;

    public ICommitter BeginCommit(TrieNode? root, WriteFlags writeFlags = WriteFlags.None) => new Committer(nodeStorage, address, writeFlags);

    public bool IsPersisted(in TreePath path, in ValueHash256 keccak) => nodeStorage.KeyExists(address, path, keccak);

    public class Committer(INodeStorage nodeStorage, Hash256? address, WriteFlags writeFlags) : ICommitter
    {
        INodeStorage.IWriteBatch _writeBatch = nodeStorage.StartWriteBatch();

        public void Dispose()
        {
            _writeBatch.Dispose();
        }

        public TrieNode CommitNode(ref TreePath path, TrieNode node)
        {
            if (!node.IsBoundaryProofNode)
            {
                if (node.Keccak is null)
                {
                    ThrowUnknownHash(node);
                }

<<<<<<< HEAD
                TrieNode currentNode = nodeCommitInfo.Node;
                currentNode.IsPersisted = true;
                _writeBatch.Set(address, path, currentNode.Keccak, currentNode.FullRlp.Span, writeFlags);
=======
                node.IsPersisted = true;
                _writeBatch.Set(address, path, node.Keccak, node.FullRlp.Span, writeFlags);
>>>>>>> eee5ac23
            }

            return node;
        }

        [DoesNotReturn, StackTraceHidden]
        static void ThrowUnknownHash(TrieNode node) => throw new TrieStoreException($"The hash of {node} should be known at the time of committing.");
    }
}<|MERGE_RESOLUTION|>--- conflicted
+++ resolved
@@ -51,14 +51,8 @@
                     ThrowUnknownHash(node);
                 }
 
-<<<<<<< HEAD
-                TrieNode currentNode = nodeCommitInfo.Node;
-                currentNode.IsPersisted = true;
-                _writeBatch.Set(address, path, currentNode.Keccak, currentNode.FullRlp.Span, writeFlags);
-=======
                 node.IsPersisted = true;
                 _writeBatch.Set(address, path, node.Keccak, node.FullRlp.Span, writeFlags);
->>>>>>> eee5ac23
             }
 
             return node;
