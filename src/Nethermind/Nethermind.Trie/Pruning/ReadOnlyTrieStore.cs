--- conflicted
+++ resolved
@@ -27,21 +27,12 @@
     public class ReadOnlyTrieStore : IReadOnlyTrieStore
     {
         private readonly ITrieNodeResolver _trieStore;
-<<<<<<< HEAD
-        private readonly IKeyValueStore _readOnlyStore;
-
-        public ReadOnlyTrieStore(ITrieNodeResolver trieStore, IKeyValueStore readOnlyStore)
-        {
-            _trieStore = trieStore ?? throw new ArgumentNullException(nameof(trieStore));
-            _readOnlyStore = readOnlyStore ?? throw new ArgumentNullException(nameof(readOnlyStore));
-=======
         private readonly IKeyValueStore? _readOnlyStore;
 
         public ReadOnlyTrieStore(ITrieNodeResolver trieStore, IKeyValueStore? readOnlyStore)
         {
             _trieStore = trieStore ?? throw new ArgumentNullException(nameof(trieStore));
             _readOnlyStore = readOnlyStore;
->>>>>>> 33f3c9d6
         }
 
         public TrieNode FindCachedOrUnknown(Keccak hash, bool addToCacheWhenNotFound) => 
