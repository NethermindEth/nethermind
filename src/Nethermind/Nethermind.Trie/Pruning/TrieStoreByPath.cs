// SPDX-FileCopyrightText: 2022 Demerzel Solutions Limited
// SPDX-License-Identifier: LGPL-3.0-only

using System;
using System.Collections.Concurrent;
using System.Collections.Generic;
using System.Diagnostics;
using System.Linq;
using System.Threading;
using System.Threading.Tasks;
using Nethermind.Core;
using Nethermind.Core.Caching;
using Nethermind.Core.Crypto;
using Nethermind.Core.Extensions;
using Nethermind.Db;
using Nethermind.Db.ByPathState;
using Nethermind.Logging;
using Nethermind.Serialization.Rlp;
using Nethermind.Trie.ByPath;

namespace Nethermind.Trie.Pruning
{
    /// <summary>
    /// Trie store helps to manage trie commits block by block.
    /// If persistence and pruning are needed they have a chance to execute their behaviour on commits.
    /// </summary>
    public class TrieStoreByPath : ITrieStore
    {
        private const byte PathMarker = 128;

        private int _isFirst;
        private IColumnsWriteBatch<StateColumns>? _columnsBatch = null;
        private readonly ConcurrentDictionary<StateColumns, IWriteBatch?> _currentWriteBatches = null;
        private readonly IPathDataCache _committedNodes = null;
        private readonly IByPathPersistenceStrategy _persistenceStrategy;

        private bool _lastPersistedReachedReorgBoundary;
        private readonly bool _useCommittedCache = false;

        private readonly TrieKeyValueStore _publicStore;
        private readonly SpanLruCache<byte, byte[]>? _readLruCache;
        private readonly PathPrefetcher? _prefetcher;
        private readonly PathPrefetcher? _statePrefetcher;
        private long _allLoadRlpCalls;
        private long _rlpReadLvl1;
        private long _rlpReadLvl2;
        private long _rlpCacheReads;

        private readonly PathPrefetcher? _prefetcher;

        public TrieStoreByPath(
            IColumnsDb<StateColumns> stateDb,
            IByPathPersistenceStrategy? persistenceStrategy,
            ILogManager? logManager)
        {
            _logger = logManager?.GetClassLogger<TrieStore>() ?? throw new ArgumentNullException(nameof(logManager));
            _stateDb = stateDb ?? throw new ArgumentNullException(nameof(stateDb));
            _persistenceStrategy = persistenceStrategy ?? throw new ArgumentNullException(nameof(persistenceStrategy));
            _useCommittedCache = _persistenceStrategy is not ByPathArchive;
            _committedNodes = new PathDataCache(this, logManager);
            _pathStateDb = stateDb as IByPathStateDb;
            _currentWriteBatches = new ConcurrentDictionary<StateColumns, IWriteBatch?>();
            _publicStore = new TrieKeyValueStore(this);
<<<<<<< HEAD
            if (_useCommittedCache)
            {
                _readLruCache =
                    new SpanLruCache<byte, byte[]>(640000, 1000, "TrieStore LRU Cache", Bytes.SpanNibbleEqualityComparer);
                _prefetcher = new PathPrefetcher(this, 2, logManager);
                _statePrefetcher = null;
            }
=======
            _readCache = new SpanConcurrentDictionary<byte, byte[]>(Bytes.SpanNibbleEqualityComparer);
            if (_useCommittedCache)
                _prefetcher = new PathPrefetcher(this, 2, logManager);
>>>>>>> 91260e1c
        }

        public TrieStoreByPath(IColumnsDb<StateColumns> stateDb, ILogManager? logManager) : this(stateDb, ByPathPersist.EveryBlock, logManager)
        {
        }

        public long LastPersistedBlockNumber
        {
            get => _latestPersistedBlockNumber;
            private set
            {
                if (value != _latestPersistedBlockNumber)
                {
                    Metrics.LastPersistedBlockNumber = value;
                    _latestPersistedBlockNumber = value;
                    _lastPersistedReachedReorgBoundary = false;
                }
            }
        }

        public long MemoryUsedByDirtyCache
        {
            get => _memoryUsedByDirtyCache;
            private set
            {
                Metrics.MemoryUsedByCache = value;
                _memoryUsedByDirtyCache = value;
            }
        }

        public int CommittedNodesCount
        {
            get => _committedNodesCount;
            private set
            {
                Metrics.CommittedNodesCount = value;
                _committedNodesCount = value;
            }
        }

        public int PersistedNodesCount
        {
            get => _persistedNodesCount;
            private set
            {
                Metrics.PersistedNodeCount = value;
                _persistedNodesCount = value;
            }
        }

        public int CachedNodesCount
        {
            get
            {
                //Metrics.CachedNodesCount = _committedNodes.Count;
                //return _committedNodes.Count;
                return 0;
            }
        }

        public void CommitNode(long blockNumber, NodeCommitInfo nodeCommitInfo, WriteFlags writeFlags = WriteFlags.None)
        {
            if (blockNumber < 0) throw new ArgumentOutOfRangeException(nameof(blockNumber));
            EnsureCommitSetExistsForBlock(blockNumber);

            if (_logger.IsTrace) _logger.Trace($"Committing {nodeCommitInfo} at {blockNumber}");
            if (!nodeCommitInfo.IsEmptyBlockMarker && !nodeCommitInfo.Node!.IsBoundaryProofNode)
            {
                TrieNode node = nodeCommitInfo.Node!;

                if (CurrentPackage is null)
                {
                    throw new TrieStoreException($"{nameof(CurrentPackage)} is NULL when committing {node} at {blockNumber}.");
                }

                if (node!.LastSeen.HasValue)
                {
                    throw new TrieStoreException($"{nameof(TrieNode.LastSeen)} set on {node} committed at {blockNumber}.");
                }

                if (_useCommittedCache)
                {
                    _committedNodes.AddNodeData(blockNumber, node);
                    _readLruCache?.Delete(node.FullPath);
                    if (node.IsLeaf)
                        _readLruCache?.Delete(node.PathToNode);
                }
                else
                {
                    PersistNode(nodeCommitInfo.Node, blockNumber, writeFlags);
                }
                node.LastSeen = Math.Max(blockNumber, node.LastSeen ?? 0);

                CommittedNodesCount++;
            }
        }

        public void FinishBlockCommit(TrieType trieType, long blockNumber, TrieNode? root, WriteFlags writeFlags = WriteFlags.None)
        {
            if (blockNumber < 0) throw new ArgumentOutOfRangeException(nameof(blockNumber));
            EnsureCommitSetExistsForBlock(blockNumber);

            try
            {
                if (trieType == TrieType.State) // storage tries happen before state commits
                {
                    if (_useCommittedCache)
                    {
                        if (_logger.IsTrace) _logger.Trace($"Setting root hash {root?.Keccak} for block {blockNumber}");
                        _committedNodes.CloseContext(blockNumber, root?.Keccak ?? Keccak.EmptyTreeHash);
                    }

                    if (_logger.IsTrace) _logger.Trace($"Enqueued blocks {_commitSetQueue.Count}");
                    BlockCommitSet set = CurrentPackage;
                    if (set is not null)
                    {
                        if (_logger.IsTrace) _logger.Trace($"Current root (block {blockNumber}): {root}, block {set.BlockNumber}");
                        set.Seal(root);
                    }
                    if (blockNumber == 0) // special case for genesis
                    {
                        Persist(0, null);
                        AnnounceReorgBoundaries();
                    }
                    else
                    {
                        if (_useCommittedCache)
                        {
                            (long blockNumber, Hash256 stateRoot)? persist = _persistenceStrategy.GetBlockToPersist(set.BlockNumber, set.Root?.Keccak ?? Keccak.EmptyTreeHash);
                            if (persist is not null)
                            {
                                Persist(persist.Value.blockNumber, persist.Value.stateRoot);
                                AnnounceReorgBoundaries();
                                _readLruCache?.Clear();
                            }
                            else
                            {
                                //we are catching up with head and not receiving FCU? Try to persist to avoid indefinite memory growth
                                int minCached = 128;
                                int maxNoPersisted = 3 * minCached;
                                if (_commitSetQueue.Count > maxNoPersisted)
                                {
                                    BlockCommitSet commitSet = null;
                                    while (_commitSetQueue.Count > minCached)
                                        _commitSetQueue.TryDequeue(out commitSet);

                                    Persist(commitSet.BlockNumber, commitSet.Root?.Keccak);
                                    AnnounceReorgBoundaries();
                                    _readLruCache?.Clear();
                                }
                            }
                        }
                    }

                    CurrentPackage = null;
                }

                DisposeWriteBatches();
            }
            finally
            {
            }
        }

        public event EventHandler<ReorgBoundaryReached>? ReorgBoundaryReached;

        public byte[]? TryLoadRlp(Span<byte> path, IKeyValueStore? keyValueStore, out RlpSource source, ReadFlags flags = ReadFlags.None)
        {
            Interlocked.Increment(ref _allLoadRlpCalls);
            if (_allLoadRlpCalls % 10000 == 0)
            {
                _logger.Info($"Cached reads {_rlpCacheReads} | all calls {_allLoadRlpCalls} | all reads {_rlpReadLvl1} | all reads long {_rlpReadLvl2} | long reads ratio {(float)_rlpReadLvl2 / _rlpReadLvl1 * 100:00.00} | ratio {(float)_rlpCacheReads / _allLoadRlpCalls * 100:00.00} | size {(float)(_readLruCache?.MemorySize ?? 0)/ 1.MiB():##.00}");
            }

            if ((flags & ReadFlags.HintCacheMiss) != ReadFlags.HintCacheMiss)
            {
                if (_readLruCache?.TryGet(path, out byte[] cachedRlp) == true)
                {
                    Interlocked.Increment(ref _rlpCacheReads);
                    source = RlpSource.ReadCache;
                    return cachedRlp;
                }
            }
            StateColumns column = GetProperColumn(path.Length);
            keyValueStore ??= _stateDb.GetColumnDb(column);
            byte[] keyPath = Nibbles.NibblesToByteStorage(path);

            Interlocked.Increment(ref _rlpReadLvl1);
            if (_logger.IsDebug) _logger.Debug($"Loading RLP for {path.ToHexString()}");
            byte[]? rlp = keyValueStore.Get(keyPath);
            if (rlp is null || rlp[0] != PathMarker)
            {
                _readLruCache?.Set(path, rlp);
                source = RlpSource.Database;
                return rlp;
            }

            Interlocked.Increment(ref _rlpReadLvl2);
            rlp = keyValueStore.Get(rlp.AsSpan()[1..]);
            if (rlp is not null)
            {
                _readLruCache?.Set(path, rlp);
            }
            source = RlpSource.Database;
            return rlp;
        }

        public byte[]? TryLoadRlp(Span<byte> path, IKeyValueStore? keyValueStore, ReadFlags flags = ReadFlags.None)
        {
            return TryLoadRlp(path, keyValueStore, out _, flags);
        }

        internal byte[] LoadRlp(Hash256 keccak, IKeyValueStore? keyValueStore, ReadFlags flags = ReadFlags.None)
        {
            return Array.Empty<byte>();
        }
        public virtual byte[]? TryLoadRlp(Hash256 keccak, ReadFlags readFlags = ReadFlags.None) => LoadRlp(keccak, null, readFlags);

        private byte[] LoadRlp(Span<byte> path, IKeyValueStore? keyValueStore, Hash256 rootHash = null)
        {
            byte[]? rlp = TryLoadRlp(path, keyValueStore);

            if (rlp is null)
            {
                throw new TrieException($"Node {Nibbles.NibblesToByteStorage(path).ToHexString()} is missing from the DB | path.Length {path.Length} - {path.ToHexString()}");
            }

            Metrics.LoadedFromDbNodesCount++;

            return rlp;
        }

        public byte[] LoadRlp(Hash256 keccak, ReadFlags flags = ReadFlags.None) => LoadRlp(keccak, null, flags);
        public byte[] LoadRlp(Span<byte> path, Hash256 rootHash) => LoadRlp(path, null, rootHash);

        public bool IsPersisted(Hash256 keccak)
        {
            throw new InvalidOperationException("IsPersisted using Hash256 has is not supported by path based storage");
        }

        public bool IsPersisted(in ValueHash256 keccak)
        {
            throw new InvalidOperationException("IsPersisted using Hash256 has is not supported by path based storage");
        }

        public bool IsPersisted(Hash256 keccak, byte[] childPath)
        {
            byte[]? rlp = TryLoadRlp(childPath, null, ReadFlags.HintCacheMiss);
            if (rlp is null)
                return keccak == Keccak.EmptyTreeHash;

            TrieNode node = new TrieNode(NodeType.Unknown, rlp: rlp);
            node.ResolveNode(this);
            node.ResolveKey(this, false);
            if (node.Keccak == keccak) return true;
            Metrics.LoadedFromDbNodesCount++;

            return false;
        }

        public IReadOnlyTrieStore AsReadOnly(IKeyValueStore? keyValueStore)
        {
            return new ReadOnlyTrieStoreByPath(this, keyValueStore);
        }

        public TrieNode FindCachedOrUnknown(Hash256 keccak)
        {
            return new TrieNode(NodeType.Unknown, keccak);
        }

        public TrieNode? FindCachedOrUnknown(Hash256 keccak, Span<byte> nodePath, Span<byte> storagePrefix)
        {
            if (!_useCommittedCache)
            {
                return new(NodeType.Unknown, path: nodePath, keccak: keccak)
                {
                    StoreNibblePathPrefix = storagePrefix.ToArray()
                };
            }
            Span<byte> targetPath = Bytes.Concat(storagePrefix, nodePath);
            NodeData? nodeData = _committedNodes.GetNodeData(targetPath, keccak);
            if (nodeData is null)
            {
                TrieNode unknownNode = new(NodeType.Unknown, path: nodePath, keccak: keccak)
                {
                    StoreNibblePathPrefix = storagePrefix.ToArray()
                };
                return unknownNode;
            }

            if (nodeData.RLP is null)
                return null;

            TrieNode node = new(NodeType.Unknown, nodePath.ToArray(), nodeData.Keccak, nodeData.RLP);
            node.StoreNibblePathPrefix = storagePrefix.ToArray();
            node.ResolveNode(this);
            node.ResolveKey(this, nodePath.Length == 0);
            return node;
        }

        public TrieNode? FindCachedOrUnknown(Span<byte> nodePath, byte[] storagePrefix, Hash256? rootHash)
        {
            if (!_useCommittedCache)
                return new TrieNode(NodeType.Unknown, nodePath, storagePrefix);

            Span<byte> targetPath = Bytes.Concat(storagePrefix, nodePath);
            NodeData? nodeData = _committedNodes.GetNodeDataAtRoot(rootHash, targetPath);

            if (nodeData is null)
                return new TrieNode(NodeType.Unknown, nodePath, storagePrefix);

            if (nodeData.RLP is null)
                return null;

            TrieNode node = new(NodeType.Unknown, nodePath.ToArray(), nodeData.Keccak, nodeData.RLP);
            node.StoreNibblePathPrefix = storagePrefix.ToArray();
            node.ResolveNode(this);
            node.ResolveKey(this, nodePath.Length == 0);
            return node;
        }

        public void Dispose()
        {
            if (_logger.IsDebug) _logger.Debug("Disposing trie");
            PersistOnShutdown();
            _prefetcher?.Dispose();
        }

        #region Private

        protected readonly IColumnsDb<StateColumns> _stateDb;
        private readonly IByPathStateDb _pathStateDb;

        private readonly ILogger _logger;

        private readonly ConcurrentQueue<BlockCommitSet> _commitSetQueue = new();

        private long _memoryUsedByDirtyCache;

        private int _committedNodesCount;

        private int _persistedNodesCount;

        private long _latestPersistedBlockNumber;

        private BlockCommitSet? CurrentPackage { get; set; }

        private bool IsCurrentListSealed => CurrentPackage is null || CurrentPackage.IsSealed;

        private long LatestCommittedBlockNumber { get; set; }

        public TrieNodeResolverCapability Capability => TrieNodeResolverCapability.Path;

        public bool UseCommittedCache => _useCommittedCache;

        private void CreateCommitSet(long blockNumber)
        {
            if (_logger.IsDebug) _logger.Debug($"Beginning new {nameof(BlockCommitSet)} - {blockNumber}");

            // TODO: this throws on reorgs, does it not? let us recreate it in test
            Debug.Assert(CurrentPackage is null || blockNumber == CurrentPackage.BlockNumber + 1, "Newly begun block is not a successor of the last one");
            Debug.Assert(IsCurrentListSealed, "Not sealed when beginning new block");

            BlockCommitSet commitSet = new(blockNumber);
            _commitSetQueue.Enqueue(commitSet);
            LatestCommittedBlockNumber = Math.Max(blockNumber, LatestCommittedBlockNumber);
            AnnounceReorgBoundaries();
            DequeueOldCommitSets();

            CurrentPackage = commitSet;
            Debug.Assert(ReferenceEquals(CurrentPackage, commitSet), $"Current {nameof(BlockCommitSet)} is not same as the new package just after adding");
        }

        /// <summary>
        /// Persists all transient (not yet persisted) blocks un till <paramref name="persistUntilBlock"/> block number.
        /// After this action we are sure that the full state is available for the block <paramref name="persistUntilBlock"/>.
        /// </summary>
        /// <param name="persistUntilBlock">Persist all the block changes until this block number</param>
        private void Persist(long targetBlockNumber, Hash256? targetBlockHash)
        {
            try
            {
                Stopwatch stopwatch = Stopwatch.StartNew();

                if (targetBlockHash is null && targetBlockNumber > 0)
                    throw new ArgumentException("Need to pass target state root to persist other than genesis");

                BlockCommitSet frontSet = null;
                while (_commitSetQueue.TryPeek(out BlockCommitSet peekSet) && peekSet.BlockNumber <= targetBlockNumber)
                {
                    _commitSetQueue.TryDequeue(out frontSet);
                }

                if (_logger.IsTrace) _logger.Trace($"Persist target {targetBlockNumber} | persisting {targetBlockNumber} / {targetBlockHash}");

                PrepareWriteBatches();
                _committedNodes.PersistUntilBlock(targetBlockNumber, targetBlockHash ?? frontSet.Root?.Keccak, _columnsBatch);

                LastPersistedBlockNumber = targetBlockNumber;

                stopwatch.Stop();
                Metrics.SnapshotPersistenceTime = stopwatch.ElapsedMilliseconds;

                DisposeWriteBatches();
            }
            finally
            {
            }

            PruneCurrentSet();
        }

        private void PersistNode(TrieNode currentNode, long blockNumber, WriteFlags writeFlags = WriteFlags.None)
        {
            StateColumns column = GetProperColumn(currentNode.FullPath.Length);
            PrepareWriteBatches();

            if (currentNode is null)
            {
                throw new ArgumentNullException(nameof(currentNode));
            }
            Debug.Assert(blockNumber == TrieNode.LastSeenNotSet || currentNode.LastSeen != TrieNode.LastSeenNotSet, $"Cannot persist a dangling node (without {(nameof(TrieNode.LastSeen))} value set).");
            // Note that the LastSeen value here can be 'in the future' (greater than block number
            // if we replaced a newly added node with an older copy and updated the LastSeen value.
            // Here we reach it from the old root so it appears to be out of place but it is correct as we need
            // to prevent it from being removed from cache and also want to have it persisted.

            if (_logger.IsTrace) _logger.Trace($"Persisting {nameof(TrieNode)} {currentNode} in snapshot {blockNumber}.");

            PersistNode(currentNode, _currentWriteBatches[column]);

            currentNode.IsPersisted = true;
            currentNode.LastSeen = Math.Max(blockNumber, currentNode.LastSeen ?? 0);

            PersistedNodesCount++;
        }

        public bool HasRoot(Hash256 stateRoot)
        {
            return FindCachedOrUnknown(stateRoot, Array.Empty<byte>(), Array.Empty<byte>()).NodeType != NodeType.Unknown ||
                   IsPersisted(stateRoot, Array.Empty<byte>());
        }

        public void PersistNode(TrieNode trieNode, IWriteBatch? batch = null, bool withDelete = false, WriteFlags writeFlags = WriteFlags.None)
        {
            StateColumns column = GetProperColumn(trieNode.FullPath.Length);

            bool shouldDispose = batch is null;
            IColumnsWriteBatch<StateColumns> masterBatch = null;
            if (batch is null)
            {
                masterBatch = _stateDb.StartWriteBatch();
                batch = masterBatch.GetColumnBatch(column);
            }

            byte[] fullPath = trieNode.FullPath ?? throw new ArgumentNullException();
            byte[] pathBytes = Nibbles.NibblesToByteStorage(fullPath);

            if (trieNode.IsLeaf)
            {
                Span<byte> pathToNodeNibbles = stackalloc byte[trieNode.StoreNibblePathPrefix.Length + trieNode.PathToNode!.Length];
                trieNode.StoreNibblePathPrefix.CopyTo(pathToNodeNibbles);
                Span<byte> pathToNodeSlice = pathToNodeNibbles.Slice(trieNode.StoreNibblePathPrefix.Length);
                trieNode.PathToNode.CopyTo(pathToNodeSlice);
                byte[] pathToNodeBytes = Nibbles.NibblesToByteStorage(pathToNodeNibbles);

                if (_logger.IsTrace) _logger.Trace($"Saving node {trieNode.NodeType} path to nibbles {pathToNodeNibbles.ToHexString()}, bytes: {pathToNodeBytes.ToHexString()}, full: {pathBytes.ToHexString()}");

                if (trieNode.FullRlp.IsNull)
                {
                    batch.Set(pathToNodeBytes, null, writeFlags);
                }
                else
                {
                    if (trieNode.PathToNode.Length < 64)
                    {
                        byte[] newPath = new byte[pathBytes.Length + 1];
                        Array.Copy(pathBytes, 0, newPath, 1, pathBytes.Length);
                        newPath[0] = PathMarker;

                        batch.Set(pathToNodeBytes, newPath, writeFlags);

                        if (withDelete)
                            RequestDeletionForLeaf(pathToNodeNibbles, trieNode.FullPath);
                    }
                }
            }
            else
            {
                if (_logger.IsTrace) _logger.Trace($"Saving node {trieNode.NodeType} full nibbles {fullPath.ToHexString()} full: {pathBytes.ToHexString()}");
            }
            if (withDelete)
            {
                if (trieNode.IsBranch)
                    RequestDeletionForBranch(trieNode);
                else if (trieNode.IsExtension)
                    RequestDeletionForExtension(fullPath, trieNode.Key);
            }

            batch.Set(pathBytes, trieNode.FullRlp.ToArray(), writeFlags);

            if (shouldDispose)
                masterBatch.Dispose();
        }

        public void PersistNodeData(Span<byte> fullPath, int pathToNodeLength, byte[]? rlpData, IWriteBatch? batch = null, WriteFlags writeFlags = WriteFlags.None)
        {
            StateColumns column = GetProperColumn(fullPath.Length);

            bool shouldDispose = batch is null;
            IColumnsWriteBatch<StateColumns> masterBatch = null;
            if (batch is null)
            {
                masterBatch = _stateDb.StartWriteBatch();
                batch = masterBatch.GetColumnBatch(column);
            }

            int pathToNodeIndexWithPrefix = fullPath.Length >= 66 ? pathToNodeLength + 66 : pathToNodeLength;

            byte[] pathBytes = Nibbles.NibblesToByteStorage(fullPath);
            Span<byte> pathToNodeNibbles = pathToNodeLength >= 0 ? fullPath[..pathToNodeIndexWithPrefix] : Array.Empty<byte>();

            if (_logger.IsTrace)
                _logger.Trace($"Persisting node path to nibbles {pathToNodeNibbles.ToHexString()}, full path bytes: {pathBytes.ToHexString()}, rlp: {rlpData?.ToHexString()}");

            if (pathToNodeLength >= 0)
            {
                byte[] pathToNodeBytes = Nibbles.NibblesToByteStorage(pathToNodeNibbles);

                if (rlpData is null)
                {
                    batch.Set(pathToNodeBytes, null, writeFlags);
                }
                else
                {
                    if (pathToNodeLength < 64)
                    {
                        Span<byte> newPath = stackalloc byte[pathBytes.Length + 1];
                        newPath[0] = PathMarker;
                        pathBytes.CopyTo(newPath.Slice(1));

                        batch.Set(pathToNodeBytes, newPath.ToArray(), writeFlags);
                    }
                }
            }

            batch.Set(pathBytes, rlpData, writeFlags);

            if (shouldDispose)
                masterBatch.Dispose();
        }

        private void DequeueOldCommitSets()
        {
            while (_commitSetQueue.TryPeek(out BlockCommitSet blockCommitSet))
            {
                if (blockCommitSet.BlockNumber < LastPersistedBlockNumber)
                {
                    if (_logger.IsDebug) _logger.Debug($"Removing historical ({_commitSetQueue.Count}) {blockCommitSet.BlockNumber} < {LatestCommittedBlockNumber} - {Reorganization.MaxDepth}");
                    _commitSetQueue.TryDequeue(out _);
                }
                else
                {
                    break;
                }
            }
        }

        private void EnsureCommitSetExistsForBlock(long blockNumber)
        {
            if (CurrentPackage is null)
            {
                CreateCommitSet(blockNumber);
            }
        }

        private void AnnounceReorgBoundaries()
        {
            if (LatestCommittedBlockNumber < 1)
            {
                return;
            }

            bool shouldAnnounceReorgBoundary = true;
            bool isFirstCommit = Interlocked.Exchange(ref _isFirst, 1) == 0;
            if (isFirstCommit)
            {
                if (_logger.IsDebug) _logger.Debug($"Reached first commit - newest {LatestCommittedBlockNumber}, last persisted {LastPersistedBlockNumber}");
                // this is important when transitioning from fast sync
                // imagine that we transition at block 1200000
                // and then we close the app at 1200010
                // in such case we would try to continue at Head - 1200010
                // because head is loaded if there is no persistence checkpoint
                // so we need to force the persistence checkpoint
                long baseBlock = Math.Max(0, LatestCommittedBlockNumber - 1);
                LastPersistedBlockNumber = baseBlock;
                shouldAnnounceReorgBoundary = true;
            }
            else if (!_lastPersistedReachedReorgBoundary)
            {
                // even after we persist a block we do not really remember it as a safe checkpoint
                // until max reorgs blocks after
                if (LatestCommittedBlockNumber >= LastPersistedBlockNumber + Reorganization.MaxDepth)
                {
                    shouldAnnounceReorgBoundary = true;
                }
            }

            if (shouldAnnounceReorgBoundary)
            {
                ReorgBoundaryReached?.Invoke(this, new ReorgBoundaryReached(LastPersistedBlockNumber));
                _lastPersistedReachedReorgBoundary = true;
            }
        }

        private void PersistOnShutdown()
        {
            // TODO: this can be used to persist the cache if we want
        }

        /// <summary>
        /// Prunes persisted branches of the current commit set root.
        /// </summary>
        private void PruneCurrentSet()
        {
            Stopwatch stopwatch = Stopwatch.StartNew();

            // We assume that the most recent package very likely resolved many persisted nodes and only replaced
            // some top level branches. Any of these persisted nodes are held in cache now so we just prune them here
            // to avoid the references still being held after we prune the cache.
            // We prune them here but just up to two levels deep which makes it a very lightweight operation.
            // Note that currently the TrieNode ResolveChild un-resolves any persisted child immediately which
            // may make this call unnecessary.
            CurrentPackage?.Root?.PrunePersistedRecursively(2);
            stopwatch.Stop();
            Metrics.DeepPruningTime = stopwatch.ElapsedMilliseconds;
        }

        #endregion

        public byte[]? this[ReadOnlySpan<byte> key]
        {
            get => Get(key);
        }

        public byte[]? Get(ReadOnlySpan<byte> key, ReadFlags flags = ReadFlags.None)
        {
            return _stateDb.GetColumnDb(GetProperColumn(key.Length)).Get(key, flags);
        }

        /// <summary>
        /// This method is here to support testing.
        /// </summary>
        public void ClearCache()
        {
            //_committedNodes[StateColumns.State].Clear();
            //_committedNodes[StateColumns.Storage].Clear();
        }

        public void DeleteByRange(Span<byte> startKey, Span<byte> endKey, IWriteBatch writeBatch = null)
        {
            StateColumns column = GetProperColumn(startKey.Length);
            byte[] startDbKey = Nibbles.NibblesToByteStorage(startKey.ToArray());
            byte[] endDbKey = Nibbles.NibblesToByteStorage(endKey.ToArray());

            if (writeBatch is not null)
                writeBatch.DeleteByRange(startDbKey, endDbKey);
            else
                _stateDb.GetColumnDb(column).DeleteByRange(startDbKey, endDbKey);
        }

        public void MarkPrefixDeleted(long blockNumber, ReadOnlySpan<byte> keyPrefixNibbles)
        {
            if (_useCommittedCache)
            {
                _committedNodes.AddRemovedPrefix(blockNumber, keyPrefixNibbles);
            }
            else
            {
                (byte[] startKey, byte[] endKey) = GetDeleteKeyFromNibblePrefix(keyPrefixNibbles);
                byte[] startDbKey = Nibbles.NibblesToByteStorage(startKey.ToArray());
                byte[] endDbKey = Nibbles.NibblesToByteStorage(endKey.ToArray());
                _stateDb.GetColumnDb(StateColumns.Storage).DeleteByRange(startDbKey, endDbKey);
            }
        }

        public static (byte[], byte[]) GetDeleteKeyFromNibblePrefix(ReadOnlySpan<byte> prefix)
        {
            if (prefix.Length % 2 != 0)
                throw new ArgumentException("Only even length prefixes supported");

            Span<byte> fromKey = new(GC.AllocateUninitializedArray<byte>(prefix.Length));
            prefix.CopyTo(fromKey);
            Span<byte> toKey = new(GC.AllocateUninitializedArray<byte>(prefix.Length));
            prefix.CopyTo(toKey);

            return (fromKey.ToArray(), toKey.IncrementNibble().ToArray());
        }

        public static (byte[], byte[]) GetDeleteKeyFromNibbles(Span<byte> nibbleFrom, Span<byte> nibbleTo)
        {
            byte[] fromKey = Nibbles.NibblesToByteStorage(nibbleFrom);
            byte[] toKey = Nibbles.NibblesToByteStorage(nibbleTo);

            return (fromKey, toKey);
        }

        public void RequestDeletionForLeaf(Span<byte> pathToNodeNibbles, Span<byte> fullPathNibbles)
        {
            byte[] from, to;
            StateColumns column = fullPathNibbles.Length >= 66 ? StateColumns.Storage : StateColumns.State;

            if (pathToNodeNibbles.Length == 0)
                return;

            //edge cases
            Span<byte> keySlice = fullPathNibbles.Slice(pathToNodeNibbles.Length);

            Span<byte> fromNibblesKey = stackalloc byte[pathToNodeNibbles.Length + 1];
            pathToNodeNibbles.CopyTo(fromNibblesKey);

            if (!keySlice.IsZero())
            {
                (from, to) = GetDeleteKeyFromNibbles(fromNibblesKey, fullPathNibbles);
                _pathStateDb?.EnqueueDeleteRange(column, from, to);
                if (_logger.IsTrace) _logger.Trace($"Leaf deletion for {pathToNodeNibbles.ToHexString()} | {fullPathNibbles.ToHexString()} | {from.ToHexString()} - {to.ToHexString()}");
            }

            if (keySlice.IndexOfAnyExcept((byte)0xf) >= 0)
            {
                Span<byte> fullPathIncremented = stackalloc byte[fullPathNibbles.Length];
                fullPathNibbles.CopyTo(fullPathIncremented);
                Span<byte> endNibbles = fromNibblesKey.Slice(0, pathToNodeNibbles.Length).IncrementNibble(true);
                (from, to) = GetDeleteKeyFromNibbles(fullPathIncremented.IncrementNibble(), endNibbles);
                if (_logger.IsTrace) _logger.Trace($"Leaf deletion for {pathToNodeNibbles.ToHexString()} | {fullPathNibbles.ToHexString()} | {from.ToHexString()} - {to.ToHexString()}");
                _pathStateDb?.EnqueueDeleteRange(column, from, to);
            }
        }

        public void RequestDeletionForBranch(TrieNode branchNode)
        {
            void GenerateRangesAndRequest(Span<byte> childPathFrom, Span<byte> childPathTo, byte? from, byte? to)
            {
                byte[] fromKey, toKey;

                childPathFrom[^1] = from.Value;
                fromKey = Nibbles.NibblesToByteStorage(childPathFrom);

                if (to is not null)
                    childPathTo[^1] = to.Value;
                toKey = Nibbles.NibblesToByteStorage(childPathTo);

                if (_logger.IsTrace) _logger.Trace($"Branch deletion for {branchNode.FullPath.ToHexString()} | {fromKey.ToHexString()} - {toKey.ToHexString()}");
                _pathStateDb?.EnqueueDeleteRange(GetProperColumn(childPathFrom.Length), fromKey, toKey);
            }

            Span<byte> childPathFrom = stackalloc byte[branchNode.FullPath.Length + 1];
            Span<byte> childPathTo = stackalloc byte[branchNode.FullPath.Length + 1];
            branchNode.FullPath.CopyTo(childPathFrom);
            branchNode.FullPath.CopyTo(childPathTo);
            byte? rangeStart = null;
            for (byte i = 0; i < 16; i++)
            {
                if (branchNode.IsChildNull(i))
                {
                    rangeStart ??= i;
                    continue;
                }
                else
                {
                    if (rangeStart is not null)
                    {
                        GenerateRangesAndRequest(childPathFrom, childPathTo, rangeStart, i);
                        rangeStart = null;
                    }
                }
            }

            if (rangeStart is not null)
            {
                //special case for root
                if (branchNode.FullPath.Length == 0)
                {
                    int maxLen = branchNode.StoreNibblePathPrefix.Length == 0 ? 33 : 66;
                    Span<byte> maxPath = stackalloc byte[maxLen];
                    maxPath.Fill(0xff);
                    GenerateRangesAndRequest(childPathFrom, maxPath, rangeStart, null);
                }
                else
                {
                    Span<byte> nextSiblingPath = childPathTo.Slice(0, branchNode.FullPath.Length).IncrementNibble(true);
                    GenerateRangesAndRequest(childPathFrom, nextSiblingPath, rangeStart, null);
                }
            }
        }

        public void RequestDeletionForExtension(Span<byte> fullPathNibbles, Span<byte> key)
        {
            byte[] from, to;
            StateColumns column = fullPathNibbles.Length >= 66 ? StateColumns.Storage : StateColumns.State;

            if (fullPathNibbles.Length == 0)
                return;

            Span<byte> fromNibblesKey = stackalloc byte[fullPathNibbles.Length + 1];
            fullPathNibbles.CopyTo(fromNibblesKey);

            Span<byte> fullPathAndKey = stackalloc byte[fullPathNibbles.Length + key.Length];
            fullPathNibbles.CopyTo(fullPathAndKey);
            key.CopyTo(fullPathAndKey[fullPathNibbles.Length..]);

            if (!key.IsZero())
            {
                (from, to) = GetDeleteKeyFromNibbles(fromNibblesKey, fullPathAndKey);
                if (_logger.IsTrace) _logger.Trace($"Extension deletion for {fullPathAndKey.ToHexString()} | {from.ToHexString()} - {to.ToHexString()}");
                _pathStateDb?.EnqueueDeleteRange(column, from, to);
            }

            if (key.IndexOfAnyExcept((byte)0xf) >= 0)
            {
                //start path
                fullPathAndKey.IncrementNibble();

                Span<byte> endNibbles = fromNibblesKey[..fullPathNibbles.Length].IncrementNibble(true);

                (from, to) = GetDeleteKeyFromNibbles(fullPathAndKey, endNibbles);
                if (_logger.IsTrace) _logger.Trace($"Extension deletion for {fullPathAndKey.ToHexString()} | {from.ToHexString()} - {to.ToHexString()}");
                _pathStateDb?.EnqueueDeleteRange(column, from, to);
            }
        }

        public bool CanAccessByPath()
        {
            return _pathStateDb is null ? true :
                _pathStateDb.CanAccessByPath(Db.StateColumns.State) && _pathStateDb.CanAccessByPath(Db.StateColumns.Storage);
        }

        public bool ShouldResetObjectsOnRootChange()
        {
            return !UseCommittedCache;
        }

        private IKeyValueStoreWithBatching GetProperColumnDb(int pathLength)
        {
            return pathLength >= 66 ? _stateDb.GetColumnDb(StateColumns.Storage) : _stateDb.GetColumnDb(StateColumns.State);
        }

        private StateColumns GetProperColumn(int pathLength)
        {
            return pathLength >= 66 ? StateColumns.Storage : StateColumns.State;
        }

        private void PrepareWriteBatches()
        {
            if (_columnsBatch is null)
            {
                _columnsBatch = _stateDb.StartWriteBatch();
                foreach (StateColumns column in Enum.GetValues(typeof(StateColumns)))
                    _currentWriteBatches[column] = _columnsBatch.GetColumnBatch(column);
            }
        }

        private void DisposeWriteBatches()
        {
            if (_columnsBatch is not null)
            {
                _columnsBatch.Dispose();
                foreach (StateColumns column in Enum.GetValues(typeof(StateColumns)))
                    _currentWriteBatches[column] = null;
                _columnsBatch = null;
            }
        }

        public void OpenContext(long blockNumber, Hash256 keccak)
        {
            _committedNodes.OpenContext(blockNumber, keccak);
        }

<<<<<<< HEAD
        public int PrefetchPath(ReadOnlySpan<byte> rawKey, byte[] storeNibblePrefix, Hash256 stateRoot, CancellationToken cancellationToken)
        {
            int fullLength = storeNibblePrefix.Length + rawKey.Length * 2;
            Span<byte> nibbles = stackalloc byte[130];

            storeNibblePrefix.CopyTo(nibbles);
            Nibbles.BytesToNibbleBytes(rawKey, nibbles.Slice(storeNibblePrefix.Length, 64));
            nibbles = nibbles.Slice(0, fullLength);
            int dbReads = 0;

            int index = storeNibblePrefix.Length;
            while (index < fullLength)
            {
                if (cancellationToken.IsCancellationRequested)
                    break;

                byte[]? rlp = null;
                Span<byte> currentPath = nibbles[..index];
                NodeData? nodeData = _committedNodes.GetNodeDataAtRoot(stateRoot, currentPath);
                rlp = nodeData?.RLP;
                if (rlp is null)
                {
                    rlp = TryLoadRlp(currentPath, null, out RlpSource source);
                    if (source == RlpSource.Database)
                        dbReads++;
                }

                if (_logger.IsDebug) _logger.Debug($"Prefetched path {currentPath.ToHexString()}");

                if (rlp is null)
                    return dbReads;

                RlpStream rlpStream = rlp.AsRlpStream();

                int sequenceLength = rlpStream.ReadSequenceLength();

                int numberOfItems = rlpStream.PeekNumberOfItemsRemaining(null, 3);

                if (numberOfItems > 2)
                {
                    //branch - get next nibble
                    index++;
                    continue;
                }
                if (numberOfItems == 2)
                {
                    (byte[] key, bool isLeaf) = HexPrefix.FromBytes(rlpStream.DecodeByteArraySpan());
                    index += key.Length;
                }
            }
            return dbReads;
        }

        public void PrefetchForSet(StateColumns column, Span<byte> key, byte[] storeNibblePrefix, Hash256 stateRoot)
        {
            if (column == StateColumns.Storage)
                _prefetcher?.Enqueue(new PrefetchWorkItem(key.ToArray(), storeNibblePrefix, stateRoot));
            else
                _statePrefetcher?.Enqueue(new PrefetchWorkItem(key.ToArray(), storeNibblePrefix, stateRoot));
        }

        public void StopPrefetch(StateColumns column)
        {
            if (column == StateColumns.Storage)
                _prefetcher?.Stop();
            else
                _statePrefetcher?.Stop();
        }

=======
>>>>>>> 91260e1c
        public IReadOnlyKeyValueStore TrieNodeRlpStore => _publicStore;
        public void Set(in ValueHash256 hash, byte[] rlp) { }

        public void PrefetchPath(ReadOnlySpan<byte> rawKey, byte[] storeNibblePrefix, Hash256 stateRoot)
        {
            int fullLength = storeNibblePrefix.Length + rawKey.Length * 2;
            Span<byte> nibbles = stackalloc byte[130];

            storeNibblePrefix.CopyTo(nibbles);
            Nibbles.BytesToNibbleBytes(rawKey, nibbles.Slice(storeNibblePrefix.Length, 64));
            nibbles = nibbles.Slice(0, fullLength);

            int index = storeNibblePrefix.Length;
            while (index < fullLength)
            {
                byte[]? rlp = null;
                Span<byte> currentPath = nibbles[..index];
                NodeData? nodeData = _committedNodes.GetNodeDataAtRoot(stateRoot, currentPath);
                rlp = nodeData?.RLP;
                if (rlp is null)
                {
                    if (!_readCache.TryGetValue(currentPath, out rlp))
                    {
                        rlp = TryLoadRlp(currentPath, null);
                    }
                }

                if (rlp is null)
                    return;

                RlpStream rlpStream = rlp.AsRlpStream();

                int sequenceLength = rlpStream.ReadSequenceLength();

                int numberOfItems = rlpStream.PeekNumberOfItemsRemaining(null, 3);

                if (numberOfItems > 2)
                {
                    //branch - get next nibble
                    index++;
                    continue;
                }
                if (numberOfItems == 2)
                {
                    (byte[] key, bool isLeaf) = HexPrefix.FromBytes(rlpStream.DecodeByteArraySpan());
                    index += key.Length;
                }
            }
        }

        public void PrefetchForSet(Span<byte> key, byte[] storeNibblePrefix, Hash256 stateRoot)
        {
            _prefetcher?.Enqueue(new PrefetchWorkItem(key.ToArray(), storeNibblePrefix, stateRoot));
        }

        public void StopPrefetch()
        {
            _prefetcher?.Stop();
        }

        private class TrieKeyValueStore : IReadOnlyKeyValueStore
        {
            private readonly TrieStoreByPath _trieStore;

            public TrieKeyValueStore(TrieStoreByPath trieStore)
            {
                _trieStore = trieStore;
            }

            //public byte[]? Get(ReadOnlySpan<byte> key, ReadFlags flags = ReadFlags.None) => _trieStore.GetByHash(key, flags);
            public byte[]? Get(ReadOnlySpan<byte> key, ReadFlags flags = ReadFlags.None) => Array.Empty<byte>();

        }
    }

    public class PathPrefetcher : IDisposable
    {
        private readonly TrieStoreByPath _trieStore;
        private readonly ConcurrentQueue<PrefetchWorkItem> _prefetchQueue;
        private readonly CancellationTokenSource _prefetchCancellationTokenSource;
<<<<<<< HEAD
        private CancellationTokenSource _singleRequestCancellationTokenSource;
        private readonly ManualResetEventSlim _prefetchEvent;
        private readonly ConcurrentDictionary<PrefetchWorkItem, bool> _alreadyEnqueuedThisRound;
        private readonly ILogger _logger;
        private long _processedRequests;
        private long _allRequests;
        private long _allDbReads;
        private long _stopCalls;
=======
        private readonly ManualResetEventSlim _prefetchEvent;
        private readonly ConcurrentDictionary<PrefetchWorkItem, bool> _prefetchedThisRound;
        private readonly ILogger _logger;
>>>>>>> 91260e1c

        public PathPrefetcher(TrieStoreByPath trieStore, int threadsCount, ILogManager logManager)
        {
            _trieStore = trieStore;

            _prefetchCancellationTokenSource = new CancellationTokenSource();
<<<<<<< HEAD
            _singleRequestCancellationTokenSource = new CancellationTokenSource();
            _prefetchQueue = new ConcurrentQueue<PrefetchWorkItem>();
            _prefetchEvent = new ManualResetEventSlim(false);
            _alreadyEnqueuedThisRound = new ConcurrentDictionary<PrefetchWorkItem, bool>();
=======
            _prefetchQueue = new ConcurrentQueue<PrefetchWorkItem>();
            _prefetchEvent = new ManualResetEventSlim(false);
            _prefetchedThisRound = new ConcurrentDictionary<PrefetchWorkItem, bool>();
>>>>>>> 91260e1c

            for (int i = 0; i < threadsCount; i++)
            {
                Task.Run(() => PrefetchWorker(_prefetchCancellationTokenSource.Token), _prefetchCancellationTokenSource.Token);
            }
            _logger = logManager?.GetClassLogger<PathPrefetcher>() ?? throw new ArgumentNullException(nameof(logManager));
        }

        private void PrefetchWorker(CancellationToken cancellationToken)
        {
            while (!cancellationToken.IsCancellationRequested)
            {
                _prefetchEvent.Wait(cancellationToken);

                if (cancellationToken.IsCancellationRequested)
                    break;

                if (_prefetchQueue.TryDequeue(out PrefetchWorkItem item))
                {
<<<<<<< HEAD
                    int dbReads = _trieStore.PrefetchPath(item.Key, item.StoreNibblePrefix, item.StateRoot, _singleRequestCancellationTokenSource.Token);
                    Interlocked.Increment(ref _processedRequests);
                    Interlocked.Add(ref _allDbReads, dbReads);
                }
                else
                {
                    if (_logger.IsDebug) _logger.Debug($"Prefetcher - no more items");
=======
                    _trieStore.PrefetchPath(item.Key, item.StoreNibblePrefix, item.StateRoot);
                    _prefetchedThisRound.TryAdd(item, true);
                }
                else
                {
>>>>>>> 91260e1c
                    _prefetchEvent.Reset();
                }
            }
        }

        public void Enqueue(PrefetchWorkItem newItem)
        {
<<<<<<< HEAD
            if (!_alreadyEnqueuedThisRound.ContainsKey(newItem))
            {
                Interlocked.Increment(ref _allRequests);
                if (_allRequests % 1000 == 0)
                {
                    if (_logger.IsInfo) _logger.Info($"All requests {_allRequests} | processed {_processedRequests} | ratio {(float)_processedRequests / _allRequests } | db reads / commit {(float)_allDbReads / _stopCalls}");
                }

                _alreadyEnqueuedThisRound.TryAdd(newItem, true);
=======
            if (!_prefetchedThisRound.ContainsKey(newItem))
            {
>>>>>>> 91260e1c
                _prefetchQueue.Enqueue(newItem);
                _prefetchEvent.Set();
            }
        }

        public void Stop()
        {
<<<<<<< HEAD
            Task cancel = _singleRequestCancellationTokenSource.CancelAsync();
            _prefetchQueue.Clear();
            _alreadyEnqueuedThisRound.Clear();
            Interlocked.Increment(ref _stopCalls);
            cancel.Wait(_prefetchCancellationTokenSource.Token);
            _singleRequestCancellationTokenSource = new CancellationTokenSource();
=======
            _prefetchQueue.Clear();
            _prefetchedThisRound.Clear();
>>>>>>> 91260e1c
        }

        public void Dispose()
        {
            _prefetchCancellationTokenSource.Cancel();
            _prefetchCancellationTokenSource.Dispose();
            _prefetchEvent.Dispose();
        }
    }

<<<<<<< HEAD
    public enum RlpSource
    {
        Database,
        ReadCache
    }

=======
>>>>>>> 91260e1c
    public class PrefetchWorkItem
    {
        public PrefetchWorkItem(byte[] key, byte[] storeNibblePrefix, Hash256 stateRoot)
        {
            Key = key;
            StoreNibblePrefix = storeNibblePrefix;
            StateRoot = stateRoot;
        }

        public byte[] Key { get; set; }
        public byte[] StoreNibblePrefix { get; set; }
        public Hash256 StateRoot { get; set; }

        public override bool Equals(object? obj)
        {
            if (obj == null || GetType() != obj.GetType())
                return false;

            PrefetchWorkItem second = (PrefetchWorkItem)obj;
            if (Bytes.BytesComparer.Compare(Key, second.Key) == 0 &&
                Bytes.BytesComparer.Compare(StoreNibblePrefix, second.StoreNibblePrefix) == 0 &&
                StateRoot == second.StateRoot)
                return true;

            return false;
        }

        public override int GetHashCode()
        {
            int hash = 11;
<<<<<<< HEAD
            hash = hash * 13 + Key.GetSimplifiedHashCode();
            hash = hash * 19 + Bytes.GetSimplifiedHashCodeForNibbles(StoreNibblePrefix);
            hash = hash * 17 + StateRoot.GetHashCode();
            return hash;
        }

        public override string ToString()
        {
            return $"{Key.ToHexString()} - {StoreNibblePrefix.ToHexString()} - {StateRoot}";
=======
            hash = hash * 13 + Key.GetHashCode();
            hash = hash * 19 + StoreNibblePrefix.GetHashCode();
            hash = hash * 17 + StateRoot.GetHashCode();
            return hash;
>>>>>>> 91260e1c
        }
    }
}<|MERGE_RESOLUTION|>--- conflicted
+++ resolved
@@ -61,7 +61,6 @@
             _pathStateDb = stateDb as IByPathStateDb;
             _currentWriteBatches = new ConcurrentDictionary<StateColumns, IWriteBatch?>();
             _publicStore = new TrieKeyValueStore(this);
-<<<<<<< HEAD
             if (_useCommittedCache)
             {
                 _readLruCache =
@@ -69,11 +68,6 @@
                 _prefetcher = new PathPrefetcher(this, 2, logManager);
                 _statePrefetcher = null;
             }
-=======
-            _readCache = new SpanConcurrentDictionary<byte, byte[]>(Bytes.SpanNibbleEqualityComparer);
-            if (_useCommittedCache)
-                _prefetcher = new PathPrefetcher(this, 2, logManager);
->>>>>>> 91260e1c
         }
 
         public TrieStoreByPath(IColumnsDb<StateColumns> stateDb, ILogManager? logManager) : this(stateDb, ByPathPersist.EveryBlock, logManager)
@@ -952,7 +946,6 @@
             _committedNodes.OpenContext(blockNumber, keccak);
         }
 
-<<<<<<< HEAD
         public int PrefetchPath(ReadOnlySpan<byte> rawKey, byte[] storeNibblePrefix, Hash256 stateRoot, CancellationToken cancellationToken)
         {
             int fullLength = storeNibblePrefix.Length + rawKey.Length * 2;
@@ -1022,67 +1015,8 @@
                 _statePrefetcher?.Stop();
         }
 
-=======
->>>>>>> 91260e1c
         public IReadOnlyKeyValueStore TrieNodeRlpStore => _publicStore;
         public void Set(in ValueHash256 hash, byte[] rlp) { }
-
-        public void PrefetchPath(ReadOnlySpan<byte> rawKey, byte[] storeNibblePrefix, Hash256 stateRoot)
-        {
-            int fullLength = storeNibblePrefix.Length + rawKey.Length * 2;
-            Span<byte> nibbles = stackalloc byte[130];
-
-            storeNibblePrefix.CopyTo(nibbles);
-            Nibbles.BytesToNibbleBytes(rawKey, nibbles.Slice(storeNibblePrefix.Length, 64));
-            nibbles = nibbles.Slice(0, fullLength);
-
-            int index = storeNibblePrefix.Length;
-            while (index < fullLength)
-            {
-                byte[]? rlp = null;
-                Span<byte> currentPath = nibbles[..index];
-                NodeData? nodeData = _committedNodes.GetNodeDataAtRoot(stateRoot, currentPath);
-                rlp = nodeData?.RLP;
-                if (rlp is null)
-                {
-                    if (!_readCache.TryGetValue(currentPath, out rlp))
-                    {
-                        rlp = TryLoadRlp(currentPath, null);
-                    }
-                }
-
-                if (rlp is null)
-                    return;
-
-                RlpStream rlpStream = rlp.AsRlpStream();
-
-                int sequenceLength = rlpStream.ReadSequenceLength();
-
-                int numberOfItems = rlpStream.PeekNumberOfItemsRemaining(null, 3);
-
-                if (numberOfItems > 2)
-                {
-                    //branch - get next nibble
-                    index++;
-                    continue;
-                }
-                if (numberOfItems == 2)
-                {
-                    (byte[] key, bool isLeaf) = HexPrefix.FromBytes(rlpStream.DecodeByteArraySpan());
-                    index += key.Length;
-                }
-            }
-        }
-
-        public void PrefetchForSet(Span<byte> key, byte[] storeNibblePrefix, Hash256 stateRoot)
-        {
-            _prefetcher?.Enqueue(new PrefetchWorkItem(key.ToArray(), storeNibblePrefix, stateRoot));
-        }
-
-        public void StopPrefetch()
-        {
-            _prefetcher?.Stop();
-        }
 
         private class TrieKeyValueStore : IReadOnlyKeyValueStore
         {
@@ -1104,7 +1038,6 @@
         private readonly TrieStoreByPath _trieStore;
         private readonly ConcurrentQueue<PrefetchWorkItem> _prefetchQueue;
         private readonly CancellationTokenSource _prefetchCancellationTokenSource;
-<<<<<<< HEAD
         private CancellationTokenSource _singleRequestCancellationTokenSource;
         private readonly ManualResetEventSlim _prefetchEvent;
         private readonly ConcurrentDictionary<PrefetchWorkItem, bool> _alreadyEnqueuedThisRound;
@@ -1113,27 +1046,16 @@
         private long _allRequests;
         private long _allDbReads;
         private long _stopCalls;
-=======
-        private readonly ManualResetEventSlim _prefetchEvent;
-        private readonly ConcurrentDictionary<PrefetchWorkItem, bool> _prefetchedThisRound;
-        private readonly ILogger _logger;
->>>>>>> 91260e1c
 
         public PathPrefetcher(TrieStoreByPath trieStore, int threadsCount, ILogManager logManager)
         {
             _trieStore = trieStore;
 
             _prefetchCancellationTokenSource = new CancellationTokenSource();
-<<<<<<< HEAD
             _singleRequestCancellationTokenSource = new CancellationTokenSource();
             _prefetchQueue = new ConcurrentQueue<PrefetchWorkItem>();
             _prefetchEvent = new ManualResetEventSlim(false);
             _alreadyEnqueuedThisRound = new ConcurrentDictionary<PrefetchWorkItem, bool>();
-=======
-            _prefetchQueue = new ConcurrentQueue<PrefetchWorkItem>();
-            _prefetchEvent = new ManualResetEventSlim(false);
-            _prefetchedThisRound = new ConcurrentDictionary<PrefetchWorkItem, bool>();
->>>>>>> 91260e1c
 
             for (int i = 0; i < threadsCount; i++)
             {
@@ -1153,7 +1075,6 @@
 
                 if (_prefetchQueue.TryDequeue(out PrefetchWorkItem item))
                 {
-<<<<<<< HEAD
                     int dbReads = _trieStore.PrefetchPath(item.Key, item.StoreNibblePrefix, item.StateRoot, _singleRequestCancellationTokenSource.Token);
                     Interlocked.Increment(ref _processedRequests);
                     Interlocked.Add(ref _allDbReads, dbReads);
@@ -1161,13 +1082,6 @@
                 else
                 {
                     if (_logger.IsDebug) _logger.Debug($"Prefetcher - no more items");
-=======
-                    _trieStore.PrefetchPath(item.Key, item.StoreNibblePrefix, item.StateRoot);
-                    _prefetchedThisRound.TryAdd(item, true);
-                }
-                else
-                {
->>>>>>> 91260e1c
                     _prefetchEvent.Reset();
                 }
             }
@@ -1175,7 +1089,6 @@
 
         public void Enqueue(PrefetchWorkItem newItem)
         {
-<<<<<<< HEAD
             if (!_alreadyEnqueuedThisRound.ContainsKey(newItem))
             {
                 Interlocked.Increment(ref _allRequests);
@@ -1185,10 +1098,6 @@
                 }
 
                 _alreadyEnqueuedThisRound.TryAdd(newItem, true);
-=======
-            if (!_prefetchedThisRound.ContainsKey(newItem))
-            {
->>>>>>> 91260e1c
                 _prefetchQueue.Enqueue(newItem);
                 _prefetchEvent.Set();
             }
@@ -1196,17 +1105,12 @@
 
         public void Stop()
         {
-<<<<<<< HEAD
             Task cancel = _singleRequestCancellationTokenSource.CancelAsync();
             _prefetchQueue.Clear();
             _alreadyEnqueuedThisRound.Clear();
             Interlocked.Increment(ref _stopCalls);
             cancel.Wait(_prefetchCancellationTokenSource.Token);
             _singleRequestCancellationTokenSource = new CancellationTokenSource();
-=======
-            _prefetchQueue.Clear();
-            _prefetchedThisRound.Clear();
->>>>>>> 91260e1c
         }
 
         public void Dispose()
@@ -1217,15 +1121,12 @@
         }
     }
 
-<<<<<<< HEAD
     public enum RlpSource
     {
         Database,
         ReadCache
     }
 
-=======
->>>>>>> 91260e1c
     public class PrefetchWorkItem
     {
         public PrefetchWorkItem(byte[] key, byte[] storeNibblePrefix, Hash256 stateRoot)
@@ -1256,7 +1157,6 @@
         public override int GetHashCode()
         {
             int hash = 11;
-<<<<<<< HEAD
             hash = hash * 13 + Key.GetSimplifiedHashCode();
             hash = hash * 19 + Bytes.GetSimplifiedHashCodeForNibbles(StoreNibblePrefix);
             hash = hash * 17 + StateRoot.GetHashCode();
@@ -1266,12 +1166,6 @@
         public override string ToString()
         {
             return $"{Key.ToHexString()} - {StoreNibblePrefix.ToHexString()} - {StateRoot}";
-=======
-            hash = hash * 13 + Key.GetHashCode();
-            hash = hash * 19 + StoreNibblePrefix.GetHashCode();
-            hash = hash * 17 + StateRoot.GetHashCode();
-            return hash;
->>>>>>> 91260e1c
         }
     }
 }