// SPDX-FileCopyrightText: 2022 Demerzel Solutions Limited
// SPDX-License-Identifier: LGPL-3.0-only

using System;
using Nethermind.Core;
using Nethermind.Core.Crypto;

namespace Nethermind.Trie.Pruning
{
    public class NullTrieNodeResolver : ITrieNodeResolver
    {
        private NullTrieNodeResolver() { }

        public static readonly NullTrieNodeResolver Instance = new();

<<<<<<< HEAD
        public TrieNode FindCachedOrUnknown(Hash256 hash) => new(NodeType.Unknown, hash);
        public byte[]? LoadRlp(Hash256 hash, ReadFlags flags = ReadFlags.None) => null;
        public byte[]? TryLoadRlp(Hash256 hash, ReadFlags flags = ReadFlags.None) => null;
        public byte[]? GetByHash(ReadOnlySpan<byte> key, ReadFlags flags = ReadFlags.None) => null;
=======
        public TrieNode FindCachedOrUnknown(in TreePath path, Hash256 hash) => new(NodeType.Unknown, hash);
        public byte[]? LoadRlp(in TreePath path, Hash256 hash, ReadFlags flags = ReadFlags.None) => null;
        public byte[]? TryLoadRlp(in TreePath path, Hash256 hash, ReadFlags flags = ReadFlags.None) => null;
        public ITrieNodeResolver GetStorageTrieNodeResolver(Hash256 storage)
        {
            return this;
        }

        public INodeStorage.KeyScheme Scheme => INodeStorage.KeyScheme.HalfPath;
>>>>>>> 0fb5c63f
    }
}<|MERGE_RESOLUTION|>--- conflicted
+++ resolved
@@ -13,12 +13,6 @@
 
         public static readonly NullTrieNodeResolver Instance = new();
 
-<<<<<<< HEAD
-        public TrieNode FindCachedOrUnknown(Hash256 hash) => new(NodeType.Unknown, hash);
-        public byte[]? LoadRlp(Hash256 hash, ReadFlags flags = ReadFlags.None) => null;
-        public byte[]? TryLoadRlp(Hash256 hash, ReadFlags flags = ReadFlags.None) => null;
-        public byte[]? GetByHash(ReadOnlySpan<byte> key, ReadFlags flags = ReadFlags.None) => null;
-=======
         public TrieNode FindCachedOrUnknown(in TreePath path, Hash256 hash) => new(NodeType.Unknown, hash);
         public byte[]? LoadRlp(in TreePath path, Hash256 hash, ReadFlags flags = ReadFlags.None) => null;
         public byte[]? TryLoadRlp(in TreePath path, Hash256 hash, ReadFlags flags = ReadFlags.None) => null;
@@ -28,6 +22,5 @@
         }
 
         public INodeStorage.KeyScheme Scheme => INodeStorage.KeyScheme.HalfPath;
->>>>>>> 0fb5c63f
     }
 }