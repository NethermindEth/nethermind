// SPDX-FileCopyrightText: 2022 Demerzel Solutions Limited
// SPDX-License-Identifier: LGPL-3.0-only

namespace Nethermind.Trie.Pruning
{
    public static class Prune
    {
        public static IPruningStrategy WhenCacheReaches(long dirtySizeInBytes)
            => new MemoryLimit(dirtySizeInBytes);

        public static IPruningStrategy WhenPersistedCacheReaches(this IPruningStrategy baseStrategy, long persistedMemoryLimit)
            => new PersistedMemoryLimit(baseStrategy, persistedMemoryLimit);
<<<<<<< HEAD
=======

        public static IPruningStrategy DontDeleteObsoleteNode(this IPruningStrategy baseStrategy)
            => new DontDeleteObsoleteNodeStrategy(baseStrategy);

        public static IPruningStrategy WhenLastPersistedBlockIsTooOld(this IPruningStrategy baseStrategy, long maxBlockInCache, long pruningBoundary)
            => new MaxBlockInCachePruneStrategy(baseStrategy, maxBlockInCache, pruningBoundary);

        public static IPruningStrategy UnlessLastPersistedBlockIsTooNew(this IPruningStrategy baseStrategy, long minBlockInCache, long pruningBoundary)
            => new MinBlockInCachePruneStrategy(baseStrategy, minBlockInCache, pruningBoundary);

>>>>>>> eee5ac23
    }
}<|MERGE_RESOLUTION|>--- conflicted
+++ resolved
@@ -10,8 +10,6 @@
 
         public static IPruningStrategy WhenPersistedCacheReaches(this IPruningStrategy baseStrategy, long persistedMemoryLimit)
             => new PersistedMemoryLimit(baseStrategy, persistedMemoryLimit);
-<<<<<<< HEAD
-=======
 
         public static IPruningStrategy DontDeleteObsoleteNode(this IPruningStrategy baseStrategy)
             => new DontDeleteObsoleteNodeStrategy(baseStrategy);
@@ -22,6 +20,5 @@
         public static IPruningStrategy UnlessLastPersistedBlockIsTooNew(this IPruningStrategy baseStrategy, long minBlockInCache, long pruningBoundary)
             => new MinBlockInCachePruneStrategy(baseStrategy, minBlockInCache, pruningBoundary);
 
->>>>>>> eee5ac23
     }
 }