--- conflicted
+++ resolved
@@ -8,14 +8,12 @@
         public static IPruningStrategy WhenCacheReaches(long sizeInBytes)
             => new MemoryLimit(sizeInBytes);
 
-<<<<<<< HEAD
         public static IPruningStrategy TrackingPastKeys(this IPruningStrategy baseStrategy, int trackedPastKeyCount)
             => trackedPastKeyCount <= 0
                 ? baseStrategy
                 : new TrackedPastKeyCountStrategy(baseStrategy, trackedPastKeyCount);
-=======
+
         public static IPruningStrategy KeepingLastNState(this IPruningStrategy baseStrategy, int n)
             => new KeepLastNPruningStrategy(baseStrategy, n);
->>>>>>> bacee82c
     }
 }