// SPDX-FileCopyrightText: 2022 Demerzel Solutions Limited
// SPDX-License-Identifier: LGPL-3.0-only

using System;
using System.Collections.Concurrent;
using System.Diagnostics;
using System.Diagnostics.CodeAnalysis;
using System.Linq;
using System.Runtime.CompilerServices;
using System.Threading;
using System.Threading.Channels;
using System.Threading.Tasks;
using Nethermind.Core;
using Nethermind.Core.Collections;
using Nethermind.Core.Cpu;
using Nethermind.Core.Crypto;
using Nethermind.Core.Extensions;
using Nethermind.Db;
using Nethermind.Logging;

namespace Nethermind.Trie.Pruning;

/// <summary>
/// Trie store helps to manage trie commits block by block.
/// If persistence and pruning are needed they have a chance to execute their behaviour on commits.
/// </summary>
public sealed class TrieStore : ITrieStore, IPruningTrieStore
{
    private readonly int _shardedDirtyNodeCount = 256;
    private readonly int _shardBit = 8;
<<<<<<< HEAD
=======
    private readonly int _maxBufferedCommitCount;
>>>>>>> 2e346112
    private readonly int _maxDepth;
    private readonly double _prunePersistedNodePortion;
    private readonly long _prunePersistedNodeMinimumTarget;

    private int _isFirst;

    private readonly TrieStoreDirtyNodesCache[] _dirtyNodes = [];
    private readonly Task[] _dirtyNodesTasks = [];
    private readonly ConcurrentDictionary<HashAndTinyPath, Hash256?>[] _persistedHashes = [];
    private readonly Action<TreePath, Hash256?, TrieNode> _persistedNodeRecorder;
    private readonly Action<TreePath, Hash256?, TrieNode> _persistedNodeRecorderNoop;
    private readonly Task[] _disposeTasks = new Task[RuntimeInformation.PhysicalCoreCount];

    // Is created when _scopeLock was acquired but _dirtyNodesLock was not, meaning _dirtyNodes is being used,
    // likely by memory pruning. Read and commit will get redirected to _commitBuffer in this case.
    private CommitBuffer? _commitBuffer = null;

    // Small optimization to not re-create CommitBuffer
    private CommitBuffer? _commitBufferUnused = null;

    private bool IsInCommitBufferMode => _commitBuffer is not null;

<<<<<<< HEAD
=======
    // Only one scope can be active at the same time. Any mutation to trieStore as part of block processing need to
    // acquire _scopeLock.
    private readonly Lock _scopeLock = new Lock();

    // Protect _dirtyNodes from mutation. Used during memory pruning or WorldState scope.
    private readonly Lock _pruningLock = new Lock();

    private readonly bool _deleteOldNodes = false;
    private readonly bool _pastKeyTrackingEnabled = false;

    private bool _lastPersistedReachedReorgBoundary;
    private Task _pruningTask = Task.CompletedTask;
    private readonly CancellationTokenSource _pruningTaskCancellationTokenSource = new();

>>>>>>> 2e346112
    public TrieStore(
        INodeStorage nodeStorage,
        IPruningStrategy pruningStrategy,
        IPersistenceStrategy persistenceStrategy,
        IPruningConfig pruningConfig,
        ILogManager logManager)
    {
        _logger = logManager.GetClassLogger<TrieStore>();
        _nodeStorage = nodeStorage;
        _pruningStrategy = pruningStrategy;
        _persistenceStrategy = persistenceStrategy;
        _publicStore = new TrieKeyValueStore(this);
        _persistedNodeRecorder = PersistedNodeRecorder;
<<<<<<< HEAD
        _maxDepth = pruningConfig.PruningBoundary;
        _prunePersistedNodePortion = pruningConfig.PrunePersistedNodePortion;
        _prunePersistedNodeMinimumTarget = pruningConfig.PrunePersistedNodeMinimumTarget;

        if (pruningStrategy.PruningEnabled)
        {
            _shardBit = pruningConfig.DirtyNodeShardBit;
            _shardedDirtyNodeCount = 1 << _shardBit;

            // 30 because of the 1 << 31 become negative
            if (_shardBit is <= 0 or > 30)
            {
                throw new InvalidOperationException($"Shard bit count must be between 0 and 30.");
            }

            _dirtyNodes = new TrieStoreDirtyNodesCache[_shardedDirtyNodeCount];
            _dirtyNodesTasks = new Task[_shardedDirtyNodeCount];
            _persistedHashes = new ConcurrentDictionary<HashAndTinyPath, Hash256?>[_shardedDirtyNodeCount];
            for (int i = 0; i < _shardedDirtyNodeCount; i++)
            {
                _dirtyNodes[i] = new TrieStoreDirtyNodesCache(this, !_nodeStorage.RequirePath, _logger);
                _persistedHashes[i] = new ConcurrentDictionary<HashAndTinyPath, Hash256>();
            }
        }

        if (pruningStrategy.PruningEnabled && pruningConfig.TrackPastKeys && nodeStorage.RequirePath)
        {
            _livePruningEnabled = true;
        }
=======
        _persistedNodeRecorderNoop = PersistedNodeRecorderNoop;
        _maxDepth = pruningConfig.PruningBoundary;
        _prunePersistedNodePortion = pruningConfig.PrunePersistedNodePortion;
        _prunePersistedNodeMinimumTarget = pruningConfig.PrunePersistedNodeMinimumTarget;
        _maxBufferedCommitCount = pruningConfig.MaxBufferedCommitCount;

        _shardBit = pruningConfig.DirtyNodeShardBit;
        _shardedDirtyNodeCount = 1 << _shardBit;
        _dirtyNodes = new TrieStoreDirtyNodesCache[_shardedDirtyNodeCount];
        _dirtyNodesTasks = new Task[_shardedDirtyNodeCount];
        _persistedHashes = new ConcurrentDictionary<HashAndTinyPath, Hash256?>[_shardedDirtyNodeCount];
        for (int i = 0; i < _shardedDirtyNodeCount; i++)
        {
            _dirtyNodes[i] = new TrieStoreDirtyNodesCache(this, !_nodeStorage.RequirePath, _logger);
            _persistedHashes[i] = new ConcurrentDictionary<HashAndTinyPath, Hash256>();
        }

        _deleteOldNodes = _pruningStrategy.DeleteObsoleteKeys;
        _pastKeyTrackingEnabled = pruningConfig.TrackPastKeys && nodeStorage.RequirePath;
>>>>>>> 2e346112
    }

    public IScopedTrieStore GetTrieStore(Hash256? address) => new ScopedTrieStore(this, address);

    public long LastPersistedBlockNumber
    {
        get => _latestPersistedBlockNumber;
        private set
        {
            if (value != _latestPersistedBlockNumber)
            {
                Metrics.LastPersistedBlockNumber = value;
                _latestPersistedBlockNumber = value;
                _lastPersistedReachedReorgBoundary = false;
            }
        }
    }

    public long MemoryUsedByDirtyCache
    {
        get => _memoryUsedByDirtyCache;
        set
        {
            Metrics.MemoryUsedByCache = value;
            _memoryUsedByDirtyCache = value;
        }
    }

    public long DirtyMemoryUsedByDirtyCache
    {
        get => _dirtyMemoryUsedByDirtyCache;
        set
        {
            Metrics.DirtyMemoryUsedByCache = value;
            _dirtyMemoryUsedByDirtyCache = value;
        }
    }

    public long PersistedMemoryUsedByDirtyCache => MemoryUsedByDirtyCache - DirtyMemoryUsedByDirtyCache;

    public void IncrementMemoryUsedByDirtyCache(long nodeMemoryUsage, bool persisted)
    {
        Metrics.CachedNodesCount = Interlocked.Increment(ref _totalCachedNodesCount);
        Metrics.MemoryUsedByCache = Interlocked.Add(ref _memoryUsedByDirtyCache, nodeMemoryUsage);
        if (!persisted)
        {
            Metrics.DirtyNodesCount = Interlocked.Increment(ref _dirtyNodesCount);
            Metrics.DirtyMemoryUsedByCache = Interlocked.Add(ref _dirtyMemoryUsedByDirtyCache, nodeMemoryUsage);
        }
    }

    public void DecreaseMemoryUsedByDirtyCache(long nodeMemoryUsage, bool persisted)
    {
        Metrics.CachedNodesCount = Interlocked.Decrement(ref _totalCachedNodesCount);
        Metrics.MemoryUsedByCache = Interlocked.Add(ref _memoryUsedByDirtyCache, -nodeMemoryUsage);
        if (!persisted)
        {
            Metrics.DirtyNodesCount = Interlocked.Decrement(ref _dirtyNodesCount);
            Metrics.DirtyMemoryUsedByCache = Interlocked.Add(ref _dirtyMemoryUsedByDirtyCache, -nodeMemoryUsage);
        }
    }

    public int CommittedNodesCount
    {
        get => _committedNodesCount;
        private set
        {
            Metrics.CommittedNodesCount = value;
            _committedNodesCount = value;
        }
    }

    private void IncrementCommittedNodesCount()
    {
        Metrics.CommittedNodesCount = Interlocked.Increment(ref _committedNodesCount);
    }

    public int PersistedNodesCount
    {
        get => _persistedNodesCount;
        private set
        {
            Metrics.PersistedNodeCount = value;
            _persistedNodesCount = value;
        }
    }

    private void IncrementPersistedNodesCount()
    {
        Metrics.PersistedNodeCount = Interlocked.Increment(ref _persistedNodesCount);
    }

    public long CachedNodesCount
    {
        get
        {
            long count = NodesCount();
            Metrics.CachedNodesCount = count;
            return count;
        }
    }

    public long DirtyCachedNodesCount
    {
        get
        {
            long count = DirtyNodesCount();
            Metrics.DirtyNodesCount = count;
            return count;
        }
    }

    private void CommitAndInsertToDirtyNodes(long blockNumber, Hash256? address, ref TreePath path, in NodeCommitInfo nodeCommitInfo)
    {
        if (_logger.IsTrace) Trace(blockNumber, in nodeCommitInfo);
        if (!nodeCommitInfo.IsEmptyBlockMarker && !nodeCommitInfo.Node.IsBoundaryProofNode)
        {
            TrieNode node = nodeCommitInfo.Node;

            if (node.Keccak is null)
            {
                ThrowUnknownHash(node);
            }

            if (IsInCommitBufferMode)
                _commitBuffer.SaveOrReplaceInDirtyNodesCache(address, ref path, nodeCommitInfo, blockNumber);
            else
                SaveOrReplaceInDirtyNodesCache(address, ref path, nodeCommitInfo, blockNumber);

            IncrementCommittedNodesCount();
        }

        [MethodImpl(MethodImplOptions.NoInlining)]
        void Trace(long blockNumber, in NodeCommitInfo nodeCommitInfo)
        {
            _logger.Trace($"Committing {nodeCommitInfo} at {blockNumber}");
        }

        [DoesNotReturn, StackTraceHidden]
        static void ThrowUnknownHash(TrieNode node) => throw new TrieStoreException($"The hash of {node} should be known at the time of committing.");
    }

    private int GetNodeShardIdx(in TreePath path, Hash256 hash)
    {
        // When enabled, the shard have dictionaries for tracking past path hash also.
        // So the same path need to be in the same shard for the remove logic to work.
        uint hashCode = (uint)(_pastKeyTrackingEnabled
            ? path.GetHashCode()
            : hash.GetHashCode());

        return (int)(hashCode % _shardedDirtyNodeCount);
    }

    private TrieStoreDirtyNodesCache GetDirtyNodeShard(in TrieStoreDirtyNodesCache.Key key) => _dirtyNodes[GetNodeShardIdx(key.Path, key.Keccak)];

    private long NodesCount()
    {
        long count = 0;
        foreach (TrieStoreDirtyNodesCache dirtyNode in _dirtyNodes)
        {
            count += dirtyNode.Count;
        }
        return count;
    }

    private long DirtyNodesCount()
    {
        long count = 0;
        foreach (TrieStoreDirtyNodesCache dirtyNode in _dirtyNodes)
        {
            count += dirtyNode.DirtyCount;
        }
        return count;
    }

    private bool DirtyNodesTryGetValue(in TrieStoreDirtyNodesCache.Key key, out TrieNode? node) =>
        GetDirtyNodeShard(key).TryGetValue(key, out node);

    private bool DirtyNodesIsNodeCached(TrieStoreDirtyNodesCache.Key key) =>
        GetDirtyNodeShard(key).IsNodeCached(key);

    private TrieNode DirtyNodesFromCachedRlpOrUnknown(TrieStoreDirtyNodesCache.Key key) =>
        GetDirtyNodeShard(key).FromCachedRlpOrUnknown(key);

    private TrieNode DirtyNodesFindCachedOrUnknown(TrieStoreDirtyNodesCache.Key key) =>
        GetDirtyNodeShard(key).FindCachedOrUnknown(key);

    private void SaveOrReplaceInDirtyNodesCache(
        Hash256? address,
        ref TreePath path,
        NodeCommitInfo nodeCommitInfo,
        long blockNumber)
    {
        TrieStoreDirtyNodesCache shard = _dirtyNodes[GetNodeShardIdx(path, nodeCommitInfo.Node.Keccak)];
        SaveOrReplaceInDirtyNodesCache(shard, address, ref path, nodeCommitInfo, blockNumber);
    }

    private void SaveOrReplaceInDirtyNodesCache(
        TrieStoreDirtyNodesCache shard,
        Hash256? address,
        ref TreePath path,
        NodeCommitInfo nodeCommitInfo,
        long blockNumber
    )
    {
        TrieNode node = nodeCommitInfo.Node;
        TrieStoreDirtyNodesCache.Key key = new(address, path, node.Keccak);
        TrieNode cachedNodeCopy = shard.GetOrAdd(in key, new TrieStoreDirtyNodesCache.NodeRecord(node, blockNumber)).Node;
        if (!ReferenceEquals(cachedNodeCopy, node))
        {
            // So what happen here is that the patricia trie was modified in a way that some of the trie nodes
            // was re-generated, basically the value was modified back to a recently committed value that is still cached.
            // This happen about 2.5% of the time at 4GB dirty cache and 16GB total cache.

            Metrics.LoadedFromCacheNodesCount++;
            // If the cached not is not persisted, we try to replace it in its parent to reduce duplicated
            // nodes.
            if (_logger.IsTrace) Trace(node, cachedNodeCopy);
            cachedNodeCopy.ResolveKey(GetTrieStore(address), ref path, nodeCommitInfo.IsRoot);
            if (node.Keccak != cachedNodeCopy.Keccak)
            {
                ThrowNodeIsNotSame(node, cachedNodeCopy);
            }

            if (!nodeCommitInfo.IsRoot)
            {
                nodeCommitInfo.NodeParent!.ReplaceChildRef(nodeCommitInfo.ChildPositionAtParent, cachedNodeCopy);
            }

            Metrics.ReplacedNodesCount++;
        }
        else
        {
            shard.IncrementMemory(node);
        }

        [MethodImpl(MethodImplOptions.NoInlining)]
        void Trace(TrieNode node, TrieNode cachedNodeCopy)
        {
            _logger.Trace($"Replacing {node} with its cached copy {cachedNodeCopy}.");
        }

        [DoesNotReturn, StackTraceHidden]
        static void ThrowNodeIsNotSame(TrieNode node, TrieNode cachedNodeCopy) =>
            throw new InvalidOperationException($"The hash of replacement node {cachedNodeCopy} is not the same as the original {node}.");
    }

    public IDisposable BeginScope(BlockHeader? baseBlock)
    {
        _scopeLock.Enter();
        if (_pruningLock.TryEnter())
        {
            // When in non commit buffer mode, FindCachedOrUnknown can also modify the dirty cache which has
            // a notable performance benefit. So we try to clear the buffer before.
            FlushCommitBufferNoLock();

            return new Reactive.AnonymousDisposable(() =>
            {
                _pruningLock.Exit();
                _scopeLock.Exit();
            });
        }

        // _dirtyNodesLock was not acquired, likely due to memory pruning.
        // Will continue with commit buffer.
        if (_commitBuffer is null) _commitBuffer = _commitBufferUnused ?? new CommitBuffer(this);
        if (_commitBuffer.CommitCount >= _maxBufferedCommitCount)
        {
            // Prevent commit buffer from becoming too large.
            // This only happen if dirty cache size is very large and during forward sync.
            if (_logger.IsDebug) _logger.Debug("Commit buffer too large. Flushing first.");

            // Blocks until memory pruning is finished

            while (!_pruningLock.TryEnter(TimeSpan.FromSeconds(10)))
            {
                if (_logger.IsInfo) _logger.Info("Commit buffer full. Waiting for state to be unlocked.");
            }

            FlushCommitBufferNoLock();

            return new Reactive.AnonymousDisposable(() =>
            {
                _pruningLock.Exit();
                _scopeLock.Exit();
            });
        }

        return new Reactive.AnonymousDisposable(() =>
        {
            _scopeLock.Exit();

            // Try exit and flush async
            Task.Factory.StartNew(TryExitCommitBufferMode);
        });
    }

    private void TryExitCommitBufferMode()
    {
        if (!IsInCommitBufferMode) return;

        if (_scopeLock.TryEnter())
        {
            try
            {
                if (_pruningLock.TryEnter())
                {
                    try
                    {
                        FlushCommitBufferNoLock();
                    }
                    finally
                    {
                        _pruningLock.Exit();
                    }
                }
            }
            finally
            {
                _scopeLock.Exit();
            }
        }
    }

    private void FlushCommitBufferNoLock()
    {
        if (!IsInCommitBufferMode) return;
        _commitBuffer.FlushToDirtyNodes();
        _commitBufferUnused = _commitBuffer;
        _commitBuffer = null;
    }

    ICommitter IScopableTrieStore.BeginCommit(Hash256? address, TrieNode? root, WriteFlags writeFlags)
    {
        if (_currentBlockCommitter is null) throw new InvalidOperationException($"With pruning triestore, {nameof(BeginBlockCommit)} must be called.");
        return _currentBlockCommitter.GetTrieCommitter(address, root, writeFlags);
    }

    public IBlockCommitter BeginBlockCommit(long blockNumber)
    {
        if (_currentBlockCommitter is not null) throw new InvalidOperationException("Cannot start a new block commit when an existing one is still not closed");

        if (_logger.IsDebug) _logger.Debug($"Beginning new {nameof(BlockCommitSet)} - {blockNumber}");
        VerifyNewCommitSet(blockNumber);

        BlockCommitSet commitSet = new BlockCommitSet(blockNumber);

        _currentBlockCommitter = new BlockCommitter(this, commitSet);
        return _currentBlockCommitter;
    }

    private void FinishBlockCommit(BlockCommitSet set, TrieNode? root)
    {
        if (_logger.IsTrace) _logger.Trace($"Enqueued blocks {_commitSetQueue?.Count ?? 0}");
        // Note: root is null when the state trie is empty. It will therefore make the block commit set not sealed.
        set.Seal(root);
        set.Prune();

        _currentBlockCommitter = null;
        _lastCommitSet = set;

        // Commit buffer mode would use the
        if (IsInCommitBufferMode)
        {
            _commitBuffer.EnqueueCommitSet(set);
        }
        else
        {
            PushToMainCommitSetQueue(set);
            Prune();
        }
    }

    private void PushToMainCommitSetQueue(BlockCommitSet set)
    {
        _commitSetQueue.Enqueue(set);
        LatestCommittedBlockNumber = Math.Max(set.BlockNumber, LatestCommittedBlockNumber);
        AnnounceReorgBoundaries();
    }

    public event EventHandler<ReorgBoundaryReached>? ReorgBoundaryReached;

    public byte[]? TryLoadRlp(Hash256? address, in TreePath path, Hash256 keccak, ReadFlags readFlags = ReadFlags.None)
    {
        byte[]? rlp = _nodeStorage.Get(address, path, keccak, readFlags);

        if (rlp is not null)
        {
            Metrics.LoadedFromDbNodesCount++;
        }

        return rlp;
    }

    public byte[] LoadRlp(Hash256? address, in TreePath path, Hash256 keccak, ReadFlags readFlags = ReadFlags.None)
    {
        byte[]? rlp = TryLoadRlp(address, path, keccak, readFlags);
        if (rlp is null)
        {
            ThrowMissingNode(address, path, keccak);
        }

        return rlp;

        [DoesNotReturn, StackTraceHidden]
        static void ThrowMissingNode(Hash256? address, in TreePath path, Hash256 keccak)
        {
            throw new MissingTrieNodeException($"Node A:{address} P:{path} H:{keccak} is missing from the DB", address, path, keccak);
        }
    }

<<<<<<< HEAD
    public byte[]? LoadRlp(Hash256? address, in TreePath path, Hash256 hash, ReadFlags flags = ReadFlags.None) => LoadRlp(address, path, hash, null, flags);
    public byte[]? TryLoadRlp(Hash256? address, in TreePath path, Hash256 hash, ReadFlags flags = ReadFlags.None) => TryLoadRlp(address, path, hash, null, flags);

=======
>>>>>>> 2e346112
    public bool IsPersisted(Hash256? address, in TreePath path, in ValueHash256 keccak)
    {
        byte[]? rlp = _nodeStorage.Get(address, path, keccak, ReadFlags.None);

        if (rlp is null)
        {
            return false;
        }

        Metrics.LoadedFromDbNodesCount++;

        return true;
    }

    public IReadOnlyTrieStore AsReadOnly() => new ReadOnlyTrieStore(this);

    public bool IsNodeCached(Hash256? address, in TreePath path, Hash256? hash) => DirtyNodesIsNodeCached(new TrieStoreDirtyNodesCache.Key(address, path, hash));

    public TrieNode FindCachedOrUnknown(Hash256? address, in TreePath path, Hash256? hash) =>
        FindCachedOrUnknown(address, path, hash, false);

    internal TrieNode FindCachedOrUnknown(Hash256? address, in TreePath path, Hash256? hash, bool isReadOnly)
    {
        ArgumentNullException.ThrowIfNull(hash);

        TrieStoreDirtyNodesCache.Key key = new TrieStoreDirtyNodesCache.Key(address, path, hash);
        return _commitBuffer is { } commitBuffer
            ? commitBuffer.FindCachedOrUnknown(key, isReadOnly)
            : FindCachedOrUnknown(key, isReadOnly);
    }

    private TrieNode FindCachedOrUnknown(TrieStoreDirtyNodesCache.Key key, bool isReadOnly)
    {
        return isReadOnly ? DirtyNodesFromCachedRlpOrUnknown(key) : DirtyNodesFindCachedOrUnknown(key);
    }

    // Used only in tests
    public void Dump()
    {
        foreach (TrieStoreDirtyNodesCache? dirtyNode in _dirtyNodes)
        {
            dirtyNode.Dump();
        }
    }

    private TrieStoreState CaptureCurrentState()
    {
        return new TrieStoreState(PersistedMemoryUsedByDirtyCache, DirtyMemoryUsedByDirtyCache,
            LatestCommittedBlockNumber, LastPersistedBlockNumber);
    }

    public void Prune()
    {
        var state = CaptureCurrentState();
        if ((_pruningStrategy.ShouldPruneDirtyNode(state) || _pruningStrategy.ShouldPrunePersistedNode(state)) && _pruningTask.IsCompleted)
        {
            _pruningTask = Task.Run(() =>
            {
                using (var _ = _pruningLock.EnterScope())
                {
                    if (_pruningStrategy.ShouldPruneDirtyNode(CaptureCurrentState()))
                    {
                        PersistAndPruneDirtyCache();
                    }

                    if (_pruningStrategy.ShouldPrunePersistedNode(CaptureCurrentState()))
                    {
                        PrunePersistedNodes();
                    }
                }

                TryExitCommitBufferMode();
            });
        }
    }

    private void PersistAndPruneDirtyCache()
    {
        try
        {
            long start = Stopwatch.GetTimestamp();
            if (_logger.IsDebug) _logger.Debug($"Locked {nameof(TrieStore)} for pruning.");

            long memoryUsedByDirtyCache = DirtyMemoryUsedByDirtyCache;
            SaveSnapshot();

            // Full pruning may set delete obsolete keys to false
            PruneCache(dontRemoveNodes: !_pruningStrategy.DeleteObsoleteKeys);

            TimeSpan sw = Stopwatch.GetElapsedTime(start);
            long ms = (long)sw.TotalMilliseconds;
            Metrics.PruningTime = ms;
            if (_logger.IsInfo) _logger.Info($"Executed memory prune. Took {ms:0.##} ms. Dirty memory from {memoryUsedByDirtyCache / 1.MiB()}MB to {DirtyMemoryUsedByDirtyCache / 1.MiB()}MB");

            if (_logger.IsDebug) _logger.Debug($"Pruning finished. Unlocked {nameof(TrieStore)}.");
        }
        catch (Exception e)
        {
            if (_logger.IsError) _logger.Error("Pruning failed with exception.", e);
        }
    }

    private void SaveSnapshot()
    {
        if (_logger.IsDebug) _logger.Debug("Elevated pruning starting");

        int count = _commitSetQueue?.Count ?? 0;
        if (count == 0) return;

        using ArrayPoolList<BlockCommitSet> candidateSets = DetermineCommitSetToPersistInSnapshot(count);

        bool shouldTrackPastKey =
            // Its disabled
            _pastKeyTrackingEnabled &&
            // Full pruning need to visit all node, so can't delete anything.
            (_deleteOldNodes
                // If more than one candidate set, its a reorg, we can't remove node as persisted node may not be canonical
                ? candidateSets.Count == 1
                // For archice node, it is safe to remove canon key from cache as it will just get re-loaded.
                : true);

        if (shouldTrackPastKey)
        {
            for (int i = 0; i < _shardedDirtyNodeCount; i++)
            {
                if (!_persistedHashes[i].IsEmpty)
                {
                    _logger.Error($"Shard {i} is not empty and contain {_persistedHashes[i].Count} item");
                }
            }
        }

        Action<TreePath, Hash256?, TrieNode> persistedNodeRecorder = shouldTrackPastKey ? _persistedNodeRecorder : _persistedNodeRecorderNoop;

        for (int index = 0; index < candidateSets.Count; index++)
        {
            BlockCommitSet blockCommitSet = candidateSets[index];
            if (_logger.IsDebug) _logger.Debug($"Elevated pruning for candidate {blockCommitSet.BlockNumber}");
            ParallelPersistBlockCommitSet(blockCommitSet, persistedNodeRecorder);
        }

        AnnounceReorgBoundaries();

        if (candidateSets.Count > 0)
        {
            return;
        }

        _commitSetQueue.TryPeek(out BlockCommitSet? uselessFrontSet);
        if (_logger.IsDebug) _logger.Debug($"Found no candidate for elevated pruning (sets: {_commitSetQueue.Count}, earliest: {uselessFrontSet?.BlockNumber}, newest kept: {LatestCommittedBlockNumber}, reorg depth {_maxDepth})");
    }

    private ArrayPoolList<BlockCommitSet> DetermineCommitSetToPersistInSnapshot(int count)
    {
        ArrayPoolList<BlockCommitSet>? candidateSets = null;
        try
        {

            long lastBlockBeforeRorgBoundary = 0;
            foreach (BlockCommitSet blockCommitSet in _commitSetQueue)
            {
<<<<<<< HEAD
                if (frontSet!.BlockNumber >= LatestCommittedBlockNumber - _maxDepth)
=======
                if (!blockCommitSet.IsSealed) continue;
                if (blockCommitSet.BlockNumber <= LatestCommittedBlockNumber - _maxDepth && blockCommitSet.BlockNumber > lastBlockBeforeRorgBoundary)
>>>>>>> 2e346112
                {
                    lastBlockBeforeRorgBoundary = blockCommitSet.BlockNumber;
                }
            }

            using ArrayPoolList<BlockCommitSet> toAddBack = new(count);
            candidateSets = new(count);
            while (_commitSetQueue.TryDequeue(out BlockCommitSet frontSet))
            {
                if (frontSet.BlockNumber == lastBlockBeforeRorgBoundary || (_persistenceStrategy.ShouldPersist(frontSet.BlockNumber) && frontSet.BlockNumber < lastBlockBeforeRorgBoundary))
                {
                    candidateSets.Add(frontSet);
                }
                else if (frontSet.BlockNumber >= LatestCommittedBlockNumber - _maxDepth)
                {
                    toAddBack.Add(frontSet);
                }
            }

            for (int index = 0; index < toAddBack.Count; index++)
            {
                _commitSetQueue.Enqueue(toAddBack[index]);
            }

<<<<<<< HEAD
            bool shouldDeletePersistedNode =
                // Its disabled
                _livePruningEnabled &&
                // Full pruning need to visit all node, so can't delete anything.
                !_persistenceStrategy.IsFullPruning &&
                // If more than one candidate set, its a reorg, we can't remove node as persisted node may not be canonical
                candidateSets.Count == 1;

            Action<TreePath, Hash256?, TrieNode>? persistedNodeRecorder = shouldDeletePersistedNode ? _persistedNodeRecorder : null;

            for (int index = 0; index < candidateSets.Count; index++)
            {
                BlockCommitSet blockCommitSet = candidateSets[index];
                if (_logger.IsDebug) _logger.Debug($"Elevated pruning for candidate {blockCommitSet.BlockNumber}");
                ParallelPersistBlockCommitSet(blockCommitSet, persistedNodeRecorder);
            }

            AnnounceReorgBoundaries();

            if (candidateSets.Count > 0)
            {
                return;
            }

            _commitSetQueue.TryPeek(out BlockCommitSet? uselessFrontSet);
            if (_logger.IsDebug) _logger.Debug($"Found no candidate for elevated pruning (sets: {_commitSetQueue.Count}, earliest: {uselessFrontSet?.BlockNumber}, newest kept: {LatestCommittedBlockNumber}, reorg depth {_maxDepth})");
=======
            return candidateSets;
        }
        catch
        {
            candidateSets?.Dispose();
            throw;
>>>>>>> 2e346112
        }
    }

    private void PersistedNodeRecorder(TreePath treePath, Hash256 address, TrieNode tn)
    {
        if (treePath.Length <= TinyTreePath.MaxNibbleLength)
        {
            int shardIdx = GetNodeShardIdx(treePath, tn.Keccak);

            HashAndTinyPath key = new(address, new TinyTreePath(treePath));

            if (_deleteOldNodes)
            {
                _persistedHashes[shardIdx].AddOrUpdate(
                    key,
                    static (_, newHash) => newHash,
                    static (_, hash, _) => null,
                    tn.Keccak);
            }
            else
            {
                _persistedHashes[shardIdx].AddOrUpdate(
                    key,
                    static (_, newHash) => newHash,
                    // When not deleting old nodes, key tracking is used to prune in memory cache. It is
                    // safe to accidentally remove key by taking non-canon block as canon as it will just load
                    // from disk again.
                    static (_, hash, _) => hash,
                    tn.Keccak);
            }
        }
    }

    private void PersistedNodeRecorderNoop(TreePath treePath, Hash256 address, TrieNode tn)
    {
    }

    private int _lastPrunedShardIdx = 0;

    /// <summary>
    /// This method is responsible for reviewing the nodes that are directly in the cache and
    /// removing ones that are either no longer referenced but not for persisted nodes.
    /// This is done after a `SaveSnapshot`.
    /// </summary>
    /// <exception cref="InvalidOperationException"></exception>
    private void PruneCache(bool prunePersisted = false, bool dontRemoveNodes = false, bool forceRemovePersistedNodes = false)
    {
        if (_logger.IsDebug) _logger.Debug($"Pruning nodes {DirtyMemoryUsedByDirtyCache / 1.MB()} MB , last persisted block: {LastPersistedBlockNumber} current: {LatestCommittedBlockNumber}.");
        long start = Stopwatch.GetTimestamp();

        for (int index = 0; index < _dirtyNodes.Length; index++)
        {
            int closureIndex = index;
            TrieStoreDirtyNodesCache dirtyNode = _dirtyNodes[closureIndex];
            _dirtyNodesTasks[closureIndex] = Task.Run(() =>
            {
                ConcurrentDictionary<HashAndTinyPath, Hash256?>? persistedHashes = null;
                if (_persistedHashes.Length > 0)
                {
                    persistedHashes = _persistedHashes[closureIndex];
                }

                INodeStorage nodeStorage = _nodeStorage;
                if (dontRemoveNodes) nodeStorage = null;

                dirtyNode
                    .PruneCache(
                        prunePersisted: prunePersisted,
                        forceRemovePersistedNodes: forceRemovePersistedNodes,
                        persistedHashes: persistedHashes,
                        nodeStorage: nodeStorage);
                persistedHashes?.NoResizeClear();
            });
        }

        Task.WaitAll(_dirtyNodesTasks);

        RecalculateTotalMemoryUsage();

        if (_logger.IsDebug) _logger.Debug($"Finished pruning nodes in {(long)Stopwatch.GetElapsedTime(start).TotalMilliseconds}ms {DirtyMemoryUsedByDirtyCache / 1.MB()} MB, last persisted block: {LastPersistedBlockNumber} current: {LatestCommittedBlockNumber}.");
    }

    /// <summary>
    /// Only prune persisted nodes. This method attempt to pick only some shard for pruning.
    /// </summary>
    private void PrunePersistedNodes()
    {
        try
        {
            long targetPruneMemory = (long)(PersistedMemoryUsedByDirtyCache * _prunePersistedNodePortion);
            targetPruneMemory = Math.Max(targetPruneMemory, _prunePersistedNodeMinimumTarget);

            int shardCountToPrune = (int)((targetPruneMemory / (double)PersistedMemoryUsedByDirtyCache) * _shardedDirtyNodeCount);
            shardCountToPrune = Math.Max(1, Math.Min(shardCountToPrune, _shardedDirtyNodeCount));

            if (_logger.IsWarn) _logger.Debug($"Pruning persisted nodes {PersistedMemoryUsedByDirtyCache / 1.MB()} MB, Pruning {shardCountToPrune} shards starting from shard {_lastPrunedShardIdx}");
            long start = Stopwatch.GetTimestamp();

            using ArrayPoolList<Task> pruneTask = new(shardCountToPrune);

            for (int i = 0; i < shardCountToPrune; i++)
            {
                TrieStoreDirtyNodesCache dirtyNode = _dirtyNodes[_lastPrunedShardIdx];
                pruneTask.Add(Task.Run(() =>
                {
                    dirtyNode.PruneCache(prunePersisted: true);
                }));
                _lastPrunedShardIdx = (_lastPrunedShardIdx + 1) % _shardedDirtyNodeCount;
            }

            Task.WaitAll(pruneTask.AsSpan());

            RecalculateTotalMemoryUsage();

            if (_logger.IsWarn) _logger.Debug($"Finished pruning persisted nodes in {(long)Stopwatch.GetElapsedTime(start).TotalMilliseconds}ms {PersistedMemoryUsedByDirtyCache / 1.MB()} MB, last persisted block: {LastPersistedBlockNumber} current: {LatestCommittedBlockNumber}.");
            Metrics.PersistedNodePruningTime = (long)Stopwatch.GetElapsedTime(start).TotalMilliseconds;
        }
        catch (Exception e)
        {
            if (_logger.IsError) _logger.Error($"Persisted node pruning failed", e);
        }
    }

    private void RecalculateTotalMemoryUsage()
    {
        long memory = 0;
        long dirtyMemory = 0;
        long totalNodes = 0;
        long totalDirtyNodes = 0;
        for (int index = 0; index < _dirtyNodes.Length; index++)
        {
            TrieStoreDirtyNodesCache dirtyNode = _dirtyNodes[index];
            memory += dirtyNode.TotalMemory;
            dirtyMemory += dirtyNode.TotalDirtyMemory;
            totalNodes += dirtyNode.Count;
            totalDirtyNodes += dirtyNode.DirtyCount;
        }

        MemoryUsedByDirtyCache = memory;
        DirtyMemoryUsedByDirtyCache = dirtyMemory;
        _totalCachedNodesCount = totalNodes;
        Metrics.CachedNodesCount = totalNodes;
        _dirtyNodesCount = totalDirtyNodes;
        Metrics.DirtyNodesCount = totalDirtyNodes;
    }

    public void Dispose()
    {
        if (_logger.IsDebug) _logger.Debug("Disposing trie");
        _pruningTaskCancellationTokenSource.Cancel();
        _pruningTask.Wait();
        FlushNonBlockingBuffer();
        PersistOnShutdown();
    }

    private void FlushNonBlockingBuffer()
    {
        using var _ = _scopeLock.EnterScope();
        if (_commitBuffer is null) return;

        using var _2 = _pruningLock.EnterScope();

        FlushCommitBufferNoLock();
    }

    public void WaitForPruning()
    {
        _pruningTask.Wait();
    }

    private readonly INodeStorage _nodeStorage;

    private readonly TrieKeyValueStore _publicStore;

    private readonly IPruningStrategy _pruningStrategy;

    private readonly IPersistenceStrategy _persistenceStrategy;

    private readonly ILogger _logger;

    private ConcurrentQueue<BlockCommitSet> _commitSetQueue = new ConcurrentQueue<BlockCommitSet>();

    private BlockCommitSet? _lastCommitSet = null;

    private long _memoryUsedByDirtyCache;
    private long _dirtyMemoryUsedByDirtyCache;
    private long _totalCachedNodesCount;
    private long _dirtyNodesCount;

    private int _committedNodesCount;

    private int _persistedNodesCount;

    private long _latestPersistedBlockNumber;

    private BlockCommitter? _currentBlockCommitter = null;

    private long LatestCommittedBlockNumber { get; set; }
    public INodeStorage.KeyScheme Scheme => _nodeStorage.Scheme;

<<<<<<< HEAD
    [MethodImpl(MethodImplOptions.NoInlining)]
    private static ConcurrentQueue<BlockCommitSet> CreateQueueAtomic(ref ConcurrentQueue<BlockCommitSet> val)
    {
        ConcurrentQueue<BlockCommitSet> instance = new();
        ConcurrentQueue<BlockCommitSet>? prior = Interlocked.CompareExchange(ref val, instance, null);
        return prior ?? instance;
    }

=======
>>>>>>> 2e346112
    private void VerifyNewCommitSet(long blockNumber)
    {
        if (_lastCommitSet is not null)
        {
            Debug.Assert(_lastCommitSet.IsSealed, "Not sealed when beginning new block");

            if (_lastCommitSet.BlockNumber != blockNumber - 1 && blockNumber != 0 && _lastCommitSet.BlockNumber != 0)
            {
                if (_logger.IsInfo) _logger.Info($"Non consecutive block commit. This is likely a reorg. Last block commit: {_lastCommitSet.BlockNumber}. New block commit: {blockNumber}.");
            }
        }
    }

    /// <summary>
    /// Persists all transient (not yet persisted) starting from <paramref name="commitSet"/> root.
    /// Already persisted nodes are skipped. After this action we are sure that the full state is available
    /// for the block represented by this commit set.
    /// </summary>
    /// <param name="commitSet">A commit set of a block which root is to be persisted.</param>
    /// <param name="persistedNodeRecorder">Special action to be called on each persist. Used to track which node to remove.</param>
    /// <param name="writeFlags"></param>
    private void ParallelPersistBlockCommitSet(
        BlockCommitSet commitSet,
        Action<TreePath, Hash256?, TrieNode> persistedNodeRecorder,
        WriteFlags writeFlags = WriteFlags.None
    )
    {
        INodeStorage.IWriteBatch topLevelWriteBatch = _nodeStorage.StartWriteBatch();
        const int parallelBoundaryPathLength = 2;

        using ArrayPoolList<(TrieNode trieNode, Hash256? address2, TreePath path)> parallelStartNodes = new(_shardedDirtyNodeCount);

        void TopLevelPersist(TrieNode tn, Hash256? address2, TreePath path)
        {
            if (path.Length < parallelBoundaryPathLength)
            {
                persistedNodeRecorder.Invoke(path, address2, tn);
                PersistNode(address2, path, tn, topLevelWriteBatch, writeFlags);
            }
            else
            {
                parallelStartNodes.Add((tn, address2, path));
            }
        }

        if (_logger.IsDebug) _logger.Debug($"Persisting from root {commitSet.Root?.Keccak?.ToShortString()} in block {commitSet.BlockNumber}");

        long start = Stopwatch.GetTimestamp();

        // The first CallRecursive stop at two level, yielding 256 node in parallelStartNodes, which is run concurrently
        TreePath path = TreePath.Empty;
        commitSet.Root?.CallRecursively(TopLevelPersist, null, ref path, GetTrieStore(null), true, _logger, maxPathLength: parallelBoundaryPathLength);

        // The amount of change in the subtrees are not balanced at all. So their writes areas buffered here
        // which get disposed in parallel instead of being disposed in `PersistNodeStartingFrom`.
        // This unfortunately is not atomic
        // However, anything that we are trying to persist here should still be in dirty cache.
        // So parallel read should go there first instead of to the database for these dataset,
        // so it should be fine for these to be non atomic.
        Task[] disposeTasks = _disposeTasks;
        Channel<INodeStorage.IWriteBatch> disposeQueue = Channel.CreateBounded<INodeStorage.IWriteBatch>(disposeTasks.Length * 2);
        try
        {
            for (int index = 0; index < disposeTasks.Length; index++)
            {
                disposeTasks[index] = Task.Run(async () =>
                {
                    await foreach (INodeStorage.IWriteBatch disposable in disposeQueue.Reader.ReadAllAsync())
                    {
                        disposable.Dispose();
                    }
                });
            }

            using ArrayPoolList<Task> persistNodeStartingFromTasks = parallelStartNodes.Select(
                    entry => Task.Run(() => PersistNodeStartingFrom(entry.trieNode, entry.address2, entry.path, persistedNodeRecorder, writeFlags, disposeQueue)))
                .ToPooledList(parallelStartNodes.Count);

            Task.WaitAll(persistNodeStartingFromTasks.AsSpan());
        }
        finally
        {
            disposeQueue.Writer.Complete();
        }

        Task.WaitAll(disposeTasks);

        // Dispose top level last in case something goes wrong, at least the root won't be stored
        topLevelWriteBatch.Dispose();
        _nodeStorage.Flush(onlyWal: true);

        long elapsedMilliseconds = (long)Stopwatch.GetElapsedTime(start).TotalMilliseconds;
        Metrics.SnapshotPersistenceTime = elapsedMilliseconds;

        if (_logger.IsDebug) _logger.Debug($"Persisted trie from {commitSet.Root} at {commitSet.BlockNumber} in {elapsedMilliseconds}ms (cache memory {MemoryUsedByDirtyCache})");

        LastPersistedBlockNumber = commitSet.BlockNumber;
    }

    private async Task PersistNodeStartingFrom(TrieNode tn, Hash256 address2, TreePath path,
        Action<TreePath, Hash256?, TrieNode> persistedNodeRecorder,
        WriteFlags writeFlags, Channel<INodeStorage.IWriteBatch> disposeQueue)
    {
        long persistedNodeCount = 0;
        INodeStorage.IWriteBatch writeBatch = _nodeStorage.StartWriteBatch();

        async ValueTask DoPersist(TrieNode node, Hash256? address3, TreePath path2)
        {
            persistedNodeRecorder.Invoke(path2, address3, node);
            PersistNode(address3, path2, node, writeBatch, writeFlags);

            persistedNodeCount++;
            if (persistedNodeCount % 512 == 0)
            {
                await disposeQueue.Writer.WriteAsync(writeBatch);
                writeBatch = _nodeStorage.StartWriteBatch();
            }
        }

        await tn.CallRecursivelyAsync(DoPersist, address2, ref path, GetTrieStore(address2), _logger);
        await disposeQueue.Writer.WriteAsync(writeBatch);
    }

    private void PersistNode(Hash256? address, in TreePath path, TrieNode currentNode, INodeStorage.IWriteBatch writeBatch, WriteFlags writeFlags = WriteFlags.None)
    {
        ArgumentNullException.ThrowIfNull(currentNode);

        if (currentNode.Keccak is not null)
        {
            if (_logger.IsTrace) _logger.Trace($"Persisting {nameof(TrieNode)} {currentNode}.");
            writeBatch.Set(address, path, currentNode.Keccak, currentNode.FullRlp.Span, writeFlags);
            currentNode.IsPersisted = true;
            IncrementPersistedNodesCount();
        }
        else
        {
            Debug.Assert(currentNode.FullRlp.IsNotNull && currentNode.FullRlp.Length < 32,
                "We only expect persistence call without Keccak for the nodes that are kept inside the parent RLP (less than 32 bytes).");
        }
    }

    public bool IsNoLongerNeeded(long lastCommit)
    {
<<<<<<< HEAD
        return IsNoLongerNeeded(node.LastSeen);
    }

    private bool IsNoLongerNeeded(long lastSeen)
    {
        Debug.Assert(lastSeen >= 0, $"Any node that is cache should have {nameof(TrieNode.LastSeen)} set.");
        return lastSeen < LastPersistedBlockNumber
               && lastSeen < LatestCommittedBlockNumber - _maxDepth;
    }

    private void DequeueOldCommitSets()
    {
        if (_commitSetQueue?.IsEmpty ?? true) return;

        while (_commitSetQueue.TryPeek(out BlockCommitSet blockCommitSet))
        {
            if (blockCommitSet.BlockNumber < LatestCommittedBlockNumber - _maxDepth - 1)
            {
                if (_logger.IsDebug) _logger.Debug($"Removing historical ({_commitSetQueue.Count}) {blockCommitSet.BlockNumber} < {LatestCommittedBlockNumber} - {_maxDepth}");
                _commitSetQueue.TryDequeue(out _);
            }
            else
            {
                break;
            }
        }
=======
        return lastCommit < LastPersistedBlockNumber
               && lastCommit < LatestCommittedBlockNumber - _maxDepth;
>>>>>>> 2e346112
    }

    private void AnnounceReorgBoundaries()
    {
        if (LatestCommittedBlockNumber < 1)
        {
            return;
        }

        bool shouldAnnounceReorgBoundary = false;
        bool isFirstCommit = Interlocked.Exchange(ref _isFirst, 1) == 0;
        if (isFirstCommit)
        {
            if (_logger.IsDebug) _logger.Debug($"Reached first commit - newest {LatestCommittedBlockNumber}, last persisted {LastPersistedBlockNumber}");
            // this is important when transitioning from fast sync
            // imagine that we transition at block 1200000
            // and then we close the app at 1200010
            // in such case we would try to continue at Head - 1200010
            // because head is loaded if there is no persistence checkpoint
            // so we need to force the persistence checkpoint
            long baseBlock = Math.Max(0, LatestCommittedBlockNumber - 1);
            LastPersistedBlockNumber = baseBlock;
            shouldAnnounceReorgBoundary = true;
        }
        else if (!_lastPersistedReachedReorgBoundary)
        {
            // even after we persist a block we do not really remember it as a safe checkpoint
            // until max reorgs blocks after
            if (LatestCommittedBlockNumber >= LastPersistedBlockNumber + _maxDepth)
            {
                shouldAnnounceReorgBoundary = true;
            }
        }

        if (shouldAnnounceReorgBoundary)
        {
            ReorgBoundaryReached?.Invoke(this, new ReorgBoundaryReached(LastPersistedBlockNumber));
            _lastPersistedReachedReorgBoundary = true;
        }
    }

    private void PersistOnShutdown()
    {
        if (_commitSetQueue?.IsEmpty ?? true) return;

<<<<<<< HEAD
            using ArrayPoolList<BlockCommitSet> candidateSets = new(_commitSetQueue.Count);
            while (_commitSetQueue.TryDequeue(out BlockCommitSet frontSet))
            {
                if (!frontSet.IsSealed || candidateSets.Count == 0 || candidateSets[0].BlockNumber == frontSet!.BlockNumber)
                {
                    candidateSets.Add(frontSet);
                }
                else if (frontSet!.BlockNumber < LatestCommittedBlockNumber - _maxDepth
                         && frontSet!.BlockNumber > candidateSets[0].BlockNumber)
                {
                    candidateSets.Clear();
                    candidateSets.Add(frontSet);
                }
            }
=======
        using ArrayPoolList<BlockCommitSet> candidateSets = DetermineCommitSetToPersistInSnapshot(_commitSetQueue.Count);
        if (candidateSets.Count == 0 && _commitSetQueue.TryDequeue(out BlockCommitSet anyCommmitSet))
        {
            // No commitset to persist, likely as not enough block was processed to reached prune boundary
            // This happens when node is shutdown right after sync.
            // we need to persist at least something or in case of fresh sync or the best persisted state will not be set
            // at all. This come at a risk that this commitset is not canon though.
            candidateSets.Add(anyCommmitSet);
        }
>>>>>>> 2e346112

        INodeStorage.IWriteBatch writeBatch = _nodeStorage.StartWriteBatch();
        for (int index = 0; index < candidateSets.Count; index++)
        {
            BlockCommitSet blockCommitSet = candidateSets[index];
            if (_logger.IsDebug) _logger.Debug($"Persisting on disposal {blockCommitSet} (cache memory at {MemoryUsedByDirtyCache})");
            ParallelPersistBlockCommitSet(blockCommitSet, _persistedNodeRecorderNoop);
        }
        writeBatch.Dispose();
        _nodeStorage.Flush(onlyWal: false);

        if (candidateSets.Count == 0)
        {
            if (_logger.IsDebug) _logger.Debug("No commitset to persist at all.");
        }
        else
        {
            AnnounceReorgBoundaries();
        }
    }

    public void PersistCache(CancellationToken cancellationToken)
    {
        if (_logger.IsInfo) _logger.Info("Full Pruning Persist Cache started.");
        using var _ = _pruningLock.EnterScope();

        long start = Stopwatch.GetTimestamp();
        int commitSetCount = 0;
        // We persist all sealed Commitset causing PruneCache to almost completely clear the cache. Any new block that
        // need existing node will have to read back from db causing copy-on-read mechanism to copy the node.
        ConcurrentQueue<BlockCommitSet> commitSetQueue = _commitSetQueue;

        void ClearCommitSetQueue()
        {
            while (commitSetQueue.TryPeek(out BlockCommitSet commitSet) && commitSet.IsSealed)
            {
                if (!commitSetQueue.TryDequeue(out commitSet)) break;
                if (!commitSet.IsSealed)
                {
                    // Oops
                    commitSetQueue.Enqueue(commitSet);
                    break;
                }

                commitSetCount++;
                ParallelPersistBlockCommitSet(commitSet, _persistedNodeRecorderNoop);
            }
        }

        if (_logger.IsInfo) _logger.Info($"Saving all commit set took {Stopwatch.GetElapsedTime(start)} for {commitSetCount} commit sets.");

        start = Stopwatch.GetTimestamp();

        // Double check
        ClearCommitSetQueue();
        if (cancellationToken.IsCancellationRequested) return;

        // All persisted node including recommitted nodes between head and reorg depth must be removed so that
        // it will be re-persisted or at least re-read in order to be cloned.
        // This should clear most nodes. For some reason, not all.
        PruneCache(prunePersisted: true, dontRemoveNodes: true, forceRemovePersistedNodes: true);
        if (cancellationToken.IsCancellationRequested) return;

        int totalPersistedCount = 0;
        for (int index = 0; index < _dirtyNodes.Length; index++)
        {
            TrieStoreDirtyNodesCache dirtyNode = _dirtyNodes[index];
            _dirtyNodesTasks[index] = Task.Run(() =>
            {
                int persistedCount = dirtyNode.PersistAll(_nodeStorage, cancellationToken);
                totalPersistedCount += persistedCount;
            });
        }

        Task.WaitAll(_dirtyNodesTasks);

        if (cancellationToken.IsCancellationRequested) return;

        PruneCache(prunePersisted: true, dontRemoveNodes: true, forceRemovePersistedNodes: true);

        long nodesCount = NodesCount();
        if (nodesCount != 0)
        {
            if (_logger.IsWarn) _logger.Warn($"{nodesCount} cache entry remains. {DirtyCachedNodesCount} dirty, total persistec count is {totalPersistedCount}.");
        }

        if (_logger.IsInfo) _logger.Info($"Clear cache took {Stopwatch.GetElapsedTime(start)}.");
    }

    // Used to serve node by hash
    private byte[]? GetByHash(ReadOnlySpan<byte> key, ReadFlags flags = ReadFlags.None)
    {
        Hash256 asHash = new(key);
        return DirtyNodesTryGetValue(new TrieStoreDirtyNodesCache.Key(null, TreePath.Empty, asHash), out TrieNode? trieNode)
               && trieNode is not null
               && trieNode.NodeType != NodeType.Unknown
               && trieNode.FullRlp.IsNotNull
            ? trieNode.FullRlp.ToArray()
            : _nodeStorage.Get(null, TreePath.Empty, asHash, flags);
    }

    public IReadOnlyKeyValueStore TrieNodeRlpStore => _publicStore;

    public StableLockScope PrepareStableState(CancellationToken cancellationToken)
    {
        var scopeLockScope = _scopeLock.EnterScope();
        var pruneLockScope = _pruningLock.EnterScope();

        try
        {
            FlushCommitBufferNoLock();
            PersistCache(cancellationToken);
        }
        catch (OperationCanceledException)
        {
            pruneLockScope.Dispose();
            scopeLockScope.Dispose();
            throw;
        }

        return new StableLockScope()
        {
            scopeLockScope = scopeLockScope,
            pruneLockScope = pruneLockScope,
        };
    }

    public ref struct StableLockScope : IDisposable
    {
        public Lock.Scope scopeLockScope;
        public Lock.Scope pruneLockScope;

        public void Dispose()
        {
            pruneLockScope.Dispose();
            scopeLockScope.Dispose();
        }
    }

    private class TrieKeyValueStore(TrieStore trieStore) : IReadOnlyKeyValueStore
    {
        public byte[]? Get(ReadOnlySpan<byte> key, ReadFlags flags = ReadFlags.None) => trieStore.GetByHash(key, flags);
    }

    public bool HasRoot(Hash256 stateRoot)
    {
        if (stateRoot == Keccak.EmptyTreeHash) return true;
        TrieNode node = FindCachedOrUnknown(null, TreePath.Empty, stateRoot, true);
        if (node.NodeType == NodeType.Unknown)
        {
            return TryLoadRlp(null, TreePath.Empty, node.Keccak!) is not null;
        }

        return true;
    }

    private class BlockCommitter(
        TrieStore trieStore,
        BlockCommitSet commitSet
    ) : IBlockCommitter
    {
        internal TrieNode? StateRoot;
        private int _concurrency = Environment.ProcessorCount;

        public void Dispose()
        {
            trieStore.FinishBlockCommit(commitSet, StateRoot);
        }

        public ICommitter GetTrieCommitter(Hash256? address, TrieNode? root, WriteFlags writeFlags)
        {
            if (address is null) StateRoot = root;
            return new PruningTrieStoreCommitter(this, trieStore, commitSet.BlockNumber, address, root);
        }

        public bool TryRequestConcurrencyQuota()
        {
            if (Interlocked.Decrement(ref _concurrency) >= 0)
            {
                return true;
            }

            ReturnConcurrencyQuota();
            return false;
        }

        public void ReturnConcurrencyQuota() => Interlocked.Increment(ref _concurrency);
    }

    private class PruningTrieStoreCommitter(
        BlockCommitter blockCommitter,
        TrieStore trieStore,
        long blockNumber,
        Hash256? address,
        TrieNode? root
    ) : ICommitter
    {
        private readonly bool _needToResetRoot = root is not null && root.IsDirty;

        public void Dispose()
        {
            if (_needToResetRoot)
            {
                // During commit it PatriciaTrie, the root may get resolved to an existing node (same keccak).
                // This ensure that the root that we use here is the same.
                // This is only needed for state tree as the root need to be put in the block commit set.
                if (address == null) blockCommitter.StateRoot = ((IScopableTrieStore)trieStore).FindCachedOrUnknown(address, TreePath.Empty, root?.Keccak);
            }
        }

        public void CommitNode(ref TreePath path, NodeCommitInfo nodeCommitInfo) =>
            trieStore.CommitAndInsertToDirtyNodes(blockNumber, address, ref path, nodeCommitInfo);

        public bool TryRequestConcurrentQuota() => blockCommitter.TryRequestConcurrencyQuota();

        public void ReturnConcurrencyQuota() => blockCommitter.ReturnConcurrencyQuota();
    }

    internal static class HashHelpers
    {
        private const int HashPrime = 101;

        private static bool IsPrime(int candidate)
        {
            if ((candidate & 1) != 0)
            {
                int limit = (int)Math.Sqrt(candidate);
                for (int divisor = 3; divisor <= limit; divisor += 2)
                {
                    if ((candidate % divisor) == 0)
                        return false;
                }
                return true;
            }
            return candidate == 2;
        }

        public static int GetPrime(int min)
        {
            foreach (int prime in Primes)
            {
                if (prime >= min)
                    return prime;
            }

            // Outside of our predefined table. Compute the hard way.
            for (int i = (min | 1); i < int.MaxValue; i += 2)
            {
                if (IsPrime(i) && ((i - 1) % HashPrime != 0))
                    return i;
            }
            return min;
        }

        // Table of prime numbers to use as hash table sizes.
        // A typical resize algorithm would pick the smallest prime number in this array
        // that is larger than twice the previous capacity.
        // Suppose our Hashtable currently has capacity x and enough elements are added
        // such that a resize needs to occur. Resizing first computes 2x then finds the
        // first prime in the table greater than 2x, i.e. if primes are ordered
        // p_1, p_2, ..., p_i, ..., it finds p_n such that p_n-1 < 2x < p_n.
        // Doubling is important for preserving the asymptotic complexity of the
        // hashtable operations such as add.  Having a prime guarantees that double
        // hashing does not lead to infinite loops.  IE, your hash function will be
        // h1(key) + i*h2(key), 0 <= i < size.  h2 and the size must be relatively prime.
        // We prefer the low computation costs of higher prime numbers over the increased
        // memory allocation of a fixed prime number i.e. when right sizing a HashSet.
        private static ReadOnlySpan<int> Primes =>
        [
            3,
            7,
            11,
            17,
            23,
            29,
            37,
            47,
            59,
            71,
            89,
            107,
            131,
            163,
            197,
            239,
            293,
            353,
            431,
            521,
            631,
            761,
            919,
            1103,
            1327,
            1597,
            1931,
            2333,
            2801,
            3371,
            4049,
            4861,
            5839,
            7013,
            8419,
            10103,
            12143,
            14591,
            17519,
            21023,
            25229,
            30293,
            36353,
            43627,
            52361,
            62851,
            75431,
            90523,
            108631,
            130363,
            156437,
            187751,
            225307,
            270371,
            324449,
            389357,
            467237,
            560689,
            672827,
            807403,
            968897,
            1162687,
            1395263,
            1674319,
            2009191,
            2411033,
            2893249,
            3471899,
            4166287,
            4999559,
            5999471,
            7199369
        ];
    }

    private class CommitBuffer
    {
        private readonly ConcurrentQueue<BlockCommitSet> _commitSetQueueBuffer = new();
        private readonly TrieStoreDirtyNodesCache[] _dirtyNodesBuffer;
        private readonly TrieStore _trieStore;
        private readonly ILogger _logger;

        public int CommitCount => _commitSetQueueBuffer.Count;

        public CommitBuffer(TrieStore trieStore)
        {
            _trieStore = trieStore;
            _logger = trieStore._logger;
            _dirtyNodesBuffer = new TrieStoreDirtyNodesCache[trieStore._dirtyNodes.Length];
            for (int i = 0; i < trieStore._shardedDirtyNodeCount; i++)
            {
                _dirtyNodesBuffer[i] = new TrieStoreDirtyNodesCache(trieStore, !trieStore._nodeStorage.RequirePath, trieStore._logger);
            }
        }

        public void EnqueueCommitSet(BlockCommitSet set)
        {
            _commitSetQueueBuffer.Enqueue(set);
        }

        public void FlushToDirtyNodes()
        {
            if (_logger.IsDebug) _logger.Debug("Flushing commit buffer");
            long startTime = Stopwatch.GetTimestamp();
            Parallel.For(0, _trieStore._shardedDirtyNodeCount, (i) =>
            {
                _dirtyNodesBuffer[i].CopyTo(_trieStore._dirtyNodes[i]);
            });

            int count = 0;
            while (_commitSetQueueBuffer.TryDequeue(out BlockCommitSet commitSet))
            {
                _trieStore._commitSetQueue.Enqueue(commitSet);
                _trieStore.PushToMainCommitSetQueue(commitSet);
                count++;
            }

            TimeSpan elapsed = Stopwatch.GetElapsedTime(startTime);
            if (_logger.IsDebug) _logger.Debug($"Flushed {count} commit buffers in {elapsed.Milliseconds}ms");
        }

        private TrieStoreDirtyNodesCache GetDirtyNodeShard(in TreePath path, Hash256 keccak) => _dirtyNodesBuffer[_trieStore.GetNodeShardIdx(path, keccak)];

        public void SaveOrReplaceInDirtyNodesCache(Hash256? address, ref TreePath path, in NodeCommitInfo nodeCommitInfo, long blockNumber)
        {
            TrieNode node = nodeCommitInfo.Node;
            // Change the shard to the one from commit buffer.
            TrieStoreDirtyNodesCache shard = GetDirtyNodeShard(path, node.Keccak);
            _trieStore.SaveOrReplaceInDirtyNodesCache(shard, address, ref path, nodeCommitInfo, blockNumber);
        }

        public TrieNode FindCachedOrUnknown(TrieStoreDirtyNodesCache.Key key, bool isReadOnly)
        {
            int shardIdx = _trieStore.GetNodeShardIdx(key.Path, key.Keccak);
            TrieStoreDirtyNodesCache bufferShard = _dirtyNodesBuffer[shardIdx];
            TrieStoreDirtyNodesCache mainShard = _trieStore._dirtyNodes[shardIdx];

            var hasInBuffer = bufferShard.TryGetValue(key, out TrieNode bufferNode);
            if (!hasInBuffer && mainShard.TryGetValue(key, out TrieNode mainNode))
            {
                // Need to migrate the shard
                bufferShard.GetOrAdd(key, new TrieStoreDirtyNodesCache.NodeRecord(mainNode, -1));
                if (!isReadOnly) return mainNode;
            }

            if (!isReadOnly && hasInBuffer)
            {
                return bufferNode;
            }

            return isReadOnly ? bufferShard.FromCachedRlpOrUnknown(key) : bufferShard.FindCachedOrUnknown(key);
        }
    }
}<|MERGE_RESOLUTION|>--- conflicted
+++ resolved
@@ -28,10 +28,7 @@
 {
     private readonly int _shardedDirtyNodeCount = 256;
     private readonly int _shardBit = 8;
-<<<<<<< HEAD
-=======
     private readonly int _maxBufferedCommitCount;
->>>>>>> 2e346112
     private readonly int _maxDepth;
     private readonly double _prunePersistedNodePortion;
     private readonly long _prunePersistedNodeMinimumTarget;
@@ -54,8 +51,6 @@
 
     private bool IsInCommitBufferMode => _commitBuffer is not null;
 
-<<<<<<< HEAD
-=======
     // Only one scope can be active at the same time. Any mutation to trieStore as part of block processing need to
     // acquire _scopeLock.
     private readonly Lock _scopeLock = new Lock();
@@ -70,7 +65,6 @@
     private Task _pruningTask = Task.CompletedTask;
     private readonly CancellationTokenSource _pruningTaskCancellationTokenSource = new();
 
->>>>>>> 2e346112
     public TrieStore(
         INodeStorage nodeStorage,
         IPruningStrategy pruningStrategy,
@@ -84,37 +78,6 @@
         _persistenceStrategy = persistenceStrategy;
         _publicStore = new TrieKeyValueStore(this);
         _persistedNodeRecorder = PersistedNodeRecorder;
-<<<<<<< HEAD
-        _maxDepth = pruningConfig.PruningBoundary;
-        _prunePersistedNodePortion = pruningConfig.PrunePersistedNodePortion;
-        _prunePersistedNodeMinimumTarget = pruningConfig.PrunePersistedNodeMinimumTarget;
-
-        if (pruningStrategy.PruningEnabled)
-        {
-            _shardBit = pruningConfig.DirtyNodeShardBit;
-            _shardedDirtyNodeCount = 1 << _shardBit;
-
-            // 30 because of the 1 << 31 become negative
-            if (_shardBit is <= 0 or > 30)
-            {
-                throw new InvalidOperationException($"Shard bit count must be between 0 and 30.");
-            }
-
-            _dirtyNodes = new TrieStoreDirtyNodesCache[_shardedDirtyNodeCount];
-            _dirtyNodesTasks = new Task[_shardedDirtyNodeCount];
-            _persistedHashes = new ConcurrentDictionary<HashAndTinyPath, Hash256?>[_shardedDirtyNodeCount];
-            for (int i = 0; i < _shardedDirtyNodeCount; i++)
-            {
-                _dirtyNodes[i] = new TrieStoreDirtyNodesCache(this, !_nodeStorage.RequirePath, _logger);
-                _persistedHashes[i] = new ConcurrentDictionary<HashAndTinyPath, Hash256>();
-            }
-        }
-
-        if (pruningStrategy.PruningEnabled && pruningConfig.TrackPastKeys && nodeStorage.RequirePath)
-        {
-            _livePruningEnabled = true;
-        }
-=======
         _persistedNodeRecorderNoop = PersistedNodeRecorderNoop;
         _maxDepth = pruningConfig.PruningBoundary;
         _prunePersistedNodePortion = pruningConfig.PrunePersistedNodePortion;
@@ -134,7 +97,6 @@
 
         _deleteOldNodes = _pruningStrategy.DeleteObsoleteKeys;
         _pastKeyTrackingEnabled = pruningConfig.TrackPastKeys && nodeStorage.RequirePath;
->>>>>>> 2e346112
     }
 
     public IScopedTrieStore GetTrieStore(Hash256? address) => new ScopedTrieStore(this, address);
@@ -546,12 +508,6 @@
         }
     }
 
-<<<<<<< HEAD
-    public byte[]? LoadRlp(Hash256? address, in TreePath path, Hash256 hash, ReadFlags flags = ReadFlags.None) => LoadRlp(address, path, hash, null, flags);
-    public byte[]? TryLoadRlp(Hash256? address, in TreePath path, Hash256 hash, ReadFlags flags = ReadFlags.None) => TryLoadRlp(address, path, hash, null, flags);
-
-=======
->>>>>>> 2e346112
     public bool IsPersisted(Hash256? address, in TreePath path, in ValueHash256 keccak)
     {
         byte[]? rlp = _nodeStorage.Get(address, path, keccak, ReadFlags.None);
@@ -713,12 +669,8 @@
             long lastBlockBeforeRorgBoundary = 0;
             foreach (BlockCommitSet blockCommitSet in _commitSetQueue)
             {
-<<<<<<< HEAD
-                if (frontSet!.BlockNumber >= LatestCommittedBlockNumber - _maxDepth)
-=======
                 if (!blockCommitSet.IsSealed) continue;
                 if (blockCommitSet.BlockNumber <= LatestCommittedBlockNumber - _maxDepth && blockCommitSet.BlockNumber > lastBlockBeforeRorgBoundary)
->>>>>>> 2e346112
                 {
                     lastBlockBeforeRorgBoundary = blockCommitSet.BlockNumber;
                 }
@@ -743,41 +695,12 @@
                 _commitSetQueue.Enqueue(toAddBack[index]);
             }
 
-<<<<<<< HEAD
-            bool shouldDeletePersistedNode =
-                // Its disabled
-                _livePruningEnabled &&
-                // Full pruning need to visit all node, so can't delete anything.
-                !_persistenceStrategy.IsFullPruning &&
-                // If more than one candidate set, its a reorg, we can't remove node as persisted node may not be canonical
-                candidateSets.Count == 1;
-
-            Action<TreePath, Hash256?, TrieNode>? persistedNodeRecorder = shouldDeletePersistedNode ? _persistedNodeRecorder : null;
-
-            for (int index = 0; index < candidateSets.Count; index++)
-            {
-                BlockCommitSet blockCommitSet = candidateSets[index];
-                if (_logger.IsDebug) _logger.Debug($"Elevated pruning for candidate {blockCommitSet.BlockNumber}");
-                ParallelPersistBlockCommitSet(blockCommitSet, persistedNodeRecorder);
-            }
-
-            AnnounceReorgBoundaries();
-
-            if (candidateSets.Count > 0)
-            {
-                return;
-            }
-
-            _commitSetQueue.TryPeek(out BlockCommitSet? uselessFrontSet);
-            if (_logger.IsDebug) _logger.Debug($"Found no candidate for elevated pruning (sets: {_commitSetQueue.Count}, earliest: {uselessFrontSet?.BlockNumber}, newest kept: {LatestCommittedBlockNumber}, reorg depth {_maxDepth})");
-=======
             return candidateSets;
         }
         catch
         {
             candidateSets?.Dispose();
             throw;
->>>>>>> 2e346112
         }
     }
 
@@ -978,17 +901,6 @@
     private long LatestCommittedBlockNumber { get; set; }
     public INodeStorage.KeyScheme Scheme => _nodeStorage.Scheme;
 
-<<<<<<< HEAD
-    [MethodImpl(MethodImplOptions.NoInlining)]
-    private static ConcurrentQueue<BlockCommitSet> CreateQueueAtomic(ref ConcurrentQueue<BlockCommitSet> val)
-    {
-        ConcurrentQueue<BlockCommitSet> instance = new();
-        ConcurrentQueue<BlockCommitSet>? prior = Interlocked.CompareExchange(ref val, instance, null);
-        return prior ?? instance;
-    }
-
-=======
->>>>>>> 2e346112
     private void VerifyNewCommitSet(long blockNumber)
     {
         if (_lastCommitSet is not null)
@@ -1132,37 +1044,8 @@
 
     public bool IsNoLongerNeeded(long lastCommit)
     {
-<<<<<<< HEAD
-        return IsNoLongerNeeded(node.LastSeen);
-    }
-
-    private bool IsNoLongerNeeded(long lastSeen)
-    {
-        Debug.Assert(lastSeen >= 0, $"Any node that is cache should have {nameof(TrieNode.LastSeen)} set.");
-        return lastSeen < LastPersistedBlockNumber
-               && lastSeen < LatestCommittedBlockNumber - _maxDepth;
-    }
-
-    private void DequeueOldCommitSets()
-    {
-        if (_commitSetQueue?.IsEmpty ?? true) return;
-
-        while (_commitSetQueue.TryPeek(out BlockCommitSet blockCommitSet))
-        {
-            if (blockCommitSet.BlockNumber < LatestCommittedBlockNumber - _maxDepth - 1)
-            {
-                if (_logger.IsDebug) _logger.Debug($"Removing historical ({_commitSetQueue.Count}) {blockCommitSet.BlockNumber} < {LatestCommittedBlockNumber} - {_maxDepth}");
-                _commitSetQueue.TryDequeue(out _);
-            }
-            else
-            {
-                break;
-            }
-        }
-=======
         return lastCommit < LastPersistedBlockNumber
                && lastCommit < LatestCommittedBlockNumber - _maxDepth;
->>>>>>> 2e346112
     }
 
     private void AnnounceReorgBoundaries()
@@ -1208,22 +1091,6 @@
     {
         if (_commitSetQueue?.IsEmpty ?? true) return;
 
-<<<<<<< HEAD
-            using ArrayPoolList<BlockCommitSet> candidateSets = new(_commitSetQueue.Count);
-            while (_commitSetQueue.TryDequeue(out BlockCommitSet frontSet))
-            {
-                if (!frontSet.IsSealed || candidateSets.Count == 0 || candidateSets[0].BlockNumber == frontSet!.BlockNumber)
-                {
-                    candidateSets.Add(frontSet);
-                }
-                else if (frontSet!.BlockNumber < LatestCommittedBlockNumber - _maxDepth
-                         && frontSet!.BlockNumber > candidateSets[0].BlockNumber)
-                {
-                    candidateSets.Clear();
-                    candidateSets.Add(frontSet);
-                }
-            }
-=======
         using ArrayPoolList<BlockCommitSet> candidateSets = DetermineCommitSetToPersistInSnapshot(_commitSetQueue.Count);
         if (candidateSets.Count == 0 && _commitSetQueue.TryDequeue(out BlockCommitSet anyCommmitSet))
         {
@@ -1233,7 +1100,6 @@
             // at all. This come at a risk that this commitset is not canon though.
             candidateSets.Add(anyCommmitSet);
         }
->>>>>>> 2e346112
 
         INodeStorage.IWriteBatch writeBatch = _nodeStorage.StartWriteBatch();
         for (int index = 0; index < candidateSets.Count; index++)
