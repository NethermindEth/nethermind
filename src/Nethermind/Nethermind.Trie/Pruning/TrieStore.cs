--- conflicted
+++ resolved
@@ -51,11 +51,7 @@
                 }
             }
 
-<<<<<<< HEAD
-            public virtual TrieNode FindCachedOrUnknown(Hash256 hash)
-=======
-            public TrieNode FindCachedOrUnknown(in Key key)
->>>>>>> 0fb5c63f
+            public virtual TrieNode FindCachedOrUnknown(in Key key)
             {
                 if (TryGetValue(key, out TrieNode trieNode))
                 {
@@ -497,7 +493,7 @@
 
         public event EventHandler<ReorgBoundaryReached>? ReorgBoundaryReached;
 
-        public byte[]? TryLoadRlp(Hash256? address, in TreePath path, Hash256 keccak, INodeStorage? nodeStorage, ReadFlags readFlags = ReadFlags.None)
+        public  byte[]? TryLoadRlp(Hash256? address, in TreePath path, Hash256 keccak, INodeStorage? nodeStorage, ReadFlags readFlags = ReadFlags.None)
         {
             nodeStorage ??= _nodeStorage;
             byte[]? rlp = nodeStorage.Get(address, path, keccak, readFlags);
@@ -523,13 +519,9 @@
         }
 
         public virtual byte[]? LoadRlp(Hash256? address, in TreePath path, Hash256 hash, ReadFlags flags = ReadFlags.None) => LoadRlp(address, path, hash, null, flags);
-        public byte[]? TryLoadRlp(Hash256? address, in TreePath path, Hash256 hash, ReadFlags flags = ReadFlags.None) => TryLoadRlp(address, path, hash, null, flags);
-
-<<<<<<< HEAD
-        public virtual bool IsPersisted(in ValueHash256 keccak)
-=======
-        public bool IsPersisted(Hash256? address, in TreePath path, in ValueHash256 keccak)
->>>>>>> 0fb5c63f
+        public virtual byte[]? TryLoadRlp(Hash256? address, in TreePath path, Hash256 hash, ReadFlags flags = ReadFlags.None) => TryLoadRlp(address, path, hash, null, flags);
+
+        public virtual bool IsPersisted(Hash256? address, in TreePath path, in ValueHash256 keccak)
         {
             byte[]? rlp = _nodeStorage.Get(address, path, keccak, ReadFlags.None);
 
@@ -549,13 +541,8 @@
         public bool IsNodeCached(Hash256? address, in TreePath path, Hash256? hash) => _dirtyNodes.IsNodeCached(new DirtyNodesCache.Key(address, path, hash));
         private bool IsNodeCached(DirtyNodesCache.Key key) => _dirtyNodes.IsNodeCached(key);
 
-<<<<<<< HEAD
-        public virtual TrieNode FindCachedOrUnknown(Hash256? hash) =>
-            FindCachedOrUnknown(hash, false);
-=======
-        public TrieNode FindCachedOrUnknown(Hash256? address, in TreePath path, Hash256? hash) =>
+        public virtual TrieNode FindCachedOrUnknown(Hash256? address, in TreePath path, Hash256? hash) =>
             FindCachedOrUnknown(address, path, hash, false);
->>>>>>> 0fb5c63f
 
         internal TrieNode FindCachedOrUnknown(Hash256? address, in TreePath path, Hash256? hash, bool isReadOnly)
         {
@@ -1215,12 +1202,8 @@
             if (_logger.IsInfo) _logger.Info($"Clear cache took {stopwatch.Elapsed}.");
         }
 
-<<<<<<< HEAD
+        // Used to serve node by hash
         public virtual byte[]? GetByHash(ReadOnlySpan<byte> key, ReadFlags flags = ReadFlags.None)
-=======
-        // Used to serve node by hash
-        private byte[]? GetByHash(ReadOnlySpan<byte> key, ReadFlags flags = ReadFlags.None)
->>>>>>> 0fb5c63f
         {
             Hash256 asHash = new Hash256(key);
             return _pruningStrategy.PruningEnabled
