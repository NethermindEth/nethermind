// SPDX-FileCopyrightText: 2022 Demerzel Solutions Limited
// SPDX-License-Identifier: LGPL-3.0-only

using System;
using System.Collections.Concurrent;
using System.Diagnostics;
using System.Diagnostics.CodeAnalysis;
using System.Linq;
using System.Runtime.CompilerServices;
using System.Threading;
using System.Threading.Channels;
using System.Threading.Tasks;
using Nethermind.Core;
using Nethermind.Core.Collections;
using Nethermind.Core.Cpu;
using Nethermind.Core.Crypto;
using Nethermind.Core.Extensions;
using Nethermind.Db;
using Nethermind.Logging;

namespace Nethermind.Trie.Pruning;

/// <summary>
/// Trie store helps to manage trie commits block by block.
/// If persistence and pruning are needed they have a chance to execute their behaviour on commits.
/// </summary>
public sealed class TrieStore : ITrieStore, IPruningTrieStore
{
    private readonly int _shardedDirtyNodeCount = 256;
    private readonly int _shardBit = 8;
    private readonly int _maxBufferedCommitCount;
    private readonly int _maxDepth;
    private readonly double _prunePersistedNodePortion;
    private readonly long _prunePersistedNodeMinimumTarget;

    private int _isFirst;

    private readonly TrieStoreDirtyNodesCache[] _dirtyNodes = [];
    private readonly Task[] _dirtyNodesTasks = [];
    private readonly ConcurrentDictionary<HashAndTinyPath, Hash256?>[] _persistedHashes = [];
    private readonly Action<TreePath, Hash256?, TrieNode> _persistedNodeRecorder;
    private readonly Action<TreePath, Hash256?, TrieNode> _persistedNodeRecorderNoop;
    private readonly Task[] _disposeTasks = new Task[RuntimeInformation.PhysicalCoreCount];

    // Is created when _scopeLock was acquired but _dirtyNodesLock was not, meaning _dirtyNodes is being used,
    // likely by memory pruning. Read and commit will get redirected to _commitBuffer in this case.
    private CommitBuffer? _commitBuffer = null;

    // Small optimization to not re-create CommitBuffer
    private CommitBuffer? _commitBufferUnused = null;

    internal bool IsInCommitBufferMode => _commitBuffer is not null;

    // Only one scope can be active at the same time. Any mutation to trieStore as part of block processing need to
    // acquire _scopeLock.
    private readonly Lock _scopeLock = new Lock();

    // Protect _dirtyNodes from mutation. Used during memory pruning or WorldState scope.
    private readonly Lock _pruningLock = new Lock();

    private readonly bool _deleteOldNodes = false;
    private readonly bool _pastKeyTrackingEnabled = false;

    private bool _lastPersistedReachedReorgBoundary;
    private long _toBePersistedBlockNumber = -1;
    private Task _pruningTask = Task.CompletedTask;
    private readonly CancellationTokenSource _pruningTaskCancellationTokenSource = new();

    public TrieStore(
        INodeStorage nodeStorage,
        IPruningStrategy pruningStrategy,
        IPersistenceStrategy persistenceStrategy,
        IPruningConfig pruningConfig,
        ILogManager logManager)
    {
        _logger = logManager.GetClassLogger<TrieStore>();
        _nodeStorage = nodeStorage;
        _pruningStrategy = pruningStrategy;
        _persistenceStrategy = persistenceStrategy;
        _publicStore = new TrieKeyValueStore(this);
        _persistedNodeRecorder = PersistedNodeRecorder;
        _persistedNodeRecorderNoop = PersistedNodeRecorderNoop;
        _maxDepth = pruningConfig.PruningBoundary;
        _prunePersistedNodePortion = pruningConfig.PrunePersistedNodePortion;
        _prunePersistedNodeMinimumTarget = pruningConfig.PrunePersistedNodeMinimumTarget;
        _maxBufferedCommitCount = pruningConfig.MaxBufferedCommitCount;

        _deleteOldNodes = _pruningStrategy.DeleteObsoleteKeys;
        _shardBit = pruningConfig.DirtyNodeShardBit;
        _shardedDirtyNodeCount = 1 << _shardBit;
        _dirtyNodes = new TrieStoreDirtyNodesCache[_shardedDirtyNodeCount];
        _dirtyNodesTasks = new Task[_shardedDirtyNodeCount];
        _persistedHashes = new ConcurrentDictionary<HashAndTinyPath, Hash256?>[_shardedDirtyNodeCount];
        for (int i = 0; i < _shardedDirtyNodeCount; i++)
        {
            _dirtyNodes[i] = new TrieStoreDirtyNodesCache(this, !_nodeStorage.RequirePath, keepRoot: _deleteOldNodes, _logger);
            _persistedHashes[i] = new ConcurrentDictionary<HashAndTinyPath, Hash256>();
        }

        _pastKeyTrackingEnabled = pruningConfig.TrackPastKeys && nodeStorage.RequirePath;
    }

    public IScopedTrieStore GetTrieStore(Hash256? address) => new ScopedTrieStore(this, address);

    private IScopedTrieStore GetTrieStoreForPruning(Hash256? address) => new ScopedTrieStore(new InPruningTrieStore(this), address);

    public long LastPersistedBlockNumber
    {
        get => _latestPersistedBlockNumber;
        private set
        {
            if (value != _latestPersistedBlockNumber)
            {
                Metrics.LastPersistedBlockNumber = value;
                _latestPersistedBlockNumber = value;
                _lastPersistedReachedReorgBoundary = false;
            }
        }
    }

    public long MemoryUsedByDirtyCache
    {
        get => _memoryUsedByDirtyCache;
        set
        {
            Metrics.MemoryUsedByCache = value;
            _memoryUsedByDirtyCache = value;
        }
    }

    public long DirtyMemoryUsedByDirtyCache
    {
        get => _dirtyMemoryUsedByDirtyCache;
        set
        {
            Metrics.DirtyMemoryUsedByCache = value;
            _dirtyMemoryUsedByDirtyCache = value;
        }
    }

    public long PersistedMemoryUsedByDirtyCache => MemoryUsedByDirtyCache - DirtyMemoryUsedByDirtyCache;

    public void IncrementMemoryUsedByDirtyCache(long nodeMemoryUsage, bool persisted)
    {
        Metrics.CachedNodesCount = Interlocked.Increment(ref _totalCachedNodesCount);
        Metrics.MemoryUsedByCache = Interlocked.Add(ref _memoryUsedByDirtyCache, nodeMemoryUsage);
        if (!persisted)
        {
            Metrics.DirtyNodesCount = Interlocked.Increment(ref _dirtyNodesCount);
            Metrics.DirtyMemoryUsedByCache = Interlocked.Add(ref _dirtyMemoryUsedByDirtyCache, nodeMemoryUsage);
        }
    }

    public void DecreaseMemoryUsedByDirtyCache(long nodeMemoryUsage, bool persisted)
    {
        Metrics.CachedNodesCount = Interlocked.Decrement(ref _totalCachedNodesCount);
        Metrics.MemoryUsedByCache = Interlocked.Add(ref _memoryUsedByDirtyCache, -nodeMemoryUsage);
        if (!persisted)
        {
            Metrics.DirtyNodesCount = Interlocked.Decrement(ref _dirtyNodesCount);
            Metrics.DirtyMemoryUsedByCache = Interlocked.Add(ref _dirtyMemoryUsedByDirtyCache, -nodeMemoryUsage);
        }
    }

    public int CommittedNodesCount
    {
        get => _committedNodesCount;
        private set
        {
            Metrics.CommittedNodesCount = value;
            _committedNodesCount = value;
        }
    }

    private void IncrementCommittedNodesCount()
    {
        Metrics.CommittedNodesCount = Interlocked.Increment(ref _committedNodesCount);
    }

    public int PersistedNodesCount
    {
        get => _persistedNodesCount;
        private set
        {
            Metrics.PersistedNodeCount = value;
            _persistedNodesCount = value;
        }
    }

    private void IncrementPersistedNodesCount()
    {
        Metrics.PersistedNodeCount = Interlocked.Increment(ref _persistedNodesCount);
    }

    public long CachedNodesCount
    {
        get
        {
            long count = NodesCount();
            Metrics.CachedNodesCount = count;
            return count;
        }
    }

    public long DirtyCachedNodesCount
    {
        get
        {
            long count = DirtyNodesCount();
            Metrics.DirtyNodesCount = count;
            return count;
        }
    }

    private TrieNode CommitAndInsertToDirtyNodes(long blockNumber, Hash256? address, ref TreePath path, TrieNode node)
    {
        if (_logger.IsTrace) Trace(blockNumber, in node);
        if (!node.IsBoundaryProofNode)
        {
            if (node.Keccak is null)
            {
                ThrowUnknownHash(node);
            }

            if (IsInCommitBufferMode)
                node = _commitBuffer.SaveOrReplaceInDirtyNodesCache(address, ref path, node, blockNumber);
            else
                node = SaveOrReplaceInDirtyNodesCache(address, ref path, node, blockNumber);

            IncrementCommittedNodesCount();
        }

        return node;

        [MethodImpl(MethodImplOptions.NoInlining)]
        void Trace(long blockNumber, in TrieNode node)
        {
            _logger.Trace($"Committing {node} at {blockNumber}");
        }

        [DoesNotReturn, StackTraceHidden]
        static void ThrowUnknownHash(TrieNode node) => throw new TrieStoreException($"The hash of {node} should be known at the time of committing.");
    }

    private int GetNodeShardIdx(in TreePath path, Hash256 hash)
    {
        // When enabled, the shard have dictionaries for tracking past path hash also.
        // So the same path need to be in the same shard for the remove logic to work.
        uint hashCode = (uint)(_pastKeyTrackingEnabled
            ? path.GetHashCode()
            : hash.GetHashCode());

        return (int)(hashCode % _shardedDirtyNodeCount);
    }

    private TrieStoreDirtyNodesCache GetDirtyNodeShard(in TrieStoreDirtyNodesCache.Key key) => _dirtyNodes[GetNodeShardIdx(key.Path, key.Keccak)];

    private long NodesCount()
    {
        long count = 0;
        foreach (TrieStoreDirtyNodesCache dirtyNode in _dirtyNodes)
        {
            count += dirtyNode.Count;
        }
        return count;
    }

    private long DirtyNodesCount()
    {
        long count = 0;
        foreach (TrieStoreDirtyNodesCache dirtyNode in _dirtyNodes)
        {
            count += dirtyNode.DirtyCount;
        }
        return count;
    }

    private bool DirtyNodesTryGetValue(in TrieStoreDirtyNodesCache.Key key, out TrieNode? node) =>
        GetDirtyNodeShard(key).TryGetValue(key, out node);

    private bool DirtyNodesIsNodeCached(TrieStoreDirtyNodesCache.Key key) =>
        GetDirtyNodeShard(key).IsNodeCached(key);

    private TrieNode DirtyNodesFromCachedRlpOrUnknown(TrieStoreDirtyNodesCache.Key key) =>
        GetDirtyNodeShard(key).FromCachedRlpOrUnknown(key);

    private TrieNode DirtyNodesFindCachedOrUnknown(TrieStoreDirtyNodesCache.Key key) =>
        GetDirtyNodeShard(key).FindCachedOrUnknown(key);

    private TrieNode SaveOrReplaceInDirtyNodesCache(
        Hash256? address,
        ref TreePath path,
        TrieNode node,
        long blockNumber)
    {
        TrieStoreDirtyNodesCache shard = _dirtyNodes[GetNodeShardIdx(path, node.Keccak)];
        return SaveOrReplaceInDirtyNodesCache(shard, address, ref path, node, blockNumber);
    }

    private TrieNode SaveOrReplaceInDirtyNodesCache(
        TrieStoreDirtyNodesCache shard,
        Hash256? address,
        ref TreePath path,
        TrieNode node,
        long blockNumber
    )
    {
        TrieStoreDirtyNodesCache.Key key = new(address, path, node.Keccak);
        TrieNode cachedNodeCopy = shard.GetOrAdd(in key, new TrieStoreDirtyNodesCache.NodeRecord(node, blockNumber)).Node;
        if (!ReferenceEquals(cachedNodeCopy, node))
        {
            Metrics.ReplacedNodesCount++;
        }
        else
        {
            shard.IncrementMemory(node);
        }

        return cachedNodeCopy;
    }

    public IDisposable BeginScope(BlockHeader? baseBlock)
    {
        _scopeLock.Enter();

        SpinWait spinWait = new SpinWait();
        while (true)
        {
            if (_pruningLock.TryEnter())
            {
                // When in non commit buffer mode, FindCachedOrUnknown can also modify the dirty cache which has
                // a notable performance benefit. So we try to clear the buffer before.
                FlushCommitBufferNoLock();

                return new Reactive.AnonymousDisposable(() =>
                {
                    _pruningLock.Exit();
                    _scopeLock.Exit();
                });
            }

            if (_commitBuffer is null)
            {
                long persistedBoundary = Interlocked.Read(ref _toBePersistedBlockNumber);
                if (persistedBoundary == -1)
                {
                    // This can happen in the tiny time in between pruningLock was acquired but the exact block to
                    // persist was not determined yet.
                    spinWait.SpinOnce();
                    continue;
                }

                // _dirtyNodesLock was not acquired, likely due to memory pruning.
                // Will continue with commit buffer.
                CommitBuffer? commitBuffer = _commitBufferUnused;
                if (commitBuffer is null)
                {
                    commitBuffer = new CommitBuffer(this, persistedBoundary);
                }
                else
                {
                    commitBuffer.Reset(persistedBoundary);
                }

                _commitBuffer = commitBuffer;
            }

            break;
        }

        if (_commitBuffer.CommitCount >= _maxBufferedCommitCount)
        {
            // Prevent commit buffer from becoming too large.
            // This only happen if dirty cache size is very large and during forward sync.
            if (_logger.IsDebug) _logger.Debug("Commit buffer too large. Flushing first.");

            // Blocks until memory pruning is finished

            while (!_pruningLock.TryEnter(TimeSpan.FromSeconds(10)))
            {
                if (_logger.IsInfo) _logger.Info("Commit buffer full. Waiting for state to be unlocked.");
            }

            FlushCommitBufferNoLock();

            return new Reactive.AnonymousDisposable(() =>
            {
                _pruningLock.Exit();
                _scopeLock.Exit();
            });
        }

        return new Reactive.AnonymousDisposable(() =>
        {
            _scopeLock.Exit();

            // Try exit and flush async
            Task.Factory.StartNew(TryExitCommitBufferMode);
        });
    }

    private void TryExitCommitBufferMode()
    {
        if (!IsInCommitBufferMode) return;

        if (_scopeLock.TryEnter())
        {
            try
            {
                if (_pruningLock.TryEnter())
                {
                    try
                    {
                        FlushCommitBufferNoLock();
                    }
                    finally
                    {
                        _pruningLock.Exit();
                    }
                }
            }
            finally
            {
                _scopeLock.Exit();
            }
        }
    }

    private void FlushCommitBufferNoLock()
    {
        if (!IsInCommitBufferMode) return;
        _commitBuffer.FlushToDirtyNodes();
        _commitBufferUnused = _commitBuffer;
        _commitBuffer = null;
    }

    ICommitter IScopableTrieStore.BeginCommit(Hash256? address, TrieNode? root, WriteFlags writeFlags)
    {
        if (_currentBlockCommitter is null) throw new InvalidOperationException($"With pruning triestore, {nameof(BeginBlockCommit)} must be called.");
        return _currentBlockCommitter.GetTrieCommitter(address, root, writeFlags);
    }

    public IBlockCommitter BeginBlockCommit(long blockNumber)
    {
        if (_currentBlockCommitter is not null) throw new InvalidOperationException("Cannot start a new block commit when an existing one is still not closed");

        if (_logger.IsDebug) _logger.Debug($"Beginning new {nameof(BlockCommitSet)} - {blockNumber}");
        VerifyNewCommitSet(blockNumber);

        BlockCommitSet commitSet = new BlockCommitSet(blockNumber);

        _currentBlockCommitter = new BlockCommitter(this, commitSet);
        return _currentBlockCommitter;
    }

    private void FinishBlockCommit(BlockCommitSet set, TrieNode? root)
    {
        if (_logger.IsTrace) _logger.Trace($"Enqueued blocks {_commitSetQueue?.Count ?? 0}");
        // Note: root is null when the state trie is empty. It will therefore make the block commit set not sealed.
        set.Seal(root);
        set.Prune();

        _currentBlockCommitter = null;
        _lastCommitSet = set;

        // Commit buffer mode would use the
        if (IsInCommitBufferMode)
        {
            _commitBuffer.EnqueueCommitSet(set);
        }
        else
        {
            PushToMainCommitSetQueue(set);
            Prune();
        }
    }

    private void PushToMainCommitSetQueue(BlockCommitSet set)
    {
        _commitSetQueue.Enqueue(set);
        LatestCommittedBlockNumber = Math.Max(set.BlockNumber, LatestCommittedBlockNumber);
        AnnounceReorgBoundaries();
    }

    public event EventHandler<ReorgBoundaryReached>? ReorgBoundaryReached;

    public byte[]? TryLoadRlp(Hash256? address, in TreePath path, Hash256 keccak, ReadFlags readFlags = ReadFlags.None)
    {
        byte[]? rlp = _nodeStorage.Get(address, path, keccak, readFlags);

        if (rlp is not null)
        {
            Metrics.LoadedFromDbNodesCount++;
        }

        return rlp;
    }

    public byte[] LoadRlp(Hash256? address, in TreePath path, Hash256 keccak, ReadFlags readFlags = ReadFlags.None)
    {
        byte[]? rlp = TryLoadRlp(address, path, keccak, readFlags);
        if (rlp is null)
        {
            ThrowMissingNode(address, path, keccak);
        }

        return rlp;

        [DoesNotReturn, StackTraceHidden]
        static void ThrowMissingNode(Hash256? address, in TreePath path, Hash256 keccak)
        {
            throw new MissingTrieNodeException($"Node A:{address} P:{path} H:{keccak} is missing from the DB", address, path, keccak);
        }
    }

    public bool IsPersisted(Hash256? address, in TreePath path, in ValueHash256 keccak)
    {
        byte[]? rlp = _nodeStorage.Get(address, path, keccak, ReadFlags.None);

        if (rlp is null)
        {
            return false;
        }

        Metrics.LoadedFromDbNodesCount++;

        return true;
    }

    public IReadOnlyTrieStore AsReadOnly() => new ReadOnlyTrieStore(this);

    public bool IsNodeCached(Hash256? address, in TreePath path, Hash256? hash) => DirtyNodesIsNodeCached(new TrieStoreDirtyNodesCache.Key(address, path, hash));

    public TrieNode FindCachedOrUnknown(Hash256? address, in TreePath path, Hash256? hash) =>
        FindCachedOrUnknown(address, path, hash, false);

    internal TrieNode FindCachedOrUnknown(Hash256? address, in TreePath path, Hash256? hash, bool isReadOnly)
    {
        ArgumentNullException.ThrowIfNull(hash);

        TrieStoreDirtyNodesCache.Key key = new TrieStoreDirtyNodesCache.Key(address, path, hash);
        return _commitBuffer is { } commitBuffer
            ? commitBuffer.FindCachedOrUnknown(key, isReadOnly)
            : FindCachedOrUnknown(key, isReadOnly);
    }

    private TrieNode FindCachedOrUnknown(TrieStoreDirtyNodesCache.Key key, bool isReadOnly)
    {
        return isReadOnly ? DirtyNodesFromCachedRlpOrUnknown(key) : DirtyNodesFindCachedOrUnknown(key);
    }

    // Used only in tests
    public void Dump()
    {
        foreach (TrieStoreDirtyNodesCache? dirtyNode in _dirtyNodes)
        {
            dirtyNode.Dump();
        }
    }

    private TrieStoreState CaptureCurrentState()
    {
        return new TrieStoreState(PersistedMemoryUsedByDirtyCache, DirtyMemoryUsedByDirtyCache,
            LatestCommittedBlockNumber, LastPersistedBlockNumber);
    }

    public void Prune()
    {
        var state = CaptureCurrentState();
        if ((_pruningStrategy.ShouldPruneDirtyNode(state) || _pruningStrategy.ShouldPrunePersistedNode(state)) && _pruningTask.IsCompleted)
        {
            _pruningTask = Task.Run(SyncPruneCheck);
        }
    }

    internal void SyncPruneCheck()
    {
        using (var _ = _pruningLock.EnterScope())
        {
            if (_pruningStrategy.ShouldPruneDirtyNode(CaptureCurrentState()))
            {
                PersistAndPruneDirtyCache();
            }

            if (_prunePersistedNodePortion > 0)
            {
                // `PrunePersistedNodes` only work on part of the partition at any one time. With commit buffer,
                // it is possible that the commit buffer once flushed will immediately trigger another prune, which
                // mean `PrunePersistedNodes` was not able to re-trigger multiple time, which make the persisted node
                // cache even bigger which causes longer prune which causes bigger commit buffer, etc.
                // So we loop it here until `ShouldPrunePersistedNode` return false.
                int maxTry = _shardedDirtyNodeCount;
                int i = 0;
                while (i < maxTry && _pruningStrategy.ShouldPrunePersistedNode(CaptureCurrentState()))
                {
                    PrunePersistedNodes();
                    i++;
                }
            }
        }

        TryExitCommitBufferMode();
    }

    internal void PersistAndPruneDirtyCache()
    {
        try
        {
            long start = Stopwatch.GetTimestamp();
            if (_logger.IsInfo) _logger.Info($"Starting memory pruning. Dirty memory {DirtyMemoryUsedByDirtyCache / 1.MiB()}MB, Persisted node memory {(PersistedMemoryUsedByDirtyCache / 1.MiB())}MB");

            long memoryUsedByDirtyCache = DirtyMemoryUsedByDirtyCache;
            SaveSnapshot();

            // Full pruning may set delete obsolete keys to false
            PruneCache(dontRemoveNodes: !_pruningStrategy.DeleteObsoleteKeys);

            TimeSpan sw = Stopwatch.GetElapsedTime(start);
            long ms = (long)sw.TotalMilliseconds;
            Metrics.PruningTime = ms;
            if (_logger.IsInfo) _logger.Info($"Executed memory prune. Took {ms:0.##} ms. Dirty memory from {memoryUsedByDirtyCache / 1.MiB()}MB to {DirtyMemoryUsedByDirtyCache / 1.MiB()}MB");

            if (_logger.IsDebug) _logger.Debug($"Pruning finished. Unlocked {nameof(TrieStore)}.");
        }
        catch (Exception e)
        {
            if (_logger.IsError) _logger.Error("Pruning failed with exception.", e);
        }
        finally
        {
            _toBePersistedBlockNumber = -1;
        }
    }

    private void SaveSnapshot()
    {
        if (_logger.IsDebug) _logger.Debug("Elevated pruning starting");

        int count = _commitSetQueue?.Count ?? 0;
        if (count == 0) return;

        using ArrayPoolListRef<BlockCommitSet> candidateSets = DetermineCommitSetToPersistInSnapshot(count);

        bool shouldTrackPastKey =
            // Its disabled
            _pastKeyTrackingEnabled &&
            // Full pruning need to visit all node, so can't delete anything.

            // If more than one candidate set, its a reorg, we can't remove node as persisted node may not be canonical
            // For archice node, it is safe to remove canon key from cache as it will just get re-loaded.
            (!_deleteOldNodes || candidateSets.Count == 1);

        if (shouldTrackPastKey)
        {
            for (int i = 0; i < _shardedDirtyNodeCount; i++)
            {
                if (!_persistedHashes[i].IsEmpty)
                {
                    _logger.Error($"Shard {i} is not empty and contain {_persistedHashes[i].Count} item");
                }
            }
        }

        if (candidateSets.Count > 0)
        {
            long minToBePersistedBlock = long.MaxValue;
            foreach (BlockCommitSet blockCommitSet in candidateSets)
            {
                minToBePersistedBlock = Math.Min(minToBePersistedBlock, blockCommitSet.BlockNumber);
            }
            _toBePersistedBlockNumber = minToBePersistedBlock;
        }

        Action<TreePath, Hash256?, TrieNode> persistedNodeRecorder = shouldTrackPastKey ? _persistedNodeRecorder : _persistedNodeRecorderNoop;

        for (int index = 0; index < candidateSets.Count; index++)
        {
            BlockCommitSet blockCommitSet = candidateSets[index];
            if (_logger.IsDebug) _logger.Debug($"Elevated pruning for candidate {blockCommitSet.BlockNumber}");
            ParallelPersistBlockCommitSet(blockCommitSet, persistedNodeRecorder);
        }

        AnnounceReorgBoundaries();

        if (candidateSets.Count > 0)
        {
            return;
        }

        _commitSetQueue.TryPeek(out BlockCommitSet? uselessFrontSet);
        if (_logger.IsDebug) _logger.Debug($"Found no candidate for elevated pruning (sets: {_commitSetQueue.Count}, earliest: {uselessFrontSet?.BlockNumber}, newest kept: {LatestCommittedBlockNumber}, reorg depth {_maxDepth})");
    }

    private ArrayPoolListRef<BlockCommitSet> DetermineCommitSetToPersistInSnapshot(int count)
    {
        ArrayPoolListRef<BlockCommitSet> candidateSets = new(count);
        try
        {

            long lastBlockBeforeRorgBoundary = 0;
            foreach (BlockCommitSet blockCommitSet in _commitSetQueue)
            {
                if (!blockCommitSet.IsSealed) continue;
                if (blockCommitSet.BlockNumber <= LatestCommittedBlockNumber - _maxDepth && blockCommitSet.BlockNumber > lastBlockBeforeRorgBoundary)
                {
                    lastBlockBeforeRorgBoundary = blockCommitSet.BlockNumber;
                }
            }

            using ArrayPoolListRef<BlockCommitSet> toAddBack = new(count);
            while (_commitSetQueue.TryDequeue(out BlockCommitSet frontSet))
            {
                if (frontSet.BlockNumber == lastBlockBeforeRorgBoundary || (_persistenceStrategy.ShouldPersist(frontSet.BlockNumber) && frontSet.BlockNumber < lastBlockBeforeRorgBoundary))
                {
                    candidateSets.Add(frontSet);
                }
                else if (frontSet.BlockNumber >= LatestCommittedBlockNumber - _maxDepth)
                {
                    toAddBack.Add(frontSet);
                }
            }

            for (int index = 0; index < toAddBack.Count; index++)
            {
                _commitSetQueue.Enqueue(toAddBack[index]);
            }

            return candidateSets;
        }
        catch
        {
            candidateSets.Dispose();
            throw;
        }
    }

    private void PersistedNodeRecorder(TreePath treePath, Hash256 address, TrieNode tn)
    {
        if (treePath.Length <= TinyTreePath.MaxNibbleLength)
        {
            int shardIdx = GetNodeShardIdx(treePath, tn.Keccak);

            HashAndTinyPath key = new(address, new TinyTreePath(treePath));

            if (_deleteOldNodes)
            {
                _persistedHashes[shardIdx].AddOrUpdate(
                    key,
                    static (_, newHash) => newHash,
                    static (_, hash, _) => null,
                    tn.Keccak);
            }
            else
            {
                _persistedHashes[shardIdx].AddOrUpdate(
                    key,
                    static (_, newHash) => newHash,
                    // When not deleting old nodes, key tracking is used to prune in memory cache. It is
                    // safe to accidentally remove key by taking non-canon block as canon as it will just load
                    // from disk again.
                    static (_, hash, _) => hash,
                    tn.Keccak);
            }
        }
    }

    private void PersistedNodeRecorderNoop(TreePath treePath, Hash256 address, TrieNode tn)
    {
    }

    private int _lastPrunedShardIdx = 0;

    /// <summary>
    /// This method is responsible for reviewing the nodes that are directly in the cache and
    /// removing ones that are either no longer referenced but not for persisted nodes.
    /// This is done after a `SaveSnapshot`.
    /// </summary>
    /// <exception cref="InvalidOperationException"></exception>
    private void PruneCache(bool prunePersisted = false, bool dontRemoveNodes = false, bool forceRemovePersistedNodes = false)
    {
        if (_logger.IsDebug) _logger.Debug($"Pruning nodes {DirtyMemoryUsedByDirtyCache / 1.MB()} MB , last persisted block: {LastPersistedBlockNumber} current: {LatestCommittedBlockNumber}.");
        long start = Stopwatch.GetTimestamp();

        for (int index = 0; index < _dirtyNodes.Length; index++)
        {
            int closureIndex = index;
            TrieStoreDirtyNodesCache dirtyNode = _dirtyNodes[closureIndex];
            _dirtyNodesTasks[closureIndex] = Task.Run(() =>
            {
                ConcurrentDictionary<HashAndTinyPath, Hash256?>? persistedHashes = null;
                if (_persistedHashes.Length > 0)
                {
                    persistedHashes = _persistedHashes[closureIndex];
                }

                INodeStorage nodeStorage = _nodeStorage;
                if (dontRemoveNodes) nodeStorage = null;

                dirtyNode
                    .PruneCache(
                        prunePersisted: prunePersisted,
                        forceRemovePersistedNodes: forceRemovePersistedNodes,
                        persistedHashes: persistedHashes,
                        nodeStorage: nodeStorage);
                persistedHashes?.NoResizeClear();
            });
        }

        Task.WaitAll(_dirtyNodesTasks);

        RecalculateTotalMemoryUsage();

        if (_logger.IsDebug) _logger.Debug($"Finished pruning nodes in {(long)Stopwatch.GetElapsedTime(start).TotalMilliseconds}ms {DirtyMemoryUsedByDirtyCache / 1.MB()} MB, last persisted block: {LastPersistedBlockNumber} current: {LatestCommittedBlockNumber}.");
    }

    /// <summary>
    /// Only prune persisted nodes. This method attempt to pick only some shard for pruning.
    /// </summary>
    internal void PrunePersistedNodes()
    {
        try
        {
            long targetPruneMemory = (long)(PersistedMemoryUsedByDirtyCache * _prunePersistedNodePortion);
            targetPruneMemory = Math.Max(targetPruneMemory, _prunePersistedNodeMinimumTarget);

            int shardCountToPrune = (int)((targetPruneMemory / (double)PersistedMemoryUsedByDirtyCache) * _shardedDirtyNodeCount);
            shardCountToPrune = Math.Max(1, Math.Min(shardCountToPrune, _shardedDirtyNodeCount));

            if (_logger.IsWarn) _logger.Debug($"Pruning persisted nodes {PersistedMemoryUsedByDirtyCache / 1.MB()} MB, Pruning {shardCountToPrune} shards starting from shard {_lastPrunedShardIdx}");
            long start = Stopwatch.GetTimestamp();

            using ArrayPoolListRef<Task> pruneTask = new(shardCountToPrune);

            for (int i = 0; i < shardCountToPrune; i++)
            {
                TrieStoreDirtyNodesCache dirtyNode = _dirtyNodes[_lastPrunedShardIdx];
                pruneTask.Add(Task.Run(() =>
                {
                    dirtyNode.PruneCache(prunePersisted: true);
                }));
                _lastPrunedShardIdx = (_lastPrunedShardIdx + 1) % _shardedDirtyNodeCount;
            }

            Task.WaitAll(pruneTask.AsSpan());

            RecalculateTotalMemoryUsage();

            if (_logger.IsWarn) _logger.Debug($"Finished pruning persisted nodes in {(long)Stopwatch.GetElapsedTime(start).TotalMilliseconds}ms {PersistedMemoryUsedByDirtyCache / 1.MB()} MB, last persisted block: {LastPersistedBlockNumber} current: {LatestCommittedBlockNumber}.");
            Metrics.PersistedNodePruningTime = (long)Stopwatch.GetElapsedTime(start).TotalMilliseconds;
        }
        catch (Exception e)
        {
            if (_logger.IsError) _logger.Error($"Persisted node pruning failed", e);
        }
    }

    private void RecalculateTotalMemoryUsage()
    {
        long memory = 0;
        long dirtyMemory = 0;
        long totalNodes = 0;
        long totalDirtyNodes = 0;
        for (int index = 0; index < _dirtyNodes.Length; index++)
        {
            TrieStoreDirtyNodesCache dirtyNode = _dirtyNodes[index];
            memory += dirtyNode.TotalMemory;
            dirtyMemory += dirtyNode.TotalDirtyMemory;
            totalNodes += dirtyNode.Count;
            totalDirtyNodes += dirtyNode.DirtyCount;
        }

        MemoryUsedByDirtyCache = memory;
        DirtyMemoryUsedByDirtyCache = dirtyMemory;
        _totalCachedNodesCount = totalNodes;
        Metrics.CachedNodesCount = totalNodes;
        _dirtyNodesCount = totalDirtyNodes;
        Metrics.DirtyNodesCount = totalDirtyNodes;
    }

    public void Dispose()
    {
        if (_logger.IsDebug) _logger.Debug("Disposing trie");
        _pruningTaskCancellationTokenSource.Cancel();
        _pruningTask.Wait();
        FlushNonBlockingBuffer();
        PersistOnShutdown();
    }

    private void FlushNonBlockingBuffer()
    {
        using var _ = _scopeLock.EnterScope();
        if (_commitBuffer is null) return;

        using var _2 = _pruningLock.EnterScope();

        FlushCommitBufferNoLock();
    }

    public void WaitForPruning()
    {
        _pruningTask.Wait();
    }

    private readonly INodeStorage _nodeStorage;

    private readonly TrieKeyValueStore _publicStore;

    private readonly IPruningStrategy _pruningStrategy;

    private readonly IPersistenceStrategy _persistenceStrategy;

    private readonly ILogger _logger;

    private ConcurrentQueue<BlockCommitSet> _commitSetQueue = new ConcurrentQueue<BlockCommitSet>();

    private BlockCommitSet? _lastCommitSet = null;

    private long _memoryUsedByDirtyCache;
    private long _dirtyMemoryUsedByDirtyCache;
    private long _totalCachedNodesCount;
    private long _dirtyNodesCount;

    private int _committedNodesCount;

    private int _persistedNodesCount;

    private long _latestPersistedBlockNumber;

    private BlockCommitter? _currentBlockCommitter = null;

    private long LatestCommittedBlockNumber { get; set; }
    public INodeStorage.KeyScheme Scheme => _nodeStorage.Scheme;

    private void VerifyNewCommitSet(long blockNumber)
    {
        if (_lastCommitSet is not null)
        {
            Debug.Assert(_lastCommitSet.IsSealed, "Not sealed when beginning new block");

            if (_lastCommitSet.BlockNumber != blockNumber - 1 && blockNumber != 0 && _lastCommitSet.BlockNumber != 0)
            {
                if (_logger.IsInfo) _logger.Info($"Non consecutive block commit. This is likely a reorg. Last block commit: {_lastCommitSet.BlockNumber}. New block commit: {blockNumber}.");
            }
        }
    }

    /// <summary>
    /// Persists all transient (not yet persisted) starting from <paramref name="commitSet"/> root.
    /// Already persisted nodes are skipped. After this action we are sure that the full state is available
    /// for the block represented by this commit set.
    /// </summary>
    /// <param name="commitSet">A commit set of a block which root is to be persisted.</param>
    /// <param name="persistedNodeRecorder">Special action to be called on each persist. Used to track which node to remove.</param>
    /// <param name="writeFlags"></param>
    private void ParallelPersistBlockCommitSet(
        BlockCommitSet commitSet,
        Action<TreePath, Hash256?, TrieNode> persistedNodeRecorder,
        WriteFlags writeFlags = WriteFlags.None
    )
    {
        INodeStorage.IWriteBatch topLevelWriteBatch = _nodeStorage.StartWriteBatch();
        const int parallelBoundaryPathLength = 2;

        using ArrayPoolList<(TrieNode trieNode, Hash256? address2, TreePath path)> parallelStartNodes = new(_shardedDirtyNodeCount);

        void TopLevelPersist(TrieNode tn, Hash256? address2, TreePath path)
        {
            if (path.Length < parallelBoundaryPathLength)
            {
                persistedNodeRecorder.Invoke(path, address2, tn);
                PersistNode(address2, path, tn, commitSet.BlockNumber, topLevelWriteBatch, writeFlags);
            }
            else
            {
                parallelStartNodes.Add((tn, address2, path));
            }
        }

        if (_logger.IsDebug) _logger.Debug($"Persisting from root {commitSet.Root?.Keccak?.ToShortString()} in block {commitSet.BlockNumber}");

        long start = Stopwatch.GetTimestamp();

        // The first CallRecursive stop at two level, yielding 256 node in parallelStartNodes, which is run concurrently
        TreePath path = TreePath.Empty;
        commitSet.Root?.CallRecursively(TopLevelPersist, null, ref path, GetTrieStoreForPruning(null), true, _logger, maxPathLength: parallelBoundaryPathLength);

        // The amount of change in the subtrees are not balanced at all. So their writes areas buffered here
        // which get disposed in parallel instead of being disposed in `PersistNodeStartingFrom`.
        // This unfortunately is not atomic
        // However, anything that we are trying to persist here should still be in dirty cache.
        // So parallel read should go there first instead of to the database for these dataset,
        // so it should be fine for these to be non atomic.
        Task[] disposeTasks = _disposeTasks;
        Channel<INodeStorage.IWriteBatch> disposeQueue = Channel.CreateBounded<INodeStorage.IWriteBatch>(disposeTasks.Length * 2);
        try
        {
            for (int index = 0; index < disposeTasks.Length; index++)
            {
                disposeTasks[index] = Task.Run(async () =>
                {
                    await foreach (INodeStorage.IWriteBatch disposable in disposeQueue.Reader.ReadAllAsync())
                    {
                        disposable.Dispose();
                    }
                });
            }

            using ArrayPoolList<Task> persistNodeStartingFromTasks = parallelStartNodes.Select(
                    entry => Task.Run(() => PersistNodeStartingFrom(entry.trieNode, entry.address2, entry.path, commitSet.BlockNumber, persistedNodeRecorder, writeFlags, disposeQueue)))
                .ToPooledList(parallelStartNodes.Count);

            Task.WaitAll(persistNodeStartingFromTasks.AsSpan());
        }
        finally
        {
            disposeQueue.Writer.Complete();
        }

        Task.WaitAll(disposeTasks);

        // Dispose top level last in case something goes wrong, at least the root won't be stored
        topLevelWriteBatch.Dispose();
        _nodeStorage.Flush(onlyWal: true);

        long elapsedMilliseconds = (long)Stopwatch.GetElapsedTime(start).TotalMilliseconds;
        Metrics.SnapshotPersistenceTime = elapsedMilliseconds;

        if (_logger.IsDebug) _logger.Debug($"Persisted trie from {commitSet.Root} at {commitSet.BlockNumber} in {elapsedMilliseconds}ms (cache memory {MemoryUsedByDirtyCache})");

        LastPersistedBlockNumber = commitSet.BlockNumber;
    }

    private async Task PersistNodeStartingFrom(TrieNode tn, Hash256 address2, TreePath path,
        long blockNumber,
        Action<TreePath, Hash256?, TrieNode> persistedNodeRecorder,
        WriteFlags writeFlags, Channel<INodeStorage.IWriteBatch> disposeQueue)
    {
        long persistedNodeCount = 0;
        INodeStorage.IWriteBatch writeBatch = _nodeStorage.StartWriteBatch();

        async ValueTask DoPersist(TrieNode node, Hash256? address3, TreePath path2)
        {
            persistedNodeRecorder.Invoke(path2, address3, node);
            PersistNode(address3, path2, node, blockNumber, writeBatch, writeFlags);

            persistedNodeCount++;
            if (persistedNodeCount % 512 == 0)
            {
                await disposeQueue.Writer.WriteAsync(writeBatch);
                writeBatch = _nodeStorage.StartWriteBatch();
            }
        }

        await tn.CallRecursivelyAsync(DoPersist, address2, ref path, GetTrieStoreForPruning(address2), _logger);
        await disposeQueue.Writer.WriteAsync(writeBatch);
    }

    private void PersistNode(Hash256? address, in TreePath path, TrieNode currentNode, long blockNumber, INodeStorage.IWriteBatch writeBatch, WriteFlags writeFlags = WriteFlags.None)
    {
        ArgumentNullException.ThrowIfNull(currentNode);

        if (currentNode.Keccak is not null)
        {
            TrieStoreDirtyNodesCache.Key key = new TrieStoreDirtyNodesCache.Key(address, path, currentNode.Keccak);
            // Unpersisted note may have lower commit number than its parent. This can when its child is created
            // on a different block than its parent.
            GetDirtyNodeShard(key).GetOrAdd(key, new TrieStoreDirtyNodesCache.NodeRecord(currentNode, blockNumber));

            if (_logger.IsTrace) _logger.Trace($"Persisting {nameof(TrieNode)} {currentNode}.");
            writeBatch.Set(address, path, currentNode.Keccak, currentNode.FullRlp.Span, writeFlags);
            currentNode.IsPersisted = true;
            IncrementPersistedNodesCount();
        }
        else
        {
            Debug.Assert(currentNode.FullRlp.IsNotNull && currentNode.FullRlp.Length < 32,
                "We only expect persistence call without Keccak for the nodes that are kept inside the parent RLP (less than 32 bytes).");
        }
    }

    public bool IsNoLongerNeeded(long lastCommit)
    {
        return lastCommit < LastPersistedBlockNumber
               && lastCommit < LatestCommittedBlockNumber - _maxDepth;
    }

    private bool IsStillNeeded(long lastCommit)
    {
        return !IsNoLongerNeeded(lastCommit);
    }

    private void AnnounceReorgBoundaries()
    {
        if (LatestCommittedBlockNumber < 1)
        {
            return;
        }

        bool shouldAnnounceReorgBoundary = false;
        bool isFirstCommit = Interlocked.Exchange(ref _isFirst, 1) == 0;
        if (isFirstCommit)
        {
            if (_logger.IsDebug) _logger.Debug($"Reached first commit - newest {LatestCommittedBlockNumber}, last persisted {LastPersistedBlockNumber}");
            // this is important when transitioning from fast sync
            // imagine that we transition at block 1200000
            // and then we close the app at 1200010
            // in such case we would try to continue at Head - 1200010
            // because head is loaded if there is no persistence checkpoint
            // so we need to force the persistence checkpoint
            long baseBlock = Math.Max(0, LatestCommittedBlockNumber - 1);
            LastPersistedBlockNumber = baseBlock;
            shouldAnnounceReorgBoundary = true;
        }
        else if (!_lastPersistedReachedReorgBoundary)
        {
            // even after we persist a block we do not really remember it as a safe checkpoint
            // until max reorgs blocks after
            if (LatestCommittedBlockNumber >= LastPersistedBlockNumber + _maxDepth)
            {
                shouldAnnounceReorgBoundary = true;
            }
        }

        if (shouldAnnounceReorgBoundary)
        {
            ReorgBoundaryReached?.Invoke(this, new ReorgBoundaryReached(LastPersistedBlockNumber));
            _lastPersistedReachedReorgBoundary = true;
        }
    }

    private void PersistOnShutdown()
    {
        if (_commitSetQueue?.IsEmpty ?? true) return;

        using ArrayPoolListRef<BlockCommitSet> candidateSets = DetermineCommitSetToPersistInSnapshot(_commitSetQueue.Count);
        if (candidateSets.Count == 0 && _commitSetQueue.TryDequeue(out BlockCommitSet anyCommmitSet))
        {
            // No commitset to persist, likely as not enough block was processed to reached prune boundary
            // This happens when node is shutdown right after sync.
            // we need to persist at least something or in case of fresh sync or the best persisted state will not be set
            // at all. This come at a risk that this commitset is not canon though.
            candidateSets.Add(anyCommmitSet);
        }

        INodeStorage.IWriteBatch writeBatch = _nodeStorage.StartWriteBatch();
        for (int index = 0; index < candidateSets.Count; index++)
        {
            BlockCommitSet blockCommitSet = candidateSets[index];
            if (_logger.IsDebug) _logger.Debug($"Persisting on disposal {blockCommitSet} (cache memory at {MemoryUsedByDirtyCache})");
            ParallelPersistBlockCommitSet(blockCommitSet, _persistedNodeRecorderNoop);
        }
        writeBatch.Dispose();
        _nodeStorage.Flush(onlyWal: false);

        if (candidateSets.Count == 0)
        {
            if (_logger.IsDebug) _logger.Debug("No commitset to persist at all.");
        }
        else
        {
            AnnounceReorgBoundaries();
        }
    }

    public void PersistCache(CancellationToken cancellationToken)
    {
        if (_logger.IsInfo) _logger.Info("Full Pruning Persist Cache started.");
        using var _ = _pruningLock.EnterScope();

        long start = Stopwatch.GetTimestamp();
        int commitSetCount = 0;
        // We persist all sealed Commitset causing PruneCache to almost completely clear the cache. Any new block that
        // need existing node will have to read back from db causing copy-on-read mechanism to copy the node.
        ConcurrentQueue<BlockCommitSet> commitSetQueue = _commitSetQueue;

        void ClearCommitSetQueue()
        {
            while (commitSetQueue.TryPeek(out BlockCommitSet commitSet) && commitSet.IsSealed)
            {
                if (!commitSetQueue.TryDequeue(out commitSet)) break;
                if (!commitSet.IsSealed)
                {
                    // Oops
                    commitSetQueue.Enqueue(commitSet);
                    break;
                }

                commitSetCount++;
                ParallelPersistBlockCommitSet(commitSet, _persistedNodeRecorderNoop);
            }
        }

        if (_logger.IsInfo) _logger.Info($"Saving all commit set took {Stopwatch.GetElapsedTime(start)} for {commitSetCount} commit sets.");

        start = Stopwatch.GetTimestamp();

        // Double check
        ClearCommitSetQueue();
        if (cancellationToken.IsCancellationRequested) return;

        // All persisted node including recommitted nodes between head and reorg depth must be removed so that
        // it will be re-persisted or at least re-read in order to be cloned.
        // This should clear most nodes. For some reason, not all.
        PruneCache(prunePersisted: true, dontRemoveNodes: true, forceRemovePersistedNodes: true);
        if (cancellationToken.IsCancellationRequested) return;

        int totalPersistedCount = 0;
        for (int index = 0; index < _dirtyNodes.Length; index++)
        {
            TrieStoreDirtyNodesCache dirtyNode = _dirtyNodes[index];
            _dirtyNodesTasks[index] = Task.Run(() =>
            {
                int persistedCount = dirtyNode.PersistAll(_nodeStorage, cancellationToken);
                totalPersistedCount += persistedCount;
            });
        }

        Task.WaitAll(_dirtyNodesTasks);

        if (cancellationToken.IsCancellationRequested) return;

        PruneCache(prunePersisted: true, dontRemoveNodes: true, forceRemovePersistedNodes: true);

        long nodesCount = NodesCount();
        if (nodesCount != 0)
        {
            if (_logger.IsWarn) _logger.Warn($"{nodesCount} cache entry remains. {DirtyCachedNodesCount} dirty, total persistec count is {totalPersistedCount}.");
        }

        if (_logger.IsInfo) _logger.Info($"Clear cache took {Stopwatch.GetElapsedTime(start)}.");
    }

    // Used to serve node by hash
    private byte[]? GetByHash(ReadOnlySpan<byte> key, ReadFlags flags = ReadFlags.None)
    {
        Hash256 asHash = new(key);
        return DirtyNodesTryGetValue(new TrieStoreDirtyNodesCache.Key(null, TreePath.Empty, asHash), out TrieNode? trieNode)
               && trieNode is not null
               && trieNode.NodeType != NodeType.Unknown
               && trieNode.FullRlp.IsNotNull
            ? trieNode.FullRlp.ToArray()
            : _nodeStorage.Get(null, TreePath.Empty, asHash, flags);
    }

    public IReadOnlyKeyValueStore TrieNodeRlpStore => _publicStore;

    public StableLockScope PrepareStableState(CancellationToken cancellationToken)
    {
        var scopeLockScope = _scopeLock.EnterScope();
        var pruneLockScope = _pruningLock.EnterScope();

        try
        {
            FlushCommitBufferNoLock();
            PersistCache(cancellationToken);
        }
        catch (OperationCanceledException)
        {
            pruneLockScope.Dispose();
            scopeLockScope.Dispose();
            throw;
        }

        return new StableLockScope()
        {
            scopeLockScope = scopeLockScope,
            pruneLockScope = pruneLockScope,
        };
    }

    public ref struct StableLockScope : IDisposable
    {
        public Lock.Scope scopeLockScope;
        public Lock.Scope pruneLockScope;

        public void Dispose()
        {
            pruneLockScope.Dispose();
            scopeLockScope.Dispose();
        }
    }

    private class TrieKeyValueStore(TrieStore trieStore) : IReadOnlyKeyValueStore
    {
        public byte[]? Get(ReadOnlySpan<byte> key, ReadFlags flags = ReadFlags.None) => trieStore.GetByHash(key, flags);
    }

    public bool HasRoot(Hash256 stateRoot)
    {
        if (stateRoot == Keccak.EmptyTreeHash) return true;
        TrieNode node = FindCachedOrUnknown(null, TreePath.Empty, stateRoot, true);
        if (node.NodeType == NodeType.Unknown)
        {
            return TryLoadRlp(null, TreePath.Empty, node.Keccak!) is not null;
        }

        return true;
    }

    private class BlockCommitter(
        TrieStore trieStore,
        BlockCommitSet commitSet
    ) : IBlockCommitter
    {
        internal TrieNode? StateRoot;
        private int _concurrency = Environment.ProcessorCount;

        public void Dispose()
        {
            trieStore.FinishBlockCommit(commitSet, StateRoot);
        }

        public ICommitter GetTrieCommitter(Hash256? address, TrieNode? root, WriteFlags writeFlags)
        {
            if (address is null) StateRoot = root;
            return new PruningTrieStoreCommitter(this, trieStore, commitSet.BlockNumber, address, root);
        }

        public bool TryRequestConcurrencyQuota()
        {
            if (Interlocked.Decrement(ref _concurrency) >= 0)
            {
                return true;
            }

            ReturnConcurrencyQuota();
            return false;
        }

        public void ReturnConcurrencyQuota() => Interlocked.Increment(ref _concurrency);
    }

    private class PruningTrieStoreCommitter(
        BlockCommitter blockCommitter,
        TrieStore trieStore,
        long blockNumber,
        Hash256? address,
        TrieNode? root
    ) : ICommitter
    {
        private readonly bool _needToResetRoot = root is not null && root.IsDirty;

        public void Dispose()
        {
            if (_needToResetRoot)
            {
                // During commit it PatriciaTrie, the root may get resolved to an existing node (same keccak).
                // This ensure that the root that we use here is the same.
                // This is only needed for state tree as the root need to be put in the block commit set.
                if (address == null) blockCommitter.StateRoot = ((IScopableTrieStore)trieStore).FindCachedOrUnknown(address, TreePath.Empty, root?.Keccak);
            }
        }

        public TrieNode CommitNode(ref TreePath path, TrieNode node) =>
            trieStore.CommitAndInsertToDirtyNodes(blockNumber, address, ref path, node);

        public bool TryRequestConcurrentQuota() => blockCommitter.TryRequestConcurrencyQuota();

        public void ReturnConcurrencyQuota() => blockCommitter.ReturnConcurrencyQuota();
    }

    internal static class HashHelpers
    {
        private const int HashPrime = 101;

        private static bool IsPrime(int candidate)
        {
            if ((candidate & 1) != 0)
            {
                int limit = (int)Math.Sqrt(candidate);
                for (int divisor = 3; divisor <= limit; divisor += 2)
                {
                    if ((candidate % divisor) == 0)
                        return false;
                }
                return true;
            }
            return candidate == 2;
        }

        public static int GetPrime(int min)
        {
            foreach (int prime in Primes)
            {
                if (prime >= min)
                    return prime;
            }

            // Outside of our predefined table. Compute the hard way.
            for (int i = (min | 1); i < int.MaxValue; i += 2)
            {
                if (IsPrime(i) && ((i - 1) % HashPrime != 0))
                    return i;
            }
            return min;
        }

        // Table of prime numbers to use as hash table sizes.
        // A typical resize algorithm would pick the smallest prime number in this array
        // that is larger than twice the previous capacity.
        // Suppose our Hashtable currently has capacity x and enough elements are added
        // such that a resize needs to occur. Resizing first computes 2x then finds the
        // first prime in the table greater than 2x, i.e. if primes are ordered
        // p_1, p_2, ..., p_i, ..., it finds p_n such that p_n-1 < 2x < p_n.
        // Doubling is important for preserving the asymptotic complexity of the
        // hashtable operations such as add.  Having a prime guarantees that double
        // hashing does not lead to infinite loops.  IE, your hash function will be
        // h1(key) + i*h2(key), 0 <= i < size.  h2 and the size must be relatively prime.
        // We prefer the low computation costs of higher prime numbers over the increased
        // memory allocation of a fixed prime number i.e. when right sizing a HashSet.
        private static ReadOnlySpan<int> Primes =>
        [
            3,
            7,
            11,
            17,
            23,
            29,
            37,
            47,
            59,
            71,
            89,
            107,
            131,
            163,
            197,
            239,
            293,
            353,
            431,
            521,
            631,
            761,
            919,
            1103,
            1327,
            1597,
            1931,
            2333,
            2801,
            3371,
            4049,
            4861,
            5839,
            7013,
            8419,
            10103,
            12143,
            14591,
            17519,
            21023,
            25229,
            30293,
            36353,
            43627,
            52361,
            62851,
            75431,
            90523,
            108631,
            130363,
            156437,
            187751,
            225307,
            270371,
            324449,
            389357,
            467237,
            560689,
            672827,
            807403,
            968897,
            1162687,
            1395263,
            1674319,
            2009191,
            2411033,
            2893249,
            3471899,
            4166287,
            4999559,
            5999471,
            7199369
        ];
    }

    private class CommitBuffer
    {
        private readonly ConcurrentQueue<BlockCommitSet> _commitSetQueueBuffer = new();
        private readonly TrieStoreDirtyNodesCache[] _dirtyNodesBuffer;
        private readonly TrieStore _trieStore;
        private readonly ILogger _logger;

        public int CommitCount => _commitSetQueueBuffer.Count;
        private long _minCommitBlockNumber;

        public CommitBuffer(TrieStore trieStore, long minCommitBlockNumber)
        {
            _minCommitBlockNumber = minCommitBlockNumber;
            _trieStore = trieStore;
            _logger = trieStore._logger;
            _dirtyNodesBuffer = new TrieStoreDirtyNodesCache[trieStore._dirtyNodes.Length];
            for (int i = 0; i < trieStore._shardedDirtyNodeCount; i++)
            {
                _dirtyNodesBuffer[i] = new TrieStoreDirtyNodesCache(trieStore, !trieStore._nodeStorage.RequirePath, _trieStore._deleteOldNodes, trieStore._logger);
            }
        }

        public void Reset(long minCommitBlockNumber)
        {
            _minCommitBlockNumber = minCommitBlockNumber;
        }

        public void EnqueueCommitSet(BlockCommitSet set)
        {
            _commitSetQueueBuffer.Enqueue(set);
        }

        public void FlushToDirtyNodes()
        {
            if (_logger.IsDebug) _logger.Debug("Flushing commit buffer");
            long startTime = Stopwatch.GetTimestamp();
            Parallel.For(0, _trieStore._shardedDirtyNodeCount, (i) =>
            {
                _dirtyNodesBuffer[i].CopyTo(_trieStore._dirtyNodes[i]);
            });

            int count = 0;
            while (_commitSetQueueBuffer.TryDequeue(out BlockCommitSet commitSet))
            {
                _trieStore._commitSetQueue.Enqueue(commitSet);
                _trieStore.PushToMainCommitSetQueue(commitSet);
                count++;
            }

            TimeSpan elapsed = Stopwatch.GetElapsedTime(startTime);
            if (_logger.IsDebug) _logger.Debug($"Flushed {count} commit buffers in {elapsed.Milliseconds}ms");
        }

        private TrieStoreDirtyNodesCache GetDirtyNodeShard(in TreePath path, Hash256 keccak) => _dirtyNodesBuffer[_trieStore.GetNodeShardIdx(path, keccak)];

        public TrieNode SaveOrReplaceInDirtyNodesCache(Hash256? address, ref TreePath path, in TrieNode node, long blockNumber)
        {
            // Change the shard to the one from commit buffer.
            TrieStoreDirtyNodesCache shard = GetDirtyNodeShard(path, node.Keccak);
            return _trieStore.SaveOrReplaceInDirtyNodesCache(shard, address, ref path, node, blockNumber);
        }

        public TrieNode FindCachedOrUnknown(TrieStoreDirtyNodesCache.Key key, bool isReadOnly)
        {
            int shardIdx = _trieStore.GetNodeShardIdx(key.Path, key.Keccak);
            TrieStoreDirtyNodesCache bufferShard = _dirtyNodesBuffer[shardIdx];
            TrieStoreDirtyNodesCache mainShard = _trieStore._dirtyNodes[shardIdx];

            var hasInBuffer = bufferShard.TryGetValue(key, out TrieNode bufferNode);
<<<<<<< HEAD
            if (!hasInBuffer && mainShard.TryGetRecord(key, out TrieStoreDirtyNodesCache.NodeRecord nodeRecord))
            {
                if (_trieStore.IsStillNeeded(nodeRecord.LastCommit))
                {
                    var rlp = nodeRecord.Node.FullRlp;
                    if (rlp.IsNull)
                    {
                        bufferShard.GetOrAdd(key, nodeRecord);
                        if (!isReadOnly) return nodeRecord.Node;
                    }
                    else
                    {
                        // clone is as if it read only
                        TrieNode node = nodeRecord.Node.Clone();
                        if (nodeRecord.Node.IsSealed) node.Seal();
                        if (nodeRecord.Node.IsPersisted) node.IsPersisted = true;
                        node.Keccak = nodeRecord.Node.Keccak;
                        bufferShard.GetOrAdd(key, nodeRecord);
                        if (!isReadOnly) return nodeRecord.Node;
                    }
                }
            }

            if (hasInBuffer)
            {
                if (!isReadOnly)
                {
                    return bufferNode;
                }
                else
                {
                    return _trieStore.CloneForReadOnly(key, bufferNode);
=======
            if (isReadOnly)
            {
                if (hasInBuffer)
                {
                    return _trieStore.CloneForReadOnly(key, bufferNode);
                }

                return mainShard.FromCachedRlpOrUnknown(key);
            }

            if (!hasInBuffer && mainShard.TryGetRecord(key, out TrieStoreDirtyNodesCache.NodeRecord nodeRecord))
            {
                if (nodeRecord.Node.IsPersisted)
                {
                    // If a node is persisted, then it is either a node that was previously not persisted and not yet
                    // in disk, or a node that will be deleted. We must never get a node that will be deleted.
                    if (nodeRecord.LastCommit >= _minCommitBlockNumber)
                    {
                        bufferShard.GetOrAdd(key, new TrieStoreDirtyNodesCache.NodeRecord(nodeRecord.Node, -1));
                        return nodeRecord.Node;
                    }
                }
                else
                {
                    // If it is not persisted, then its child is still referred directly.
                    // The child will not get unreferred until after later it and all its children was persisted.
                    bufferShard.GetOrAdd(key, new TrieStoreDirtyNodesCache.NodeRecord(nodeRecord.Node, -1));
                    return nodeRecord.Node;
>>>>>>> d5256c8e
                }
            }

            return hasInBuffer ? bufferNode : bufferShard.FindCachedOrUnknown(key);
        }
    }

    internal TrieNode CloneForReadOnly(in TrieStoreDirtyNodesCache.Key key, TrieNode node)
    {
<<<<<<< HEAD
=======
        if (node!.FullRlp.IsNull)
        {
            // // this happens in SyncProgressResolver
            // throw new InvalidAsynchronousStateException("Read only trie store is trying to read a transient node.");
            return new TrieNode(NodeType.Unknown, key.Keccak);
        }

>>>>>>> d5256c8e
        // we returning a copy to avoid multithreaded access
        var trieNode = new TrieNode(NodeType.Unknown, key.Keccak, node.FullRlp);
        trieNode.ResolveNode(GetTrieStore(key.Address), key.Path);
        trieNode.Keccak = key.Keccak;
        return trieNode;
    }

    /// <summary>
    /// Specific trie store used during memory pruning so that it does not attempt to get from commit buffer.
    /// </summary>
    /// <param name="baseTrieStore"></param>
    private class InPruningTrieStore(TrieStore baseTrieStore) : IScopableTrieStore
    {
        public TrieNode FindCachedOrUnknown(Hash256? address, in TreePath path, Hash256 hash)
        {
            ArgumentNullException.ThrowIfNull(hash);

            TrieStoreDirtyNodesCache.Key key = new TrieStoreDirtyNodesCache.Key(address, path, hash);
            return baseTrieStore.FindCachedOrUnknown(key, false);
        }

        public ICommitter BeginCommit(Hash256? address, TrieNode? root, WriteFlags writeFlags) => NullCommitter.Instance;

        public byte[]? LoadRlp(Hash256? address, in TreePath path, Hash256 hash, ReadFlags flags = ReadFlags.None) => baseTrieStore.LoadRlp(address, in path, hash, flags);

        public byte[]? TryLoadRlp(Hash256? address, in TreePath path, Hash256 hash, ReadFlags flags = ReadFlags.None) => baseTrieStore.TryLoadRlp(address, in path, hash, flags);

        public bool IsPersisted(Hash256? address, in TreePath path, in ValueHash256 keccak) => baseTrieStore.IsPersisted(address, in path, in keccak);

        public INodeStorage.KeyScheme Scheme => baseTrieStore.Scheme;
    }
}<|MERGE_RESOLUTION|>--- conflicted
+++ resolved
@@ -1554,40 +1554,6 @@
             TrieStoreDirtyNodesCache mainShard = _trieStore._dirtyNodes[shardIdx];
 
             var hasInBuffer = bufferShard.TryGetValue(key, out TrieNode bufferNode);
-<<<<<<< HEAD
-            if (!hasInBuffer && mainShard.TryGetRecord(key, out TrieStoreDirtyNodesCache.NodeRecord nodeRecord))
-            {
-                if (_trieStore.IsStillNeeded(nodeRecord.LastCommit))
-                {
-                    var rlp = nodeRecord.Node.FullRlp;
-                    if (rlp.IsNull)
-                    {
-                        bufferShard.GetOrAdd(key, nodeRecord);
-                        if (!isReadOnly) return nodeRecord.Node;
-                    }
-                    else
-                    {
-                        // clone is as if it read only
-                        TrieNode node = nodeRecord.Node.Clone();
-                        if (nodeRecord.Node.IsSealed) node.Seal();
-                        if (nodeRecord.Node.IsPersisted) node.IsPersisted = true;
-                        node.Keccak = nodeRecord.Node.Keccak;
-                        bufferShard.GetOrAdd(key, nodeRecord);
-                        if (!isReadOnly) return nodeRecord.Node;
-                    }
-                }
-            }
-
-            if (hasInBuffer)
-            {
-                if (!isReadOnly)
-                {
-                    return bufferNode;
-                }
-                else
-                {
-                    return _trieStore.CloneForReadOnly(key, bufferNode);
-=======
             if (isReadOnly)
             {
                 if (hasInBuffer)
@@ -1616,7 +1582,6 @@
                     // The child will not get unreferred until after later it and all its children was persisted.
                     bufferShard.GetOrAdd(key, new TrieStoreDirtyNodesCache.NodeRecord(nodeRecord.Node, -1));
                     return nodeRecord.Node;
->>>>>>> d5256c8e
                 }
             }
 
@@ -1626,8 +1591,6 @@
 
     internal TrieNode CloneForReadOnly(in TrieStoreDirtyNodesCache.Key key, TrieNode node)
     {
-<<<<<<< HEAD
-=======
         if (node!.FullRlp.IsNull)
         {
             // // this happens in SyncProgressResolver
@@ -1635,7 +1598,6 @@
             return new TrieNode(NodeType.Unknown, key.Keccak);
         }
 
->>>>>>> d5256c8e
         // we returning a copy to avoid multithreaded access
         var trieNode = new TrieNode(NodeType.Unknown, key.Keccak, node.FullRlp);
         trieNode.ResolveNode(GetTrieStore(key.Address), key.Path);
