--- conflicted
+++ resolved
@@ -284,12 +284,8 @@
             INodeStorage? nodeStorage,
             IPruningStrategy? pruningStrategy,
             IPersistenceStrategy? persistenceStrategy,
-<<<<<<< HEAD
             ILogManager? logManager,
             long? reorgDepthOverride = null)
-=======
-            ILogManager? logManager)
->>>>>>> f127a1ea
         {
             _logger = logManager?.GetClassLogger<TrieStore>() ?? throw new ArgumentNullException(nameof(logManager));
             _nodeStorage = nodeStorage ?? throw new ArgumentNullException(nameof(nodeStorage));
@@ -467,11 +463,8 @@
                     bool shouldPersistSnapshot = _persistenceStrategy.ShouldPersist(set.BlockNumber);
                     if (shouldPersistSnapshot)
                     {
-<<<<<<< HEAD
                         PersistBlockCommitSet(address, set, writeFlags: writeFlags);
-=======
-                        Persist(address, set, writeFlags);
->>>>>>> f127a1ea
+
                     }
                     else
                     {
@@ -649,7 +642,6 @@
                 {
                     BlockCommitSet blockCommitSet = candidateSets[index];
                     if (_logger.IsDebug) _logger.Debug($"Elevated pruning for candidate {blockCommitSet.BlockNumber}");
-<<<<<<< HEAD
                     PersistBlockCommitSet(null, blockCommitSet, persistedHashes: persistedHashes);
                 }
 
@@ -661,9 +653,7 @@
                     {
                         _persistedLastSeens.Remove(keyValuePair.Key, out _);
                     }
-=======
-                    Persist(null, blockCommitSet);
->>>>>>> f127a1ea
+
                 }
 
                 if (candidateSets.Count > 0)
@@ -883,7 +873,6 @@
         /// </summary>
         /// <param name="address"></param>
         /// <param name="commitSet">A commit set of a block which root is to be persisted.</param>
-<<<<<<< HEAD
         /// <param name="persistedHashes">Track persisted hashes in this dictionary if not null</param>
         /// <param name="writeFlags"></param>
         private void PersistBlockCommitSet(
@@ -910,11 +899,6 @@
                 }
                 Persist(address2, path, tn, commitSet.BlockNumber, writeFlags);
             }
-=======
-        private void Persist(Hash256? address, BlockCommitSet commitSet, WriteFlags writeFlags = WriteFlags.None)
-        {
-            void PersistNode(TrieNode tn, Hash256? address2, TreePath path) => Persist(address2, path, tn, commitSet.BlockNumber, writeFlags);
->>>>>>> f127a1ea
 
             try
             {
@@ -1075,11 +1059,7 @@
                 {
                     BlockCommitSet blockCommitSet = candidateSets[index];
                     if (_logger.IsDebug) _logger.Debug($"Persisting on disposal {blockCommitSet} (cache memory at {MemoryUsedByDirtyCache})");
-<<<<<<< HEAD
                     PersistBlockCommitSet(null, blockCommitSet);
-=======
-                    Persist(null, blockCommitSet);
->>>>>>> f127a1ea
                 }
 
                 if (candidateSets.Count == 0)
