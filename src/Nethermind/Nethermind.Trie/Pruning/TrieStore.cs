// SPDX-FileCopyrightText: 2022 Demerzel Solutions Limited
// SPDX-License-Identifier: LGPL-3.0-only

using System;
using System.Collections.Concurrent;
using System.Collections.Generic;
using System.Diagnostics;
using System.Linq;
using System.Threading;
using System.Threading.Tasks;
using System.Threading.Tasks.Dataflow;
using Nethermind.Core;
using Nethermind.Core.Caching;
using Nethermind.Core.Collections;
using Nethermind.Core.Crypto;
using Nethermind.Core.Extensions;
using Nethermind.Logging;

namespace Nethermind.Trie.Pruning
{
    /// <summary>
    /// Trie store helps to manage trie commits block by block.
    /// If persistence and pruning are needed they have a chance to execute their behaviour on commits.
    /// </summary>
    public class TrieStore : ITrieStore, IPruningTrieStore
    {
        internal class DirtyNodesCache
        {
            private readonly TrieStore _trieStore;
            private readonly bool _storeByHash;
            public readonly long KeyMemoryUsage;

            public DirtyNodesCache(TrieStore trieStore)
            {
                _trieStore = trieStore;
                // If the nodestore indicated that path is not required,
                // we will use a map with hash as its key instead of the full Key to reduce memory usage.
                _storeByHash = !trieStore._nodeStorage.RequirePath;
                KeyMemoryUsage = _storeByHash ? 0 : Key.MemoryUsage; // 0 because previously it was not counted.
            }

            public void SaveInCache(in Key key, TrieNode node)
            {
                Debug.Assert(node.Keccak is not null, "Cannot store in cache nodes without resolved key.");
                if (TryAdd(key, node))
                {
                    Metrics.CachedNodesCount = Interlocked.Increment(ref _count);
                    _trieStore.MemoryUsedByDirtyCache += node.GetMemorySize(false) + KeyMemoryUsage;
                }
            }

            public TrieNode FindCachedOrUnknown(in Key key)
            {
                if (TryGetValue(key, out TrieNode trieNode))
                {
                    Metrics.LoadedFromCacheNodesCount++;
                }
                else
                {
                    trieNode = new TrieNode(NodeType.Unknown, key.Keccak);
                    if (_trieStore._logger.IsTrace) _trieStore._logger.Trace($"Creating new node {trieNode}");
                    SaveInCache(key, trieNode);
                }

                return trieNode;
            }

            public TrieNode FromCachedRlpOrUnknown(in Key key)
            {
                // ReSharper disable once ConditionIsAlwaysTrueOrFalse
                if (TryGetValue(key, out TrieNode trieNode))
                {
                    if (trieNode!.FullRlp.IsNull)
                    {
                        // // this happens in SyncProgressResolver
                        // throw new InvalidAsynchronousStateException("Read only trie store is trying to read a transient node.");
                        return new TrieNode(NodeType.Unknown, key.Keccak);
                    }

                    // we returning a copy to avoid multithreaded access
                    trieNode = new TrieNode(NodeType.Unknown, key.Keccak, trieNode.FullRlp);
                    trieNode.ResolveNode(_trieStore.GetTrieStore(key.Address), key.Path);
                    trieNode.Keccak = key.Keccak;

                    Metrics.LoadedFromCacheNodesCount++;
                }
                else
                {
                    trieNode = new TrieNode(NodeType.Unknown, key.Keccak);
                }

                if (_trieStore._logger.IsTrace) _trieStore._logger.Trace($"Creating new node {trieNode}");
                return trieNode;
            }

            private readonly ConcurrentDictionary<Key, TrieNode> _byKeyObjectCache = new();
            private readonly ConcurrentDictionary<Hash256AsKey, TrieNode> _byHashObjectCache = new();

            public bool IsNodeCached(in Key key)
            {
                if (_storeByHash) return _byHashObjectCache.ContainsKey(key.Keccak);
                return _byKeyObjectCache.ContainsKey(key);
            }

            public IEnumerable<KeyValuePair<Key, TrieNode>> AllNodes
            {
                get
                {
                    if (_storeByHash)
                    {
                        return _byHashObjectCache.Select(
                            pair => new KeyValuePair<Key, TrieNode>(new Key(null, TreePath.Empty, pair.Key.Value), pair.Value));
                    }

                    return _byKeyObjectCache;
                }
            }

            public bool TryGetValue(in Key key, out TrieNode node)
            {
                if (_storeByHash)
                {
                    return _byHashObjectCache.TryGetValue(key.Keccak, out node);
                }
                return _byKeyObjectCache.TryGetValue(key, out node);
            }

            public bool TryAdd(in Key key, TrieNode node)
            {
                if (_storeByHash)
                {
                    return _byHashObjectCache.TryAdd(key.Keccak, node);
                }
                return _byKeyObjectCache.TryAdd(key, node);
            }

            public void Remove(in Key key)
            {
                if (_storeByHash)
                {
                    if (_byHashObjectCache.Remove(key.Keccak, out _))
                    {
                        Metrics.CachedNodesCount = Interlocked.Decrement(ref _count);
                    }

                    return;
                }
                if (_byKeyObjectCache.Remove(key, out _))
                {
                    Metrics.CachedNodesCount = Interlocked.Decrement(ref _count);
                }
            }

            public MapLock AcquireMapLock()
            {
                if (_storeByHash)
                {
                    return new MapLock()
                    {
                        _storeByHash = _storeByHash,
                        _byHashLock = _byHashObjectCache.AcquireLock()
                    };
                }
                return new MapLock()
                {
                    _storeByHash = _storeByHash,
                    _byKeyLock = _byKeyObjectCache.AcquireLock()
                };
            }

            private int _count = 0;

            public int Count => _count;

            public void Dump()
            {
                if (_trieStore._logger.IsTrace)
                {
                    _trieStore._logger.Trace($"Trie node dirty cache ({Count})");
                    foreach (KeyValuePair<Key, TrieNode> keyValuePair in AllNodes)
                    {
                        _trieStore._logger.Trace($"  {keyValuePair.Value}");
                    }
                }
            }

            public void Clear()
            {
                _byHashObjectCache.Clear();
                _byKeyObjectCache.Clear();
                Interlocked.Exchange(ref _count, 0);
                Metrics.CachedNodesCount = 0;
                _trieStore.MemoryUsedByDirtyCache = 0;
            }

            internal readonly struct Key : IEquatable<Key>
            {
                internal const long MemoryUsage = 8 + 36 + 8; // (address (probably shared), path, keccak pointer (shared with TrieNode))
                public Hash256? Address { get; }
                public TreePath Path { get; }
                public Hash256 Keccak { get; }

                public Key(Hash256? address, in TreePath path, Hash256 keccak)
                {
                    Address = address;
                    Path = path;
                    Keccak = keccak;
                }

                public override int GetHashCode()
                {
                    return HashCode.Combine(Keccak.GetHashCode(), Address?.GetHashCode() ?? 0, Path.GetHashCode());
                }

                public bool Equals(Key other)
                {
                    return other.Keccak == Keccak && other.Path == Path && other.Address == Address;
                }

                public override bool Equals(object? obj)
                {
                    return obj is Key other && Equals(other);
                }
            }

            internal ref struct MapLock
            {
                public bool _storeByHash;
                public ConcurrentDictionaryLock<Hash256AsKey, TrieNode>.Lock _byHashLock;
                public ConcurrentDictionaryLock<Key, TrieNode>.Lock _byKeyLock;

                public readonly void Dispose()
                {
                    if (_storeByHash)
                    {
                        _byHashLock.Dispose();
                    }
                    else
                    {
                        _byKeyLock.Dispose();
                    }
                }
            }
        }

        private int _isFirst;

        private INodeStorage.WriteBatch? _currentBatch = null;

        private readonly DirtyNodesCache _dirtyNodes;

        // Track some of the persisted path hash. Used to be able to remove keys when it is replaced.
        // If null, disable removing key.
        private LruCache<(Hash256?, TinyTreePath), ValueHash256>? _pastPathHash;

        // Track ALL of the recently re-committed persisted nodes. This is so that we don't accidentally remove
        // recommitted persisted nodes (which will not get re-persisted).
        private ConcurrentDictionary<(Hash256?, TinyTreePath, ValueHash256), long> _persistedLastSeens = new();

        private bool _lastPersistedReachedReorgBoundary;
        private Task _pruningTask = Task.CompletedTask;
        private readonly CancellationTokenSource _pruningTaskCancellationTokenSource = new();

        public TrieStore(IKeyValueStoreWithBatching? keyValueStore, ILogManager? logManager)
            : this(keyValueStore, No.Pruning, Pruning.Persist.EveryBlock, logManager)
        {
        }

        public TrieStore(INodeStorage nodeStorage, ILogManager? logManager)
            : this(nodeStorage, No.Pruning, Pruning.Persist.EveryBlock, logManager)
        {
        }

        public TrieStore(
            IKeyValueStoreWithBatching? keyValueStore,
            IPruningStrategy? pruningStrategy,
            IPersistenceStrategy? persistenceStrategy,
            ILogManager? logManager) : this(new NodeStorage(keyValueStore), pruningStrategy, persistenceStrategy, logManager)
        {
        }

        public TrieStore(
            INodeStorage? nodeStorage,
            IPruningStrategy? pruningStrategy,
            IPersistenceStrategy? persistenceStrategy,
            ILogManager? logManager)
        {
            _logger = logManager?.GetClassLogger<TrieStore>() ?? throw new ArgumentNullException(nameof(logManager));
            _nodeStorage = nodeStorage ?? throw new ArgumentNullException(nameof(nodeStorage));
            _pruningStrategy = pruningStrategy ?? throw new ArgumentNullException(nameof(pruningStrategy));
            _persistenceStrategy = persistenceStrategy ?? throw new ArgumentNullException(nameof(persistenceStrategy));
            _dirtyNodes = new DirtyNodesCache(this);
            _publicStore = new TrieKeyValueStore(this);

            if (pruningStrategy.TrackedPastKeyCount > 0 && nodeStorage.RequirePath)
            {
                _pastPathHash = new(pruningStrategy.TrackedPastKeyCount, "");
            }
            else
            {
                _pastPathHash = null;
            }
        }

        public IScopedTrieStore GetTrieStore(Hash256? address)
        {
            return new ScopedTrieStore(this, address);
        }

        public long LastPersistedBlockNumber
        {
            get => _latestPersistedBlockNumber;
            private set
            {
                if (value != _latestPersistedBlockNumber)
                {
                    Metrics.LastPersistedBlockNumber = value;
                    _latestPersistedBlockNumber = value;
                    _lastPersistedReachedReorgBoundary = false;
                }
            }
        }

        public long MemoryUsedByDirtyCache
        {
            get => _memoryUsedByDirtyCache;
            private set
            {
                Metrics.MemoryUsedByCache = value;
                _memoryUsedByDirtyCache = value;
            }
        }

        public int CommittedNodesCount
        {
            get => _committedNodesCount;
            private set
            {
                Metrics.CommittedNodesCount = value;
                _committedNodesCount = value;
            }
        }

        public int PersistedNodesCount
        {
            get => _persistedNodesCount;
            private set
            {
                Metrics.PersistedNodeCount = value;
                _persistedNodesCount = value;
            }
        }

        public int CachedNodesCount
        {
            get
            {
                Metrics.CachedNodesCount = _dirtyNodes.Count;
                return _dirtyNodes.Count;
            }
        }

        public void CommitNode(long blockNumber, Hash256? address, NodeCommitInfo nodeCommitInfo, WriteFlags writeFlags = WriteFlags.None)
        {
            ArgumentOutOfRangeException.ThrowIfNegative(blockNumber);
            EnsureCommitSetExistsForBlock(blockNumber);

            if (_logger.IsTrace) _logger.Trace($"Committing {nodeCommitInfo} at {blockNumber}");
            if (!nodeCommitInfo.IsEmptyBlockMarker && !nodeCommitInfo.Node.IsBoundaryProofNode)
            {
                TrieNode node = nodeCommitInfo.Node!;

                if (node!.Keccak is null)
                {
                    throw new TrieStoreException($"The hash of {node} should be known at the time of committing.");
                }

                if (CurrentPackage is null)
                {
                    throw new TrieStoreException($"{nameof(CurrentPackage)} is NULL when committing {node} at {blockNumber}.");
                }

                if (node!.LastSeen.HasValue)
                {
                    throw new TrieStoreException($"{nameof(TrieNode.LastSeen)} set on {node} committed at {blockNumber}.");
                }

                node = SaveOrReplaceInDirtyNodesCache(address, nodeCommitInfo, node);
                node.LastSeen = Math.Max(blockNumber, node.LastSeen ?? 0);

                if (!_pruningStrategy.PruningEnabled)
                {
                    PersistNode(address, nodeCommitInfo.Path, node, blockNumber, writeFlags);
                }

                CommittedNodesCount++;
            }
        }

        private TrieNode SaveOrReplaceInDirtyNodesCache(Hash256? address, NodeCommitInfo nodeCommitInfo, TrieNode node)
        {
            if (_pruningStrategy.PruningEnabled)
            {
                DirtyNodesCache.Key key = new DirtyNodesCache.Key(address, nodeCommitInfo.Path, node.Keccak);
                if (IsNodeCached(key))
                {
                    TrieNode cachedNodeCopy = FindCachedOrUnknown(key, false);
                    if (!ReferenceEquals(cachedNodeCopy, node))
                    {
                        if (_logger.IsTrace) _logger.Trace($"Replacing {node} with its cached copy {cachedNodeCopy}.");
                        TreePath path = nodeCommitInfo.Path;
                        cachedNodeCopy.ResolveKey(GetTrieStore(address), ref path, nodeCommitInfo.IsRoot);
                        if (node.Keccak != cachedNodeCopy.Keccak)
                        {
                            throw new InvalidOperationException($"The hash of replacement node {cachedNodeCopy} is not the same as the original {node}.");
                        }

                        if (!nodeCommitInfo.IsRoot)
                        {
                            nodeCommitInfo.NodeParent!.ReplaceChildRef(nodeCommitInfo.ChildPositionAtParent, cachedNodeCopy);
                        }

                        node = cachedNodeCopy;
                        Metrics.ReplacedNodesCount++;
                    }
                }
                else
                {
                    _dirtyNodes.SaveInCache(key, node);
                }
            }

            return node;
        }

        public void FinishBlockCommit(TrieType trieType, long blockNumber, Hash256? address, TrieNode? root, WriteFlags writeFlags = WriteFlags.None)
        {
            ArgumentOutOfRangeException.ThrowIfNegative(blockNumber);
            EnsureCommitSetExistsForBlock(blockNumber);

            try
            {
                if (trieType == TrieType.State) // storage tries happen before state commits
                {
                    if (_logger.IsTrace) _logger.Trace($"Enqueued blocks {_commitSetQueue.Count}");
                    BlockCommitSet set = CurrentPackage;
                    if (set is not null)
                    {
                        if (_logger.IsTrace) _logger.Trace($"Current root (block {blockNumber}): {root}, block {set.BlockNumber}");
                        set.Seal(root);
                    }

                    bool shouldPersistSnapshot = _persistenceStrategy.ShouldPersist(set.BlockNumber);
                    if (shouldPersistSnapshot)
                    {
                        _currentBatch ??= _nodeStorage.StartWriteBatch();
                        try
                        {
                            PersistBlockCommitSet(address, set, _currentBatch, writeFlags: writeFlags);
                            PruneCurrentSet();
                        }
                        finally
                        {
                            // For safety we prefer to commit half of the batch rather than not commit at all.
                            // Generally hanging nodes are not a problem in the DB but anything missing from the DB is.
                            _currentBatch?.Dispose();
                            _currentBatch = null;
                        }
                    }
                    else
                    {
                        PruneCurrentSet();
                    }

                    CurrentPackage = null;
                    if (_pruningStrategy.PruningEnabled && Monitor.IsEntered(_dirtyNodes))
                    {
                        Monitor.Exit(_dirtyNodes);
                    }
                }
            }
            finally
            {
                _currentBatch?.Dispose();
                _currentBatch = null;
            }

            Prune();
        }

        public event EventHandler<ReorgBoundaryReached>? ReorgBoundaryReached;

        public byte[]? TryLoadRlp(Hash256? address, in TreePath path, Hash256 keccak, INodeStorage? nodeStorage, ReadFlags readFlags = ReadFlags.None)
        {
            nodeStorage ??= _nodeStorage;
            byte[]? rlp = nodeStorage.Get(address, path, keccak, readFlags);

            if (rlp is not null)
            {
                Metrics.LoadedFromDbNodesCount++;
            }

            return rlp;
        }


        public byte[] LoadRlp(Hash256? address, in TreePath path, Hash256 keccak, INodeStorage? nodeStorage, ReadFlags readFlags = ReadFlags.None)
        {
            byte[]? rlp = TryLoadRlp(address, path, keccak, nodeStorage, readFlags);
            if (rlp is null)
            {
                throw new TrieNodeException($"Node {keccak} is missing from the DB", keccak);
            }

            return rlp;
        }

        public virtual byte[]? LoadRlp(Hash256? address, in TreePath path, Hash256 hash, ReadFlags flags = ReadFlags.None) => LoadRlp(address, path, hash, null, flags);
        public byte[]? TryLoadRlp(Hash256? address, in TreePath path, Hash256 hash, ReadFlags flags = ReadFlags.None) => TryLoadRlp(address, path, hash, null, flags);

        public bool IsPersisted(Hash256? address, in TreePath path, in ValueHash256 keccak)
        {
            byte[]? rlp = _nodeStorage.Get(address, path, keccak, ReadFlags.None);

            if (rlp is null)
            {
                return false;
            }

            Metrics.LoadedFromDbNodesCount++;

            return true;
        }

        public IReadOnlyTrieStore AsReadOnly(INodeStorage? store)
        {
            return new ReadOnlyTrieStore(this, store);
        }

        public bool IsNodeCached(Hash256? address, in TreePath path, Hash256? hash) => _dirtyNodes.IsNodeCached(new DirtyNodesCache.Key(address, path, hash));
        private bool IsNodeCached(DirtyNodesCache.Key key) => _dirtyNodes.IsNodeCached(key);

        public TrieNode FindCachedOrUnknown(Hash256? address, in TreePath path, Hash256? hash)
        {
            return FindCachedOrUnknown(address, path, hash, false);
        }

        internal TrieNode FindCachedOrUnknown(Hash256? address, in TreePath path, Hash256? hash, bool isReadOnly)
        {
            ArgumentNullException.ThrowIfNull(hash);

            if (!_pruningStrategy.PruningEnabled)
            {
                return new TrieNode(NodeType.Unknown, hash);
            }

            DirtyNodesCache.Key key = new DirtyNodesCache.Key(address, path, hash);
            return FindCachedOrUnknown(key, isReadOnly);
        }

        private TrieNode FindCachedOrUnknown(DirtyNodesCache.Key key, bool isReadOnly)
        {
            return isReadOnly ? _dirtyNodes.FromCachedRlpOrUnknown(key) : _dirtyNodes.FindCachedOrUnknown(key);
        }

        public void Dump() => _dirtyNodes.Dump();

        public void Prune()
        {
            if (_pruningStrategy.ShouldPrune(MemoryUsedByDirtyCache) && _pruningTask.IsCompleted)
            {
                _pruningTask = Task.Run(() =>
                {
                    try
                    {
                        lock (_dirtyNodes)
                        {
                            using (_dirtyNodes.AcquireMapLock())
                            {
                                Stopwatch sw = Stopwatch.StartNew();
                                if (_logger.IsDebug) _logger.Debug($"Locked {nameof(TrieStore)} for pruning.");

                                if (!_pruningTaskCancellationTokenSource.IsCancellationRequested && _pruningStrategy.ShouldPrune(MemoryUsedByDirtyCache))
                                {
                                    // Most of the time in memory pruning is on `PrunePersistedRecursively`. So its
                                    // usually faster to just SaveSnapshot causing most of the entry to be persisted.
                                    // Not saving snapshot just save about 5% of memory at most most of the time, causing
                                    // an elevated pruning a few blocks after making it not very effective especially
                                    // on constant block processing such as during forward sync where it can take up to
                                    // 30% of the total time on halfpath as the block processing portion got faster.
                                    //
                                    // With halfpath's live pruning, there is a slight complication, the currently loaded
                                    // persisted node have a pretty good hit rate and tend to conflict with the persisted
                                    // nodes (address,path) entry on second PruneCache. So pruning them ahead of time
                                    // really helps increase nodes that can be removed.
                                    PruneCache(true);

                                    SaveSnapshot();

                                    PruneCache();
                                }

                                Metrics.PruningTime = sw.ElapsedMilliseconds;
                                if (_logger.IsInfo) _logger.Info($"Executed memory prune. Took {sw.Elapsed.TotalSeconds:0.##} seconds.");
                            }
                        }

                        if (_logger.IsDebug) _logger.Debug($"Pruning finished. Unlocked {nameof(TrieStore)}.");
                    }
                    catch (Exception e)
                    {
                        if (_logger.IsError) _logger.Error("Pruning failed with exception.", e);
                    }
                });
            }
        }

        private bool SaveSnapshot()
        {
            if (_pruningStrategy.ShouldPrune(MemoryUsedByDirtyCache))
            {
                if (_logger.IsDebug) _logger.Debug("Elevated pruning starting");

                using ArrayPoolList<BlockCommitSet> toAddBack = new(_commitSetQueue.Count);
                using ArrayPoolList<BlockCommitSet> candidateSets = new(_commitSetQueue.Count);
                while (_commitSetQueue.TryDequeue(out BlockCommitSet frontSet))
                {
                    if (frontSet!.BlockNumber >= LatestCommittedBlockNumber - _pruningStrategy.MaxDepth)
                    {
                        toAddBack.Add(frontSet);
                    }
                    else if (candidateSets.Count > 0 && candidateSets[0].BlockNumber == frontSet.BlockNumber)
                    {
                        candidateSets.Add(frontSet);
                    }
                    else if (candidateSets.Count == 0 || frontSet.BlockNumber > candidateSets[0].BlockNumber)
                    {
                        candidateSets.Clear();
                        candidateSets.Add(frontSet);
                    }
                }

                // TODO: Find a way to not have to re-add everything
                for (int index = 0; index < toAddBack.Count; index++)
                {
                    _commitSetQueue.Enqueue(toAddBack[index]);
                }

                bool shouldDeletePersistedNode =
                    // Its disabled
                    _pastPathHash != null &&
                    // Full pruning need to visit all node, so can't delete anything.
                    !_persistenceStrategy.IsFullPruning &&
                    // If more than one candidate set, its a reorg, we can't remove node as persisted node may not be canonical
                    candidateSets.Count == 1;

                Dictionary<(Hash256?, TinyTreePath), Hash256?>? persistedHashes =
                    shouldDeletePersistedNode
                    ? new Dictionary<(Hash256?, TinyTreePath), Hash256?>()
                    : null;

                INodeStorage.WriteBatch writeBatch = _nodeStorage.StartWriteBatch();
                for (int index = 0; index < candidateSets.Count; index++)
                {
                    BlockCommitSet blockCommitSet = candidateSets[index];
                    if (_logger.IsDebug) _logger.Debug($"Elevated pruning for candidate {blockCommitSet.BlockNumber}");
                    PersistBlockCommitSet(null, blockCommitSet, writeBatch, persistedHashes: persistedHashes);
                }

                // Run in parallel. Reduce time by about 30%.
                Task deleteTask = Task.Run(() => RemovePastKeys(persistedHashes));

                writeBatch.Dispose();
                deleteTask.Wait();

                foreach (KeyValuePair<(Hash256, TinyTreePath, ValueHash256), long> keyValuePair in _persistedLastSeens)
                {
                    if (IsNoLongerNeeded(keyValuePair.Value))
                    {
                        _persistedLastSeens.Remove(keyValuePair.Key, out _);
                    }
                }

                if (candidateSets.Count > 0)
                {
                    return true;
                }

                _commitSetQueue.TryPeek(out BlockCommitSet? uselessFrontSet);
                if (_logger.IsDebug) _logger.Debug($"Found no candidate for elevated pruning (sets: {_commitSetQueue.Count}, earliest: {uselessFrontSet?.BlockNumber}, newest kept: {LatestCommittedBlockNumber}, reorg depth {_pruningStrategy.MaxDepth})");
            }

            return false;
        }

        private void RemovePastKeys(Dictionary<(Hash256, TinyTreePath), Hash256?>? persistedHashes)
        {
            if (persistedHashes == null) return;

            bool CanRemove(Hash256? address, TinyTreePath path, TreePath fullPath, ValueHash256 keccak, Hash256? currentlyPersistingKeccak)
            {
                // Multiple current hash that we don't keep track for simplicity. Just ignore this case.
                if (currentlyPersistingKeccak == null) return false;

                // The persisted hash is the same as currently persisting hash. Do nothing.
                if (currentlyPersistingKeccak == keccak) return false;

                // We have is in cache and it is still needed.
                if (_dirtyNodes.TryGetValue(new DirtyNodesCache.Key(address, fullPath, keccak.ToCommitment()), out TrieNode node) &&
                    !IsNoLongerNeeded(node)) return false;

                // We don't have it in cache, but we know it was re-committed, so if it is still needed, don't remove
                if (_persistedLastSeens.TryGetValue((address, path, keccak), out long commitBlock) &&
                    !IsNoLongerNeeded(commitBlock)) return false;

                return true;
            }

            INodeStorage.WriteBatch writeBatch = _nodeStorage.StartWriteBatch();

            long removed = 0;
            void DoAct(KeyValuePair<(Hash256?, TinyTreePath), Hash256> keyValuePair)
            {
                (Hash256? addr, TinyTreePath path) key = keyValuePair.Key;
                if (key.path.Length > TinyTreePath.MaxNibbleLength) return;
                if (_pastPathHash.TryGet((key.addr, key.path), out ValueHash256 prevHash))
                {
                    TreePath fullPath = key.path.ToTreePath(); // Micro op to reduce double convert
                    if (CanRemove(key.addr, key.path, fullPath, prevHash, keyValuePair.Value))
                    {
                        Interlocked.Increment(ref removed);
                        Metrics.RemovedNodeCount++;
                        writeBatch.Remove(key.addr, fullPath, prevHash);
                    }
                }

                _pastPathHash.Set((key.addr, key.path), keyValuePair.Value);
            }

            ActionBlock<KeyValuePair<(Hash256?, TinyTreePath), Hash256>> actionBlock =
                new ActionBlock<KeyValuePair<(Hash256?, TinyTreePath), Hash256>>(DoAct);

            foreach (KeyValuePair<(Hash256?, TinyTreePath), Hash256> keyValuePair in persistedHashes)
            {
                actionBlock.Post(keyValuePair);
            }

            actionBlock.Complete();
            actionBlock.Completion.Wait();
            writeBatch.Dispose();
        }

        /// <summary>
        /// Prunes persisted branches of the current commit set root.
        /// </summary>
        private void PruneCurrentSet()
        {
            Stopwatch stopwatch = Stopwatch.StartNew();

            // We assume that the most recent package very likely resolved many persisted nodes and only replaced
            // some top level branches. Any of these persisted nodes are held in cache now so we just prune them here
            // to avoid the references still being held after we prune the cache.
            // We prune them here but just up to two levels deep which makes it a very lightweight operation.
            // Note that currently the TrieNode ResolveChild un-resolves any persisted child immediately which
            // may make this call unnecessary.
            CurrentPackage?.Root?.PrunePersistedRecursively(2);
            stopwatch.Stop();
            Metrics.DeepPruningTime = stopwatch.ElapsedMilliseconds;
        }

        /// <summary>
        /// This method is responsible for reviewing the nodes that are directly in the cache and
        /// removing ones that are either no longer referenced or already persisted.
        /// </summary>
        /// <exception cref="InvalidOperationException"></exception>
        private void PruneCache(bool skipRecalculateMemory = false)
        {
            if (_logger.IsDebug) _logger.Debug($"Pruning nodes {MemoryUsedByDirtyCache / 1.MB()} MB , last persisted block: {LastPersistedBlockNumber} current: {LatestCommittedBlockNumber}.");
            Stopwatch stopwatch = Stopwatch.StartNew();

            // Run in parallel
            bool shouldTrackPersistedNode = _pastPathHash != null && !_persistenceStrategy.IsFullPruning;
            ActionBlock<(DirtyNodesCache.Key key, TrieNode node)>? trackNodesAction = shouldTrackPersistedNode
                ? new ActionBlock<(DirtyNodesCache.Key key, TrieNode node)>(
                    entry => TrackPrunedPersistedNodes(entry.key, entry.node))
                : null;

            long newMemory = 0;
            ActionBlock<TrieNode>? pruneAndRecalculateAction =
                new ActionBlock<TrieNode>(node =>
                {
                    node.PrunePersistedRecursively(1);
                    Interlocked.Add(ref newMemory, node.GetMemorySize(false) + _dirtyNodes.KeyMemoryUsage);
                });

            foreach ((DirtyNodesCache.Key key, TrieNode node) in _dirtyNodes.AllNodes)
            {
                if (node.IsPersisted)
                {
                    if (_logger.IsTrace) _logger.Trace($"Removing persisted {node} from memory.");

                    trackNodesAction?.Post((key, node));

                    Hash256? keccak = node.Keccak;
                    if (keccak is null)
                    {
                        TreePath path2 = key.Path;
                        Hash256? newKeccak = node.GenerateKey(this.GetTrieStore(key.Address), ref path2, isRoot: true);
                        if (newKeccak != key.Keccak)
                        {
                            throw new InvalidOperationException($"Persisted {node} {newKeccak} != {keccak}");
                        }

                        node.Keccak = key.Keccak;
                    }
                    _dirtyNodes.Remove(key);

                    Metrics.PrunedPersistedNodesCount++;
                }
                else if (IsNoLongerNeeded(node))
                {
                    if (_logger.IsTrace) _logger.Trace($"Removing {node} from memory (no longer referenced).");
                    if (node.Keccak is null)
                    {
                        throw new InvalidOperationException($"Removed {node}");
                    }
                    _dirtyNodes.Remove(key);

                    Metrics.PrunedTransientNodesCount++;
                }
                else if (!skipRecalculateMemory)
                {
                    pruneAndRecalculateAction.Post(node);
                }
            }

            pruneAndRecalculateAction.Complete();
            trackNodesAction?.Complete();
            pruneAndRecalculateAction.Completion.Wait();
            trackNodesAction?.Completion.Wait();

            if (!skipRecalculateMemory) MemoryUsedByDirtyCache = newMemory + _persistedLastSeens.Count * 48;
            Metrics.CachedNodesCount = _dirtyNodes.Count;

            stopwatch.Stop();
            if (_logger.IsDebug) _logger.Debug($"Finished pruning nodes in {stopwatch.ElapsedMilliseconds}ms {MemoryUsedByDirtyCache / 1.MB()} MB, last persisted block: {LastPersistedBlockNumber} current: {LatestCommittedBlockNumber}.");
        }

        private void TrackPrunedPersistedNodes(in DirtyNodesCache.Key key, TrieNode node)
        {
            if (key.Path.Length > TinyTreePath.MaxNibbleLength) return;
            TinyTreePath treePath = new TinyTreePath(key.Path);
            // Persisted node with LastSeen is a node that has been re-committed, likely due to processing
            // recalculated to the same hash.
            if (node.LastSeen != null)
            {
                // Update _persistedLastSeen to later value.
                if (!_persistedLastSeens.TryGetValue((key.Address, treePath, key.Keccak), out long currentLastSeen) || currentLastSeen < node.LastSeen.Value)
                {
                    _persistedLastSeens[(key.Address, treePath, key.Keccak)] = node.LastSeen.Value;
                }
            }

            // This persisted node is being removed from cache. Keep it in mind in case of an update to the same
            // path.
            _pastPathHash.Set((key.Address, treePath), key.Keccak);
        }

        /// <summary>
        /// This method is here to support testing.
        /// </summary>
        public void ClearCache() => _dirtyNodes.Clear();

        public void Dispose()
        {
            if (_logger.IsDebug) _logger.Debug("Disposing trie");
            _pruningTaskCancellationTokenSource.Cancel();
            _pruningTask.Wait();
            PersistOnShutdown();
        }

        public void WaitForPruning()
        {
            _pruningTask.Wait();
        }

        #region Private

        protected readonly INodeStorage _nodeStorage;

        private readonly TrieKeyValueStore _publicStore;

        private readonly IPruningStrategy _pruningStrategy;

        private readonly IPersistenceStrategy _persistenceStrategy;

        private readonly ILogger _logger;

        private readonly ConcurrentQueue<BlockCommitSet> _commitSetQueue = new();

        private long _memoryUsedByDirtyCache;

        private int _committedNodesCount;

        private int _persistedNodesCount;

        private long _latestPersistedBlockNumber;

        private BlockCommitSet? CurrentPackage { get; set; }

        private bool IsCurrentListSealed => CurrentPackage is null || CurrentPackage.IsSealed;

        private long LatestCommittedBlockNumber { get; set; }
        public INodeStorage.KeyScheme Scheme => _nodeStorage.Scheme;

        private void CreateCommitSet(long blockNumber)
        {
            if (_logger.IsDebug) _logger.Debug($"Beginning new {nameof(BlockCommitSet)} - {blockNumber}");

            // TODO: this throws on reorgs, does it not? let us recreate it in test
            Debug.Assert(CurrentPackage is null || blockNumber == CurrentPackage.BlockNumber + 1, "Newly begun block is not a successor of the last one");
            Debug.Assert(IsCurrentListSealed, "Not sealed when beginning new block");

            BlockCommitSet commitSet = new(blockNumber);
            _commitSetQueue.Enqueue(commitSet);
            LatestCommittedBlockNumber = Math.Max(blockNumber, LatestCommittedBlockNumber);
            AnnounceReorgBoundaries();
            DequeueOldCommitSets();

            CurrentPackage = commitSet;
            Debug.Assert(ReferenceEquals(CurrentPackage, commitSet), $"Current {nameof(BlockCommitSet)} is not same as the new package just after adding");
        }

        /// <summary>
        /// Persists all transient (not yet persisted) starting from <paramref name="commitSet"/> root.
        /// Already persisted nodes are skipped. After this action we are sure that the full state is available
        /// for the block represented by this commit set.
        /// </summary>
        /// <param name="address"></param>
        /// <param name="commitSet">A commit set of a block which root is to be persisted.</param>
        /// <param name="writeBatch">The write batch to write to</param>
        /// <param name="persistedHashes">Track persisted hashes in this dictionary if not null</param>
        /// <param name="writeFlags"></param>
        private void PersistBlockCommitSet(
            Hash256? address,
            BlockCommitSet commitSet,
            INodeStorage.WriteBatch writeBatch,
            Dictionary<(Hash256?, TinyTreePath), Hash256?>? persistedHashes = null,
            WriteFlags writeFlags = WriteFlags.None
        )
        {
            void PersistNode(TrieNode tn, Hash256? address2, TreePath path)
            {
                if (persistedHashes != null && path.Length <= TinyTreePath.MaxNibbleLength)
                {
                    (Hash256 address2, TinyTreePath path) key = (address2, new TinyTreePath(path));
                    if (persistedHashes.ContainsKey(key))
                    {
                        // Null mark that there are multiple saved hash for this path. So we don't attempt to remove anything.
                        // Otherwise this would have to be a list, which is such a rare case that its not worth it to have a list.
                        persistedHashes[key] = null;
                    }
                    else
                    {
                        persistedHashes[key] = tn.Keccak;
                    }
                }
                this.PersistNode(address2, path, tn, commitSet.BlockNumber, writeFlags, writeBatch);
            }

            if (_logger.IsDebug) _logger.Debug($"Persisting from root {commitSet.Root} in {commitSet.BlockNumber}");

            Stopwatch stopwatch = Stopwatch.StartNew();
            TreePath path = TreePath.Empty;
            commitSet.Root?.CallRecursively(PersistNode, address, ref path, GetTrieStore(null), true, _logger);
            stopwatch.Stop();
            Metrics.SnapshotPersistenceTime = stopwatch.ElapsedMilliseconds;

            if (_logger.IsDebug) _logger.Debug($"Persisted trie from {commitSet.Root} at {commitSet.BlockNumber} in {stopwatch.ElapsedMilliseconds}ms (cache memory {MemoryUsedByDirtyCache})");

            LastPersistedBlockNumber = commitSet.BlockNumber;
        }

        private void PersistNode(Hash256? address, in TreePath path, TrieNode currentNode, long blockNumber, WriteFlags writeFlags = WriteFlags.None, INodeStorage.WriteBatch? writeBatch = null)
        {
            writeBatch ??= _currentBatch ??= _nodeStorage.StartWriteBatch();
            ArgumentNullException.ThrowIfNull(currentNode);

            if (currentNode.Keccak is not null)
            {
                Debug.Assert(currentNode.LastSeen.HasValue, $"Cannot persist a dangling node (without {(nameof(TrieNode.LastSeen))} value set).");
                // Note that the LastSeen value here can be 'in the future' (greater than block number
                // if we replaced a newly added node with an older copy and updated the LastSeen value.
                // Here we reach it from the old root so it appears to be out of place but it is correct as we need
                // to prevent it from being removed from cache and also want to have it persisted.

                if (_logger.IsTrace) _logger.Trace($"Persisting {nameof(TrieNode)} {currentNode} in snapshot {blockNumber}.");
                // TODO: Pass span
                writeBatch.Set(address, path, currentNode.Keccak, currentNode.FullRlp.ToArray(), writeFlags);
                currentNode.IsPersisted = true;
                currentNode.LastSeen = Math.Max(blockNumber, currentNode.LastSeen ?? 0);
                PersistedNodesCount++;
            }
            else
            {
                Debug.Assert(currentNode.FullRlp.IsNotNull && currentNode.FullRlp.Length < 32,
                    "We only expect persistence call without Keccak for the nodes that are kept inside the parent RLP (less than 32 bytes).");
            }
        }

        private bool IsNoLongerNeeded(TrieNode node)
        {
<<<<<<< HEAD
            return IsNoLongerNeeded(node.LastSeen);
        }

        private bool IsNoLongerNeeded(long? lastSeen)
        {
            Debug.Assert(lastSeen.HasValue, $"Any node that is cache should have {nameof(TrieNode.LastSeen)} set.");
            return lastSeen < LastPersistedBlockNumber
                   && lastSeen < LatestCommittedBlockNumber - _pruningStrategy.MaxDepth;
=======
            Debug.Assert(node.LastSeen.HasValue, $"Any node that is cache should have {nameof(TrieNode.LastSeen)} set.");
            return node.LastSeen < LastPersistedBlockNumber
                   && node.LastSeen < LatestCommittedBlockNumber - _pruningStrategy.MaxDepth;
>>>>>>> 5f956183
        }

        private void DequeueOldCommitSets()
        {
            while (_commitSetQueue.TryPeek(out BlockCommitSet blockCommitSet))
            {
                if (blockCommitSet.BlockNumber < LatestCommittedBlockNumber - _pruningStrategy.MaxDepth - 1)
                {
                    if (_logger.IsDebug) _logger.Debug($"Removing historical ({_commitSetQueue.Count}) {blockCommitSet.BlockNumber} < {LatestCommittedBlockNumber} - {_pruningStrategy.MaxDepth}");
                    _commitSetQueue.TryDequeue(out _);
                }
                else
                {
                    break;
                }
            }
        }

        private void EnsureCommitSetExistsForBlock(long blockNumber)
        {
            if (CurrentPackage is null)
            {
                if (_pruningStrategy.PruningEnabled && !Monitor.IsEntered(_dirtyNodes))
                {
                    Monitor.Enter(_dirtyNodes);
                }

                CreateCommitSet(blockNumber);
            }
        }

        private void AnnounceReorgBoundaries()
        {
            if (LatestCommittedBlockNumber < 1)
            {
                return;
            }

            bool shouldAnnounceReorgBoundary = !_pruningStrategy.PruningEnabled;
            bool isFirstCommit = Interlocked.Exchange(ref _isFirst, 1) == 0;
            if (isFirstCommit)
            {
                if (_logger.IsDebug) _logger.Debug($"Reached first commit - newest {LatestCommittedBlockNumber}, last persisted {LastPersistedBlockNumber}");
                // this is important when transitioning from fast sync
                // imagine that we transition at block 1200000
                // and then we close the app at 1200010
                // in such case we would try to continue at Head - 1200010
                // because head is loaded if there is no persistence checkpoint
                // so we need to force the persistence checkpoint
                long baseBlock = Math.Max(0, LatestCommittedBlockNumber - 1);
                LastPersistedBlockNumber = baseBlock;
                shouldAnnounceReorgBoundary = true;
            }
            else if (!_lastPersistedReachedReorgBoundary)
            {
                // even after we persist a block we do not really remember it as a safe checkpoint
                // until max reorgs blocks after
                if (LatestCommittedBlockNumber >= LastPersistedBlockNumber + _pruningStrategy.MaxDepth)
                {
                    shouldAnnounceReorgBoundary = true;
                }
            }

            if (shouldAnnounceReorgBoundary)
            {
                ReorgBoundaryReached?.Invoke(this, new ReorgBoundaryReached(LastPersistedBlockNumber));
                _lastPersistedReachedReorgBoundary = true;
            }
        }

        private void PersistOnShutdown()
        {
            // If we are in archive mode, we don't need to change reorg boundaries.
            if (_pruningStrategy.PruningEnabled)
            {
                // here we try to shorten the number of blocks recalculated when restarting (so we force persist)
                // and we need to speed up the standard announcement procedure so we persists a block

                using ArrayPoolList<BlockCommitSet> candidateSets = new(_commitSetQueue.Count);
                while (_commitSetQueue.TryDequeue(out BlockCommitSet frontSet))
                {
                    if (!frontSet.IsSealed || candidateSets.Count == 0 || candidateSets[0].BlockNumber == frontSet!.BlockNumber)
                    {
                        candidateSets.Add(frontSet);
                    }
                    else if (frontSet!.BlockNumber < LatestCommittedBlockNumber - _pruningStrategy.MaxDepth
                             && frontSet!.BlockNumber > candidateSets[0].BlockNumber)
                    {
                        candidateSets.Clear();
                        candidateSets.Add(frontSet);
                    }
                }

                INodeStorage.WriteBatch writeBatch = _nodeStorage.StartWriteBatch();
                for (int index = 0; index < candidateSets.Count; index++)
                {
                    BlockCommitSet blockCommitSet = candidateSets[index];
                    if (_logger.IsDebug) _logger.Debug($"Persisting on disposal {blockCommitSet} (cache memory at {MemoryUsedByDirtyCache})");
                    PersistBlockCommitSet(null, blockCommitSet, writeBatch);
                }
                writeBatch.Dispose();

                if (candidateSets.Count == 0)
                {
                    if (_logger.IsDebug) _logger.Debug("No commitset to persist at all.");
                }
                else
                {
                    AnnounceReorgBoundaries();
                }
            }
        }

        #endregion

        public void PersistCache(CancellationToken cancellationToken)
        {

            if (_logger.IsInfo) _logger.Info($"Full Pruning Persist Cache started.");

            int commitSetCount = 0;
            Stopwatch stopwatch = Stopwatch.StartNew();
            // We persist all sealed Commitset causing PruneCache to almost completely clear the cache. Any new block that
            // need existing node will have to read back from db causing copy-on-read mechanism to copy the node.
            void ClearCommitSetQueue()
            {
                while (_commitSetQueue.TryPeek(out BlockCommitSet commitSet) && commitSet.IsSealed)
                {
                    if (!_commitSetQueue.TryDequeue(out commitSet)) break;
                    if (!commitSet.IsSealed)
                    {
                        // Oops
                        _commitSetQueue.Enqueue(commitSet);
                        break;
                    }

                    commitSetCount++;
                    using INodeStorage.WriteBatch writeBatch = _nodeStorage.StartWriteBatch();
                    PersistBlockCommitSet(null, commitSet, writeBatch);
                }
                PruneCurrentSet();
            }

            // We persist outside of lock first.
            ClearCommitSetQueue();

            if (_logger.IsInfo) _logger.Info($"Saving all commit set took {stopwatch.Elapsed} for {commitSetCount} commit sets.");

            stopwatch.Restart();
            lock (_dirtyNodes)
            {
                using (_dirtyNodes.AcquireMapLock())
                {
                    // Double check
                    ClearCommitSetQueue();

                    // This should clear most nodes. For some reason, not all.
                    PruneCache();
                    KeyValuePair<DirtyNodesCache.Key, TrieNode>[] nodesCopy = _dirtyNodes.AllNodes.ToArray();

                    ConcurrentDictionary<DirtyNodesCache.Key, bool> wasPersisted = new();
                    void PersistNode(TrieNode n, Hash256? address, TreePath path)
                    {
                        if (n.Keccak == null) return;
                        DirtyNodesCache.Key key = new DirtyNodesCache.Key(address, path, n.Keccak);
                        if (wasPersisted.TryAdd(key, true))
                        {
                            _nodeStorage.Set(address, path, n.Keccak, n.FullRlp.ToArray());
                            n.IsPersisted = true;
                        }
                    }
                    Parallel.For(0, nodesCopy.Length, new ParallelOptions { MaxDegreeOfParallelism = Environment.ProcessorCount / 2 }, i =>
                    {
                        if (cancellationToken.IsCancellationRequested) return;
                        DirtyNodesCache.Key key = nodesCopy[i].Key;
                        TreePath path = key.Path;
                        nodesCopy[i].Value.CallRecursively(PersistNode, key.Address, ref path, GetTrieStore(key.Address), false, _logger, false);
                    });
                    PruneCache();

                    if (_dirtyNodes.Count != 0)
                    {
                        if (_logger.IsWarn) _logger.Warn($"{_dirtyNodes.Count} cache entry remains.");
                    }
                }
            }

            _persistedLastSeens.Clear();
            _pastPathHash?.Clear();
            if (_logger.IsInfo) _logger.Info($"Clear cache took {stopwatch.Elapsed}.");
        }

        // Used to serve node by hash
        private byte[]? GetByHash(ReadOnlySpan<byte> key, ReadFlags flags = ReadFlags.None)
        {
            Hash256 asHash = new Hash256(key);
            return _pruningStrategy.PruningEnabled
                   && _dirtyNodes.TryGetValue(new DirtyNodesCache.Key(null, TreePath.Empty, asHash), out TrieNode? trieNode)
                   && trieNode is not null
                   && trieNode.NodeType != NodeType.Unknown
                   && trieNode.FullRlp.IsNotNull
                ? trieNode.FullRlp.ToArray()
                : _nodeStorage.Get(null, TreePath.Empty, asHash, flags);
        }

        public IReadOnlyKeyValueStore TrieNodeRlpStore => _publicStore;

        public void Set(Hash256? address, in TreePath path, in ValueHash256 keccak, byte[] rlp)
        {
            _nodeStorage.Set(address, path, keccak, rlp);
        }

        private class TrieKeyValueStore : IReadOnlyKeyValueStore
        {
            private readonly TrieStore _trieStore;

            public TrieKeyValueStore(TrieStore trieStore)
            {
                _trieStore = trieStore;
            }

            public byte[]? Get(ReadOnlySpan<byte> key, ReadFlags flags = ReadFlags.None) => _trieStore.GetByHash(key, flags);
        }

        public bool HasRoot(Hash256 stateRoot)
        {
            if (stateRoot == Keccak.EmptyTreeHash) return true;
            TrieNode node = FindCachedOrUnknown(null, TreePath.Empty, stateRoot, true);
            if (node.NodeType == NodeType.Unknown)
            {
                return TryLoadRlp(null, TreePath.Empty, node.Keccak, ReadFlags.None) is not null;
            }

            return true;
        }
    }
}<|MERGE_RESOLUTION|>--- conflicted
+++ resolved
@@ -1010,7 +1010,6 @@
 
         private bool IsNoLongerNeeded(TrieNode node)
         {
-<<<<<<< HEAD
             return IsNoLongerNeeded(node.LastSeen);
         }
 
@@ -1019,11 +1018,6 @@
             Debug.Assert(lastSeen.HasValue, $"Any node that is cache should have {nameof(TrieNode.LastSeen)} set.");
             return lastSeen < LastPersistedBlockNumber
                    && lastSeen < LatestCommittedBlockNumber - _pruningStrategy.MaxDepth;
-=======
-            Debug.Assert(node.LastSeen.HasValue, $"Any node that is cache should have {nameof(TrieNode.LastSeen)} set.");
-            return node.LastSeen < LastPersistedBlockNumber
-                   && node.LastSeen < LatestCommittedBlockNumber - _pruningStrategy.MaxDepth;
->>>>>>> 5f956183
         }
 
         private void DequeueOldCommitSets()
