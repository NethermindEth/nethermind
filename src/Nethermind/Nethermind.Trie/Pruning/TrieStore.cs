// SPDX-FileCopyrightText: 2022 Demerzel Solutions Limited
// SPDX-License-Identifier: LGPL-3.0-only

using System;
using System.Collections.Concurrent;
using System.Collections.Generic;
using System.Diagnostics;
using System.Diagnostics.CodeAnalysis;
using System.Linq;
using System.Runtime.CompilerServices;
using System.Threading;
using System.Threading.Tasks;
using Nethermind.Core;
using Nethermind.Core.Collections;
using Nethermind.Core.Crypto;
using Nethermind.Core.Extensions;
using Nethermind.Logging;

namespace Nethermind.Trie.Pruning;

/// <summary>
/// Trie store helps to manage trie commits block by block.
/// If persistence and pruning are needed they have a chance to execute their behaviour on commits.
/// </summary>
public class TrieStore : ITrieStore, IPruningTrieStore
{
    private const int ShardedDirtyNodeCount = 256;

    private int _isFirst;

    private readonly TrieStoreDirtyNodesCache[] _dirtyNodes = [];
    private readonly Task[] _dirtyNodesTasks = [];
    private readonly ConcurrentDictionary<HashAndTinyPath, Hash256?>[] _persistedHashes = [];
    private readonly Action<TreePath, Hash256?, TrieNode> _persistedNodeRecorder;
    private readonly Task[] _disposeTasks = new Task[Environment.ProcessorCount];

    // This seems to attempt prevent multiple block processing at the same time and along with pruning at the same time.
    private readonly object _dirtyNodesLock = new object();

    private readonly bool _livePruningEnabled = false;

    private bool _lastPersistedReachedReorgBoundary;
    private Task _pruningTask = Task.CompletedTask;
    private readonly CancellationTokenSource _pruningTaskCancellationTokenSource = new();

<<<<<<< HEAD
        public TrieStore(IKeyValueStoreWithBatching? keyValueStore, ILogManager? logManager)
            : this(keyValueStore, No.Pruning, Persist.EveryBlock, logManager)
        {
        }

        public TrieStore(INodeStorage nodeStorage, ILogManager? logManager)
            : this(nodeStorage, No.Pruning, Persist.EveryBlock, logManager)
        {
        }

        public TrieStore(
            IKeyValueStoreWithBatching? keyValueStore,
            IPruningStrategy? pruningStrategy,
            IPersistenceStrategy? persistenceStrategy,
            ILogManager? logManager) : this(new NodeStorage(keyValueStore!), pruningStrategy, persistenceStrategy, logManager)
        {
        }
=======
    public TrieStore(IKeyValueStoreWithBatching? keyValueStore, ILogManager? logManager)
        : this(keyValueStore, No.Pruning, Pruning.Persist.EveryBlock, logManager)
    {
    }

    public TrieStore(INodeStorage nodeStorage, ILogManager? logManager)
        : this(nodeStorage, No.Pruning, Pruning.Persist.EveryBlock, logManager)
    {
    }

    public TrieStore(
        IKeyValueStoreWithBatching? keyValueStore,
        IPruningStrategy? pruningStrategy,
        IPersistenceStrategy? persistenceStrategy,
        ILogManager? logManager) : this(new NodeStorage(keyValueStore), pruningStrategy, persistenceStrategy, logManager)
    {
    }
>>>>>>> 951c5de1

    public TrieStore(
        INodeStorage? nodeStorage,
        IPruningStrategy? pruningStrategy,
        IPersistenceStrategy? persistenceStrategy,
        ILogManager? logManager)
    {
        _logger = logManager?.GetClassLogger<TrieStore>() ?? throw new ArgumentNullException(nameof(logManager));
        _nodeStorage = nodeStorage ?? throw new ArgumentNullException(nameof(nodeStorage));
        _pruningStrategy = pruningStrategy ?? throw new ArgumentNullException(nameof(pruningStrategy));
        _persistenceStrategy = persistenceStrategy ?? throw new ArgumentNullException(nameof(persistenceStrategy));
        _publicStore = new TrieKeyValueStore(this);
        _persistedNodeRecorder = PersistedNodeRecorder;

        if (pruningStrategy.PruningEnabled)
        {
            _dirtyNodes = new TrieStoreDirtyNodesCache[ShardedDirtyNodeCount];
            _dirtyNodesTasks = new Task[ShardedDirtyNodeCount];
            _persistedHashes = new ConcurrentDictionary<HashAndTinyPath, Hash256?>[ShardedDirtyNodeCount];
            for (int i = 0; i < ShardedDirtyNodeCount; i++)
            {
                _dirtyNodes[i] = new TrieStoreDirtyNodesCache(this, _pruningStrategy.TrackedPastKeyCount / ShardedDirtyNodeCount, !_nodeStorage.RequirePath, _logger);
                _persistedHashes[i] = new ConcurrentDictionary<HashAndTinyPath, Hash256>();
            }
        }

        if (pruningStrategy.PruningEnabled && pruningStrategy.TrackedPastKeyCount > 0 && nodeStorage.RequirePath)
        {
            _livePruningEnabled = true;
        }
    }

    public IScopedTrieStore GetTrieStore(Hash256? address) => new ScopedTrieStore(this, address);

    public long LastPersistedBlockNumber
    {
        get => _latestPersistedBlockNumber;
        private set
        {
            if (value != _latestPersistedBlockNumber)
            {
                Metrics.LastPersistedBlockNumber = value;
                _latestPersistedBlockNumber = value;
                _lastPersistedReachedReorgBoundary = false;
            }
        }
    }

    public long MemoryUsedByDirtyCache
    {
        get => _memoryUsedByDirtyCache;
        set
        {
            Metrics.MemoryUsedByCache = value;
            _memoryUsedByDirtyCache = value;
        }
    }

    public void IncrementMemoryUsedByDirtyCache(long nodeMemoryUsage)
    {
        Metrics.MemoryUsedByCache = Interlocked.Add(ref _memoryUsedByDirtyCache, nodeMemoryUsage);
    }

    public int CommittedNodesCount
    {
        get => _committedNodesCount;
        private set
        {
            Metrics.CommittedNodesCount = value;
            _committedNodesCount = value;
        }
    }

    private void IncrementCommittedNodesCount()
    {
        Metrics.CommittedNodesCount = Interlocked.Increment(ref _committedNodesCount);
    }

    public int PersistedNodesCount
    {
        get => _persistedNodesCount;
        private set
        {
            Metrics.PersistedNodeCount = value;
            _persistedNodesCount = value;
        }
    }

    private void IncrementPersistedNodesCount()
    {
        Metrics.PersistedNodeCount = Interlocked.Increment(ref _persistedNodesCount);
    }

    public int CachedNodesCount
    {
        get
        {
            int count = DirtyNodesCount();
            Metrics.CachedNodesCount = count;
            return count;
        }
    }

    private void CommitAndInsertToDirtyNodes(long blockNumber, Hash256? address, ref TreePath path, in NodeCommitInfo nodeCommitInfo)
    {
        Debug.Assert(_pruningStrategy.PruningEnabled);

        if (_logger.IsTrace) Trace(blockNumber, in nodeCommitInfo);
        if (!nodeCommitInfo.IsEmptyBlockMarker && !nodeCommitInfo.Node.IsBoundaryProofNode)
        {
            TrieNode node = nodeCommitInfo.Node;

            if (node.Keccak is null)
            {
                ThrowUnknownHash(node);
            }

            if (node.LastSeen >= 0)
            {
                ThrowNodeHasBeenSeen(blockNumber, node);
            }

            node = SaveOrReplaceInDirtyNodesCache(address, ref path, nodeCommitInfo, node);
            node.LastSeen = Math.Max(blockNumber, node.LastSeen);

            IncrementCommittedNodesCount();
        }

        [MethodImpl(MethodImplOptions.NoInlining)]
        void Trace(long blockNumber, in NodeCommitInfo nodeCommitInfo)
        {
            _logger.Trace($"Committing {nodeCommitInfo} at {blockNumber}");
        }

        [DoesNotReturn]
        [StackTraceHidden]
        static void ThrowUnknownHash(TrieNode node) => throw new TrieStoreException($"The hash of {node} should be known at the time of committing.");

        [DoesNotReturn]
        [StackTraceHidden]
        static void ThrowNodeHasBeenSeen(long blockNumber, TrieNode node) => throw new TrieStoreException($"{nameof(TrieNode.LastSeen)} set on {node} committed at {blockNumber}.");
    }

    private void CommitAndPersistNode(Hash256? address, ref TreePath path, in NodeCommitInfo nodeCommitInfo, WriteFlags writeFlags, INodeStorage.WriteBatch? writeBatch)
    {
        Debug.Assert(!_pruningStrategy.PruningEnabled);

        if (!nodeCommitInfo.IsEmptyBlockMarker && !nodeCommitInfo.Node.IsBoundaryProofNode)
        {
            TrieNode node = nodeCommitInfo.Node;

            if (node.Keccak is null)
            {
                ThrowUnknownHash(node);
            }

            PersistNode(address, path, node, writeBatch!, writeFlags);

            IncrementCommittedNodesCount();
        }

        [DoesNotReturn]
        [StackTraceHidden]
        static void ThrowUnknownHash(TrieNode node) => throw new TrieStoreException($"The hash of {node} should be known at the time of committing.");
    }

    private int GetNodeShardIdx(in TreePath path, Hash256 hash) =>
        // When enabled, the shard have dictionaries for tracking past path hash also.
        // So the same path need to be in the same shard for the remove logic to work.
        // Using the address first byte however, causes very uneven distribution. So the path is used.
        _livePruningEnabled ? path.Path.Bytes[0] : hash.Bytes[0];

    private int GetNodeShardIdx(in TrieStoreDirtyNodesCache.Key key) => GetNodeShardIdx(key.Path, key.Keccak);

    private TrieStoreDirtyNodesCache GetDirtyNodeShard(in TrieStoreDirtyNodesCache.Key key) => _dirtyNodes[GetNodeShardIdx(key)];

    private int DirtyNodesCount()
    {
        int count = 0;
        foreach (TrieStoreDirtyNodesCache dirtyNode in _dirtyNodes)
        {
            count += dirtyNode.Count;
        }
        return count;
    }

    private bool DirtyNodesTryGetValue(in TrieStoreDirtyNodesCache.Key key, out TrieNode node) =>
        GetDirtyNodeShard(key).TryGetValue(key, out node);

    private void DirtyNodesSaveInCache(in TrieStoreDirtyNodesCache.Key key, TrieNode node) =>
        GetDirtyNodeShard(key).SaveInCache(key, node);

    private bool DirtyNodesIsNodeCached(TrieStoreDirtyNodesCache.Key key) =>
        GetDirtyNodeShard(key).IsNodeCached(key);

    private TrieNode DirtyNodesFromCachedRlpOrUnknown(TrieStoreDirtyNodesCache.Key key) =>
        GetDirtyNodeShard(key).FromCachedRlpOrUnknown(key);

    private TrieNode DirtyNodesFindCachedOrUnknown(TrieStoreDirtyNodesCache.Key key) =>
        GetDirtyNodeShard(key).FindCachedOrUnknown(key);

    private TrieNode SaveOrReplaceInDirtyNodesCache(Hash256? address, ref TreePath path, NodeCommitInfo nodeCommitInfo, TrieNode node)
    {
        TrieStoreDirtyNodesCache.Key key = new(address, path, node.Keccak);
        if (DirtyNodesTryGetValue(in key, out TrieNode cachedNodeCopy))
        {
            Metrics.LoadedFromCacheNodesCount++;
            if (!ReferenceEquals(cachedNodeCopy, node))
            {
                if (_logger.IsTrace) Trace(node, cachedNodeCopy);
                cachedNodeCopy.ResolveKey(GetTrieStore(address), ref path, nodeCommitInfo.IsRoot);
                if (node.Keccak != cachedNodeCopy.Keccak)
                {
                    ThrowNodeIsNotSame(node, cachedNodeCopy);
                }

                if (!nodeCommitInfo.IsRoot)
                {
                    nodeCommitInfo.NodeParent!.ReplaceChildRef(nodeCommitInfo.ChildPositionAtParent, cachedNodeCopy);
                }

                node = cachedNodeCopy;
                Metrics.ReplacedNodesCount++;
            }
        }
        else
        {
            DirtyNodesSaveInCache(key, node);
        }

        return node;

        [MethodImpl(MethodImplOptions.NoInlining)]
        void Trace(TrieNode node, TrieNode cachedNodeCopy)
        {
            _logger.Trace($"Replacing {node} with its cached copy {cachedNodeCopy}.");
        }

        [DoesNotReturn]
        [StackTraceHidden]
        static void ThrowNodeIsNotSame(TrieNode node, TrieNode cachedNodeCopy) =>
            throw new InvalidOperationException($"The hash of replacement node {cachedNodeCopy} is not the same as the original {node}.");
    }

    public ICommitter BeginCommit(Hash256? address, TrieNode? root, WriteFlags writeFlags)
    {
        if (_pruningStrategy.PruningEnabled)
        {
<<<<<<< HEAD
            try
            {
                if (trieType == TrieType.State) // storage tries happen before state commits
                {
                    if (_logger.IsTrace) _logger.Trace($"Enqueued blocks {_commitSetQueue?.Count ?? 0}");
                    BlockCommitSet set = CurrentPackage;
                    if (set is not null)
                    {
                        if (_logger.IsTrace) _logger.Trace($"Current root (block {blockNumber}): {root}, block {set.BlockNumber}");
                        set.Seal(root);

                        bool shouldPersistSnapshot = _persistenceStrategy.ShouldPersist(set.BlockNumber);
                        if (shouldPersistSnapshot)
                        {
                            _currentBatch ??= _nodeStorage.StartWriteBatch();
                            try
                            {
                                PersistBlockCommitSet(address, set, _currentBatch, writeFlags: writeFlags);
                                PruneCurrentSet();
                            }
                            finally
                            {
                                // For safety, we prefer to commit half of the batch rather than not commit at all.
                                // Generally hanging nodes are not a problem in the DB but anything missing from the DB is.
                                _currentBatch?.Dispose();
                                _currentBatch = null;
                            }
                        }
                        else
                        {
                            PruneCurrentSet();
                        }

                        CurrentPackage = null;
                        if (_pruningStrategy.PruningEnabled && Monitor.IsEntered(_dirtyNodesLock))
                        {
                            Monitor.Exit(_dirtyNodesLock);
                        }
                    }
                }
            }
            finally
=======
            if (_currentBlockCommitter is null) throw new InvalidOperationException($"With pruning triestore, {nameof(BeginBlockCommit)} must be called.");
        }

        return _currentBlockCommitter is not null
            // Note, archive node still use this path. This is because it needs the block commit set to handle reorg announcement.
            ? _currentBlockCommitter.GetTrieCommitter(address, root, writeFlags)
            // This happens when there are no block involved, such as during snap sync or just calculating patricia root.
            : new NonPruningTrieStoreCommitter(this, address, _nodeStorage.StartWriteBatch(), writeFlags);
    }

    public IBlockCommitter BeginBlockCommit(long blockNumber)
    {
        if (_pruningStrategy.PruningEnabled)
        {
            if (_currentBlockCommitter is not null)
>>>>>>> 951c5de1
            {
                throw new InvalidOperationException("Cannot start a new block commit when an existing one is still not closed");
            }

            Monitor.Enter(_dirtyNodesLock);
        }

        _currentBlockCommitter = new BlockCommitter(this, CreateCommitSet(blockNumber));
        return _currentBlockCommitter;
    }

    private void FinishBlockCommit(BlockCommitSet set, TrieNode? root)
    {
        if (_logger.IsTrace) _logger.Trace($"Enqueued blocks {_commitSetQueue?.Count ?? 0}");
        set.Seal(root);

        bool shouldPersistSnapshot = _persistenceStrategy.ShouldPersist(set.BlockNumber);
        if (shouldPersistSnapshot)
        {
            // For safety we prefer to commit half of the batch rather than not commit at all.
            // Generally hanging nodes are not a problem in the DB but anything missing from the DB is.
            using INodeStorage.WriteBatch currentBatch = _nodeStorage.StartWriteBatch();
            ParallelPersistBlockCommitSet(set);
        }

        set.Prune();

        _currentBlockCommitter = null;

        if (_pruningStrategy.PruningEnabled)
            Monitor.Exit(_dirtyNodesLock);

        Prune();
    }


    public event EventHandler<ReorgBoundaryReached>? ReorgBoundaryReached;

    // Used in testing to not have to wait for condition.
    public event EventHandler OnMemoryPruneCompleted;

    public byte[]? TryLoadRlp(Hash256? address, in TreePath path, Hash256 keccak, INodeStorage? nodeStorage, ReadFlags readFlags = ReadFlags.None)
    {
        nodeStorage ??= _nodeStorage;
        byte[]? rlp = nodeStorage.Get(address, path, keccak, readFlags);

        if (rlp is not null)
        {
            Metrics.LoadedFromDbNodesCount++;
        }

        return rlp;
    }


    public byte[] LoadRlp(Hash256? address, in TreePath path, Hash256 keccak, INodeStorage? nodeStorage, ReadFlags readFlags = ReadFlags.None)
    {
        byte[]? rlp = TryLoadRlp(address, path, keccak, nodeStorage, readFlags);
        if (rlp is null)
        {
            ThrowMissingNode(keccak);
        }

        return rlp;

        [DoesNotReturn]
        [StackTraceHidden]
        static void ThrowMissingNode(Hash256 keccak)
        {
            throw new TrieNodeException($"Node {keccak} is missing from the DB", keccak);
        }
    }

    public virtual byte[]? LoadRlp(Hash256? address, in TreePath path, Hash256 hash, ReadFlags flags = ReadFlags.None) => LoadRlp(address, path, hash, null, flags);
    public virtual byte[]? TryLoadRlp(Hash256? address, in TreePath path, Hash256 hash, ReadFlags flags = ReadFlags.None) => TryLoadRlp(address, path, hash, null, flags);

    public virtual bool IsPersisted(Hash256? address, in TreePath path, in ValueHash256 keccak)
    {
        byte[]? rlp = _nodeStorage.Get(address, path, keccak, ReadFlags.None);

        if (rlp is null)
        {
            return false;
        }

        Metrics.LoadedFromDbNodesCount++;

        return true;
    }

    public IReadOnlyTrieStore AsReadOnly(INodeStorage? store) =>
        new ReadOnlyTrieStore(this, store);

    public bool IsNodeCached(Hash256? address, in TreePath path, Hash256? hash) => DirtyNodesIsNodeCached(new TrieStoreDirtyNodesCache.Key(address, path, hash));

    public TrieNode FindCachedOrUnknown(Hash256? address, in TreePath path, Hash256? hash) =>
        FindCachedOrUnknown(address, path, hash, false);

    internal virtual TrieNode FindCachedOrUnknown(Hash256? address, in TreePath path, Hash256? hash, bool isReadOnly)
    {
        ArgumentNullException.ThrowIfNull(hash);

        if (!_pruningStrategy.PruningEnabled)
        {
            return new TrieNode(NodeType.Unknown, hash);
        }

        TrieStoreDirtyNodesCache.Key key = new TrieStoreDirtyNodesCache.Key(address, path, hash);
        return FindCachedOrUnknown(key, isReadOnly);
    }

    private TrieNode FindCachedOrUnknown(TrieStoreDirtyNodesCache.Key key, bool isReadOnly)
    {
        return isReadOnly ? DirtyNodesFromCachedRlpOrUnknown(key) : DirtyNodesFindCachedOrUnknown(key);
    }

    // Used only in tests
    public void Dump()
    {
        foreach (TrieStoreDirtyNodesCache? dirtyNode in _dirtyNodes)
        {
            dirtyNode.Dump();
        }
    }

    public void Prune()
    {
        if (_pruningStrategy.ShouldPrune(MemoryUsedByDirtyCache) && _pruningTask.IsCompleted)
        {
            _pruningTask = Task.Run(() =>
            {
                try
                {
                    // Flush ahead of time so that memtable is empty which prevent stalling when writing nodes.
                    // Note, the WriteBufferSize * WriteBufferNumber need to be more than about 20% of pruning cache
                    // otherwise, it may not fit the whole dirty cache.
                    // Additionally, if (WriteBufferSize * (WriteBufferNumber - 1)) is already more than 20% of pruning
                    // cache, it is likely that there are enough space for it on most time, except for syncing maybe.
                    _nodeStorage.Flush(onlyWal: false);
                    lock (_dirtyNodesLock)
                    {
                        long start = Stopwatch.GetTimestamp();
                        if (_logger.IsDebug) _logger.Debug($"Locked {nameof(TrieStore)} for pruning.");

                        long memoryUsedByDirtyCache = MemoryUsedByDirtyCache;
                        if (!_pruningTaskCancellationTokenSource.IsCancellationRequested &&
                            _pruningStrategy.ShouldPrune(memoryUsedByDirtyCache))
                        {
                            // Most of the time in memory pruning is on `PrunePersistedRecursively`. So its
                            // usually faster to just SaveSnapshot causing most of the entry to be persisted.
                            // Not saving snapshot just save about 5% of memory at most of the time, causing
                            // an elevated pruning a few blocks after making it not very effective especially
                            // on constant block processing such as during forward sync where it can take up to
                            // 30% of the total time on halfpath as the block processing portion got faster.
                            //
                            // With halfpath's live pruning, there is a slight complication, the currently loaded
                            // persisted node have a pretty good hit rate and tend to conflict with the persisted
                            // nodes (address,path) entry on second PruneCache. So pruning them ahead of time
                            // really helps increase nodes that can be removed.
                            PruneCache(skipRecalculateMemory: true);

                            SaveSnapshot();

                            PruneCache();

                            TimeSpan sw = Stopwatch.GetElapsedTime(start);
                            long ms = (long)sw.TotalMilliseconds;
                            Metrics.PruningTime = ms;
                            if (_logger.IsInfo) _logger.Info($"Executed memory prune. Took {ms:0.##} ms. From {memoryUsedByDirtyCache / 1.MiB()}MB to {MemoryUsedByDirtyCache / 1.MiB()}MB");
                        }
                    }

                    if (_logger.IsDebug) _logger.Debug($"Pruning finished. Unlocked {nameof(TrieStore)}.");
                }
                catch (Exception e)
                {
                    if (_logger.IsError) _logger.Error("Pruning failed with exception.", e);
                }
            });

            _pruningTask.ContinueWith((_) =>
            {
                OnMemoryPruneCompleted?.Invoke(this, EventArgs.Empty);
            });
        }
    }

    private bool SaveSnapshot()
    {
        if (_pruningStrategy.ShouldPrune(MemoryUsedByDirtyCache))
        {
            if (_logger.IsDebug) _logger.Debug("Elevated pruning starting");

            int count = _commitSetQueue?.Count ?? 0;
            if (count == 0) return false;

            using ArrayPoolList<BlockCommitSet> toAddBack = new(count);
            using ArrayPoolList<BlockCommitSet> candidateSets = new(count);
            while (_commitSetQueue.TryDequeue(out BlockCommitSet frontSet))
            {
                if (frontSet!.BlockNumber >= LatestCommittedBlockNumber - _pruningStrategy.MaxDepth)
                {
                    toAddBack.Add(frontSet);
                }
                else if (candidateSets.Count > 0 && candidateSets[0].BlockNumber == frontSet.BlockNumber)
                {
                    candidateSets.Add(frontSet);
                }
                else if (candidateSets.Count == 0 || frontSet.BlockNumber > candidateSets[0].BlockNumber)
                {
                    candidateSets.Clear();
                    candidateSets.Add(frontSet);
                }
            }

            // TODO: Find a way to not have to re-add everything
            for (int index = 0; index < toAddBack.Count; index++)
            {
                _commitSetQueue.Enqueue(toAddBack[index]);
            }


            bool shouldDeletePersistedNode =
                // Its disabled
                _livePruningEnabled &&
                // Full pruning need to visit all node, so can't delete anything.
                !_persistenceStrategy.IsFullPruning &&
                // If more than one candidate set, its a reorg, we can't remove node as persisted node may not be canonical
                candidateSets.Count == 1;

            Action<TreePath, Hash256?, TrieNode>? persistedNodeRecorder = shouldDeletePersistedNode ? _persistedNodeRecorder : null;

            for (int index = 0; index < candidateSets.Count; index++)
            {
                BlockCommitSet blockCommitSet = candidateSets[index];
                if (_logger.IsDebug) _logger.Debug($"Elevated pruning for candidate {blockCommitSet.BlockNumber}");
                ParallelPersistBlockCommitSet(blockCommitSet, persistedNodeRecorder);
            }

            Task deleteTask = shouldDeletePersistedNode ? RemovePastKeys() : Task.CompletedTask;

            Task RemovePastKeys()
            {
                for (int index = 0; index < _dirtyNodes.Length; index++)
                {
                    int i = index;
                    _dirtyNodesTasks[index] = Task.Run(() =>
                    {
                        _dirtyNodes[i].RemovePastKeys(_persistedHashes[i], _nodeStorage);
                        _persistedHashes[i].NoResizeClear();
                    });
                }

                return Task.WhenAll(_dirtyNodesTasks);
            }

            AnnounceReorgBoundaries();
            deleteTask.Wait();

            if (_livePruningEnabled)
            {
                foreach (TrieStoreDirtyNodesCache dirtyNode in _dirtyNodes)
                {
                    dirtyNode.CleanObsoletePersistedLastSeen();
                }
            }

            if (candidateSets.Count > 0)
            {
                return true;
            }

            _commitSetQueue.TryPeek(out BlockCommitSet? uselessFrontSet);
            if (_logger.IsDebug) _logger.Debug($"Found no candidate for elevated pruning (sets: {_commitSetQueue.Count}, earliest: {uselessFrontSet?.BlockNumber}, newest kept: {LatestCommittedBlockNumber}, reorg depth {_pruningStrategy.MaxDepth})");
        }

        return false;
    }

    private void PersistedNodeRecorder(TreePath treePath, Hash256 address, TrieNode tn)
    {
        if (treePath.Length <= TinyTreePath.MaxNibbleLength)
        {
            int shardIdx = GetNodeShardIdx(treePath, tn.Keccak);

            HashAndTinyPath key = new(address, new TinyTreePath(treePath));

            _persistedHashes[shardIdx].AddOrUpdate(key, _ => tn.Keccak, (_, _) => null);
        }
    }

    /// <summary>
    /// This method is responsible for reviewing the nodes that are directly in the cache and
    /// removing ones that are either no longer referenced or already persisted.
    /// </summary>
    /// <exception cref="InvalidOperationException"></exception>
    private void PruneCache(bool skipRecalculateMemory = false)
    {
        if (_logger.IsDebug) _logger.Debug($"Pruning nodes {MemoryUsedByDirtyCache / 1.MB()} MB , last persisted block: {LastPersistedBlockNumber} current: {LatestCommittedBlockNumber}.");
        long start = Stopwatch.GetTimestamp();

        long newMemory = 0;

        for (int index = 0; index < _dirtyNodes.Length; index++)
        {
            TrieStoreDirtyNodesCache dirtyNode = _dirtyNodes[index];
            _dirtyNodesTasks[index] = Task.Run(() =>
            {
                long shardSize = dirtyNode.PruneCache(skipRecalculateMemory);
                Interlocked.Add(ref newMemory, shardSize);
            });
        }

        Task.WaitAll(_dirtyNodesTasks);

        if (!skipRecalculateMemory) MemoryUsedByDirtyCache = newMemory;
        _ = CachedNodesCount; // Setter also update the count

        if (_logger.IsDebug) _logger.Debug($"Finished pruning nodes in {(long)Stopwatch.GetElapsedTime(start).TotalMilliseconds}ms {MemoryUsedByDirtyCache / 1.MB()} MB, last persisted block: {LastPersistedBlockNumber} current: {LatestCommittedBlockNumber}.");
    }

    public void ClearCache()
    {
        foreach (TrieStoreDirtyNodesCache dirtyNode in _dirtyNodes)
        {
            dirtyNode.Clear();
        }
    }

    public void Dispose()
    {
        if (_logger.IsDebug) _logger.Debug("Disposing trie");
        _pruningTaskCancellationTokenSource.Cancel();
        _pruningTask.Wait();
        PersistOnShutdown();
    }

    public void WaitForPruning()
    {
        _pruningTask.Wait();
    }

    protected readonly INodeStorage _nodeStorage;

    private readonly TrieKeyValueStore _publicStore;

    private readonly IPruningStrategy _pruningStrategy;

    private readonly IPersistenceStrategy _persistenceStrategy;

    private readonly ILogger _logger;

<<<<<<< HEAD
        private ConcurrentQueue<BlockCommitSet> _commitSetQueue = null!;
=======
    private ConcurrentQueue<BlockCommitSet> _commitSetQueue;
>>>>>>> 951c5de1

    private ConcurrentQueue<BlockCommitSet> CommitSetQueue =>
        (_commitSetQueue ?? CreateQueueAtomic(ref _commitSetQueue));

    private BlockCommitSet? _lastCommitSet = null;

    private long _memoryUsedByDirtyCache;

    private int _committedNodesCount;

    private int _persistedNodesCount;

    private long _latestPersistedBlockNumber;

    private BlockCommitter? _currentBlockCommitter = null;


    private long LatestCommittedBlockNumber { get; set; }
    public INodeStorage.KeyScheme Scheme => _nodeStorage.Scheme;

    [MethodImpl(MethodImplOptions.NoInlining)]
    private static ConcurrentQueue<BlockCommitSet> CreateQueueAtomic(ref ConcurrentQueue<BlockCommitSet> val)
    {
        ConcurrentQueue<BlockCommitSet> instance = new();
        ConcurrentQueue<BlockCommitSet>? prior = Interlocked.CompareExchange(ref val, instance, null);
        return prior ?? instance;
    }

    protected virtual void VerifyNewCommitSet(long blockNumber)
    {
        if (_lastCommitSet is not null)
        {
            Debug.Assert(_lastCommitSet.IsSealed, "Not sealed when beginning new block");

            if (_lastCommitSet.BlockNumber != blockNumber - 1 && blockNumber != 0 && _lastCommitSet.BlockNumber != 0)
            {
                if (_logger.IsInfo) _logger.Info($"Non consecutive block commit. This is likely a reorg. Last block commit: {_lastCommitSet.BlockNumber}. New block commit: {blockNumber}.");
            }
        }
    }

    private BlockCommitSet CreateCommitSet(long blockNumber)
    {
        if (_logger.IsDebug) _logger.Debug($"Beginning new {nameof(BlockCommitSet)} - {blockNumber}");

        VerifyNewCommitSet(blockNumber);

        BlockCommitSet commitSet = new(blockNumber);
        CommitSetQueue.Enqueue(commitSet);

        _lastCommitSet = commitSet;

        LatestCommittedBlockNumber = Math.Max(blockNumber, LatestCommittedBlockNumber);
        // Why are we announcing **before** committing next block??
        // Should it be after commit?
        AnnounceReorgBoundaries();
        DequeueOldCommitSets();

        return commitSet;
    }

    /// <summary>
    /// Persists all transient (not yet persisted) starting from <paramref name="commitSet"/> root.
    /// Already persisted nodes are skipped. After this action we are sure that the full state is available
    /// for the block represented by this commit set.
    /// </summary>
    /// <param name="commitSet">A commit set of a block which root is to be persisted.</param>
    /// <param name="persistedNodeRecorder">Special action to be called on each persist. Used to track which node to remove.</param>
    /// <param name="writeFlags"></param>
    private void ParallelPersistBlockCommitSet(
        BlockCommitSet commitSet,
        Action<TreePath, Hash256?, TrieNode>? persistedNodeRecorder = null,
        WriteFlags writeFlags = WriteFlags.None
    )
    {
        INodeStorage.WriteBatch topLevelWriteBatch = _nodeStorage.StartWriteBatch();
        const int parallelBoundaryPathLength = 2;

        using ArrayPoolList<(TrieNode trieNode, Hash256? address2, TreePath path)> parallelStartNodes = new(ShardedDirtyNodeCount);

        void TopLevelPersist(TrieNode tn, Hash256? address2, TreePath path)
        {
            if (path.Length < parallelBoundaryPathLength)
            {
                persistedNodeRecorder?.Invoke(path, address2, tn);
                PersistNode(address2, path, tn, topLevelWriteBatch, writeFlags);
            }
            else
            {
                parallelStartNodes.Add((tn, address2, path));
            }
        }

        if (_pruningStrategy.PruningEnabled)
        {
            if (_logger.IsInfo) _logger.Info($"Persisting from root {commitSet.Root?.Keccak?.ToShortString()} in block {commitSet.BlockNumber}");
        }
        else
        {
            if (_logger.IsDebug) _logger.Debug($"Persisting from root {commitSet.Root?.Keccak?.ToShortString()} in block {commitSet.BlockNumber}");
        }

<<<<<<< HEAD
            long start = Stopwatch.GetTimestamp();
            TreePath path = TreePath.Empty;
            commitSet.Root?.CallRecursively(PersistNode, address, ref path, GetTrieStore(null), true, _logger);
            long elapsedMilliseconds = (long)Stopwatch.GetElapsedTime(start).TotalMilliseconds;
            Metrics.SnapshotPersistenceTime = elapsedMilliseconds;
            writeBatch.Set(commitSet.BlockNumber);
=======
        long start = Stopwatch.GetTimestamp();
>>>>>>> 951c5de1

        // The first CallRecursive stop at two level, yielding 256 node in parallelStartNodes, which is run concurrently
        TreePath path = TreePath.Empty;
        commitSet.Root?.CallRecursively(TopLevelPersist, null, ref path, GetTrieStore(null), true, _logger, maxPathLength: parallelBoundaryPathLength);

        // The amount of change in the subtrees are not balanced at all. So their writes areas buffered here
        // which get disposed in parallel instead of being disposed in `PersistNodeStartingFrom`.
        // This unfortunately is not atomic
        // However, anything that we are trying to persist here should still be in dirty cache.
        // So parallel read should go there first instead of to the database for these dataset,
        // so it should be fine for these to be non atomic.
        using BlockingCollection<INodeStorage.WriteBatch> disposeQueue = new BlockingCollection<INodeStorage.WriteBatch>(4);

        for (int index = 0; index < _disposeTasks.Length; index++)
        {
            _disposeTasks[index] = Task.Run(() =>
            {
                while (disposeQueue.TryTake(out INodeStorage.WriteBatch disposable, Timeout.Infinite))
                {
                    disposable.Dispose();
                }
            });
        }

        using ArrayPoolList<Task> persistNodeStartingFromTasks = parallelStartNodes.Select(
            entry => Task.Run(() => PersistNodeStartingFrom(entry.trieNode, entry.address2, entry.path, persistedNodeRecorder, writeFlags, disposeQueue)))
            .ToPooledList(parallelStartNodes.Count);

        Task.WaitAll(persistNodeStartingFromTasks.AsSpan());

        disposeQueue.CompleteAdding();
        Task.WaitAll(_disposeTasks);

<<<<<<< HEAD
            // The amount of change in the subtrees are not balanced at all. So their writes ares buffered here
            // which get disposed in parallel instead of being disposed in `PersistNodeStartingFrom`.
            // This unfortunately is not atomic
            // However, anything that we are trying to persist here should still be in dirty cache.
            // So parallel read should go there first instead of to the database for these dataset,
            // so it should be fine for these to be non atomic.
            using BlockingCollection<INodeStorage.WriteBatch> disposeQueue = new(4);

            for (int index = 0; index < _disposeTasks.Length; index++)
            {
                _disposeTasks[index] = Task.Run(() =>
                {
                    while (disposeQueue.TryTake(out INodeStorage.WriteBatch disposable, Timeout.Infinite))
                    {
                        disposable.Dispose();
                    }
                });
            }
=======
        // Dispose top level last in case something goes wrong, at least the root won't be stored
        topLevelWriteBatch.Dispose();
        _nodeStorage.Flush(onlyWal: true);
>>>>>>> 951c5de1

        long elapsedMilliseconds = (long)Stopwatch.GetElapsedTime(start).TotalMilliseconds;
        Metrics.SnapshotPersistenceTime = elapsedMilliseconds;

        if (_logger.IsDebug) _logger.Debug($"Persisted trie from {commitSet.Root} at {commitSet.BlockNumber} in {elapsedMilliseconds}ms (cache memory {MemoryUsedByDirtyCache})");

<<<<<<< HEAD
            // Dispose top level last in case something goes wrong, at least the root won't be stored
            topLevelWriteBatch.Set(commitSet.BlockNumber);
            topLevelWriteBatch.Dispose();
=======
        LastPersistedBlockNumber = commitSet.BlockNumber;
    }
>>>>>>> 951c5de1

    private void PersistNodeStartingFrom(TrieNode tn, Hash256 address2, TreePath path,
        Action<TreePath, Hash256?, TrieNode>? persistedNodeRecorder,
        WriteFlags writeFlags, BlockingCollection<INodeStorage.WriteBatch> disposeQueue)
    {
        long persistedNodeCount = 0;
        INodeStorage.WriteBatch writeBatch = _nodeStorage.StartWriteBatch();

        void DoPersist(TrieNode node, Hash256? address3, TreePath path2)
        {
            persistedNodeRecorder?.Invoke(path2, address3, node);
            PersistNode(address3, path2, node, writeBatch, writeFlags);

            persistedNodeCount++;
            if (persistedNodeCount % 512 == 0)
            {
                disposeQueue.Add(writeBatch);
                writeBatch = _nodeStorage.StartWriteBatch();
            }
        }

        tn.CallRecursively(DoPersist, address2, ref path, GetTrieStore(address2), true, _logger);
        disposeQueue.Add(writeBatch);
    }

    private void PersistNode(Hash256? address, in TreePath path, TrieNode currentNode, INodeStorage.WriteBatch writeBatch, WriteFlags writeFlags = WriteFlags.None)
    {
        ArgumentNullException.ThrowIfNull(currentNode);

        if (currentNode.Keccak is not null)
        {
            // Note that the LastSeen value here can be 'in the future' (greater than block number
            // if we replaced a newly added node with an older copy and updated the LastSeen value.
            // Here we reach it from the old root so it appears to be out of place but it is correct as we need
            // to prevent it from being removed from cache and also want to have it persisted.

            if (_logger.IsTrace) _logger.Trace($"Persisting {nameof(TrieNode)} {currentNode}.");
            writeBatch.Set(address, path, currentNode.Keccak, currentNode.FullRlp, writeFlags);
            currentNode.IsPersisted = true;
            IncrementPersistedNodesCount();
        }
        else
        {
            Debug.Assert(currentNode.FullRlp.IsNotNull && currentNode.FullRlp.Length < 32,
                "We only expect persistence call without Keccak for the nodes that are kept inside the parent RLP (less than 32 bytes).");
        }
    }

    public bool IsNoLongerNeeded(TrieNode node)
    {
        return IsNoLongerNeeded(node.LastSeen);
    }

    public bool IsNoLongerNeeded(long lastSeen)
    {
        Debug.Assert(lastSeen >= 0, $"Any node that is cache should have {nameof(TrieNode.LastSeen)} set.");
        return lastSeen < LastPersistedBlockNumber
               && lastSeen < LatestCommittedBlockNumber - _pruningStrategy.MaxDepth;
    }

    private void DequeueOldCommitSets()
    {
        if (_commitSetQueue?.IsEmpty ?? true) return;

        while (_commitSetQueue.TryPeek(out BlockCommitSet blockCommitSet))
        {
            if (blockCommitSet.BlockNumber < LatestCommittedBlockNumber - _pruningStrategy.MaxDepth - 1)
            {
                if (_logger.IsDebug) _logger.Debug($"Removing historical ({_commitSetQueue.Count}) {blockCommitSet.BlockNumber} < {LatestCommittedBlockNumber} - {_pruningStrategy.MaxDepth}");
                _commitSetQueue.TryDequeue(out _);
            }
            else
            {
                break;
            }
        }
    }

    private void AnnounceReorgBoundaries()
    {
        if (LatestCommittedBlockNumber < 1)
        {
            return;
        }

        bool shouldAnnounceReorgBoundary = !_pruningStrategy.PruningEnabled;
        bool isFirstCommit = Interlocked.Exchange(ref _isFirst, 1) == 0;
        if (isFirstCommit)
        {
            if (_logger.IsDebug) _logger.Debug($"Reached first commit - newest {LatestCommittedBlockNumber}, last persisted {LastPersistedBlockNumber}");
            // this is important when transitioning from fast sync
            // imagine that we transition at block 1200000
            // and then we close the app at 1200010
            // in such case we would try to continue at Head - 1200010
            // because head is loaded if there is no persistence checkpoint
            // so we need to force the persistence checkpoint
            long baseBlock = Math.Max(0, LatestCommittedBlockNumber - 1);
            LastPersistedBlockNumber = baseBlock;
            shouldAnnounceReorgBoundary = true;
        }
        else if (!_lastPersistedReachedReorgBoundary)
        {
            // even after we persist a block we do not really remember it as a safe checkpoint
            // until max reorgs blocks after
            if (LatestCommittedBlockNumber >= LastPersistedBlockNumber + _pruningStrategy.MaxDepth)
            {
                shouldAnnounceReorgBoundary = true;
            }
        }

        if (shouldAnnounceReorgBoundary)
        {
            ReorgBoundaryReached?.Invoke(this, new ReorgBoundaryReached(LastPersistedBlockNumber));
            _lastPersistedReachedReorgBoundary = true;
        }
    }

    private void PersistOnShutdown()
    {
        // If we are in archive mode, we don't need to change reorg boundaries.
        if (_pruningStrategy.PruningEnabled)
        {
            if (_commitSetQueue?.IsEmpty ?? true) return;
            // here we try to shorten the number of blocks recalculated when restarting (so we force persist)
            // and we need to speed up the standard announcement procedure so we persists a block

            using ArrayPoolList<BlockCommitSet> candidateSets = new(_commitSetQueue.Count);
            while (_commitSetQueue.TryDequeue(out BlockCommitSet frontSet))
            {
                if (!frontSet.IsSealed || candidateSets.Count == 0 || candidateSets[0].BlockNumber == frontSet!.BlockNumber)
                {
                    candidateSets.Add(frontSet);
                }
                else if (frontSet!.BlockNumber < LatestCommittedBlockNumber - _pruningStrategy.MaxDepth
                         && frontSet!.BlockNumber > candidateSets[0].BlockNumber)
                {
                    candidateSets.Clear();
                    candidateSets.Add(frontSet);
                }
            }

            INodeStorage.WriteBatch writeBatch = _nodeStorage.StartWriteBatch();
            for (int index = 0; index < candidateSets.Count; index++)
            {
                BlockCommitSet blockCommitSet = candidateSets[index];
                if (_logger.IsDebug) _logger.Debug($"Persisting on disposal {blockCommitSet} (cache memory at {MemoryUsedByDirtyCache})");
                ParallelPersistBlockCommitSet(blockCommitSet);
            }
            writeBatch.Dispose();
            _nodeStorage.Flush(onlyWal: false);

            if (candidateSets.Count == 0)
            {
                if (_logger.IsDebug) _logger.Debug("No commitset to persist at all.");
            }
            else
            {
                AnnounceReorgBoundaries();
            }
        }
    }

    public void PersistCache(CancellationToken cancellationToken)
    {
        if (_logger.IsInfo) _logger.Info("Full Pruning Persist Cache started.");

        lock (_dirtyNodesLock)
        {
            int commitSetCount = 0;
            long start = Stopwatch.GetTimestamp();
            // We persist all sealed Commitset causing PruneCache to almost completely clear the cache. Any new block that
            // need existing node will have to read back from db causing copy-on-read mechanism to copy the node.
            void ClearCommitSetQueue()
            {
                while (_commitSetQueue.TryPeek(out BlockCommitSet commitSet) && commitSet.IsSealed)
                {
                    if (!_commitSetQueue.TryDequeue(out commitSet)) break;
                    if (!commitSet.IsSealed)
                    {
                        // Oops
                        _commitSetQueue.Enqueue(commitSet);
                        break;
                    }

                    commitSetCount++;
                    ParallelPersistBlockCommitSet(commitSet);
                }
            }

            if (!(_commitSetQueue?.IsEmpty ?? true))
            {
                // We persist outside of lock first.
                ClearCommitSetQueue();
            }

            if (_logger.IsInfo) _logger.Info($"Saving all commit set took {Stopwatch.GetElapsedTime(start)} for {commitSetCount} commit sets.");

            start = Stopwatch.GetTimestamp();

            // Double check
            ClearCommitSetQueue();
            if (cancellationToken.IsCancellationRequested) return;

            // This should clear most nodes. For some reason, not all.
            PruneCache(skipRecalculateMemory: true);
            if (cancellationToken.IsCancellationRequested) return;

            for (int index = 0; index < _dirtyNodes.Length; index++)
            {
                TrieStoreDirtyNodesCache dirtyNode = _dirtyNodes[index];
                _dirtyNodesTasks[index] = Task.Run(() =>
                {
                    dirtyNode.PersistAll(_nodeStorage, cancellationToken);
                });
            }

            Task.WaitAll(_dirtyNodesTasks);

            if (cancellationToken.IsCancellationRequested) return;

            PruneCache();

            int dirtyNodesCount = DirtyNodesCount();
            if (dirtyNodesCount != 0)
            {
                if (_logger.IsWarn) _logger.Warn($"{dirtyNodesCount} cache entry remains.");
            }

            foreach (TrieStoreDirtyNodesCache dirtyNode in _dirtyNodes)
            {
                dirtyNode.ClearLivePruningTracking();
            }

            if (_logger.IsInfo) _logger.Info($"Clear cache took {Stopwatch.GetElapsedTime(start)}.");
        }
    }

    // Used to serve node by hash
    private byte[]? GetByHash(ReadOnlySpan<byte> key, ReadFlags flags = ReadFlags.None)
    {
        Hash256 asHash = new Hash256(key);
        return _pruningStrategy.PruningEnabled
               && DirtyNodesTryGetValue(new TrieStoreDirtyNodesCache.Key(null, TreePath.Empty, asHash), out TrieNode? trieNode)
               && trieNode is not null
               && trieNode.NodeType != NodeType.Unknown
               && trieNode.FullRlp.IsNotNull
            ? trieNode.FullRlp.ToArray()
            : _nodeStorage.Get(null, TreePath.Empty, asHash, flags);
    }

    public IReadOnlyKeyValueStore TrieNodeRlpStore => _publicStore;
    public bool IsCurrentlyFullPruning => _persistenceStrategy.IsFullPruning;

    public void Set(Hash256? address, in TreePath path, in ValueHash256 keccak, byte[] rlp)
    {
        _nodeStorage.Set(address, path, keccak, rlp);
    }

    private class TrieKeyValueStore : IReadOnlyKeyValueStore
    {
        private readonly TrieStore _trieStore;

        public TrieKeyValueStore(TrieStore trieStore)
        {
            _trieStore = trieStore;
        }

        public byte[]? Get(ReadOnlySpan<byte> key, ReadFlags flags = ReadFlags.None) => _trieStore.GetByHash(key, flags);
    }

    public bool HasRoot(Hash256 stateRoot)
    {
        if (stateRoot == Keccak.EmptyTreeHash) return true;
        TrieNode node = FindCachedOrUnknown(null, TreePath.Empty, stateRoot, true);
        if (node.NodeType == NodeType.Unknown)
        {
            return TryLoadRlp(null, TreePath.Empty, node.Keccak, ReadFlags.None) is not null;
        }

        return true;
    }

    private class BlockCommitter(
        TrieStore trieStore,
        BlockCommitSet commitSet
    ) : IBlockCommitter
    {
        internal TrieNode? StateRoot = null;
        private int _concurrency = trieStore._pruningStrategy.PruningEnabled ? Environment.ProcessorCount : 0;

        public void Dispose()
        {
            trieStore.FinishBlockCommit(commitSet, StateRoot);
        }

<<<<<<< HEAD
        private class TrieKeyValueStore(TrieStore trieStore) : IReadOnlyKeyValueStore
        {
            public byte[]? Get(ReadOnlySpan<byte> key, ReadFlags flags = ReadFlags.None) => trieStore.GetByHash(key, flags);
=======
        public ICommitter GetTrieCommitter(Hash256? address, TrieNode? root, WriteFlags writeFlags)
        {
            if (address is null) StateRoot = root;
            return trieStore._pruningStrategy.PruningEnabled
                ? new PruningTrieStoreCommitter(this, trieStore, commitSet.BlockNumber, address, root)
                : new NonPruningTrieStoreCommitter(trieStore, address, trieStore._nodeStorage.StartWriteBatch(), writeFlags);
        }

        public bool TryRequestConcurrencyQuota()
        {
            if (Interlocked.Decrement(ref _concurrency) >= 0)
            {
                return true;
            }

            ReturnConcurrencyQuota();
            return false;
>>>>>>> 951c5de1
        }

        public void ReturnConcurrencyQuota() => Interlocked.Increment(ref _concurrency);
    }

    private class PruningTrieStoreCommitter(
        BlockCommitter blockCommitter,
        TrieStore trieStore,
        long blockNumber,
        Hash256? address,
        TrieNode root
    ) : ICommitter
    {
        private readonly bool _needToResetRoot = root is not null && root.IsDirty;

        public void Dispose()
        {
            if (_needToResetRoot)
            {
                // During commit it PatriciaTrie, the root may get resolved to an existing node (same keccak).
                // This ensure that the root that we use here is the same.
                // This is only needed for state tree as the root need to be put in the block commit set.
                if (address == null) blockCommitter.StateRoot = trieStore.FindCachedOrUnknown(address, TreePath.Empty, root?.Keccak);
            }
        }

        public void CommitNode(ref TreePath path, NodeCommitInfo nodeCommitInfo) =>
            trieStore.CommitAndInsertToDirtyNodes(blockNumber, address, ref path, nodeCommitInfo);

        public bool TryRequestConcurrentQuota() => blockCommitter.TryRequestConcurrencyQuota();

        public void ReturnConcurrencyQuota() => blockCommitter.ReturnConcurrencyQuota();
    }

    private class NonPruningTrieStoreCommitter(
        TrieStore trieStore,
        Hash256? address,
        INodeStorage.WriteBatch writeBatch,
        WriteFlags writeFlags = WriteFlags.None
    ) : ICommitter
    {
        public void Dispose()
        {
            writeBatch.Dispose();
        }

        public void CommitNode(ref TreePath path, NodeCommitInfo nodeCommitInfo)
        {
            trieStore.CommitAndPersistNode(address, ref path, nodeCommitInfo, writeFlags: writeFlags, writeBatch: writeBatch);
        }

        public bool TryRequestConcurrentQuota() => false;

        public void ReturnConcurrencyQuota() { }
    }

    internal static class HashHelpers
    {
        private const int HashPrime = 101;

        private static bool IsPrime(int candidate)
        {
            if ((candidate & 1) != 0)
            {
                int limit = (int)Math.Sqrt(candidate);
                for (int divisor = 3; divisor <= limit; divisor += 2)
                {
                    if ((candidate % divisor) == 0)
                        return false;
                }
                return true;
            }
            return candidate == 2;
        }

        public static int GetPrime(int min)
        {
            foreach (int prime in Primes)
            {
                if (prime >= min)
                    return prime;
            }

            // Outside of our predefined table. Compute the hard way.
            for (int i = (min | 1); i < int.MaxValue; i += 2)
            {
                if (IsPrime(i) && ((i - 1) % HashPrime != 0))
                    return i;
            }
            return min;
        }

        // Table of prime numbers to use as hash table sizes.
        // A typical resize algorithm would pick the smallest prime number in this array
        // that is larger than twice the previous capacity.
        // Suppose our Hashtable currently has capacity x and enough elements are added
        // such that a resize needs to occur. Resizing first computes 2x then finds the
        // first prime in the table greater than 2x, i.e. if primes are ordered
        // p_1, p_2, ..., p_i, ..., it finds p_n such that p_n-1 < 2x < p_n.
        // Doubling is important for preserving the asymptotic complexity of the
        // hashtable operations such as add.  Having a prime guarantees that double
        // hashing does not lead to infinite loops.  IE, your hash function will be
        // h1(key) + i*h2(key), 0 <= i < size.  h2 and the size must be relatively prime.
        // We prefer the low computation costs of higher prime numbers over the increased
        // memory allocation of a fixed prime number i.e. when right sizing a HashSet.
        private static ReadOnlySpan<int> Primes =>
        [
            3,
            7,
            11,
            17,
            23,
            29,
            37,
            47,
            59,
            71,
            89,
            107,
            131,
            163,
            197,
            239,
            293,
            353,
            431,
            521,
            631,
            761,
            919,
            1103,
            1327,
            1597,
            1931,
            2333,
            2801,
            3371,
            4049,
            4861,
            5839,
            7013,
            8419,
            10103,
            12143,
            14591,
            17519,
            21023,
            25229,
            30293,
            36353,
            43627,
            52361,
            62851,
            75431,
            90523,
            108631,
            130363,
            156437,
            187751,
            225307,
            270371,
            324449,
            389357,
            467237,
            560689,
            672827,
            807403,
            968897,
            1162687,
            1395263,
            1674319,
            2009191,
            2411033,
            2893249,
            3471899,
            4166287,
            4999559,
            5999471,
            7199369
        ];
    }
}<|MERGE_RESOLUTION|>--- conflicted
+++ resolved
@@ -43,25 +43,6 @@
     private Task _pruningTask = Task.CompletedTask;
     private readonly CancellationTokenSource _pruningTaskCancellationTokenSource = new();
 
-<<<<<<< HEAD
-        public TrieStore(IKeyValueStoreWithBatching? keyValueStore, ILogManager? logManager)
-            : this(keyValueStore, No.Pruning, Persist.EveryBlock, logManager)
-        {
-        }
-
-        public TrieStore(INodeStorage nodeStorage, ILogManager? logManager)
-            : this(nodeStorage, No.Pruning, Persist.EveryBlock, logManager)
-        {
-        }
-
-        public TrieStore(
-            IKeyValueStoreWithBatching? keyValueStore,
-            IPruningStrategy? pruningStrategy,
-            IPersistenceStrategy? persistenceStrategy,
-            ILogManager? logManager) : this(new NodeStorage(keyValueStore!), pruningStrategy, persistenceStrategy, logManager)
-        {
-        }
-=======
     public TrieStore(IKeyValueStoreWithBatching? keyValueStore, ILogManager? logManager)
         : this(keyValueStore, No.Pruning, Pruning.Persist.EveryBlock, logManager)
     {
@@ -79,7 +60,6 @@
         ILogManager? logManager) : this(new NodeStorage(keyValueStore), pruningStrategy, persistenceStrategy, logManager)
     {
     }
->>>>>>> 951c5de1
 
     public TrieStore(
         INodeStorage? nodeStorage,
@@ -266,7 +246,7 @@
         return count;
     }
 
-    private bool DirtyNodesTryGetValue(in TrieStoreDirtyNodesCache.Key key, out TrieNode node) =>
+    private bool DirtyNodesTryGetValue(in TrieStoreDirtyNodesCache.Key key, out TrieNode? node) =>
         GetDirtyNodeShard(key).TryGetValue(key, out node);
 
     private void DirtyNodesSaveInCache(in TrieStoreDirtyNodesCache.Key key, TrieNode node) =>
@@ -328,50 +308,6 @@
     {
         if (_pruningStrategy.PruningEnabled)
         {
-<<<<<<< HEAD
-            try
-            {
-                if (trieType == TrieType.State) // storage tries happen before state commits
-                {
-                    if (_logger.IsTrace) _logger.Trace($"Enqueued blocks {_commitSetQueue?.Count ?? 0}");
-                    BlockCommitSet set = CurrentPackage;
-                    if (set is not null)
-                    {
-                        if (_logger.IsTrace) _logger.Trace($"Current root (block {blockNumber}): {root}, block {set.BlockNumber}");
-                        set.Seal(root);
-
-                        bool shouldPersistSnapshot = _persistenceStrategy.ShouldPersist(set.BlockNumber);
-                        if (shouldPersistSnapshot)
-                        {
-                            _currentBatch ??= _nodeStorage.StartWriteBatch();
-                            try
-                            {
-                                PersistBlockCommitSet(address, set, _currentBatch, writeFlags: writeFlags);
-                                PruneCurrentSet();
-                            }
-                            finally
-                            {
-                                // For safety, we prefer to commit half of the batch rather than not commit at all.
-                                // Generally hanging nodes are not a problem in the DB but anything missing from the DB is.
-                                _currentBatch?.Dispose();
-                                _currentBatch = null;
-                            }
-                        }
-                        else
-                        {
-                            PruneCurrentSet();
-                        }
-
-                        CurrentPackage = null;
-                        if (_pruningStrategy.PruningEnabled && Monitor.IsEntered(_dirtyNodesLock))
-                        {
-                            Monitor.Exit(_dirtyNodesLock);
-                        }
-                    }
-                }
-            }
-            finally
-=======
             if (_currentBlockCommitter is null) throw new InvalidOperationException($"With pruning triestore, {nameof(BeginBlockCommit)} must be called.");
         }
 
@@ -387,7 +323,6 @@
         if (_pruningStrategy.PruningEnabled)
         {
             if (_currentBlockCommitter is not null)
->>>>>>> 951c5de1
             {
                 throw new InvalidOperationException("Cannot start a new block commit when an existing one is still not closed");
             }
@@ -740,11 +675,7 @@
 
     private readonly ILogger _logger;
 
-<<<<<<< HEAD
-        private ConcurrentQueue<BlockCommitSet> _commitSetQueue = null!;
-=======
     private ConcurrentQueue<BlockCommitSet> _commitSetQueue;
->>>>>>> 951c5de1
 
     private ConcurrentQueue<BlockCommitSet> CommitSetQueue =>
         (_commitSetQueue ?? CreateQueueAtomic(ref _commitSetQueue));
@@ -847,16 +778,7 @@
             if (_logger.IsDebug) _logger.Debug($"Persisting from root {commitSet.Root?.Keccak?.ToShortString()} in block {commitSet.BlockNumber}");
         }
 
-<<<<<<< HEAD
-            long start = Stopwatch.GetTimestamp();
-            TreePath path = TreePath.Empty;
-            commitSet.Root?.CallRecursively(PersistNode, address, ref path, GetTrieStore(null), true, _logger);
-            long elapsedMilliseconds = (long)Stopwatch.GetElapsedTime(start).TotalMilliseconds;
-            Metrics.SnapshotPersistenceTime = elapsedMilliseconds;
-            writeBatch.Set(commitSet.BlockNumber);
-=======
         long start = Stopwatch.GetTimestamp();
->>>>>>> 951c5de1
 
         // The first CallRecursive stop at two level, yielding 256 node in parallelStartNodes, which is run concurrently
         TreePath path = TreePath.Empty;
@@ -890,44 +812,19 @@
         disposeQueue.CompleteAdding();
         Task.WaitAll(_disposeTasks);
 
-<<<<<<< HEAD
-            // The amount of change in the subtrees are not balanced at all. So their writes ares buffered here
-            // which get disposed in parallel instead of being disposed in `PersistNodeStartingFrom`.
-            // This unfortunately is not atomic
-            // However, anything that we are trying to persist here should still be in dirty cache.
-            // So parallel read should go there first instead of to the database for these dataset,
-            // so it should be fine for these to be non atomic.
-            using BlockingCollection<INodeStorage.WriteBatch> disposeQueue = new(4);
-
-            for (int index = 0; index < _disposeTasks.Length; index++)
-            {
-                _disposeTasks[index] = Task.Run(() =>
-                {
-                    while (disposeQueue.TryTake(out INodeStorage.WriteBatch disposable, Timeout.Infinite))
-                    {
-                        disposable.Dispose();
-                    }
-                });
-            }
-=======
         // Dispose top level last in case something goes wrong, at least the root won't be stored
+		topLevelWriteBatch.Set(commitSet.BlockNumber);
         topLevelWriteBatch.Dispose();
         _nodeStorage.Flush(onlyWal: true);
->>>>>>> 951c5de1
 
         long elapsedMilliseconds = (long)Stopwatch.GetElapsedTime(start).TotalMilliseconds;
         Metrics.SnapshotPersistenceTime = elapsedMilliseconds;
+        topLevelWriteBatch.Set(commitSet.BlockNumber);
 
         if (_logger.IsDebug) _logger.Debug($"Persisted trie from {commitSet.Root} at {commitSet.BlockNumber} in {elapsedMilliseconds}ms (cache memory {MemoryUsedByDirtyCache})");
 
-<<<<<<< HEAD
-            // Dispose top level last in case something goes wrong, at least the root won't be stored
-            topLevelWriteBatch.Set(commitSet.BlockNumber);
-            topLevelWriteBatch.Dispose();
-=======
         LastPersistedBlockNumber = commitSet.BlockNumber;
     }
->>>>>>> 951c5de1
 
     private void PersistNodeStartingFrom(TrieNode tn, Hash256 address2, TreePath path,
         Action<TreePath, Hash256?, TrieNode>? persistedNodeRecorder,
@@ -1168,7 +1065,7 @@
     // Used to serve node by hash
     private byte[]? GetByHash(ReadOnlySpan<byte> key, ReadFlags flags = ReadFlags.None)
     {
-        Hash256 asHash = new Hash256(key);
+        Hash256 asHash = new(key);
         return _pruningStrategy.PruningEnabled
                && DirtyNodesTryGetValue(new TrieStoreDirtyNodesCache.Key(null, TreePath.Empty, asHash), out TrieNode? trieNode)
                && trieNode is not null
@@ -1186,16 +1083,9 @@
         _nodeStorage.Set(address, path, keccak, rlp);
     }
 
-    private class TrieKeyValueStore : IReadOnlyKeyValueStore
-    {
-        private readonly TrieStore _trieStore;
-
-        public TrieKeyValueStore(TrieStore trieStore)
-        {
-            _trieStore = trieStore;
-        }
-
-        public byte[]? Get(ReadOnlySpan<byte> key, ReadFlags flags = ReadFlags.None) => _trieStore.GetByHash(key, flags);
+    private class TrieKeyValueStore(TrieStore trieStore) : IReadOnlyKeyValueStore
+    {
+        public byte[]? Get(ReadOnlySpan<byte> key, ReadFlags flags = ReadFlags.None) => trieStore.GetByHash(key, flags);
     }
 
     public bool HasRoot(Hash256 stateRoot)
@@ -1204,7 +1094,7 @@
         TrieNode node = FindCachedOrUnknown(null, TreePath.Empty, stateRoot, true);
         if (node.NodeType == NodeType.Unknown)
         {
-            return TryLoadRlp(null, TreePath.Empty, node.Keccak, ReadFlags.None) is not null;
+            return TryLoadRlp(null, TreePath.Empty, node.Keccak!) is not null;
         }
 
         return true;
@@ -1215,7 +1105,7 @@
         BlockCommitSet commitSet
     ) : IBlockCommitter
     {
-        internal TrieNode? StateRoot = null;
+        internal TrieNode? StateRoot;
         private int _concurrency = trieStore._pruningStrategy.PruningEnabled ? Environment.ProcessorCount : 0;
 
         public void Dispose()
@@ -1223,11 +1113,6 @@
             trieStore.FinishBlockCommit(commitSet, StateRoot);
         }
 
-<<<<<<< HEAD
-        private class TrieKeyValueStore(TrieStore trieStore) : IReadOnlyKeyValueStore
-        {
-            public byte[]? Get(ReadOnlySpan<byte> key, ReadFlags flags = ReadFlags.None) => trieStore.GetByHash(key, flags);
-=======
         public ICommitter GetTrieCommitter(Hash256? address, TrieNode? root, WriteFlags writeFlags)
         {
             if (address is null) StateRoot = root;
@@ -1245,7 +1130,6 @@
 
             ReturnConcurrencyQuota();
             return false;
->>>>>>> 951c5de1
         }
 
         public void ReturnConcurrencyQuota() => Interlocked.Increment(ref _concurrency);
@@ -1256,7 +1140,7 @@
         TrieStore trieStore,
         long blockNumber,
         Hash256? address,
-        TrieNode root
+        TrieNode? root
     ) : ICommitter
     {
         private readonly bool _needToResetRoot = root is not null && root.IsDirty;
