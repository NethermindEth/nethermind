// SPDX-FileCopyrightText: 2022 Demerzel Solutions Limited
// SPDX-License-Identifier: LGPL-3.0-only

using System;
using System.Collections.Concurrent;
using System.Collections.Generic;
using System.Diagnostics;
using System.Threading;
using System.Threading.Tasks;
using Nethermind.Core;
using Nethermind.Core.Collections;
using Nethermind.Core.Crypto;
using Nethermind.Core.Extensions;
using Nethermind.Logging;

namespace Nethermind.Trie.Pruning
{
    /// <summary>
    /// Trie store helps to manage trie commits block by block.
    /// If persistence and pruning are needed they have a chance to execute their behaviour on commits.
    /// </summary>
    public class TrieStore : ITrieStore
    {
        private class DirtyNodesCache
        {
            private readonly TrieStore _trieStore;

            public DirtyNodesCache(TrieStore trieStore)
            {
                _trieStore = trieStore;
            }

            public void SaveInCache(TrieNode node)
            {
                Debug.Assert(node.Keccak is not null, "Cannot store in cache nodes without resolved key.");
                if (_objectsCache.TryAdd(node.Keccak!, node))
                {
                    Metrics.CachedNodesCount = Interlocked.Increment(ref _count);
                    _trieStore.MemoryUsedByDirtyCache += node.GetMemorySize(false);
                }
            }

            public TrieNode FindCachedOrUnknown(Keccak hash)
            {
                if (_objectsCache.TryGetValue(hash, out TrieNode trieNode))
                {
                    Metrics.LoadedFromCacheNodesCount++;
                }
                else
                {
                    if (_trieStore._logger.IsTrace) _trieStore._logger.Trace($"Creating new node {trieNode}");
                    trieNode = new TrieNode(NodeType.Unknown, hash);
                    SaveInCache(trieNode);
                }

                return trieNode;
            }

            public TrieNode FromCachedRlpOrUnknown(Keccak hash)
            {
                // ReSharper disable once ConditionIsAlwaysTrueOrFalse
                if (_objectsCache.TryGetValue(hash, out TrieNode? trieNode))
                {
                    if (trieNode!.FullRlp is null)
                    {
                        // // this happens in SyncProgressResolver
                        // throw new InvalidAsynchronousStateException("Read only trie store is trying to read a transient node.");
                        return new TrieNode(NodeType.Unknown, hash);
                    }

                    // we returning a copy to avoid multithreaded access
                    trieNode = new TrieNode(NodeType.Unknown, hash, trieNode.FullRlp);
                    trieNode.ResolveNode(_trieStore);
                    trieNode.Keccak = hash;

                    Metrics.LoadedFromCacheNodesCount++;
                }
                else
                {
                    trieNode = new TrieNode(NodeType.Unknown, hash);
                }

                if (_trieStore._logger.IsTrace) _trieStore._logger.Trace($"Creating new node {trieNode}");
                return trieNode;
            }

            public bool IsNodeCached(Keccak hash) => _objectsCache.ContainsKey(hash);

            public ConcurrentDictionary<ValueKeccak, TrieNode> AllNodes => _objectsCache;

            private readonly ConcurrentDictionary<ValueKeccak, TrieNode> _objectsCache = new();

            private int _count = 0;

            public int Count => _count;

            public void Remove(Keccak hash)
            {
                if (_objectsCache.Remove(hash, out _))
                {
                    Metrics.CachedNodesCount = Interlocked.Decrement(ref _count);
                }
            }

            public void Dump()
            {
                if (_trieStore._logger.IsTrace)
                {
                    _trieStore._logger.Trace($"Trie node dirty cache ({Count})");
                    foreach (KeyValuePair<ValueKeccak, TrieNode> keyValuePair in _objectsCache)
                    {
                        _trieStore._logger.Trace($"  {keyValuePair.Value}");
                    }
                }
            }

            public void Clear()
            {
                _objectsCache.Clear();
                Interlocked.Exchange(ref _count, 0);
                Metrics.CachedNodesCount = 0;
                _trieStore.MemoryUsedByDirtyCache = 0;
            }
        }

        private int _isFirst;

        private IBatch? _currentBatch = null;

        private readonly DirtyNodesCache _dirtyNodes;

        private bool _lastPersistedReachedReorgBoundary;
        private Task _pruningTask = Task.CompletedTask;
        private CancellationTokenSource _pruningTaskCancellationTokenSource = new();

        public TrieStore(IKeyValueStoreWithBatching? keyValueStore, ILogManager? logManager)
            : this(keyValueStore, No.Pruning, Pruning.Persist.EveryBlock, logManager)
        {
        }

        public TrieStore(
            IKeyValueStoreWithBatching? keyValueStore,
            IPruningStrategy? pruningStrategy,
            IPersistenceStrategy? persistenceStrategy,
            ILogManager? logManager)
        {
            _logger = logManager?.GetClassLogger<TrieStore>() ?? throw new ArgumentNullException(nameof(logManager));
            _keyValueStore = keyValueStore ?? throw new ArgumentNullException(nameof(keyValueStore));
            _pruningStrategy = pruningStrategy ?? throw new ArgumentNullException(nameof(pruningStrategy));
            _persistenceStrategy = persistenceStrategy ?? throw new ArgumentNullException(nameof(persistenceStrategy));
            _dirtyNodes = new DirtyNodesCache(this);
        }

        public long LastPersistedBlockNumber
        {
            get => _latestPersistedBlockNumber;
            private set
            {
                if (value != _latestPersistedBlockNumber)
                {
                    Metrics.LastPersistedBlockNumber = value;
                    _latestPersistedBlockNumber = value;
                    _lastPersistedReachedReorgBoundary = false;
                }
            }
        }

        public long MemoryUsedByDirtyCache
        {
            get => _memoryUsedByDirtyCache;
            private set
            {
                Metrics.MemoryUsedByCache = value;
                _memoryUsedByDirtyCache = value;
            }
        }

        public int CommittedNodesCount
        {
            get => _committedNodesCount;
            private set
            {
                Metrics.CommittedNodesCount = value;
                _committedNodesCount = value;
            }
        }

        public int PersistedNodesCount
        {
            get => _persistedNodesCount;
            private set
            {
                Metrics.PersistedNodeCount = value;
                _persistedNodesCount = value;
            }
        }

        public int CachedNodesCount
        {
            get
            {
                Metrics.CachedNodesCount = _dirtyNodes.Count;
                return _dirtyNodes.Count;
            }
        }

        public void CommitNode(long blockNumber, NodeCommitInfo nodeCommitInfo)
        {
            if (blockNumber < 0) throw new ArgumentOutOfRangeException(nameof(blockNumber));
            EnsureCommitSetExistsForBlock(blockNumber);

            if (_logger.IsTrace) _logger.Trace($"Committing {nodeCommitInfo} at {blockNumber}");
            if (!nodeCommitInfo.IsEmptyBlockMarker && !nodeCommitInfo.Node.IsBoundaryProofNode)
            {
                TrieNode node = nodeCommitInfo.Node!;

                if (node!.Keccak is null)
                {
                    throw new TrieStoreException($"The hash of {node} should be known at the time of committing.");
                }

                if (CurrentPackage is null)
                {
                    throw new TrieStoreException($"{nameof(CurrentPackage)} is NULL when committing {node} at {blockNumber}.");
                }

                if (node!.LastSeen.HasValue)
                {
                    throw new TrieStoreException($"{nameof(TrieNode.LastSeen)} set on {node} committed at {blockNumber}.");
                }

                node = SaveOrReplaceInDirtyNodesCache(nodeCommitInfo, node);
                node.LastSeen = Math.Max(blockNumber, node.LastSeen ?? 0);

                if (!_pruningStrategy.PruningEnabled)
                {
                    Persist(node, blockNumber);
                }

                CommittedNodesCount++;
            }
        }

        private TrieNode SaveOrReplaceInDirtyNodesCache(NodeCommitInfo nodeCommitInfo, TrieNode node)
        {
            if (_pruningStrategy.PruningEnabled)
            {
                if (IsNodeCached(node.Keccak))
                {
                    TrieNode cachedNodeCopy = FindCachedOrUnknown(node.Keccak);
                    if (!ReferenceEquals(cachedNodeCopy, node))
                    {
                        if (_logger.IsTrace) _logger.Trace($"Replacing {node} with its cached copy {cachedNodeCopy}.");
                        if (!nodeCommitInfo.IsRoot)
                        {
                            nodeCommitInfo.NodeParent!.ReplaceChildRef(nodeCommitInfo.ChildPositionAtParent, cachedNodeCopy);
                        }

                        node = cachedNodeCopy;
                        Metrics.ReplacedNodesCount++;
                    }
                }
                else
                {
                    _dirtyNodes.SaveInCache(node);
                }
            }

            return node;
        }

        public void FinishBlockCommit(TrieType trieType, long blockNumber, TrieNode? root)
        {
            if (blockNumber < 0) throw new ArgumentOutOfRangeException(nameof(blockNumber));
            EnsureCommitSetExistsForBlock(blockNumber);

            try
            {
                if (trieType == TrieType.State) // storage tries happen before state commits
                {
                    if (_logger.IsTrace) _logger.Trace($"Enqueued blocks {_commitSetQueue.Count}");
                    BlockCommitSet set = CurrentPackage;
                    if (set is not null)
                    {
                        set.Root = root;
                        if (_logger.IsTrace) _logger.Trace($"Current root (block {blockNumber}): {set.Root}, block {set.BlockNumber}");
                        set.Seal();
                    }

                    bool shouldPersistSnapshot = _persistenceStrategy.ShouldPersist(set.BlockNumber);
                    if (shouldPersistSnapshot)
                    {
                        Persist(set);
                    }
                    else
                    {
                        PruneCurrentSet();
                    }

                    CurrentPackage = null;
                    if (_pruningStrategy.PruningEnabled && Monitor.IsEntered(_dirtyNodes))
                    {
                        Monitor.Exit(_dirtyNodes);
                    }
                }
            }
            finally
            {
                _currentBatch?.Dispose();
                _currentBatch = null;
            }

            Prune();
        }

        public event EventHandler<ReorgBoundaryReached>? ReorgBoundaryReached;

        internal byte[] LoadRlp(Keccak keccak, IKeyValueStore? keyValueStore)
        {
            keyValueStore ??= _keyValueStore;
            byte[]? rlp = _currentBatch?[keccak.Bytes] ?? keyValueStore[keccak.Bytes];

            if (rlp is null)
            {
                throw new TrieException($"Node {keccak} is missing from the DB");
            }

            Metrics.LoadedFromDbNodesCount++;

            return rlp;
        }

        public byte[] LoadRlp(Keccak keccak) => LoadRlp(keccak, null);

        public bool IsPersisted(Keccak keccak)
        {
            byte[]? rlp = _currentBatch?[keccak.Bytes] ?? _keyValueStore[keccak.Bytes];

            if (rlp is null)
            {
                return false;
            }

            Metrics.LoadedFromDbNodesCount++;

            return true;
        }

        public IReadOnlyTrieStore AsReadOnly(IKeyValueStore? keyValueStore)
        {
            return new ReadOnlyTrieStore(this, keyValueStore);
        }

        public bool IsNodeCached(Keccak hash) => _dirtyNodes.IsNodeCached(hash);

        public TrieNode FindCachedOrUnknown(Keccak? hash)
        {
            return FindCachedOrUnknown(hash, false);
        }

        internal TrieNode FindCachedOrUnknown(Keccak? hash, bool isReadOnly)
        {
            if (hash is null)
            {
                throw new ArgumentNullException(nameof(hash));
            }

            if (!_pruningStrategy.PruningEnabled)
            {
                return new TrieNode(NodeType.Unknown, hash);
            }

            return isReadOnly ? _dirtyNodes.FromCachedRlpOrUnknown(hash) : _dirtyNodes.FindCachedOrUnknown(hash);
        }

        public void Dump() => _dirtyNodes.Dump();

        public void Prune()
        {
            if (_pruningStrategy.ShouldPrune(MemoryUsedByDirtyCache) && _pruningTask.IsCompleted)
            {
                _pruningTask = Task.Run(() =>
                {
                    try
                    {
                        lock (_dirtyNodes)
                        {
                            using (_dirtyNodes.AllNodes.AcquireLock())
                            {
                                if (_logger.IsDebug) _logger.Debug($"Locked {nameof(TrieStore)} for pruning.");

                                while (!_pruningTaskCancellationTokenSource.IsCancellationRequested && _pruningStrategy.ShouldPrune(MemoryUsedByDirtyCache))
                                {
                                    PruneCache();

                                    if (_pruningTaskCancellationTokenSource.IsCancellationRequested || !CanPruneCacheFurther())
                                    {
                                        break;
                                    }
                                }
                            }
                        }

                        if (_logger.IsDebug) _logger.Debug($"Pruning finished. Unlocked {nameof(TrieStore)}.");
                    }
                    catch (Exception e)
                    {
                        if (_logger.IsError) _logger.Error("Pruning failed with exception.", e);
                    }
                });
            }
        }

        private bool CanPruneCacheFurther()
        {
            if (_pruningStrategy.ShouldPrune(MemoryUsedByDirtyCache))
            {
                if (_logger.IsDebug) _logger.Debug("Elevated pruning starting");

                using ArrayPoolList<BlockCommitSet> toAddBack = new(_commitSetQueue.Count);
                using ArrayPoolList<BlockCommitSet> candidateSets = new(_commitSetQueue.Count);
                while (_commitSetQueue.TryDequeue(out BlockCommitSet frontSet))
                {
                    if (frontSet!.BlockNumber >= LatestCommittedBlockNumber - Reorganization.MaxDepth)
                    {
                        toAddBack.Add(frontSet);
                    }
                    else if (candidateSets.Count > 0 && candidateSets[0].BlockNumber == frontSet.BlockNumber)
                    {
                        candidateSets.Add(frontSet);
                    }
                    else if (candidateSets.Count == 0 || frontSet.BlockNumber > candidateSets[0].BlockNumber)
                    {
                        candidateSets.Clear();
                        candidateSets.Add(frontSet);
                    }
                }

                // TODO: Find a way to not have to re-add everything
                for (int index = 0; index < toAddBack.Count; index++)
                {
                    _commitSetQueue.Enqueue(toAddBack[index]);
                }

                for (int index = 0; index < candidateSets.Count; index++)
                {
                    BlockCommitSet blockCommitSet = candidateSets[index];
                    if (_logger.IsDebug) _logger.Debug($"Elevated pruning for candidate {blockCommitSet.BlockNumber}");
                    Persist(blockCommitSet);
                }

                if (candidateSets.Count > 0)
                {
                    return true;
                }

                _commitSetQueue.TryPeek(out BlockCommitSet? uselessFrontSet);
                if (_logger.IsDebug) _logger.Debug($"Found no candidate for elevated pruning (sets: {_commitSetQueue.Count}, earliest: {uselessFrontSet?.BlockNumber}, newest kept: {LatestCommittedBlockNumber}, reorg depth {Reorganization.MaxDepth})");
            }

            return false;
        }

        /// <summary>
        /// Prunes persisted branches of the current commit set root.
        /// </summary>
        private void PruneCurrentSet()
        {
            Stopwatch stopwatch = Stopwatch.StartNew();

            // We assume that the most recent package very likely resolved many persisted nodes and only replaced
            // some top level branches. Any of these persisted nodes are held in cache now so we just prune them here
            // to avoid the references still being held after we prune the cache.
            // We prune them here but just up to two levels deep which makes it a very lightweight operation.
            // Note that currently the TrieNode ResolveChild un-resolves any persisted child immediately which
            // may make this call unnecessary.
            CurrentPackage?.Root?.PrunePersistedRecursively(2);
            stopwatch.Stop();
            Metrics.DeepPruningTime = stopwatch.ElapsedMilliseconds;
        }

        /// <summary>
        /// This method is responsible for reviewing the nodes that are directly in the cache and
        /// removing ones that are either no longer referenced or already persisted.
        /// </summary>
        /// <exception cref="InvalidOperationException"></exception>
        private void PruneCache()
        {
            if (_logger.IsDebug) _logger.Debug($"Pruning nodes {MemoryUsedByDirtyCache / 1.MB()}MB , last persisted block: {LastPersistedBlockNumber} current: {LatestCommittedBlockNumber}.");
            Stopwatch stopwatch = Stopwatch.StartNew();
            List<TrieNode> toRemove = new(); // TODO: resettable

            long newMemory = 0;
            foreach ((ValueKeccak key, TrieNode node) in _dirtyNodes.AllNodes)
            {
                if (node.IsPersisted)
                {
                    if (_logger.IsTrace) _logger.Trace($"Removing persisted {node} from memory.");
                    if (node.Keccak is null)
                    {
                        node.ResolveKey(this, true); // TODO: hack
                        if (node.Keccak != key)
                        {
                            throw new InvalidOperationException($"Persisted {node} {key} != {node.Keccak}");
                        }
                    }
                    toRemove.Add(node);

                    Metrics.PrunedPersistedNodesCount++;
                }
                else if (IsNoLongerNeeded(node))
                {
                    if (_logger.IsTrace) _logger.Trace($"Removing {node} from memory (no longer referenced).");
                    if (node.Keccak is null)
                    {
                        throw new InvalidOperationException($"Removed {node}");
                    }

                    toRemove.Add(node);

                    Metrics.PrunedTransientNodesCount++;
                }
                else
                {
                    node.PrunePersistedRecursively(1);
                    newMemory += node.GetMemorySize(false);
                }
            }

            for (int index = 0; index < toRemove.Count; index++)
            {
                TrieNode trieNode = toRemove[index];
                if (trieNode.Keccak is null)
                {
                    throw new InvalidOperationException($"{trieNode} has a null key");
                }

                _dirtyNodes.Remove(trieNode.Keccak);
            }

            MemoryUsedByDirtyCache = newMemory;
            Metrics.CachedNodesCount = _dirtyNodes.Count;

            stopwatch.Stop();
            Metrics.PruningTime = stopwatch.ElapsedMilliseconds;
            if (_logger.IsDebug) _logger.Debug($"Finished pruning nodes in {stopwatch.ElapsedMilliseconds}ms {MemoryUsedByDirtyCache / 1.MB()}MB, last persisted block: {LastPersistedBlockNumber} current: {LatestCommittedBlockNumber}.");
        }

        /// <summary>
        /// This method is here to support testing.
        /// </summary>
        public void ClearCache() => _dirtyNodes.Clear();

        public void Dispose()
        {
            if (_logger.IsDebug) _logger.Debug("Disposing trie");
            _pruningTaskCancellationTokenSource.Cancel();
            _pruningTask.Wait();
            PersistOnShutdown();
        }

        #region Private

        private readonly IKeyValueStoreWithBatching _keyValueStore;

        private readonly IPruningStrategy _pruningStrategy;

        private readonly IPersistenceStrategy _persistenceStrategy;

        private readonly ILogger _logger;

        private readonly ConcurrentQueue<BlockCommitSet> _commitSetQueue = new();

        private long _memoryUsedByDirtyCache;

        private int _committedNodesCount;

        private int _persistedNodesCount;

        private long _latestPersistedBlockNumber;

        private BlockCommitSet? CurrentPackage { get; set; }

        private bool IsCurrentListSealed => CurrentPackage is null || CurrentPackage.IsSealed;

        private long LatestCommittedBlockNumber { get; set; }

        private void CreateCommitSet(long blockNumber)
        {
            if (_logger.IsDebug) _logger.Debug($"Beginning new {nameof(BlockCommitSet)} - {blockNumber}");

            // TODO: this throws on reorgs, does it not? let us recreate it in test
            Debug.Assert(CurrentPackage is null || blockNumber == CurrentPackage.BlockNumber + 1, "Newly begun block is not a successor of the last one");
            Debug.Assert(IsCurrentListSealed, "Not sealed when beginning new block");

            BlockCommitSet commitSet = new(blockNumber);
            _commitSetQueue.Enqueue(commitSet);
            LatestCommittedBlockNumber = Math.Max(blockNumber, LatestCommittedBlockNumber);
            AnnounceReorgBoundaries();
            DequeueOldCommitSets();

            CurrentPackage = commitSet;
            Debug.Assert(ReferenceEquals(CurrentPackage, commitSet), $"Current {nameof(BlockCommitSet)} is not same as the new package just after adding");
        }

        /// <summary>
        /// Persists all transient (not yet persisted) starting from <paramref name="commitSet"/> root.
        /// Already persisted nodes are skipped. After this action we are sure that the full state is available
        /// for the block represented by this commit set.
        /// </summary>
        /// <param name="commitSet">A commit set of a block which root is to be persisted.</param>
        private void Persist(BlockCommitSet commitSet)
        {
            void PersistNode(TrieNode tn) => Persist(tn, commitSet.BlockNumber);

            try
            {
                _currentBatch ??= _keyValueStore.StartBatch();
                if (_logger.IsDebug) _logger.Debug($"Persisting from root {commitSet.Root} in {commitSet.BlockNumber}");

                Stopwatch stopwatch = Stopwatch.StartNew();
                commitSet.Root?.CallRecursively(PersistNode, this, true, _logger);
                stopwatch.Stop();
                Metrics.SnapshotPersistenceTime = stopwatch.ElapsedMilliseconds;

                if (_logger.IsDebug) _logger.Debug($"Persisted trie from {commitSet.Root} at {commitSet.BlockNumber} in {stopwatch.ElapsedMilliseconds}ms (cache memory {MemoryUsedByDirtyCache})");

                LastPersistedBlockNumber = commitSet.BlockNumber;
            }
            finally
            {
                // For safety we prefer to commit half of the batch rather than not commit at all.
                // Generally hanging nodes are not a problem in the DB but anything missing from the DB is.
                _currentBatch?.Dispose();
                _currentBatch = null;
            }

            PruneCurrentSet();
        }

        private void Persist(TrieNode currentNode, long blockNumber)
        {
            _currentBatch ??= _keyValueStore.StartBatch();
            if (currentNode is null)
            {
                throw new ArgumentNullException(nameof(currentNode));
            }

            if (currentNode.Keccak is not null)
            {
                Debug.Assert(currentNode.LastSeen.HasValue, $"Cannot persist a dangling node (without {(nameof(TrieNode.LastSeen))} value set).");
                // Note that the LastSeen value here can be 'in the future' (greater than block number
                // if we replaced a newly added node with an older copy and updated the LastSeen value.
                // Here we reach it from the old root so it appears to be out of place but it is correct as we need
                // to prevent it from being removed from cache and also want to have it persisted.

                if (_logger.IsTrace) _logger.Trace($"Persisting {nameof(TrieNode)} {currentNode} in snapshot {blockNumber}.");
                _currentBatch[currentNode.Keccak.Bytes] = currentNode.FullRlp;
                currentNode.IsPersisted = true;
                currentNode.LastSeen = Math.Max(blockNumber, currentNode.LastSeen ?? 0);
                PersistedNodesCount++;
            }
            else
            {
                Debug.Assert(currentNode.FullRlp is not null && currentNode.FullRlp.Length < 32,
                    "We only expect persistence call without Keccak for the nodes that are kept inside the parent RLP (less than 32 bytes).");
            }
        }

        private bool IsNoLongerNeeded(TrieNode node)
        {
            Debug.Assert(node.LastSeen.HasValue, $"Any node that is cache should have {nameof(TrieNode.LastSeen)} set.");
            return node.LastSeen < LastPersistedBlockNumber
                   && node.LastSeen < LatestCommittedBlockNumber - Reorganization.MaxDepth;
        }

        private void DequeueOldCommitSets()
        {
            while (_commitSetQueue.TryPeek(out BlockCommitSet blockCommitSet))
            {
                if (blockCommitSet.BlockNumber < LatestCommittedBlockNumber - Reorganization.MaxDepth - 1)
                {
                    if (_logger.IsDebug) _logger.Debug($"Removing historical ({_commitSetQueue.Count}) {blockCommitSet.BlockNumber} < {LatestCommittedBlockNumber} - {Reorganization.MaxDepth}");
                    _commitSetQueue.TryDequeue(out _);
                }
                else
                {
                    break;
                }
            }
        }

        private void EnsureCommitSetExistsForBlock(long blockNumber)
        {
            if (CurrentPackage is null)
            {
                if (_pruningStrategy.PruningEnabled && !Monitor.IsEntered(_dirtyNodes))
                {
                    Monitor.Enter(_dirtyNodes);
                }

                CreateCommitSet(blockNumber);
            }
        }

        private void AnnounceReorgBoundaries()
        {
            if (LatestCommittedBlockNumber < 1)
            {
                return;
            }

            bool shouldAnnounceReorgBoundary = !_pruningStrategy.PruningEnabled;
            bool isFirstCommit = Interlocked.Exchange(ref _isFirst, 1) == 0;
            if (isFirstCommit)
            {
                if (_logger.IsDebug) _logger.Debug($"Reached first commit - newest {LatestCommittedBlockNumber}, last persisted {LastPersistedBlockNumber}");
                // this is important when transitioning from fast sync
                // imagine that we transition at block 1200000
                // and then we close the app at 1200010
                // in such case we would try to continue at Head - 1200010
                // because head is loaded if there is no persistence checkpoint
                // so we need to force the persistence checkpoint
                long baseBlock = Math.Max(0, LatestCommittedBlockNumber - 1);
                LastPersistedBlockNumber = baseBlock;
                shouldAnnounceReorgBoundary = true;
            }
            else if (!_lastPersistedReachedReorgBoundary)
            {
                // even after we persist a block we do not really remember it as a safe checkpoint
                // until max reorgs blocks after
                if (LatestCommittedBlockNumber >= LastPersistedBlockNumber + Reorganization.MaxDepth)
                {
                    shouldAnnounceReorgBoundary = true;
                }
            }

            if (shouldAnnounceReorgBoundary)
            {
                ReorgBoundaryReached?.Invoke(this, new ReorgBoundaryReached(LastPersistedBlockNumber));
                _lastPersistedReachedReorgBoundary = true;
            }
        }

        private void PersistOnShutdown()
        {
            // If we are in archive mode, we don't need to change reorg boundaries.
            if (_pruningStrategy.PruningEnabled)
            {
                // here we try to shorten the number of blocks recalculated when restarting (so we force persist)
                // and we need to speed up the standard announcement procedure so we persists a block

                using ArrayPoolList<BlockCommitSet> candidateSets = new(_commitSetQueue.Count);
                while (_commitSetQueue.TryDequeue(out BlockCommitSet frontSet))
                {
                    if (candidateSets.Count == 0 || candidateSets[0].BlockNumber == frontSet!.BlockNumber)
                    {
                        candidateSets.Add(frontSet);
                    }
                    else if (frontSet!.BlockNumber < LatestCommittedBlockNumber - Reorganization.MaxDepth
                             && frontSet!.BlockNumber > candidateSets[0].BlockNumber)
                    {
                        candidateSets.Clear();
                        candidateSets.Add(frontSet);
                    }
                }

                for (int index = 0; index < candidateSets.Count; index++)
                {
                    BlockCommitSet blockCommitSet = candidateSets[index];
                    if (_logger.IsDebug) _logger.Debug($"Persisting on disposal {blockCommitSet} (cache memory at {MemoryUsedByDirtyCache})");
                    Persist(blockCommitSet);
                }

                if (candidateSets.Count == 0)
                {
                    if (_logger.IsDebug) _logger.Debug("No commitset to persist at all.");
                }
                else
                {
                    AnnounceReorgBoundaries();
                }
            }
        }

        #endregion

        public void PersistCache(IKeyValueStore store, CancellationToken cancellationToken)
        {
            Task.Run(() =>
            {
                const int million = 1_000_000;
                int persistedNodes = 0;
                Stopwatch stopwatch = Stopwatch.StartNew();

                void PersistNode(TrieNode n)
                {
                    Keccak? hash = n.Keccak;
                    if (hash?.Bytes is not null)
                    {
                        store[hash.Bytes] = n.FullRlp;
                        int persistedNodesCount = Interlocked.Increment(ref persistedNodes);
                        if (_logger.IsInfo && persistedNodesCount % million == 0)
                        {
                            _logger.Info($"Full Pruning Persist Cache in progress: {stopwatch.Elapsed} {persistedNodesCount / million:N} mln nodes persisted.");
                        }
                    }
                }

                if (_logger.IsInfo) _logger.Info($"Full Pruning Persist Cache started.");
                KeyValuePair<ValueKeccak, TrieNode>[] nodesCopy = _dirtyNodes.AllNodes.ToArray();
                Parallel.For(0, nodesCopy.Length, new ParallelOptions { MaxDegreeOfParallelism = Environment.ProcessorCount / 2 }, i =>
                {
                    if (!cancellationToken.IsCancellationRequested)
                    {
                        nodesCopy[i].Value.CallRecursively(PersistNode, this, false, _logger, false);
                    }
                });

                if (_logger.IsInfo) _logger.Info($"Full Pruning Persist Cache finished: {stopwatch.Elapsed} {persistedNodes / (double)million:N} mln nodes persisted.");
            });
        }

        public byte[]? this[ReadOnlySpan<byte> key]
        {
<<<<<<< HEAD
            get => Get(key);
        }

        public byte[]? Get(ReadOnlySpan<byte> key, ReadFlags flags = ReadFlags.None)
        {
            return _pruningStrategy.PruningEnabled
                   && _dirtyNodes.AllNodes.TryGetValue(new Keccak(key.ToArray()), out TrieNode? trieNode)
=======
            get => _pruningStrategy.PruningEnabled
                   && _dirtyNodes.AllNodes.TryGetValue(new ValueKeccak(key), out TrieNode? trieNode)
>>>>>>> cddac6c3
                   && trieNode is not null
                   && trieNode.NodeType != NodeType.Unknown
                   && trieNode.FullRlp is not null
                ? trieNode.FullRlp
                : _currentBatch?.Get(key, flags) ?? _keyValueStore.Get(key, flags);
        }
    }
}<|MERGE_RESOLUTION|>--- conflicted
+++ resolved
@@ -823,18 +823,13 @@
 
         public byte[]? this[ReadOnlySpan<byte> key]
         {
-<<<<<<< HEAD
             get => Get(key);
         }
 
         public byte[]? Get(ReadOnlySpan<byte> key, ReadFlags flags = ReadFlags.None)
         {
             return _pruningStrategy.PruningEnabled
-                   && _dirtyNodes.AllNodes.TryGetValue(new Keccak(key.ToArray()), out TrieNode? trieNode)
-=======
-            get => _pruningStrategy.PruningEnabled
                    && _dirtyNodes.AllNodes.TryGetValue(new ValueKeccak(key), out TrieNode? trieNode)
->>>>>>> cddac6c3
                    && trieNode is not null
                    && trieNode.NodeType != NodeType.Unknown
                    && trieNode.FullRlp is not null
