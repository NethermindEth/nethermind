--- conflicted
+++ resolved
@@ -379,15 +379,8 @@
 
         public bool IsNodeCached(Hash256 hash) => _dirtyNodes.IsNodeCached(hash);
 
-<<<<<<< HEAD
-        public virtual TrieNode FindCachedOrUnknown(Hash256 hash)
-        {
-            return FindCachedOrUnknown(hash, false);
-        }
-=======
         public TrieNode FindCachedOrUnknown(Hash256? hash) =>
             FindCachedOrUnknown(hash, false);
->>>>>>> bbec4f38
 
         internal TrieNode FindCachedOrUnknown(Hash256? hash, bool isReadOnly)
         {
