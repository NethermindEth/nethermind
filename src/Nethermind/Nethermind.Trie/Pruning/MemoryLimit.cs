--- conflicted
+++ resolved
@@ -9,14 +9,8 @@
     [DebuggerDisplay("{dirtyMemoryLimit/(1024*1024)} MB")]
     public class MemoryLimit(long dirtyMemoryLimit) : IPruningStrategy
     {
-<<<<<<< HEAD
-        public bool PruningEnabled => true;
-        public bool ShouldPruneDirtyNode(in long dirtyNodeMemory) => dirtyNodeMemory >= dirtyMemoryLimit;
-        public bool ShouldPrunePersistedNode(in long persistedNodeMemory) => false;
-=======
         public bool DeleteObsoleteKeys => true;
         public bool ShouldPruneDirtyNode(TrieStoreState state) => state.DirtyCacheMemory >= dirtyMemoryLimit;
         public bool ShouldPrunePersistedNode(TrieStoreState state) => false;
->>>>>>> eee5ac23
     }
 }