--- conflicted
+++ resolved
@@ -224,14 +224,11 @@
     /// removing ones that are either no longer referenced or already persisted.
     /// </summary>
     /// <exception cref="InvalidOperationException"></exception>
-<<<<<<< HEAD
     public void PruneCache(
         bool prunePersisted = false,
+        bool forceRemovePersistedNodes = false,
         ConcurrentDictionary<HashAndTinyPath, Hash256?>? persistedHashes = null,
         INodeStorage? nodeStorage = null)
-=======
-    public long PruneCache(bool skipRecalculateMemory = false, bool forceRemovePersistedNodes = false)
->>>>>>> 84f4f8b0
     {
         bool shouldTrackPersistedNode = _pastPathHash is not null && !_trieStore.IsCurrentlyFullPruning;
         long totalMemory = 0;
@@ -246,13 +243,7 @@
         {
             foreach ((Key key, TrieNode node) in AllNodes)
             {
-<<<<<<< HEAD
                 if (node.IsPersisted)
-=======
-                // If its persisted and has last seen meaning it was recommitted,
-                // we keep it to prevent key removal from removing it from DB.
-                if (node.IsPersisted && (node.LastSeen == -1 || forceRemovePersistedNodes))
->>>>>>> 84f4f8b0
                 {
                     // Remove persisted node based on `persistedHashes` if available.
                     if (persistedHashes is not null && key.Path.Length <= TinyTreePath.MaxNibbleLength)
@@ -272,7 +263,7 @@
                     {
                         // If its persisted and has last seen meaning it was recommitted,
                         // we keep it to prevent key removal from removing it from DB.
-                        if (node.LastSeen == -1)
+                        if (node.LastSeen == -1 || forceRemovePersistedNodes)
                         {
                             if (_logger.IsTrace) _logger.Trace($"Removing persisted {node} from memory.");
 
