--- conflicted
+++ resolved
@@ -94,16 +94,6 @@
         // ReSharper disable once ConditionIsAlwaysTrueOrFalse
         if (TryGetValue(key, out TrieNode trieNode))
         {
-<<<<<<< HEAD
-            if (trieNode!.FullRlp.IsNull)
-            {
-                // // this happens in SyncProgressResolver
-                // throw new InvalidAsynchronousStateException("Read only trie store is trying to read a transient node.");
-                return new TrieNode(NodeType.Unknown, key.Keccak);
-            }
-
-=======
->>>>>>> c5388661
             trieNode = _trieStore.CloneForReadOnly(key, trieNode);
 
             Metrics.LoadedFromCacheNodesCount++;
