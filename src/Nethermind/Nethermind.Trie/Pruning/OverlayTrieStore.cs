--- conflicted
+++ resolved
@@ -10,14 +10,7 @@
 
 public class OverlayTrieStore(ITrieStore baseTrieStore, IReadOnlyTrieStore store) : ITrieStore
 {
-<<<<<<< HEAD
-    internal override TrieNode FindCachedOrUnknown(Hash256? address, in TreePath path, Hash256? hash, bool isReadOnly)
-=======
-    public bool IsPersisted(Hash256? address, in TreePath path, in ValueHash256 keccak) =>
-        baseTrieStore.IsPersisted(address, in path, in keccak) || store.IsPersisted(address, in path, in keccak);
-
     public TrieNode FindCachedOrUnknown(Hash256? address, in TreePath path, Hash256 hash)
->>>>>>> a1ce72de
     {
         TrieNode node = baseTrieStore.FindCachedOrUnknown(address, in path, hash);
         return node.NodeType == NodeType.Unknown
@@ -36,28 +29,10 @@
         baseTrieStore.Dispose();
     }
 
-    public void Set(Hash256? address, in TreePath path, in ValueHash256 keccak, byte[] rlp)
-    {
-        baseTrieStore.Set(address, in path, in keccak, rlp);
-    }
-
     public ICommitter BeginCommit(Hash256? address, TrieNode? root, WriteFlags writeFlags)
     {
         return baseTrieStore.BeginCommit(address, root, writeFlags);
     }
-
-    public IReadOnlyTrieStore AsReadOnly(INodeStorage? keyValueStore = null)
-    {
-        return baseTrieStore.AsReadOnly(keyValueStore);
-    }
-
-    public event EventHandler<ReorgBoundaryReached>? ReorgBoundaryReached
-    {
-        add => baseTrieStore.ReorgBoundaryReached += value;
-        remove => baseTrieStore.ReorgBoundaryReached -= value;
-    }
-
-    public IReadOnlyKeyValueStore TrieNodeRlpStore => baseTrieStore.TrieNodeRlpStore;
 
     public bool HasRoot(Hash256 stateRoot)
     {
