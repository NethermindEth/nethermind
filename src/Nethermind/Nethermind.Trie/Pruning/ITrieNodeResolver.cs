// SPDX-FileCopyrightText: 2022 Demerzel Solutions Limited
// SPDX-License-Identifier: LGPL-3.0-only

using Nethermind.Core;
using Nethermind.Core.Attributes;
using Nethermind.Core.Crypto;

namespace Nethermind.Trie.Pruning
{
    public interface ITrieNodeResolver
    {
        /// <summary>
        /// Returns a cached and resolved <see cref="TrieNode"/> or a <see cref="TrieNode"/> with Unknown type
        /// but the hash set. The latter case allows to resolve the node later. Resolving the node means loading
        /// its RLP data from the state database.
        /// </summary>
        /// <param name="hash">Keccak hash of the RLP of the node.</param>
        /// <returns></returns>
        TrieNode FindCachedOrUnknown(in TreePath path, Hash256 hash);

        /// <summary>
        /// Loads RLP of the node.
        /// </summary>
        /// <param name="hash"></param>
        /// <returns></returns>
<<<<<<< HEAD
        byte[]? LoadRlp(in TreePath path, Hash256 hash, ReadFlags flags = ReadFlags.None);

        /// <summary>
        /// Got another node resolver for another trie. Used for tree traversal. For simplicity, if address is null,
        /// return state trie.
        /// </summary>
        /// <param name="address"></param>
        /// <returns></returns>
        [Todo("Find a way to not have this. PatriciaTrie on its own does not need the concept of storage.")]
        ITrieNodeResolver GetStorageTrieNodeResolver(Hash256? address);

        INodeStorage.KeyScheme Scheme { get; }
=======
        byte[]? LoadRlp(Hash256 hash, ReadFlags flags = ReadFlags.None);

        /// <summary>
        /// Loads RLP of the node.
        /// </summary>
        /// <param name="hash"></param>
        /// <returns></returns>
        byte[]? TryLoadRlp(Hash256 hash, ReadFlags flags = ReadFlags.None);
>>>>>>> be008123
    }
}<|MERGE_RESOLUTION|>--- conflicted
+++ resolved
@@ -23,8 +23,14 @@
         /// </summary>
         /// <param name="hash"></param>
         /// <returns></returns>
-<<<<<<< HEAD
         byte[]? LoadRlp(in TreePath path, Hash256 hash, ReadFlags flags = ReadFlags.None);
+
+        /// <summary>
+        /// Loads RLP of the node, but return null instead of throwing of does not exist.
+        /// </summary>
+        /// <param name="hash"></param>
+        /// <returns></returns>
+        byte[]? TryLoadRlp(in TreePath path, Hash256 hash, ReadFlags flags = ReadFlags.None);
 
         /// <summary>
         /// Got another node resolver for another trie. Used for tree traversal. For simplicity, if address is null,
@@ -36,15 +42,5 @@
         ITrieNodeResolver GetStorageTrieNodeResolver(Hash256? address);
 
         INodeStorage.KeyScheme Scheme { get; }
-=======
-        byte[]? LoadRlp(Hash256 hash, ReadFlags flags = ReadFlags.None);
-
-        /// <summary>
-        /// Loads RLP of the node.
-        /// </summary>
-        /// <param name="hash"></param>
-        /// <returns></returns>
-        byte[]? TryLoadRlp(Hash256 hash, ReadFlags flags = ReadFlags.None);
->>>>>>> be008123
     }
 }