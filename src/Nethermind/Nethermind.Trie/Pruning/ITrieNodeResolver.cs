// SPDX-FileCopyrightText: 2022 Demerzel Solutions Limited
// SPDX-License-Identifier: LGPL-3.0-only

using System;
using Nethermind.Core;
using Nethermind.Core.Crypto;
using Nethermind.Logging;
using Nethermind.Trie.ByPath;

namespace Nethermind.Trie.Pruning
{
    public interface ITrieNodeResolver
    {
        /// <summary>
        /// Returns a cached and resolved <see cref="TrieNode"/> or a <see cref="TrieNode"/> with Unknown type
        /// but the hash set. The latter case allows to resolve the node later. Resolving the node means loading
        /// its RLP data from the state database.
        /// </summary>
        /// <param name="hash">Keccak hash of the RLP of the node.</param>
        /// <returns></returns>
<<<<<<< HEAD
        TrieNode FindCachedOrUnknown(Keccak hash);
        TrieNode FindCachedOrUnknown(Keccak hash, Span<byte> nodePath, Span<byte> storagePrefix);
        TrieNode? FindCachedOrUnknown(Span<byte> nodePath, byte[] storagePrefix, Keccak? rootHash);
=======
        TrieNode FindCachedOrUnknown(Hash256 hash);
>>>>>>> 4401d7f1

        /// <summary>
        /// Loads RLP of the node.
        /// </summary>
        /// <param name="hash"></param>
        /// <returns></returns>
<<<<<<< HEAD
        byte[]? LoadRlp(Keccak hash, ReadFlags flags = ReadFlags.None);
        byte[]? LoadRlp(Span<byte> nodePath, Keccak rootHash = null);
        byte[]? TryLoadRlp(Span<byte> path, IKeyValueStore? keyValueStore);

        TrieNodeResolverCapability Capability { get; }

        bool ExistsInDB(Keccak hash, byte[] nodePathNibbles);
    }

    public enum TrieNodeResolverCapability
    {
        Hash,
        Path
    }

    public static class TrieNodeResolverCapabilityExtension
    {
        public static ITrieStore CreateTrieStore(this TrieNodeResolverCapability capability, IKeyValueStoreWithBatching? keyValueStore, ILogManager? logManager)
        {
            return capability switch
            {
                TrieNodeResolverCapability.Hash => new TrieStore(keyValueStore, logManager),
                TrieNodeResolverCapability.Path => new TrieStoreByPath(keyValueStore, logManager),
                _ => throw new ArgumentOutOfRangeException(nameof(capability), capability, null)
            };
        }

        public static ITrieStore CreateTrieStore(
            this TrieNodeResolverCapability capability,
            IKeyValueStoreWithBatching? keyValueStore,
            IPruningStrategy? pruningStrategy,
            IPersistenceStrategy? persistenceStrategy,
            ILogManager? logManager)
        {
            return capability switch
            {
                TrieNodeResolverCapability.Hash => new TrieStore(keyValueStore, pruningStrategy, persistenceStrategy, logManager),
                TrieNodeResolverCapability.Path => new TrieStoreByPath(keyValueStore, persistenceStrategy, logManager),
                _ => throw new ArgumentOutOfRangeException(nameof(capability), capability, null)
            };
        }
=======
        byte[]? LoadRlp(Hash256 hash, ReadFlags flags = ReadFlags.None);
>>>>>>> 4401d7f1
    }
}<|MERGE_RESOLUTION|>--- conflicted
+++ resolved
@@ -18,27 +18,22 @@
         /// </summary>
         /// <param name="hash">Keccak hash of the RLP of the node.</param>
         /// <returns></returns>
-<<<<<<< HEAD
-        TrieNode FindCachedOrUnknown(Keccak hash);
-        TrieNode FindCachedOrUnknown(Keccak hash, Span<byte> nodePath, Span<byte> storagePrefix);
-        TrieNode? FindCachedOrUnknown(Span<byte> nodePath, byte[] storagePrefix, Keccak? rootHash);
-=======
         TrieNode FindCachedOrUnknown(Hash256 hash);
->>>>>>> 4401d7f1
+        TrieNode FindCachedOrUnknown(Hash256 hash, Span<byte> nodePath, Span<byte> storagePrefix);
+        TrieNode? FindCachedOrUnknown(Span<byte> nodePath, byte[] storagePrefix, Hash256? rootHash);
 
         /// <summary>
         /// Loads RLP of the node.
         /// </summary>
         /// <param name="hash"></param>
         /// <returns></returns>
-<<<<<<< HEAD
-        byte[]? LoadRlp(Keccak hash, ReadFlags flags = ReadFlags.None);
-        byte[]? LoadRlp(Span<byte> nodePath, Keccak rootHash = null);
+        byte[]? LoadRlp(Hash256 hash, ReadFlags flags = ReadFlags.None);
+        byte[]? LoadRlp(Span<byte> nodePath, Hash256 rootHash = null);
         byte[]? TryLoadRlp(Span<byte> path, IKeyValueStore? keyValueStore);
 
         TrieNodeResolverCapability Capability { get; }
 
-        bool ExistsInDB(Keccak hash, byte[] nodePathNibbles);
+        bool ExistsInDB(Hash256 hash, byte[] nodePathNibbles);
     }
 
     public enum TrieNodeResolverCapability
@@ -46,35 +41,4 @@
         Hash,
         Path
     }
-
-    public static class TrieNodeResolverCapabilityExtension
-    {
-        public static ITrieStore CreateTrieStore(this TrieNodeResolverCapability capability, IKeyValueStoreWithBatching? keyValueStore, ILogManager? logManager)
-        {
-            return capability switch
-            {
-                TrieNodeResolverCapability.Hash => new TrieStore(keyValueStore, logManager),
-                TrieNodeResolverCapability.Path => new TrieStoreByPath(keyValueStore, logManager),
-                _ => throw new ArgumentOutOfRangeException(nameof(capability), capability, null)
-            };
-        }
-
-        public static ITrieStore CreateTrieStore(
-            this TrieNodeResolverCapability capability,
-            IKeyValueStoreWithBatching? keyValueStore,
-            IPruningStrategy? pruningStrategy,
-            IPersistenceStrategy? persistenceStrategy,
-            ILogManager? logManager)
-        {
-            return capability switch
-            {
-                TrieNodeResolverCapability.Hash => new TrieStore(keyValueStore, pruningStrategy, persistenceStrategy, logManager),
-                TrieNodeResolverCapability.Path => new TrieStoreByPath(keyValueStore, persistenceStrategy, logManager),
-                _ => throw new ArgumentOutOfRangeException(nameof(capability), capability, null)
-            };
-        }
-=======
-        byte[]? LoadRlp(Hash256 hash, ReadFlags flags = ReadFlags.None);
->>>>>>> 4401d7f1
-    }
 }