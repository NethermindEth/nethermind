--- conflicted
+++ resolved
@@ -10,13 +10,7 @@
 {
     public bool DeleteObsoleteKeys => baseStrategy.DeleteObsoleteKeys;
 
-<<<<<<< HEAD
-    public bool ShouldPruneDirtyNode(in long dirtyNodeMemory) => baseStrategy.ShouldPruneDirtyNode(in dirtyNodeMemory);
-
-    public bool ShouldPrunePersistedNode(in long persistedNodeMemory) => (persistedNodeMemory >= persistedMemoryLimit);
-=======
     public bool ShouldPruneDirtyNode(TrieStoreState state) => baseStrategy.ShouldPruneDirtyNode(state);
 
     public bool ShouldPrunePersistedNode(TrieStoreState state) => (state.PersistedCacheMemory >= persistedMemoryLimit);
->>>>>>> 2e346112
 }