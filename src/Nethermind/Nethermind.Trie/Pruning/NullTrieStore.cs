// SPDX-FileCopyrightText: 2022 Demerzel Solutions Limited
// SPDX-License-Identifier: LGPL-3.0-only

using System;
using Nethermind.Core;
using Nethermind.Core.Crypto;

namespace Nethermind.Trie.Pruning
{
    public class NullTrieStore : IReadOnlyTrieStore
    {
        private NullTrieStore() { }

        public static NullTrieStore Instance { get; } = new();

        public void CommitNode(long blockNumber, NodeCommitInfo nodeCommitInfo) { }

        public void FinishBlockCommit(TrieType trieType, long blockNumber, TrieNode? root) { }

        public void HackPersistOnShutdown() { }

        public IReadOnlyTrieStore AsReadOnly(IKeyValueStore keyValueStore)
        {
            return this;
        }

        public event EventHandler<ReorgBoundaryReached> ReorgBoundaryReached
        {
            add { }
            remove { }
        }

        public TrieNode FindCachedOrUnknown(Keccak hash)
        {
            return new(NodeType.Unknown, hash);
        }

        public byte[] LoadRlp(Keccak hash, ReadFlags flags = ReadFlags.None)
        {
            return Array.Empty<byte>();
        }

        public bool IsPersisted(Keccak keccak) => true;

        public void Dispose() { }

<<<<<<< HEAD
        public bool IsFullySynced(Keccak stateRoot) => false;
        public byte[]? this[ReadOnlySpan<byte> key] => null;
=======
        public byte[]? Get(ReadOnlySpan<byte> key, ReadFlags flags = ReadFlags.None)
        {
            return null;
        }
>>>>>>> e525df85
    }
}<|MERGE_RESOLUTION|>--- conflicted
+++ resolved
@@ -44,14 +44,11 @@
 
         public void Dispose() { }
 
-<<<<<<< HEAD
         public bool IsFullySynced(Keccak stateRoot) => false;
         public byte[]? this[ReadOnlySpan<byte> key] => null;
-=======
         public byte[]? Get(ReadOnlySpan<byte> key, ReadFlags flags = ReadFlags.None)
         {
             return null;
         }
->>>>>>> e525df85
     }
 }