// SPDX-FileCopyrightText: 2022 Demerzel Solutions Limited
// SPDX-License-Identifier: LGPL-3.0-only

using System;
using System.Threading;
using System.Threading.Tasks;
using Nethermind.Core;
using Nethermind.Core.Crypto;

namespace Nethermind.Trie.Pruning
{
    /// <summary>
    /// Full traditional trie store.
    /// </summary>
    public interface ITrieStore : IDisposable
    {
        void CommitNode(long blockNumber, Hash256? address, NodeCommitInfo nodeCommitInfo, WriteFlags writeFlags = WriteFlags.None);

        void FinishBlockCommit(TrieType trieType, long blockNumber, Hash256? address, TrieNode? root, WriteFlags writeFlags = WriteFlags.None);

        bool IsPersisted(Hash256? address, in TreePath path, in ValueHash256 keccak);

<<<<<<< HEAD
        IReadOnlyTrieStore AsReadOnly(INodeStorage? keyValueStore);
=======
        IReadOnlyTrieStore AsReadOnly(IKeyValueStore? keyValueStore = null);
>>>>>>> d61c78af

        event EventHandler<ReorgBoundaryReached>? ReorgBoundaryReached;

        // Used for serving via hash
        IReadOnlyKeyValueStore TrieNodeRlpStore { get; }

        // Used by healing
        void Set(Hash256? address, in TreePath path, in ValueHash256 keccak, byte[] rlp);

        bool HasRoot(Hash256 stateRoot);

        IScopedTrieStore GetTrieStore(Hash256? address);

        TrieNode FindCachedOrUnknown(Hash256? address, in TreePath path, Hash256 hash);
        byte[]? LoadRlp(Hash256? address, in TreePath path, Hash256 hash, ReadFlags flags = ReadFlags.None);
        byte[]? TryLoadRlp(Hash256? address, in TreePath path, Hash256 hash, ReadFlags flags = ReadFlags.None);
        INodeStorage.KeyScheme Scheme { get; }
    }

    public interface IPruningTrieStore
    {
        public void PersistCache(CancellationToken cancellationToken);
    }
}<|MERGE_RESOLUTION|>--- conflicted
+++ resolved
@@ -20,11 +20,7 @@
 
         bool IsPersisted(Hash256? address, in TreePath path, in ValueHash256 keccak);
 
-<<<<<<< HEAD
-        IReadOnlyTrieStore AsReadOnly(INodeStorage? keyValueStore);
-=======
-        IReadOnlyTrieStore AsReadOnly(IKeyValueStore? keyValueStore = null);
->>>>>>> d61c78af
+        IReadOnlyTrieStore AsReadOnly(INodeStorage? keyValueStore = null);
 
         event EventHandler<ReorgBoundaryReached>? ReorgBoundaryReached;
 
