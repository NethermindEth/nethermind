--- conflicted
+++ resolved
@@ -83,11 +83,7 @@
 
                 case NodeType.Leaf:
                     {
-<<<<<<< HEAD
-                        visitor.VisitLeaf(nodeContext, this, trieVisitContext.ToVisitContext(), Value.ToArray());
-=======
-                        visitor.VisitLeaf(this, trieVisitContext.ToVisitContext(), Value.AsSpan());
->>>>>>> 553cf6b5
+                        visitor.VisitLeaf(nodeContext,this, trieVisitContext.ToVisitContext(), Value.AsSpan());
 
                         if (!trieVisitContext.IsStorage && trieVisitContext.ExpectAccounts) // can combine these conditions
                         {
@@ -262,11 +258,8 @@
 
                 case NodeType.Leaf:
                     {
-<<<<<<< HEAD
-                        visitor.VisitLeaf(nodeContext, this, trieVisitContext, Value.ToArray());
-=======
-                        visitor.VisitLeaf(this, trieVisitContext, Value.AsSpan());
->>>>>>> 553cf6b5
+                        visitor.VisitLeaf(nodeContext,this, trieVisitContext, Value.AsSpan());
+
                         trieVisitContext.AddVisited();
 
                         TNodeContext leafContext = nodeContext.Add(Key!);
