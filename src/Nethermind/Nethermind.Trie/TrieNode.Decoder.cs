--- conflicted
+++ resolved
@@ -57,11 +57,7 @@
                 Debug.Assert(item.Key != null,
                     "Extension key is null when encoding");
 
-<<<<<<< HEAD
                 byte[] keyBytes = HexPrefix.ToBytes(item.Key, false);
-=======
-                byte[] keyBytes = item.Key.ToBytes();
->>>>>>> be19ff33
                 TrieNode nodeRef = item.GetChild(tree, 0);
                 Debug.Assert(nodeRef != null,
                     "Extension child is null when encoding.");
