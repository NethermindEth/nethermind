// SPDX-FileCopyrightText: 2022 Demerzel Solutions Limited
// SPDX-License-Identifier: LGPL-3.0-only

using System;
using System.Buffers;
using System.Diagnostics;
<<<<<<< HEAD
using System.IO;
using System.Linq;
=======
using System.Diagnostics.CodeAnalysis;
>>>>>>> 0e6ffe7e
using System.Runtime.CompilerServices;
using Nethermind.Core.Buffers;
using Nethermind.Core.Crypto;
using Nethermind.Serialization.Rlp;
using Nethermind.Trie.Pruning;

[assembly: InternalsVisibleTo("Ethereum.Trie.Test")]
[assembly: InternalsVisibleTo("Nethermind.Blockchain.Test")]
[assembly: InternalsVisibleTo("Nethermind.Trie.Test")]

namespace Nethermind.Trie
{
    public partial class TrieNode
    {
        private const int StackallocByteThreshold = 256;

        private class TrieNodeDecoder
        {
            public static CappedArray<byte> Encode(ITrieNodeResolver tree, ref TreePath path, TrieNode? item, ICappedArrayPool? bufferPool)
            {
                Metrics.TreeNodeRlpEncodings++;

                if (item is null)
                {
                    ThrowNullNode();
                }

                return item.NodeType switch
                {
                    NodeType.Branch => RlpEncodeBranch(tree, ref path, item, bufferPool),
                    NodeType.Extension => EncodeExtension(tree, ref path, item, bufferPool),
                    NodeType.Leaf => EncodeLeaf(item, bufferPool),
                    _ => ThrowUnhandledNodeType(item)
                };

                [DoesNotReturn]
                [StackTraceHidden]
                static void ThrowNullNode()
                {
                    throw new TrieException("An attempt was made to RLP encode a null node.");
                }

                [DoesNotReturn]
                [StackTraceHidden]
                static CappedArray<byte> ThrowUnhandledNodeType(TrieNode item)
                {
                    throw new TrieException($"An attempt was made to encode a trie node of type {item.NodeType}");
                }
            }

            [SkipLocalsInit]
            private static CappedArray<byte> EncodeExtension(ITrieNodeResolver tree, ref TreePath path, TrieNode item, ICappedArrayPool? bufferPool)
            {
                Debug.Assert(item.NodeType == NodeType.Extension,
                    $"Node passed to {nameof(EncodeExtension)} is {item.NodeType}");
                Debug.Assert(item.Key is not null,
                    "Extension key is null when encoding");

                byte[] hexPrefix = item.Key;
                int hexLength = HexPrefix.ByteLength(hexPrefix);
                byte[]? rentedBuffer = hexLength > StackallocByteThreshold
                    ? ArrayPool<byte>.Shared.Rent(hexLength)
                    : null;

                Span<byte> keyBytes = (rentedBuffer is null
                    ? stackalloc byte[StackallocByteThreshold]
                    : rentedBuffer)[..hexLength];

                HexPrefix.CopyToSpan(hexPrefix, isLeaf: false, keyBytes);

                TrieNode nodeRef = item.GetChild(tree, ref path, 0);
                Debug.Assert(nodeRef is not null,
                    "Extension child is null when encoding.");

                using (item.EnterChildPath(ref path, 0))
                {
                    nodeRef.ResolveKey(tree, ref path, false, bufferPool: bufferPool);
                }

                int contentLength = Rlp.LengthOf(keyBytes) + (nodeRef.Keccak is null ? nodeRef.FullRlp.Length : Rlp.LengthOfKeccakRlp);
                int totalLength = Rlp.LengthOfSequence(contentLength);

                CappedArray<byte> data = bufferPool.SafeRentBuffer(totalLength);
                RlpStream rlpStream = data.AsRlpStream();
                rlpStream.StartSequence(contentLength);
                rlpStream.Encode(keyBytes);
                if (rentedBuffer is not null)
                {
                    ArrayPool<byte>.Shared.Return(rentedBuffer);
                }
                if (nodeRef.Keccak is null)
                {
                    // I think it can only happen if we have a short extension to a branch with a short extension as the only child?
                    // so |
                    // so |
                    // so E - - - - - - - - - - - - - - -
                    // so |
                    // so |
                    rlpStream.Write(nodeRef.FullRlp.AsSpan());
                }
                else
                {
                    rlpStream.Encode(nodeRef.Keccak);
                }

                return data;
            }

            [SkipLocalsInit]
            private static CappedArray<byte> EncodeLeaf(TrieNode node, ICappedArrayPool? pool)
            {
                if (node.Key is null)
                {
                    ThrowNullKey(node);
                }

                byte[] hexPrefix = node.Key;
                int hexLength = HexPrefix.ByteLength(hexPrefix);
                byte[]? rentedBuffer = hexLength > StackallocByteThreshold
                    ? ArrayPool<byte>.Shared.Rent(hexLength)
                    : null;

                Span<byte> keyBytes = (rentedBuffer is null
                    ? stackalloc byte[StackallocByteThreshold]
                    : rentedBuffer)[..hexLength];

                HexPrefix.CopyToSpan(hexPrefix, isLeaf: true, keyBytes);
                int contentLength = Rlp.LengthOf(keyBytes) + Rlp.LengthOf(node.Value.AsSpan());
                int totalLength = Rlp.LengthOfSequence(contentLength);

                CappedArray<byte> data = pool.SafeRentBuffer(totalLength);
                RlpStream rlpStream = data.AsRlpStream();
                rlpStream.StartSequence(contentLength);
                rlpStream.Encode(keyBytes);
                if (rentedBuffer is not null)
                {
                    ArrayPool<byte>.Shared.Return(rentedBuffer);
                }
                rlpStream.Encode(node.Value.AsSpan());
                return data;
            }

<<<<<<< HEAD
            private static CappedArray<byte> RlpEncodeBranch(ITrieNodeResolver tree, ref TreePath path, TrieNode item, ICappedArrayPool? pool)
=======
            [DoesNotReturn]
            [StackTraceHidden]
            private static void ThrowNullKey(TrieNode node)
            {
                throw new TrieException($"Hex prefix of a leaf node is null at node {node.Keccak}");
            }

            private static CappedArray<byte> RlpEncodeBranch(ITrieNodeResolver tree, TrieNode item, ICappedArrayPool? pool)
>>>>>>> 0e6ffe7e
            {
                int valueRlpLength = AllowBranchValues ? Rlp.LengthOf(item.Value.AsSpan()) : 1;
                int contentLength = valueRlpLength + GetChildrenRlpLength(tree, ref path, item, pool);
                int sequenceLength = Rlp.LengthOfSequence(contentLength);
                CappedArray<byte> result = pool.SafeRentBuffer(sequenceLength);
                Span<byte> resultSpan = result.AsSpan();
                int position = Rlp.StartSequence(resultSpan, 0, contentLength);
                WriteChildrenRlp(tree, ref path, item, resultSpan.Slice(position, contentLength - valueRlpLength), pool);
                position = sequenceLength - valueRlpLength;
                if (AllowBranchValues)
                {
                    Rlp.Encode(resultSpan, position, item.Value);
                }
                else
                {
                    result.AsSpan()[position] = 128;
                }

                return result;
            }

            private static int GetChildrenRlpLength(ITrieNodeResolver tree, ref TreePath path, TrieNode item, ICappedArrayPool? bufferPool)
            {
                int totalLength = 0;
                item.InitData();
                item.SeekChild(0);
                for (int i = 0; i < BranchesCount; i++)
                {
                    if (item._rlpStream is not null && item._data![i] is null)
                    {
                        (int prefixLength, int contentLength) = item._rlpStream.PeekPrefixAndContentLength();
                        totalLength += prefixLength + contentLength;
                    }
                    else
                    {
                        if (ReferenceEquals(item._data![i], _nullNode) || item._data[i] is null)
                        {
                            totalLength++;
                        }
                        else if (item._data[i] is Hash256)
                        {
                            totalLength += Rlp.LengthOfKeccakRlp;
                        }
                        else
                        {
                            TrieNode childNode = (TrieNode)item._data[i];
                            using (item.EnterChildPath(ref path, i))
                            {
                                childNode!.ResolveKey(tree, ref path, false, bufferPool: bufferPool);
                            }
                            totalLength += childNode.Keccak is null ? childNode.FullRlp.Length : Rlp.LengthOfKeccakRlp;
                        }
                    }

                    item._rlpStream?.SkipItem();
                }

                return totalLength;
            }

            private static void WriteChildrenRlp(ITrieNodeResolver tree, ref TreePath path, TrieNode item, Span<byte> destination, ICappedArrayPool? bufferPool)
            {
                int position = 0;
                RlpStream rlpStream = item._rlpStream;
                item.InitData();
                item.SeekChild(0);
                for (int i = 0; i < BranchesCount; i++)
                {
                    if (rlpStream is not null && item._data![i] is null)
                    {
                        int length = rlpStream.PeekNextRlpLength();
                        Span<byte> nextItem = rlpStream.Data.AsSpan(rlpStream.Position, length);
                        nextItem.CopyTo(destination.Slice(position, nextItem.Length));
                        position += nextItem.Length;
                        rlpStream.SkipItem();
                    }
                    else
                    {
                        rlpStream?.SkipItem();
                        if (ReferenceEquals(item._data![i], _nullNode) || item._data[i] is null)
                        {
                            destination[position++] = 128;
                        }
                        else if (item._data[i] is Hash256)
                        {
                            position = Rlp.Encode(destination, position, (item._data[i] as Hash256)!.Bytes);
                        }
                        else
                        {
                            TrieNode childNode = (TrieNode)item._data[i];
                            using (item.EnterChildPath(ref path, i))
                            {
                                childNode!.ResolveKey(tree, ref path, false, bufferPool: bufferPool);
                            }

                            if (childNode.Keccak is null)
                            {
                                Span<byte> fullRlp = childNode.FullRlp!.AsSpan();
                                fullRlp.CopyTo(destination.Slice(position, fullRlp.Length));
                                position += fullRlp.Length;
                            }
                            else
                            {
                                position = Rlp.Encode(destination, position, childNode.Keccak.Bytes);
                            }
                        }
                    }
                }
            }
        }
    }
}<|MERGE_RESOLUTION|>--- conflicted
+++ resolved
@@ -4,12 +4,9 @@
 using System;
 using System.Buffers;
 using System.Diagnostics;
-<<<<<<< HEAD
 using System.IO;
 using System.Linq;
-=======
 using System.Diagnostics.CodeAnalysis;
->>>>>>> 0e6ffe7e
 using System.Runtime.CompilerServices;
 using Nethermind.Core.Buffers;
 using Nethermind.Core.Crypto;
@@ -152,9 +149,6 @@
                 return data;
             }
 
-<<<<<<< HEAD
-            private static CappedArray<byte> RlpEncodeBranch(ITrieNodeResolver tree, ref TreePath path, TrieNode item, ICappedArrayPool? pool)
-=======
             [DoesNotReturn]
             [StackTraceHidden]
             private static void ThrowNullKey(TrieNode node)
@@ -162,8 +156,7 @@
                 throw new TrieException($"Hex prefix of a leaf node is null at node {node.Keccak}");
             }
 
-            private static CappedArray<byte> RlpEncodeBranch(ITrieNodeResolver tree, TrieNode item, ICappedArrayPool? pool)
->>>>>>> 0e6ffe7e
+            private static CappedArray<byte> RlpEncodeBranch(ITrieNodeResolver tree, ref TreePath path, TrieNode item, ICappedArrayPool? pool)
             {
                 int valueRlpLength = AllowBranchValues ? Rlp.LengthOf(item.Value.AsSpan()) : 1;
                 int contentLength = valueRlpLength + GetChildrenRlpLength(tree, ref path, item, pool);
