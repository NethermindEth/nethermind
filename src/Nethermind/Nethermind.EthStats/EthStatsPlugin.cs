--- conflicted
+++ resolved
@@ -49,22 +49,14 @@
 
         if (!_isOn)
         {
-<<<<<<< HEAD
-           
-=======
 
->>>>>>> 0a3a694f
             if (!initConfig.WebSocketsEnabled)
             {
                 _logger.Warn($"{nameof(EthStatsPlugin)} disabled due to {nameof(initConfig.WebSocketsEnabled)} set to false");
             }
             else
             {
-<<<<<<< HEAD
-                _logger.Warn($"{nameof(EthStatsPlugin)} plugin disabled due to {nameof(EthStatsConfig)} settings set to false");
-=======
                 if (_logger.IsDebug) _logger.Debug($"{nameof(EthStatsPlugin)} plugin disabled due to {nameof(EthStatsConfig)} settings set to false");
->>>>>>> 0a3a694f
             }
         }
 
@@ -73,11 +65,7 @@
 
     public async Task InitNetworkProtocol()
     {
-<<<<<<< HEAD
-        var (getFromAPi, _) = _api.ForNetwork;
-=======
         (IApiWithNetwork getFromAPi, _) = _api.ForNetwork;
->>>>>>> 0a3a694f
         INetworkConfig networkConfig = _api.Config<INetworkConfig>();
         IInitConfig initConfig = _api.Config<IInitConfig>();
 
@@ -95,11 +83,7 @@
             const bool canUpdateHistory = false;
             string node = ProductInfo.ClientId;
             int port = networkConfig.P2PPort;
-<<<<<<< HEAD
-            string network = _api.SpecProvider!.ChainId.ToString();
-=======
             string network = _api.SpecProvider!.NetworkId.ToString();
->>>>>>> 0a3a694f
             string protocol = $"{P2PProtocolInfoProvider.DefaultCapabilitiesToString()}";
 
             _ethStatsClient = new EthStatsClient(
@@ -121,14 +105,6 @@
                 _ethStatsConfig.Secret!,
                 _ethStatsClient,
                 sender,
-<<<<<<< HEAD
-                getFromAPi.TxPool,
-                getFromAPi.BlockTree,
-                getFromAPi.PeerManager,
-                getFromAPi.GasPriceOracle,
-                getFromAPi.EthSyncingInfo!,
-                initConfig.IsMining,
-=======
                 getFromAPi.TxPool!,
                 getFromAPi.BlockTree!,
                 getFromAPi.PeerManager!,
@@ -136,7 +112,6 @@
                 getFromAPi.EthSyncingInfo!,
                 initConfig.IsMining,
                 TimeSpan.FromSeconds(_ethStatsConfig.SendInterval),
->>>>>>> 0a3a694f
                 getFromAPi.LogManager);
 
             await _ethStatsIntegration.InitAsync();
