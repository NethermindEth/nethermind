//  Copyright (c) 2021 Demerzel Solutions Limited
//  This file is part of the Nethermind library.
// 
//  The Nethermind library is free software: you can redistribute it and/or modify
//  it under the terms of the GNU Lesser General Public License as published by
//  the Free Software Foundation, either version 3 of the License, or
//  (at your option) any later version.
// 
//  The Nethermind library is distributed in the hope that it will be useful,
//  but WITHOUT ANY WARRANTY; without even the implied warranty of
//  MERCHANTABILITY or FITNESS FOR A PARTICULAR PURPOSE. See the
//  GNU Lesser General Public License for more details.
// 
//  You should have received a copy of the GNU Lesser General Public License
//  along with the Nethermind. If not, see <http://www.gnu.org/licenses/>.

using System;
using System.Linq;
using System.Runtime.InteropServices;
using System.Threading;
using System.Threading.Tasks;
using System.Timers;
using Nethermind.Blockchain;
using Nethermind.Core;
using Nethermind.Core.Crypto;
using Nethermind.EthStats.Messages;
using Nethermind.EthStats.Messages.Models;
using Nethermind.Facade.Eth;
using Nethermind.Int256;
using Nethermind.JsonRpc.Modules.Eth.GasPrice;
using Nethermind.Logging;
using Nethermind.Network;
using Nethermind.TxPool;
using Websocket.Client;
using Block = Nethermind.Core.Block;
using Timer = System.Timers.Timer;
using Transaction = Nethermind.EthStats.Messages.Models.Transaction;

namespace Nethermind.EthStats.Integrations
{
    public class EthStatsIntegration : IEthStatsIntegration
    {
        private readonly string _name;
        private readonly string _node;
        private readonly int _port;
        private readonly string _network;
        private readonly string _protocol;
        private readonly string _api;
        private readonly string _client;
        private readonly string _contact;
        private readonly bool _canUpdateHistory;
        private readonly string _secret;
        private readonly IEthStatsClient _ethStatsClient;
        private readonly IMessageSender _sender;
        private readonly ITxPool _txPool;
        private readonly IBlockTree _blockTree;
        private readonly IPeerManager _peerManager;
        private readonly ILogger _logger;
        private readonly IGasPriceOracle _gasPriceOracle;
        private readonly IEthSyncingInfo _ethSyncingInfo;
        private readonly bool _isMining;
        private IWebsocketClient? _websocketClient;
        private bool _connected;
        private long _lastBlockProcessedTimestamp;
        private Timer? _timer;
        private const int ThrottlingThreshold = 250;
        private const int SendStatsInterval = 1000;

        public EthStatsIntegration(
            string name,
            string node,
            int port,
            string network,
            string protocol,
            string api,
            string client,
            string contact,
            bool canUpdateHistory,
            string secret,
            IEthStatsClient? ethStatsClient,
            IMessageSender? sender,
            ITxPool? txPool,
            IBlockTree? blockTree,
            IPeerManager? peerManager,
            IGasPriceOracle? gasPriceOracle,
            IEthSyncingInfo ethSyncingInfo,
            bool isMining,
            ILogManager? logManager)
        {
            _name = name;
            _node = node;
            _port = port;
            _network = network;
            _protocol = protocol;
            _api = api;
            _client = client;
            _contact = contact;
            _canUpdateHistory = canUpdateHistory;
            _secret = secret;
            _ethStatsClient = ethStatsClient ?? throw new ArgumentNullException(nameof(ethStatsClient));
            _sender = sender ?? throw new ArgumentNullException(nameof(sender));
            _txPool = txPool ?? throw new ArgumentNullException(nameof(txPool));
            _blockTree = blockTree ?? throw new ArgumentNullException(nameof(blockTree));
            _peerManager = peerManager ?? throw new ArgumentNullException(nameof(peerManager));
            _gasPriceOracle = gasPriceOracle ?? throw new ArgumentNullException(nameof(gasPriceOracle));
            _ethSyncingInfo = ethSyncingInfo ?? throw new ArgumentNullException(nameof(ethSyncingInfo));
            _isMining = isMining;
            _logger = logManager?.GetClassLogger() ?? throw new ArgumentNullException(nameof(logManager));
        }

        public async Task InitAsync()
        {
            _timer = new Timer {Interval = SendStatsInterval};
            _timer.Elapsed += TimerOnElapsed;
            _blockTree.NewHeadBlock += BlockTreeOnNewHeadBlock;
            _websocketClient = await _ethStatsClient.InitAsync();
            if (_logger.IsInfo) _logger.Info("Initial connection, sending 'hello' message...");
            await SendHelloAsync();
            _connected = true;

            Run(_timer);
        }

        private void Run(Timer timer)
        {
            if (_websocketClient is null)
            {
                if(_logger.IsError) _logger.Error("WebSocket client initialization failed");
                return;
            }
            
            _websocketClient.ReconnectionHappened.Subscribe(async _ =>
            {
                if (_logger.IsInfo) _logger.Info("ETH Stats reconnected, sending 'hello' message...");
                await SendHelloAsync();
                _connected = true;
            });

            _websocketClient.DisconnectionHappened.Subscribe(reason =>
            {
                _connected = false;
                if (_logger.IsInfo) _logger.Info($"ETH Stats disconnected, reason: {reason}");
            });

            timer.Start();
        }

        private void TimerOnElapsed(object? sender, ElapsedEventArgs e)
        {
            if (_connected)
            {
                if (_logger.IsDebug) _logger.Debug("ETH Stats sending 'stats' message...");
                SendStatsAsync();
            }
<<<<<<< HEAD

            if (_logger.IsDebug) _logger.Debug("ETH Stats sending 'stats' message...");
            SendStatsAsync();
            SendPendingAsync(_txPool.GetPendingTransactionsCount());
=======
>>>>>>> 1437f487
        }

        private void BlockTreeOnNewHeadBlock(object? sender, BlockEventArgs e)
        {
            Block? block = e.Block;

            if (!_connected)
            {
                return;
            }

            long timestamp = DateTimeOffset.UtcNow.ToUnixTimeMilliseconds();
            if (timestamp - _lastBlockProcessedTimestamp < ThrottlingThreshold)
            {
                return;
            }

            if (block == null)
            {
                _logger.Error($"{nameof(EthStatsIntegration)} received null as the new head block.");
                return;
            }

            if (_logger.IsDebug) _logger.Debug("ETH Stats sending 'block', 'pending' messages...");
            _lastBlockProcessedTimestamp = timestamp;
            SendBlockAsync(block);
        }

        public void Dispose()
        {
            _connected = false;
            _blockTree.NewHeadBlock -= BlockTreeOnNewHeadBlock;
            Timer? timer = _timer;
            if (timer is not null)
            {
                timer.Elapsed -= TimerOnElapsed;
                timer.Stop();
                timer.Dispose();
            }
            
            _websocketClient?.Dispose();
        }

        private Task SendHelloAsync()
            => _sender.SendAsync(_websocketClient!, new HelloMessage(_secret, new Info(_name, _node, _port, _network,
                _protocol,
                _api, Platform.GetPlatformName(), RuntimeInformation.OSArchitecture.ToString(), _client,
                _contact, _canUpdateHistory)));

        // ReSharper disable once UnusedMethodReturnValue.Local
        private Task SendBlockAsync(Block block)
            => _sender.SendAsync(_websocketClient!, new BlockMessage(
                new Messages.Models.Block(
                    block.Number,
                    (block.Hash ?? Keccak.Zero).ToString() ,
                    (block.ParentHash ?? Keccak.Zero).ToString(),
                    (long)block.Timestamp,
                    (block.Author ?? block.Beneficiary ?? Address.Zero).ToString(),
                    block.GasUsed,
                    block.GasLimit,
                    block.Difficulty.ToString(),
                    (block.TotalDifficulty ?? 0).ToString(),
                    block.Transactions.Select(t => new Transaction((t.Hash ?? Keccak.Zero).ToString())),
                    (block.TxRoot ?? Keccak.Zero).ToString(),
                    (block.StateRoot ?? Keccak.Zero).ToString(),
                    block.Uncles.Select(_ => new Uncle()))));

        // ReSharper disable once UnusedMethodReturnValue.Local
        private Task SendPendingAsync(int pending)
            => _sender.SendAsync(_websocketClient!, new PendingMessage(new PendingStats(pending)));

        // ReSharper disable once UnusedMethodReturnValue.Local
        private Task SendStatsAsync()
        {
            UInt256 gasPrice = _gasPriceOracle.GetGasPriceEstimate();
            if (gasPrice > long.MaxValue)
            {
                // EthStats doesn't work with UInt256, long should be enough
                if (_logger.IsTrace) _logger.Trace($"Gas price beyond the eth stats expected scope {gasPrice}");
                gasPrice = long.MaxValue;
            }
            
            return _sender.SendAsync(_websocketClient!, new StatsMessage(new Messages.Models.Stats(true, _ethSyncingInfo.IsSyncing(), _isMining, 0,
                _peerManager.ActivePeers.Count, (long)gasPrice, 100)));
        }
    }
}<|MERGE_RESOLUTION|>--- conflicted
+++ resolved
@@ -151,14 +151,7 @@
             {
                 if (_logger.IsDebug) _logger.Debug("ETH Stats sending 'stats' message...");
                 SendStatsAsync();
-            }
-<<<<<<< HEAD
-
-            if (_logger.IsDebug) _logger.Debug("ETH Stats sending 'stats' message...");
-            SendStatsAsync();
-            SendPendingAsync(_txPool.GetPendingTransactionsCount());
-=======
->>>>>>> 1437f487
+            	SendPendingAsync(_txPool.GetPendingTransactionsCount());
         }
 
         private void BlockTreeOnNewHeadBlock(object? sender, BlockEventArgs e)
