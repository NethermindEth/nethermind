--- conflicted
+++ resolved
@@ -40,7 +40,6 @@
             }
 
             string blockAuthorAccount = _nethermindApi.Config<IKeyStoreConfig>().BlockAuthorAccount;
-<<<<<<< HEAD
 
             IJsonSerializer ethereumJsonSerializer = new EthereumJsonSerializer(new[] { new ChecksumAddressConverter() });
 
@@ -56,27 +55,7 @@
         }
         return Task.CompletedTask;
     }
-=======
->>>>>>> 2e346112
 
-            IJsonSerializer ethereumJsonSerializer = new EthereumJsonSerializer(new[] { new ChecksumAddressConverter() });
-
-            BasicJsonRpcClient rpcClient = new(uri, ethereumJsonSerializer, _nethermindApi.LogManager, TimeSpan.FromSeconds(10));
-            _nethermindApi.DisposeStack.Push(rpcClient);
-
-            ClefWallet clefWallet = new(rpcClient);
-            _nethermindApi.Wallet = clefWallet;
-
-            if (miningConfig.Enabled)
-                _nethermindApi.EngineSigner = SetupExternalSigner(clefWallet, blockAuthorAccount);
-
-<<<<<<< HEAD
-=======
-        }
-        return Task.CompletedTask;
-    }
-
->>>>>>> 2e346112
     private ClefSigner SetupExternalSigner(ClefWallet clefWallet, string blockAuthorAccount)
     {
         try
