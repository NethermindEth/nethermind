// SPDX-FileCopyrightText: 2024 Demerzel Solutions Limited
// SPDX-License-Identifier: LGPL-3.0-only

using System.Diagnostics.CodeAnalysis;
using System.Runtime.CompilerServices;
using Nethermind.Consensus;
using Nethermind.Core;
using Nethermind.Core.Crypto;
using Nethermind.Crypto;

namespace Nethermind.ExternalSigner.Plugin;

public class ClefSigner : IHeaderSigner, ISignerStore
{

    private readonly ClefWallet _clefWallet;

    private ClefSigner(ClefWallet clefWallet, Address author)
    {
        Address = author;
        _clefWallet = clefWallet;
    }

    public static ClefSigner Create(ClefWallet clefWallet, Address? blockAuthorAccount = null) =>
        new(clefWallet, GetSignerAddress(clefWallet, blockAuthorAccount));

    public Address Address { get; }

    public bool CanSign => true;

    public bool CanSignHeader => true;

    public PrivateKey Key => throw new InvalidOperationException("Cannot get private keys from remote signer.");

    /// <summary>
    /// Clef will not sign data directly, but will parse and sign data in the format:
    /// keccak256("\x19Ethereum Signed Message:\n${message length}${message}")
    /// </summary>
    /// <param name="message">Message to be signed.</param>
    /// <returns><see cref="Signature"/> of <paramref name="message"/>.</returns>
<<<<<<< HEAD
    public Signature Sign(Hash256 message)
    {
        return _clefWallet.Sign(message, Address);
    }
=======
    public Signature Sign(in ValueHash256 message)
        => _clefWallet.Sign(new Hash256(message), Address);
>>>>>>> 2e346112

    /// <summary>
    /// Used to sign a clique header. The full Rlp of the header has to be sent,
    /// since clef does not sign data directly, but will parse and decide itself what to sign.
    /// </summary>
    /// <param name="header">Clique header</param>
    /// <returns><see cref="Signature"/> of the hash of the clique header.</returns>
    public Signature Sign(BlockHeader header)
    {
        return _clefWallet.Sign(header, Address);
    }

    public ValueTask Sign(Transaction tx) =>
        throw new NotImplementedException("Remote signing of transactions is not supported.");

    private static Address GetSignerAddress(ClefWallet clefWallet, Address? blockAuthorAccount)
    {
        Address[] accounts = clefWallet.GetAccounts();
        if (accounts.Length == 0) throw new InvalidOperationException("Remote signer has not been configured with any signers.");
        return blockAuthorAccount is not null
            ? accounts.Any(a => a == blockAuthorAccount)
                ? blockAuthorAccount
                : throw new InvalidOperationException($"Remote signer cannot sign for {blockAuthorAccount}.")
            : accounts[0];
    }

    public void SetSigner(PrivateKey key) => ThrowInvalidOperationSetSigner();

    public void SetSigner(IProtectedPrivateKey key) => ThrowInvalidOperationSetSigner();

    [DoesNotReturn]
    [MethodImpl(MethodImplOptions.AggressiveInlining)]
    private static void ThrowInvalidOperationSetSigner() =>
        throw new InvalidOperationException("Cannot set a signer when using a remote signer.");
}

<|MERGE_RESOLUTION|>--- conflicted
+++ resolved
@@ -38,15 +38,8 @@
     /// </summary>
     /// <param name="message">Message to be signed.</param>
     /// <returns><see cref="Signature"/> of <paramref name="message"/>.</returns>
-<<<<<<< HEAD
-    public Signature Sign(Hash256 message)
-    {
-        return _clefWallet.Sign(message, Address);
-    }
-=======
     public Signature Sign(in ValueHash256 message)
         => _clefWallet.Sign(new Hash256(message), Address);
->>>>>>> 2e346112
 
     /// <summary>
     /// Used to sign a clique header. The full Rlp of the header has to be sent,
