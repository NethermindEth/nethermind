<Project>

  <PropertyGroup>
    <Configuration Condition="'$(Configuration)' == ''">Debug</Configuration>
  </PropertyGroup>

  <PropertyGroup Label="ProductInfo">
    <BuildTimestamp Condition="'$(BuildTimestamp)' == ''">$([System.DateTimeOffset]::UtcNow.ToUnixTimeSeconds())</BuildTimestamp>
    <Copyright>Demerzel Solutions Limited</Copyright>
    <Product>Nethermind</Product>
    <SourceRevisionId Condition="'$(Commit)' != ''">$(Commit.Substring(0, 8))</SourceRevisionId>
<<<<<<< HEAD
    <VersionPrefix>1.19.0-rc</VersionPrefix>
    <VersionSuffix></VersionSuffix>
=======
    <VersionPrefix>1.21.0</VersionPrefix>
    <VersionSuffix>unstable</VersionSuffix>
>>>>>>> 2a2a7723
  </PropertyGroup>

  <ItemGroup Label="AssemblyCustomMetadata">
    <AssemblyAttribute Include="System.Reflection.AssemblyMetadataAttribute">
      <_Parameter1>BuildTimestamp</_Parameter1>
      <_Parameter2>$(BuildTimestamp)</_Parameter2>
    </AssemblyAttribute>
    <AssemblyAttribute Include="System.Reflection.AssemblyMetadataAttribute" Condition="'$(Commit)' != ''">
      <_Parameter1>Commit</_Parameter1>
      <_Parameter2>$(Commit)</_Parameter2>
    </AssemblyAttribute>
  </ItemGroup>

</Project><|MERGE_RESOLUTION|>--- conflicted
+++ resolved
@@ -9,13 +9,8 @@
     <Copyright>Demerzel Solutions Limited</Copyright>
     <Product>Nethermind</Product>
     <SourceRevisionId Condition="'$(Commit)' != ''">$(Commit.Substring(0, 8))</SourceRevisionId>
-<<<<<<< HEAD
-    <VersionPrefix>1.19.0-rc</VersionPrefix>
-    <VersionSuffix></VersionSuffix>
-=======
     <VersionPrefix>1.21.0</VersionPrefix>
     <VersionSuffix>unstable</VersionSuffix>
->>>>>>> 2a2a7723
   </PropertyGroup>
 
   <ItemGroup Label="AssemblyCustomMetadata">
