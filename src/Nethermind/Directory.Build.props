--- conflicted
+++ resolved
@@ -9,11 +9,7 @@
     <Copyright>Demerzel Solutions Limited</Copyright>
     <Product>Nethermind</Product>
     <SourceRevisionId Condition="'$(Commit)' != ''">$(Commit.Substring(0, 8))</SourceRevisionId>
-<<<<<<< HEAD
-    <VersionPrefix>1.19.0-rc</VersionPrefix>
-=======
     <VersionPrefix>1.20.0-unstable</VersionPrefix>
->>>>>>> 4563f4ca
     <VersionSuffix></VersionSuffix>
   </PropertyGroup>
 
@@ -27,5 +23,5 @@
       <_Parameter2>$(Commit)</_Parameter2>
     </AssemblyAttribute>
   </ItemGroup>
-  
+
 </Project>