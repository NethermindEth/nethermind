--- conflicted
+++ resolved
@@ -4,14 +4,9 @@
     <Configuration Condition="'$(Configuration)' == ''">Debug</Configuration>
     <ContinuousIntegrationBuild Condition="'$(CI)' == 'true'">true</ContinuousIntegrationBuild>
     <LangVersion>latest</LangVersion>
-<<<<<<< HEAD
-    <TargetFramework>net9.0</TargetFramework>
-    <!--<TreatWarningsAsErrors>true</TreatWarningsAsErrors>-->
-=======
     <NuGetAuditMode>direct</NuGetAuditMode>
     <TargetFramework>net9.0</TargetFramework>
     <TreatWarningsAsErrors>true</TreatWarningsAsErrors>
->>>>>>> 81f08a08
     <UseArtifactsOutput>true</UseArtifactsOutput>
   </PropertyGroup>
 
