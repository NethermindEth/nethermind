--- conflicted
+++ resolved
@@ -14,13 +14,8 @@
     <Copyright>Demerzel Solutions Limited</Copyright>
     <Product>Nethermind</Product>
     <SourceRevisionId Condition="'$(Commit)' != ''">$(Commit)</SourceRevisionId>
-<<<<<<< HEAD
-    <VersionPrefix>1.27.0</VersionPrefix>
-    <VersionSuffix></VersionSuffix>
-=======
     <VersionPrefix>1.28.0</VersionPrefix>
     <VersionSuffix>unstable</VersionSuffix>
->>>>>>> 699b3b5d
   </PropertyGroup>
 
   <ItemGroup Label="AssemblyCustomMetadata">
