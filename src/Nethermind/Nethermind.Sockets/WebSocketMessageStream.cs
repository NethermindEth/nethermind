// SPDX-FileCopyrightText: 2023 Demerzel Solutions Limited
// SPDX-License-Identifier: LGPL-3.0-only

using System;
using System.Diagnostics;
using System.Diagnostics.CodeAnalysis;
using System.IO;
using System.Net.Sockets;
using System.Net.WebSockets;
using System.Threading;
using System.Threading.Tasks;
using Nethermind.Logging;

namespace Nethermind.Sockets;

public sealed class WebSocketMessageStream : Stream, IMessageBorderPreservingStream
{
    private readonly WebSocket _socket;
    private readonly ILogger _logger;

    public WebSocketMessageStream(WebSocket socket, ILogManager logManager)
    {
        _socket = socket;
        _logger = logManager.GetClassLogger<WebSocketMessageStream>();
    }

    public override bool CanRead => true;
    public override bool CanSeek => false;
    public override bool CanWrite => true;
    public override long Length => throw new NotSupportedException();

    public override long Position
    {
        get => throw new NotSupportedException();
        set => throw new NotSupportedException();
    }

    public override async Task<int> ReadAsync(byte[] buffer, int offset, int count, CancellationToken cancellationToken)
        => await ReadAsync(new Memory<byte>(buffer, offset, count), cancellationToken);

    public override async ValueTask<int> ReadAsync(Memory<byte> buffer, CancellationToken cancellationToken = default)
    {
        ThrowIfDisposed();

        if (_socket.State is WebSocketState.Closed or WebSocketState.CloseReceived or WebSocketState.CloseSent)
        {
            return 0;
        }

        ValueWebSocketReceiveResult result = await _socket.ReceiveAsync(buffer, cancellationToken);

        if (result.MessageType == WebSocketMessageType.Close)
        {
            await _socket.CloseAsync(WebSocketCloseStatus.NormalClosure, "Remote close", cancellationToken);
            return 0;
        }

        return result.Count;
    }

    public override async Task WriteAsync(byte[] buffer, int offset, int count, CancellationToken cancellationToken)
        => await WriteAsync(new ReadOnlyMemory<byte>(buffer, offset, count), cancellationToken);

    public override async ValueTask WriteAsync(ReadOnlyMemory<byte> buffer, CancellationToken cancellationToken = default)
    {
        ThrowIfDisposed();

        if (_socket.State != WebSocketState.Open) { ThrowSocketNotOpen(); }

        await _socket.SendAsync(buffer, WebSocketMessageType.Text, endOfMessage: false, cancellationToken);
    }

<<<<<<< HEAD
    [DoesNotReturn]
    [StackTraceHidden]
=======
    [DoesNotReturn, StackTraceHidden]
>>>>>>> eee5ac23
    private void ThrowSocketNotOpen() => throw new IOException($"WebSocket not open ({_socket.State})");

    public override void Flush() { }

    public override Task FlushAsync(CancellationToken cancellationToken) => Task.CompletedTask;

    public override int Read(byte[] buffer, int offset, int count) => ReadAsync(buffer, offset, count).GetAwaiter().GetResult();

    public override long Seek(long offset, SeekOrigin origin) => throw new NotSupportedException();

    public override void SetLength(long value) => throw new NotSupportedException();

    public override void Write(byte[] buffer, int offset, int count) => WriteAsync(buffer, offset, count).GetAwaiter().GetResult();

    public async ValueTask<int> WriteEndOfMessageAsync()
    {
        await _socket.SendAsync(ReadOnlyMemory<byte>.Empty, WebSocketMessageType.Text, true, CancellationToken.None);
        return 0;
    }

    private void ThrowIfDisposed() => ObjectDisposedException.ThrowIf(_socket is null, _socket);

    public async ValueTask<ReceiveResult> ReceiveAsync(ArraySegment<byte> buffer, CancellationToken cancellationToken)
    {
        if (_socket.State != WebSocketState.Open) return default;

        try
        {
            ValueWebSocketReceiveResult result = await _socket.ReceiveAsync(buffer.AsMemory(), cancellationToken);
            return new ReceiveResult()
            {
                Closed = result.MessageType == WebSocketMessageType.Close,
                Read = result.Count,
                EndOfMessage = result.EndOfMessage
            };
        }
        catch (Exception innerException)
        {
            while (innerException?.InnerException is not null)
            {
                innerException = innerException.InnerException;
            }

            if (innerException is SocketException socketException)
            {
                if (socketException.SocketErrorCode == SocketError.ConnectionReset)
                {
                    if (_logger.IsTrace) _logger.Trace($"Client disconnected: {innerException.Message}.");
                }
                else
                {
                    if (_logger.IsInfo) _logger.Info($"Not able to read from WebSockets ({socketException.SocketErrorCode}: {socketException.ErrorCode}). {innerException.Message}");
                }
            }
            else if (innerException is WebSocketException webSocketException)
            {
                if (webSocketException.WebSocketErrorCode == WebSocketError.ConnectionClosedPrematurely)
                {
                    if (_logger.IsTrace) _logger.Trace($"Client disconnected: {innerException.Message}.");
                }
                else
                {
                    if (_logger.IsInfo) _logger.Info($"Not able to read from WebSockets ({webSocketException.WebSocketErrorCode}: {webSocketException.ErrorCode}). {innerException.Message}");
                }
            }
            else
            {
                if (_logger.IsInfo) _logger.Info($"Not able to read from WebSockets. {innerException?.Message}");
            }

            return new ReceiveResult() { Closed = true };
        }
    }
}<|MERGE_RESOLUTION|>--- conflicted
+++ resolved
@@ -70,12 +70,7 @@
         await _socket.SendAsync(buffer, WebSocketMessageType.Text, endOfMessage: false, cancellationToken);
     }
 
-<<<<<<< HEAD
-    [DoesNotReturn]
-    [StackTraceHidden]
-=======
     [DoesNotReturn, StackTraceHidden]
->>>>>>> eee5ac23
     private void ThrowSocketNotOpen() => throw new IOException($"WebSocket not open ({_socket.State})");
 
     public override void Flush() { }
