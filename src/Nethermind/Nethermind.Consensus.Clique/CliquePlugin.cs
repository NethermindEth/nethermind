// SPDX-FileCopyrightText: 2022 Demerzel Solutions Limited
// SPDX-License-Identifier: LGPL-3.0-only

using System;
using System.Threading.Tasks;
using Nethermind.Api;
using Nethermind.Api.Extensions;
using Nethermind.Blockchain;
using Nethermind.Blockchain.Blocks;
using Nethermind.Blockchain.Receipts;
using Nethermind.Config;
using Nethermind.Consensus.Comparers;
using Nethermind.Consensus.Processing;
using Nethermind.Consensus.Producers;
using Nethermind.Consensus.Rewards;
using Nethermind.Consensus.Transactions;
using Nethermind.Consensus.Withdrawals;
using Nethermind.Core.Attributes;
using Nethermind.Core.Crypto;
using Nethermind.Db;
using Nethermind.Evm.TransactionProcessing;
using Nethermind.JsonRpc.Modules;
using Nethermind.State;

namespace Nethermind.Consensus.Clique
{
    public class CliquePlugin : IConsensusPlugin
    {
        public string Name => "Clique";

        public string Description => "Clique Consensus Engine";

        public string Author => "Nethermind";

        public Task Init(INethermindApi nethermindApi)
        {
            _nethermindApi = nethermindApi;
            if (_nethermindApi!.SealEngineType != Core.SealEngineType.Clique)
            {
                return Task.CompletedTask;
            }

            (IApiWithStores getFromApi, IApiWithBlockchain setInApi) = _nethermindApi.ForInit;


            _cliqueConfig = new CliqueConfig
            {
                BlockPeriod = getFromApi!.ChainSpec!.Clique.Period,
                Epoch = getFromApi.ChainSpec.Clique.Epoch
            };

            _snapshotManager = new SnapshotManager(
                _cliqueConfig,
                getFromApi.DbProvider!.BlocksDb,
                getFromApi.BlockTree!,
                getFromApi.EthereumEcdsa!,
                getFromApi.LogManager);

            setInApi.HealthHintService = new CliqueHealthHintService(_snapshotManager, getFromApi.ChainSpec);

            setInApi.SealValidator = new CliqueSealValidator(
                _cliqueConfig,
                _snapshotManager,
                getFromApi.LogManager);

            // both Clique and the merge provide no block rewards
            setInApi.RewardCalculatorSource = NoBlockRewards.Instance;
            setInApi.BlockPreprocessor.AddLast(new AuthorRecoveryStep(_snapshotManager!));

            return Task.CompletedTask;
        }

        public IBlockProducer InitBlockProducer(ITxSource? additionalTxSource = null)
        {
            if (_nethermindApi!.SealEngineType != Nethermind.Core.SealEngineType.Clique)
            {
                return null;
            }

            (IApiWithBlockchain getFromApi, IApiWithBlockchain setInApi) = _nethermindApi!.ForProducer;

            _blocksConfig = getFromApi.Config<IBlocksConfig>();
            IMiningConfig miningConfig = getFromApi.Config<IMiningConfig>();

            if (!miningConfig.Enabled)
            {
                throw new InvalidOperationException("Request to start block producer while mining disabled.");
            }

            setInApi.Sealer = new CliqueSealer(
                getFromApi.EngineSigner!,
                _cliqueConfig!,
                _snapshotManager!,
                getFromApi.LogManager);

            ReadOnlyBlockTree readOnlyBlockTree = getFromApi.BlockTree!.AsReadOnly();
            ITransactionComparerProvider transactionComparerProvider = getFromApi.TransactionComparerProvider;

            ReadOnlyTxProcessingEnv producerEnv = new(
                _nethermindApi.WorldStateManager!,
                readOnlyBlockTree,
                getFromApi.SpecProvider,
                getFromApi.LogManager);

            IReadOnlyTxProcessingScope scope = producerEnv.Build(Keccak.EmptyTreeHash);

            BlockProcessor producerProcessor = new(
                getFromApi!.SpecProvider,
                getFromApi!.BlockValidator,
                NoBlockRewards.Instance,
                getFromApi.BlockProducerEnvFactory.TransactionsExecutorFactory.Create(scope),
                scope.WorldState,
                NullReceiptStorage.Instance,
<<<<<<< HEAD
                new BlockhashStore(getFromApi.SpecProvider, producerEnv.StateProvider),
=======
                new BlockhashStore(getFromApi.BlockTree, getFromApi.SpecProvider, scope.WorldState),
>>>>>>> 45209c4b
                getFromApi.LogManager,
                new BlockProductionWithdrawalProcessor(new WithdrawalProcessor(scope.WorldState, getFromApi.LogManager)));

            IBlockchainProcessor producerChainProcessor = new BlockchainProcessor(
                readOnlyBlockTree,
                producerProcessor,
                getFromApi.BlockPreprocessor,
                getFromApi.StateReader,
                getFromApi.LogManager,
                BlockchainProcessor.Options.NoReceipts);

            OneTimeChainProcessor chainProcessor = new(
                scope.WorldState,
                producerChainProcessor);

            ITxFilterPipeline txFilterPipeline =
                TxFilterPipelineBuilder.CreateStandardFilteringPipeline(
                    _nethermindApi.LogManager,
                    getFromApi.SpecProvider,
                    _blocksConfig);

            TxPoolTxSource txPoolTxSource = new(
                getFromApi.TxPool,
                getFromApi.SpecProvider,
                transactionComparerProvider,
                getFromApi.LogManager,
                txFilterPipeline);

            IGasLimitCalculator gasLimitCalculator = setInApi.GasLimitCalculator = new TargetAdjustedGasLimitCalculator(getFromApi.SpecProvider, _blocksConfig);

            CliqueBlockProducer blockProducer = new(
                additionalTxSource.Then(txPoolTxSource),
                chainProcessor,
                scope.WorldState,
                getFromApi.Timestamper,
                getFromApi.CryptoRandom,
                _snapshotManager!,
                getFromApi.Sealer!,
                gasLimitCalculator,
                getFromApi.SpecProvider,
                _cliqueConfig!,
                getFromApi.LogManager);

            return blockProducer;
        }

        public IBlockProducerRunner CreateBlockProducerRunner()
        {
            _blockProducerRunner = new CliqueBlockProducerRunner(
                _nethermindApi.BlockTree,
                _nethermindApi.Timestamper,
                _nethermindApi.CryptoRandom,
                _snapshotManager,
                (CliqueBlockProducer)_nethermindApi.BlockProducer!,
                _cliqueConfig,
                _nethermindApi.LogManager);
            _nethermindApi.DisposeStack.Push(_blockProducerRunner);
            return _blockProducerRunner;
        }

        public Task InitRpcModules()
        {
            if (_nethermindApi!.SealEngineType != Nethermind.Core.SealEngineType.Clique)
            {
                return Task.CompletedTask;
            }

            (IApiWithNetwork getFromApi, _) = _nethermindApi!.ForRpc;
            CliqueRpcModule cliqueRpcModule = new(
                _blockProducerRunner,
                _snapshotManager!,
                getFromApi.BlockTree!);

            SingletonModulePool<ICliqueRpcModule> modulePool = new(cliqueRpcModule);
            getFromApi.RpcModuleProvider!.Register(modulePool);

            return Task.CompletedTask;
        }

        public string SealEngineType => Nethermind.Core.SealEngineType.Clique;

        public ValueTask DisposeAsync() { return ValueTask.CompletedTask; }

        private INethermindApi? _nethermindApi;

        private ISnapshotManager? _snapshotManager;

        private ICliqueConfig? _cliqueConfig;

        private IBlocksConfig? _blocksConfig;
        private CliqueBlockProducerRunner _blockProducerRunner = null!;
    }
}<|MERGE_RESOLUTION|>--- conflicted
+++ resolved
@@ -111,11 +111,7 @@
                 getFromApi.BlockProducerEnvFactory.TransactionsExecutorFactory.Create(scope),
                 scope.WorldState,
                 NullReceiptStorage.Instance,
-<<<<<<< HEAD
-                new BlockhashStore(getFromApi.SpecProvider, producerEnv.StateProvider),
-=======
-                new BlockhashStore(getFromApi.BlockTree, getFromApi.SpecProvider, scope.WorldState),
->>>>>>> 45209c4b
+                new BlockhashStore(getFromApi.SpecProvider, scope.WorldState),
                 getFromApi.LogManager,
                 new BlockProductionWithdrawalProcessor(new WithdrawalProcessor(scope.WorldState, getFromApi.LogManager)));
 
