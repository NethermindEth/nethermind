// SPDX-FileCopyrightText: 2022 Demerzel Solutions Limited
// SPDX-License-Identifier: LGPL-3.0-only

using System;
using System.Threading.Tasks;
using Autofac;
using Autofac.Core;
using Nethermind.Api;
using Nethermind.Api.Extensions;
<<<<<<< HEAD
using Nethermind.Blockchain;
using Nethermind.Blockchain.BeaconBlockRoot;
using Nethermind.Blockchain.Blocks;
using Nethermind.Blockchain.Receipts;
using Nethermind.Blockchain.Services;
using Nethermind.Config;
using Nethermind.Consensus.Comparers;
using Nethermind.Consensus.ExecutionRequests;
=======
using Nethermind.Blockchain.Services;
using Nethermind.Config;
>>>>>>> 2e346112
using Nethermind.Consensus.Processing;
using Nethermind.Consensus.Transactions;
<<<<<<< HEAD
using Nethermind.Consensus.Withdrawals;
using Nethermind.Core;
using Nethermind.Core.Crypto;
using Nethermind.Evm.TransactionProcessing;
=======
using Nethermind.Core;
>>>>>>> 2e346112
using Nethermind.JsonRpc.Modules;
using Nethermind.Specs.ChainSpecStyle;

namespace Nethermind.Consensus.Clique
{
    public class CliquePlugin(ChainSpec chainSpec) : IConsensusPlugin
    {
        public string Name => SealEngineType;

        public string Description => $"{SealEngineType} Consensus Engine";

        public string Author => "Nethermind";

        public bool Enabled => chainSpec.SealEngineType == SealEngineType;

        public Task Init(INethermindApi nethermindApi)
        {
            _nethermindApi = nethermindApi;

            (IApiWithStores getFromApi, IApiWithBlockchain setInApi) = _nethermindApi.ForInit;

            _snapshotManager = nethermindApi.Context.Resolve<ISnapshotManager>();
            _cliqueConfig = nethermindApi.Context.Resolve<ICliqueConfig>();

            setInApi.BlockPreprocessor.AddLast(new AuthorRecoveryStep(_snapshotManager));

            return Task.CompletedTask;
        }

        public IBlockProducer InitBlockProducer()
        {
            if (_nethermindApi!.SealEngineType != Nethermind.Core.SealEngineType.Clique)
            {
                return null;
            }

            (IApiWithBlockchain getFromApi, IApiWithBlockchain setInApi) = _nethermindApi!.ForProducer;

            _blocksConfig = getFromApi.Config<IBlocksConfig>();
            IMiningConfig miningConfig = getFromApi.Config<IMiningConfig>();

            if (!miningConfig.Enabled)
            {
                throw new InvalidOperationException("Request to start block producer while mining disabled.");
            }

<<<<<<< HEAD
            BlockProducerEnv env = getFromApi.BlockProducerEnvFactory.Create();
=======
            IBlockProducerEnv env = getFromApi.BlockProducerEnvFactory.Create();
>>>>>>> 2e346112

            IBlockchainProcessor chainProcessor = env.ChainProcessor;

            ITxSource txPoolTxSource = env.TxSource;

            IGasLimitCalculator gasLimitCalculator = new TargetAdjustedGasLimitCalculator(getFromApi.SpecProvider, _blocksConfig);

            CliqueBlockProducer blockProducer = new(
                txPoolTxSource,
                chainProcessor,
                env.ReadOnlyStateProvider,
                getFromApi.Timestamper,
                getFromApi.CryptoRandom,
                _snapshotManager!,
                getFromApi.Sealer!,
                gasLimitCalculator,
                getFromApi.SpecProvider,
                _cliqueConfig!,
                getFromApi.LogManager);

            return blockProducer;
        }

        public IBlockProducerRunner InitBlockProducerRunner(IBlockProducer blockProducer)
        {
            _blockProducerRunner = new CliqueBlockProducerRunner(
                _nethermindApi.BlockTree,
                _nethermindApi.Timestamper,
                _nethermindApi.CryptoRandom,
                _snapshotManager,
                (CliqueBlockProducer)blockProducer,
                _cliqueConfig,
                _nethermindApi.LogManager);
            _nethermindApi.DisposeStack.Push(_blockProducerRunner);
            return _blockProducerRunner;
        }

        public Task InitRpcModules()
        {
            if (_nethermindApi!.SealEngineType != Nethermind.Core.SealEngineType.Clique)
            {
                return Task.CompletedTask;
            }

            (IApiWithNetwork getFromApi, _) = _nethermindApi!.ForRpc;
            CliqueRpcModule cliqueRpcModule = new(
                _blockProducerRunner,
                _snapshotManager!,
                getFromApi.BlockTree!);

            SingletonModulePool<ICliqueRpcModule> modulePool = new(cliqueRpcModule);
            getFromApi.RpcModuleProvider!.Register(modulePool);

            return Task.CompletedTask;
        }

        public string SealEngineType => Nethermind.Core.SealEngineType.Clique;

        public ValueTask DisposeAsync() { return ValueTask.CompletedTask; }

        private INethermindApi? _nethermindApi;

        private ISnapshotManager? _snapshotManager;

        private ICliqueConfig? _cliqueConfig;

        private IBlocksConfig? _blocksConfig;
        private CliqueBlockProducerRunner _blockProducerRunner = null!;

        public IModule Module => new CliqueModule();
    }

    public class CliqueModule : Module
    {
        protected override void Load(ContainerBuilder builder)
        {
            base.Load(builder);

            builder
                .Map<CliqueChainSpecEngineParameters, ChainSpec>(chainSpec =>
                    chainSpec.EngineChainSpecParametersProvider.GetChainSpecParameters<CliqueChainSpecEngineParameters>())

                .AddDecorator<ICliqueConfig>((ctx, cfg) =>
                {
<<<<<<< HEAD
                    CliqueChainSpecEngineParameters? param = ctx.Resolve<CliqueChainSpecEngineParameters>();
=======
                    CliqueChainSpecEngineParameters param = ctx.Resolve<CliqueChainSpecEngineParameters>();
>>>>>>> 2e346112
                    cfg.BlockPeriod = param.Period;
                    cfg.Epoch = param.Epoch;

                    return cfg;
                })

                .AddSingleton<ISnapshotManager, SnapshotManager>()
                .AddSingleton<ISealValidator, CliqueSealValidator>()
                .AddSingleton<ISealer, CliqueSealer>()

                .AddSingleton<IHealthHintService, CliqueHealthHintService>()
                ;
        }
    }
}<|MERGE_RESOLUTION|>--- conflicted
+++ resolved
@@ -7,29 +7,11 @@
 using Autofac.Core;
 using Nethermind.Api;
 using Nethermind.Api.Extensions;
-<<<<<<< HEAD
-using Nethermind.Blockchain;
-using Nethermind.Blockchain.BeaconBlockRoot;
-using Nethermind.Blockchain.Blocks;
-using Nethermind.Blockchain.Receipts;
 using Nethermind.Blockchain.Services;
 using Nethermind.Config;
-using Nethermind.Consensus.Comparers;
-using Nethermind.Consensus.ExecutionRequests;
-=======
-using Nethermind.Blockchain.Services;
-using Nethermind.Config;
->>>>>>> 2e346112
 using Nethermind.Consensus.Processing;
 using Nethermind.Consensus.Transactions;
-<<<<<<< HEAD
-using Nethermind.Consensus.Withdrawals;
 using Nethermind.Core;
-using Nethermind.Core.Crypto;
-using Nethermind.Evm.TransactionProcessing;
-=======
-using Nethermind.Core;
->>>>>>> 2e346112
 using Nethermind.JsonRpc.Modules;
 using Nethermind.Specs.ChainSpecStyle;
 
@@ -76,11 +58,7 @@
                 throw new InvalidOperationException("Request to start block producer while mining disabled.");
             }
 
-<<<<<<< HEAD
-            BlockProducerEnv env = getFromApi.BlockProducerEnvFactory.Create();
-=======
             IBlockProducerEnv env = getFromApi.BlockProducerEnvFactory.Create();
->>>>>>> 2e346112
 
             IBlockchainProcessor chainProcessor = env.ChainProcessor;
 
@@ -165,11 +143,7 @@
 
                 .AddDecorator<ICliqueConfig>((ctx, cfg) =>
                 {
-<<<<<<< HEAD
-                    CliqueChainSpecEngineParameters? param = ctx.Resolve<CliqueChainSpecEngineParameters>();
-=======
                     CliqueChainSpecEngineParameters param = ctx.Resolve<CliqueChainSpecEngineParameters>();
->>>>>>> 2e346112
                     cfg.BlockPeriod = param.Period;
                     cfg.Epoch = param.Epoch;
 
