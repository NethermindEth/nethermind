// SPDX-FileCopyrightText: 2022 Demerzel Solutions Limited
// SPDX-License-Identifier: LGPL-3.0-only

using System;
using System.Threading.Tasks;
using Nethermind.Api;
using Nethermind.Api.Extensions;
using Nethermind.Blockchain;
using Nethermind.Blockchain.BeaconBlockRoot;
using Nethermind.Blockchain.Blocks;
using Nethermind.Blockchain.Receipts;
using Nethermind.Config;
using Nethermind.Consensus.Comparers;
using Nethermind.Consensus.Processing;
using Nethermind.Consensus.Producers;
using Nethermind.Consensus.Rewards;
using Nethermind.Consensus.Transactions;
using Nethermind.Consensus.Withdrawals;
using Nethermind.Core.Attributes;
using Nethermind.Core.Crypto;
using Nethermind.Db;
using Nethermind.Evm.TransactionProcessing;
using Nethermind.JsonRpc.Modules;
using Nethermind.State;

namespace Nethermind.Consensus.Clique
{
    public class CliquePlugin : IConsensusPlugin
    {
        public string Name => "Clique";

        public string Description => "Clique Consensus Engine";

        public string Author => "Nethermind";

        public Task Init(INethermindApi nethermindApi)
        {
            _nethermindApi = nethermindApi;
            if (_nethermindApi!.SealEngineType != Core.SealEngineType.Clique)
            {
                return Task.CompletedTask;
            }

            (IApiWithStores getFromApi, IApiWithBlockchain setInApi) = _nethermindApi.ForInit;


            _cliqueConfig = new CliqueConfig
            {
                BlockPeriod = getFromApi!.ChainSpec!.Clique.Period,
                Epoch = getFromApi.ChainSpec.Clique.Epoch
            };

            _snapshotManager = new SnapshotManager(
                _cliqueConfig,
                getFromApi.DbProvider!.BlocksDb,
                getFromApi.BlockTree!,
                getFromApi.EthereumEcdsa!,
                getFromApi.LogManager);

            setInApi.HealthHintService = new CliqueHealthHintService(_snapshotManager, getFromApi.ChainSpec);

            setInApi.SealValidator = new CliqueSealValidator(
                _cliqueConfig,
                _snapshotManager,
                getFromApi.LogManager);

            // both Clique and the merge provide no block rewards
            setInApi.RewardCalculatorSource = NoBlockRewards.Instance;
            setInApi.BlockPreprocessor.AddLast(new AuthorRecoveryStep(_snapshotManager!));

            return Task.CompletedTask;
        }

        public IBlockProducer InitBlockProducer(ITxSource? additionalTxSource = null)
        {
            if (_nethermindApi!.SealEngineType != Nethermind.Core.SealEngineType.Clique)
            {
                return null;
            }

            (IApiWithBlockchain getFromApi, IApiWithBlockchain setInApi) = _nethermindApi!.ForProducer;

            _blocksConfig = getFromApi.Config<IBlocksConfig>();
            IMiningConfig miningConfig = getFromApi.Config<IMiningConfig>();

            if (!miningConfig.Enabled)
            {
                throw new InvalidOperationException("Request to start block producer while mining disabled.");
            }

            setInApi.Sealer = new CliqueSealer(
                getFromApi.EngineSigner!,
                _cliqueConfig!,
                _snapshotManager!,
                getFromApi.LogManager);

            ReadOnlyBlockTree readOnlyBlockTree = getFromApi.BlockTree!.AsReadOnly();
            ITransactionComparerProvider transactionComparerProvider = getFromApi.TransactionComparerProvider;

            ReadOnlyTxProcessingEnv producerEnv = new(
                _nethermindApi.WorldStateManager!,
                readOnlyBlockTree,
                getFromApi.SpecProvider,
                getFromApi.LogManager);


            BlockProcessor producerProcessor = new(
                getFromApi!.SpecProvider,
                getFromApi!.BlockValidator,
                NoBlockRewards.Instance,
                getFromApi.BlockProducerEnvFactory.TransactionsExecutorFactory.Create(producerEnv.TransactionProcessor),
                producerEnv.WorldStateProvider,
                NullReceiptStorage.Instance,
<<<<<<< HEAD
                new BlockhashStore(getFromApi.SpecProvider),
=======
                new BlockhashStore(getFromApi.SpecProvider, scope.WorldState),
                new BeaconBlockRootHandler(scope.TransactionProcessor),
>>>>>>> dfaed09f
                getFromApi.LogManager,
                new BlockProductionWithdrawalProcessor(new WithdrawalProcessor(getFromApi.LogManager)));

            IBlockchainProcessor producerChainProcessor = new BlockchainProcessor(
                readOnlyBlockTree,
                producerProcessor,
                getFromApi.BlockPreprocessor,
                getFromApi.StateReader,
                getFromApi.LogManager,
                BlockchainProcessor.Options.NoReceipts);

            OneTimeChainProcessor chainProcessor = new(
                producerChainProcessor);

            ITxFilterPipeline txFilterPipeline =
                TxFilterPipelineBuilder.CreateStandardFilteringPipeline(
                    _nethermindApi.LogManager,
                    getFromApi.SpecProvider,
                    _blocksConfig);

            TxPoolTxSource txPoolTxSource = new(
                getFromApi.TxPool,
                getFromApi.SpecProvider,
                transactionComparerProvider,
                getFromApi.LogManager,
                txFilterPipeline);

            IGasLimitCalculator gasLimitCalculator = setInApi.GasLimitCalculator = new TargetAdjustedGasLimitCalculator(getFromApi.SpecProvider, _blocksConfig);

            CliqueBlockProducer blockProducer = new(
                additionalTxSource.Then(txPoolTxSource),
                chainProcessor,
                producerEnv.WorldStateProvider,
                getFromApi.Timestamper,
                getFromApi.CryptoRandom,
                _snapshotManager!,
                getFromApi.Sealer!,
                gasLimitCalculator,
                getFromApi.SpecProvider,
                _cliqueConfig!,
                getFromApi.LogManager);

            return blockProducer;
        }

        public IBlockProducerRunner CreateBlockProducerRunner()
        {
            _blockProducerRunner = new CliqueBlockProducerRunner(
                _nethermindApi.BlockTree,
                _nethermindApi.Timestamper,
                _nethermindApi.CryptoRandom,
                _snapshotManager,
                (CliqueBlockProducer)_nethermindApi.BlockProducer!,
                _cliqueConfig,
                _nethermindApi.LogManager);
            _nethermindApi.DisposeStack.Push(_blockProducerRunner);
            return _blockProducerRunner;
        }

        public Task InitRpcModules()
        {
            if (_nethermindApi!.SealEngineType != Nethermind.Core.SealEngineType.Clique)
            {
                return Task.CompletedTask;
            }

            (IApiWithNetwork getFromApi, _) = _nethermindApi!.ForRpc;
            CliqueRpcModule cliqueRpcModule = new(
                _blockProducerRunner,
                _snapshotManager!,
                getFromApi.BlockTree!);

            SingletonModulePool<ICliqueRpcModule> modulePool = new(cliqueRpcModule);
            getFromApi.RpcModuleProvider!.Register(modulePool);

            return Task.CompletedTask;
        }

        public string SealEngineType => Nethermind.Core.SealEngineType.Clique;

        public ValueTask DisposeAsync() { return ValueTask.CompletedTask; }

        private INethermindApi? _nethermindApi;

        private ISnapshotManager? _snapshotManager;

        private ICliqueConfig? _cliqueConfig;

        private IBlocksConfig? _blocksConfig;
        private CliqueBlockProducerRunner _blockProducerRunner = null!;
    }
}<|MERGE_RESOLUTION|>--- conflicted
+++ resolved
@@ -111,12 +111,8 @@
                 getFromApi.BlockProducerEnvFactory.TransactionsExecutorFactory.Create(producerEnv.TransactionProcessor),
                 producerEnv.WorldStateProvider,
                 NullReceiptStorage.Instance,
-<<<<<<< HEAD
                 new BlockhashStore(getFromApi.SpecProvider),
-=======
-                new BlockhashStore(getFromApi.SpecProvider, scope.WorldState),
                 new BeaconBlockRootHandler(scope.TransactionProcessor),
->>>>>>> dfaed09f
                 getFromApi.LogManager,
                 new BlockProductionWithdrawalProcessor(new WithdrawalProcessor(getFromApi.LogManager)));
 
