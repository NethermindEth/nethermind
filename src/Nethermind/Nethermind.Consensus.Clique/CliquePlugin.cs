// SPDX-FileCopyrightText: 2022 Demerzel Solutions Limited
// SPDX-License-Identifier: LGPL-3.0-only

using System;
using System.Threading.Tasks;
using Autofac;
using Autofac.Core;
using Nethermind.Api;
using Nethermind.Api.Extensions;
<<<<<<< HEAD
using Nethermind.Blockchain;
using Nethermind.Blockchain.BeaconBlockRoot;
using Nethermind.Blockchain.Blocks;
using Nethermind.Blockchain.Receipts;
using Nethermind.Blockchain.Services;
using Nethermind.Config;
using Nethermind.Consensus.Comparers;
using Nethermind.Consensus.ExecutionRequests;
=======
using Nethermind.Blockchain.Services;
using Nethermind.Config;
>>>>>>> eee5ac23
using Nethermind.Consensus.Processing;
using Nethermind.Consensus.Transactions;
<<<<<<< HEAD
using Nethermind.Consensus.Withdrawals;
using Nethermind.Core;
using Nethermind.Core.Crypto;
using Nethermind.Evm.TransactionProcessing;
=======
using Nethermind.Core;
>>>>>>> eee5ac23
using Nethermind.JsonRpc.Modules;
using Nethermind.Specs.ChainSpecStyle;

namespace Nethermind.Consensus.Clique
{
    public class CliquePlugin(ChainSpec chainSpec) : IConsensusPlugin
    {
        public string Name => SealEngineType;

        public string Description => $"{SealEngineType} Consensus Engine";

        public string Author => "Nethermind";

        public bool Enabled => chainSpec.SealEngineType == SealEngineType;

        public Task Init(INethermindApi nethermindApi)
        {
            _nethermindApi = nethermindApi;

            (IApiWithStores getFromApi, IApiWithBlockchain setInApi) = _nethermindApi.ForInit;

            _snapshotManager = nethermindApi.Context.Resolve<ISnapshotManager>();
            _cliqueConfig = nethermindApi.Context.Resolve<ICliqueConfig>();

            setInApi.BlockPreprocessor.AddLast(new AuthorRecoveryStep(_snapshotManager));

            return Task.CompletedTask;
        }

        public IBlockProducer InitBlockProducer()
        {
            if (_nethermindApi!.SealEngineType != Nethermind.Core.SealEngineType.Clique)
            {
                return null;
            }

            (IApiWithBlockchain getFromApi, IApiWithBlockchain setInApi) = _nethermindApi!.ForProducer;

            _blocksConfig = getFromApi.Config<IBlocksConfig>();
            IMiningConfig miningConfig = getFromApi.Config<IMiningConfig>();

            if (!miningConfig.Enabled)
            {
                throw new InvalidOperationException("Request to start block producer while mining disabled.");
            }

<<<<<<< HEAD
            BlockProducerEnv env = getFromApi.BlockProducerEnvFactory.Create();

            IBlockchainProcessor chainProcessor = env.ChainProcessor;

=======
            IBlockProducerEnv env = getFromApi.BlockProducerEnvFactory.Create();

            IBlockchainProcessor chainProcessor = env.ChainProcessor;

>>>>>>> eee5ac23
            ITxSource txPoolTxSource = env.TxSource;

            IGasLimitCalculator gasLimitCalculator = new TargetAdjustedGasLimitCalculator(getFromApi.SpecProvider, _blocksConfig);

            CliqueBlockProducer blockProducer = new(
                txPoolTxSource,
                chainProcessor,
                env.ReadOnlyStateProvider,
                getFromApi.Timestamper,
                getFromApi.CryptoRandom,
                _snapshotManager!,
                getFromApi.Sealer!,
                gasLimitCalculator,
                getFromApi.SpecProvider,
                _cliqueConfig!,
                getFromApi.LogManager);

            return blockProducer;
        }

        public IBlockProducerRunner InitBlockProducerRunner(IBlockProducer blockProducer)
        {
            _blockProducerRunner = new CliqueBlockProducerRunner(
                _nethermindApi.BlockTree,
                _nethermindApi.Timestamper,
                _nethermindApi.CryptoRandom,
                _snapshotManager,
                (CliqueBlockProducer)blockProducer,
                _cliqueConfig,
                _nethermindApi.LogManager);
            _nethermindApi.DisposeStack.Push(_blockProducerRunner);
            return _blockProducerRunner;
        }

        public Task InitRpcModules()
        {
            if (_nethermindApi!.SealEngineType != Nethermind.Core.SealEngineType.Clique)
            {
                return Task.CompletedTask;
            }

            (IApiWithNetwork getFromApi, _) = _nethermindApi!.ForRpc;
            CliqueRpcModule cliqueRpcModule = new(
                _blockProducerRunner,
                _snapshotManager!,
                getFromApi.BlockTree!);

            SingletonModulePool<ICliqueRpcModule> modulePool = new(cliqueRpcModule);
            getFromApi.RpcModuleProvider!.Register(modulePool);

            return Task.CompletedTask;
        }

        public string SealEngineType => Nethermind.Core.SealEngineType.Clique;

        private INethermindApi? _nethermindApi;

        private ISnapshotManager? _snapshotManager;

        private ICliqueConfig? _cliqueConfig;

        private IBlocksConfig? _blocksConfig;
        private CliqueBlockProducerRunner _blockProducerRunner = null!;

        public IModule Module => new CliqueModule();
    }

    public class CliqueModule : Module
    {
        protected override void Load(ContainerBuilder builder)
        {
            base.Load(builder);

            builder
                .Map<CliqueChainSpecEngineParameters, ChainSpec>(chainSpec =>
                    chainSpec.EngineChainSpecParametersProvider.GetChainSpecParameters<CliqueChainSpecEngineParameters>())

                .AddDecorator<ICliqueConfig>((ctx, cfg) =>
                {
<<<<<<< HEAD
                    CliqueChainSpecEngineParameters? param = ctx.Resolve<CliqueChainSpecEngineParameters>();
=======
                    CliqueChainSpecEngineParameters param = ctx.Resolve<CliqueChainSpecEngineParameters>();
>>>>>>> eee5ac23
                    cfg.BlockPeriod = param.Period;
                    cfg.Epoch = param.Epoch;

                    return cfg;
                })

                .AddSingleton<ISnapshotManager, SnapshotManager>()
                .AddSingleton<ISealValidator, CliqueSealValidator>()
                .AddSingleton<ISealer, CliqueSealer>()

                .AddSingleton<IHealthHintService, CliqueHealthHintService>()
                ;
        }
    }
}<|MERGE_RESOLUTION|>--- conflicted
+++ resolved
@@ -7,29 +7,11 @@
 using Autofac.Core;
 using Nethermind.Api;
 using Nethermind.Api.Extensions;
-<<<<<<< HEAD
-using Nethermind.Blockchain;
-using Nethermind.Blockchain.BeaconBlockRoot;
-using Nethermind.Blockchain.Blocks;
-using Nethermind.Blockchain.Receipts;
 using Nethermind.Blockchain.Services;
 using Nethermind.Config;
-using Nethermind.Consensus.Comparers;
-using Nethermind.Consensus.ExecutionRequests;
-=======
-using Nethermind.Blockchain.Services;
-using Nethermind.Config;
->>>>>>> eee5ac23
 using Nethermind.Consensus.Processing;
 using Nethermind.Consensus.Transactions;
-<<<<<<< HEAD
-using Nethermind.Consensus.Withdrawals;
 using Nethermind.Core;
-using Nethermind.Core.Crypto;
-using Nethermind.Evm.TransactionProcessing;
-=======
-using Nethermind.Core;
->>>>>>> eee5ac23
 using Nethermind.JsonRpc.Modules;
 using Nethermind.Specs.ChainSpecStyle;
 
@@ -76,17 +58,10 @@
                 throw new InvalidOperationException("Request to start block producer while mining disabled.");
             }
 
-<<<<<<< HEAD
-            BlockProducerEnv env = getFromApi.BlockProducerEnvFactory.Create();
-
-            IBlockchainProcessor chainProcessor = env.ChainProcessor;
-
-=======
             IBlockProducerEnv env = getFromApi.BlockProducerEnvFactory.Create();
 
             IBlockchainProcessor chainProcessor = env.ChainProcessor;
 
->>>>>>> eee5ac23
             ITxSource txPoolTxSource = env.TxSource;
 
             IGasLimitCalculator gasLimitCalculator = new TargetAdjustedGasLimitCalculator(getFromApi.SpecProvider, _blocksConfig);
@@ -166,11 +141,7 @@
 
                 .AddDecorator<ICliqueConfig>((ctx, cfg) =>
                 {
-<<<<<<< HEAD
-                    CliqueChainSpecEngineParameters? param = ctx.Resolve<CliqueChainSpecEngineParameters>();
-=======
                     CliqueChainSpecEngineParameters param = ctx.Resolve<CliqueChainSpecEngineParameters>();
->>>>>>> eee5ac23
                     cfg.BlockPeriod = param.Period;
                     cfg.Epoch = param.Epoch;
 
