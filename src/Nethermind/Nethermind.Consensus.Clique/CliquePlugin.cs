// SPDX-FileCopyrightText: 2022 Demerzel Solutions Limited
// SPDX-License-Identifier: LGPL-3.0-only

using System;
using System.Threading.Tasks;
using Nethermind.Api;
using Nethermind.Api.Extensions;
using Nethermind.Blockchain;
using Nethermind.Blockchain.BeaconBlockRoot;
using Nethermind.Blockchain.Blocks;
using Nethermind.Blockchain.Receipts;
using Nethermind.Config;
using Nethermind.Consensus.Comparers;
using Nethermind.Consensus.Processing;
using Nethermind.Consensus.Producers;
using Nethermind.Consensus.Rewards;
using Nethermind.Consensus.Transactions;
using Nethermind.Consensus.Withdrawals;
using Nethermind.Core.Attributes;
using Nethermind.Core.Crypto;
using Nethermind.Db;
using Nethermind.Evm.TransactionProcessing;
using Nethermind.JsonRpc.Modules;
using Nethermind.State;

namespace Nethermind.Consensus.Clique
{
    public class CliquePlugin : IConsensusPlugin
    {
        public string Name => "Clique";

        public string Description => "Clique Consensus Engine";

        public string Author => "Nethermind";

        public Task Init(INethermindApi nethermindApi)
        {
            _nethermindApi = nethermindApi;
            if (_nethermindApi!.SealEngineType != Core.SealEngineType.Clique)
            {
                return Task.CompletedTask;
            }

            (IApiWithStores getFromApi, IApiWithBlockchain setInApi) = _nethermindApi.ForInit;


            _cliqueConfig = new CliqueConfig
            {
                BlockPeriod = getFromApi!.ChainSpec!.Clique.Period,
                Epoch = getFromApi.ChainSpec.Clique.Epoch
            };

            _snapshotManager = new SnapshotManager(
                _cliqueConfig,
                getFromApi.DbProvider!.BlocksDb,
                getFromApi.BlockTree!,
                getFromApi.EthereumEcdsa!,
                getFromApi.LogManager);

            setInApi.HealthHintService = new CliqueHealthHintService(_snapshotManager, getFromApi.ChainSpec);

            setInApi.SealValidator = new CliqueSealValidator(
                _cliqueConfig,
                _snapshotManager,
                getFromApi.LogManager);

            // both Clique and the merge provide no block rewards
            setInApi.RewardCalculatorSource = NoBlockRewards.Instance;
            setInApi.BlockPreprocessor.AddLast(new AuthorRecoveryStep(_snapshotManager!));

            return Task.CompletedTask;
        }

        public IBlockProducer InitBlockProducer(ITxSource? additionalTxSource = null)
        {
            if (_nethermindApi!.SealEngineType != Nethermind.Core.SealEngineType.Clique)
            {
                return null;
            }

            (IApiWithBlockchain getFromApi, IApiWithBlockchain setInApi) = _nethermindApi!.ForProducer;

            _blocksConfig = getFromApi.Config<IBlocksConfig>();
            IMiningConfig miningConfig = getFromApi.Config<IMiningConfig>();

            if (!miningConfig.Enabled)
            {
                throw new InvalidOperationException("Request to start block producer while mining disabled.");
            }

            setInApi.Sealer = new CliqueSealer(
                getFromApi.EngineSigner!,
                _cliqueConfig!,
                _snapshotManager!,
                getFromApi.LogManager);

            ReadOnlyBlockTree readOnlyBlockTree = getFromApi.BlockTree!.AsReadOnly();
            ITransactionComparerProvider transactionComparerProvider = getFromApi.TransactionComparerProvider;

            ReadOnlyTxProcessingEnv producerEnv = new(
                _nethermindApi.WorldStateManager!,
                readOnlyBlockTree,
                getFromApi.SpecProvider,
                getFromApi.LogManager);

            IReadOnlyTxProcessingScope scope = producerEnv.Build(Keccak.EmptyTreeHash);

            BlockProcessor producerProcessor = new(
                getFromApi!.SpecProvider,
                getFromApi!.BlockValidator,
                NoBlockRewards.Instance,
                getFromApi.BlockProducerEnvFactory.TransactionsExecutorFactory.Create(scope),
                scope.WorldState,
                NullReceiptStorage.Instance,
                new BlockhashStore(getFromApi.BlockTree, getFromApi.SpecProvider, scope.WorldState),
                getFromApi.LogManager,
<<<<<<< HEAD
                new BeaconBlockRootHandler(producerEnv.TransactionProcessor, getFromApi.LogManager),
                new BlockProductionWithdrawalProcessor(new WithdrawalProcessor(producerEnv.StateProvider, getFromApi.LogManager)));
=======
                new BlockProductionWithdrawalProcessor(new WithdrawalProcessor(scope.WorldState, getFromApi.LogManager)));
>>>>>>> 33eb9523

            IBlockchainProcessor producerChainProcessor = new BlockchainProcessor(
                readOnlyBlockTree,
                producerProcessor,
                getFromApi.BlockPreprocessor,
                getFromApi.StateReader,
                getFromApi.LogManager,
                BlockchainProcessor.Options.NoReceipts);

            OneTimeChainProcessor chainProcessor = new(
                scope.WorldState,
                producerChainProcessor);

            ITxFilterPipeline txFilterPipeline =
                TxFilterPipelineBuilder.CreateStandardFilteringPipeline(
                    _nethermindApi.LogManager,
                    getFromApi.SpecProvider,
                    _blocksConfig);

            TxPoolTxSource txPoolTxSource = new(
                getFromApi.TxPool,
                getFromApi.SpecProvider,
                transactionComparerProvider,
                getFromApi.LogManager,
                txFilterPipeline);

            IGasLimitCalculator gasLimitCalculator = setInApi.GasLimitCalculator = new TargetAdjustedGasLimitCalculator(getFromApi.SpecProvider, _blocksConfig);

            CliqueBlockProducer blockProducer = new(
                additionalTxSource.Then(txPoolTxSource),
                chainProcessor,
                scope.WorldState,
                getFromApi.Timestamper,
                getFromApi.CryptoRandom,
                _snapshotManager!,
                getFromApi.Sealer!,
                gasLimitCalculator,
                getFromApi.SpecProvider,
                _cliqueConfig!,
                getFromApi.LogManager);

            return blockProducer;
        }

        public IBlockProducerRunner CreateBlockProducerRunner()
        {
            _blockProducerRunner = new CliqueBlockProducerRunner(
                _nethermindApi.BlockTree,
                _nethermindApi.Timestamper,
                _nethermindApi.CryptoRandom,
                _snapshotManager,
                (CliqueBlockProducer)_nethermindApi.BlockProducer!,
                _cliqueConfig,
                _nethermindApi.LogManager);
            _nethermindApi.DisposeStack.Push(_blockProducerRunner);
            return _blockProducerRunner;
        }

        public Task InitRpcModules()
        {
            if (_nethermindApi!.SealEngineType != Nethermind.Core.SealEngineType.Clique)
            {
                return Task.CompletedTask;
            }

            (IApiWithNetwork getFromApi, _) = _nethermindApi!.ForRpc;
            CliqueRpcModule cliqueRpcModule = new(
                _blockProducerRunner,
                _snapshotManager!,
                getFromApi.BlockTree!);

            SingletonModulePool<ICliqueRpcModule> modulePool = new(cliqueRpcModule);
            getFromApi.RpcModuleProvider!.Register(modulePool);

            return Task.CompletedTask;
        }

        public string SealEngineType => Nethermind.Core.SealEngineType.Clique;

        public ValueTask DisposeAsync() { return ValueTask.CompletedTask; }

        private INethermindApi? _nethermindApi;

        private ISnapshotManager? _snapshotManager;

        private ICliqueConfig? _cliqueConfig;

        private IBlocksConfig? _blocksConfig;
        private CliqueBlockProducerRunner _blockProducerRunner = null!;
    }
}<|MERGE_RESOLUTION|>--- conflicted
+++ resolved
@@ -114,12 +114,8 @@
                 NullReceiptStorage.Instance,
                 new BlockhashStore(getFromApi.BlockTree, getFromApi.SpecProvider, scope.WorldState),
                 getFromApi.LogManager,
-<<<<<<< HEAD
-                new BeaconBlockRootHandler(producerEnv.TransactionProcessor, getFromApi.LogManager),
-                new BlockProductionWithdrawalProcessor(new WithdrawalProcessor(producerEnv.StateProvider, getFromApi.LogManager)));
-=======
+                new BeaconBlockRootHandler(scope.TransactionProcessor, getFromApi.LogManager),
                 new BlockProductionWithdrawalProcessor(new WithdrawalProcessor(scope.WorldState, getFromApi.LogManager)));
->>>>>>> 33eb9523
 
             IBlockchainProcessor producerChainProcessor = new BlockchainProcessor(
                 readOnlyBlockTree,
