// SPDX-FileCopyrightText: 2022 Demerzel Solutions Limited
// SPDX-License-Identifier: LGPL-3.0-only

using System;
using System.Threading.Tasks;
using Nethermind.Api;
using Nethermind.Api.Extensions;
using Nethermind.Blockchain;
using Nethermind.Blockchain.Blocks;
using Nethermind.Blockchain.Receipts;
using Nethermind.Config;
using Nethermind.Consensus.Comparers;
using Nethermind.Consensus.Processing;
using Nethermind.Consensus.Producers;
using Nethermind.Consensus.Rewards;
using Nethermind.Consensus.Transactions;
using Nethermind.Consensus.Withdrawals;
using Nethermind.Core.Attributes;
<<<<<<< HEAD
=======
using Nethermind.Core.Crypto;
using Nethermind.Db;
using Nethermind.Evm.TransactionProcessing;
>>>>>>> 4fee4bfe
using Nethermind.JsonRpc.Modules;
using Nethermind.State;

namespace Nethermind.Consensus.Clique
{
    public class CliquePlugin : IConsensusPlugin
    {
        public string Name => "Clique";

        public string Description => "Clique Consensus Engine";

        public string Author => "Nethermind";

        public Task Init(INethermindApi nethermindApi)
        {
            _nethermindApi = nethermindApi;
            if (_nethermindApi!.SealEngineType != Core.SealEngineType.Clique)
            {
                return Task.CompletedTask;
            }

            (IApiWithStores getFromApi, IApiWithBlockchain setInApi) = _nethermindApi.ForInit;


            _cliqueConfig = new CliqueConfig
            {
                BlockPeriod = getFromApi!.ChainSpec!.Clique.Period,
                Epoch = getFromApi.ChainSpec.Clique.Epoch
            };

            _snapshotManager = new SnapshotManager(
                _cliqueConfig,
                getFromApi.DbProvider!.BlocksDb,
                getFromApi.BlockTree!,
                getFromApi.EthereumEcdsa!,
                getFromApi.LogManager);

            setInApi.HealthHintService = new CliqueHealthHintService(_snapshotManager, getFromApi.ChainSpec);

            setInApi.SealValidator = new CliqueSealValidator(
                _cliqueConfig,
                _snapshotManager,
                getFromApi.LogManager);

            // both Clique and the merge provide no block rewards
            setInApi.RewardCalculatorSource = NoBlockRewards.Instance;
            setInApi.BlockPreprocessor.AddLast(new AuthorRecoveryStep(_snapshotManager!));

            return Task.CompletedTask;
        }

        public IBlockProducer InitBlockProducer(ITxSource? additionalTxSource = null)
        {
            if (_nethermindApi!.SealEngineType != Nethermind.Core.SealEngineType.Clique)
            {
                return null;
            }

            (IApiWithBlockchain getFromApi, IApiWithBlockchain setInApi) = _nethermindApi!.ForProducer;

            _blocksConfig = getFromApi.Config<IBlocksConfig>();
            IMiningConfig miningConfig = getFromApi.Config<IMiningConfig>();

            if (!miningConfig.Enabled)
            {
                throw new InvalidOperationException("Request to start block producer while mining disabled.");
            }

            setInApi.Sealer = new CliqueSealer(
                getFromApi.EngineSigner!,
                _cliqueConfig!,
                _snapshotManager!,
                getFromApi.LogManager);

            ReadOnlyBlockTree readOnlyBlockTree = getFromApi.BlockTree!.AsReadOnly();
            ITransactionComparerProvider transactionComparerProvider = getFromApi.TransactionComparerProvider;

            ReadOnlyTxProcessingEnv producerEnv = new(
                _nethermindApi.WorldStateManager!,
                readOnlyBlockTree,
                getFromApi.SpecProvider,
                getFromApi.LogManager);

            IReadOnlyTxProcessingScope scope = producerEnv.Build(Keccak.EmptyTreeHash);

            BlockProcessor producerProcessor = new(
                getFromApi!.SpecProvider,
                getFromApi!.BlockValidator,
                NoBlockRewards.Instance,
                getFromApi.BlockProducerEnvFactory.TransactionsExecutorFactory.Create(scope),
                scope.WorldState,
                NullReceiptStorage.Instance,
<<<<<<< HEAD
                NullWitnessCollector.Instance,
                new BlockhashStore(getFromApi.BlockTree, getFromApi.SpecProvider, producerEnv.StateProvider),
                getFromApi.TransactionProcessor,
=======
                new BlockhashStore(getFromApi.BlockTree, getFromApi.SpecProvider, scope.WorldState),
>>>>>>> 4fee4bfe
                getFromApi.LogManager,
                new BlockProductionWithdrawalProcessor(new WithdrawalProcessor(scope.WorldState, getFromApi.LogManager)));

            IBlockchainProcessor producerChainProcessor = new BlockchainProcessor(
                readOnlyBlockTree,
                producerProcessor,
                getFromApi.BlockPreprocessor,
                getFromApi.StateReader,
                getFromApi.LogManager,
                BlockchainProcessor.Options.NoReceipts);

            OneTimeChainProcessor chainProcessor = new(
                scope.WorldState,
                producerChainProcessor);

            ITxFilterPipeline txFilterPipeline =
                TxFilterPipelineBuilder.CreateStandardFilteringPipeline(
                    _nethermindApi.LogManager,
                    getFromApi.SpecProvider,
                    _blocksConfig);

            TxPoolTxSource txPoolTxSource = new(
                getFromApi.TxPool,
                getFromApi.SpecProvider,
                transactionComparerProvider,
                getFromApi.LogManager,
                txFilterPipeline);

            IGasLimitCalculator gasLimitCalculator = setInApi.GasLimitCalculator = new TargetAdjustedGasLimitCalculator(getFromApi.SpecProvider, _blocksConfig);

            CliqueBlockProducer blockProducer = new(
                additionalTxSource.Then(txPoolTxSource),
                chainProcessor,
                scope.WorldState,
                getFromApi.Timestamper,
                getFromApi.CryptoRandom,
                _snapshotManager!,
                getFromApi.Sealer!,
                gasLimitCalculator,
                getFromApi.SpecProvider,
                _cliqueConfig!,
                getFromApi.LogManager);

            return blockProducer;
        }

        public IBlockProducerRunner CreateBlockProducerRunner()
        {
            _blockProducerRunner = new CliqueBlockProducerRunner(
                _nethermindApi.BlockTree,
                _nethermindApi.Timestamper,
                _nethermindApi.CryptoRandom,
                _snapshotManager,
                (CliqueBlockProducer)_nethermindApi.BlockProducer!,
                _cliqueConfig,
                _nethermindApi.LogManager);
            _nethermindApi.DisposeStack.Push(_blockProducerRunner);
            return _blockProducerRunner;
        }

        public Task InitRpcModules()
        {
            if (_nethermindApi!.SealEngineType != Nethermind.Core.SealEngineType.Clique)
            {
                return Task.CompletedTask;
            }

            (IApiWithNetwork getFromApi, _) = _nethermindApi!.ForRpc;
            CliqueRpcModule cliqueRpcModule = new(
                _blockProducerRunner,
                _snapshotManager!,
                getFromApi.BlockTree!);

            SingletonModulePool<ICliqueRpcModule> modulePool = new(cliqueRpcModule);
            getFromApi.RpcModuleProvider!.Register(modulePool);

            return Task.CompletedTask;
        }

        public string SealEngineType => Nethermind.Core.SealEngineType.Clique;

        public ValueTask DisposeAsync() { return ValueTask.CompletedTask; }

        private INethermindApi? _nethermindApi;

        private ISnapshotManager? _snapshotManager;

        private ICliqueConfig? _cliqueConfig;

        private IBlocksConfig? _blocksConfig;
        private CliqueBlockProducerRunner _blockProducerRunner = null!;
    }
}<|MERGE_RESOLUTION|>--- conflicted
+++ resolved
@@ -16,12 +16,9 @@
 using Nethermind.Consensus.Transactions;
 using Nethermind.Consensus.Withdrawals;
 using Nethermind.Core.Attributes;
-<<<<<<< HEAD
-=======
 using Nethermind.Core.Crypto;
 using Nethermind.Db;
 using Nethermind.Evm.TransactionProcessing;
->>>>>>> 4fee4bfe
 using Nethermind.JsonRpc.Modules;
 using Nethermind.State;
 
@@ -114,13 +111,8 @@
                 getFromApi.BlockProducerEnvFactory.TransactionsExecutorFactory.Create(scope),
                 scope.WorldState,
                 NullReceiptStorage.Instance,
-<<<<<<< HEAD
-                NullWitnessCollector.Instance,
-                new BlockhashStore(getFromApi.BlockTree, getFromApi.SpecProvider, producerEnv.StateProvider),
+                new BlockhashStore(getFromApi.BlockTree, getFromApi.SpecProvider, scope.WorldState),
                 getFromApi.TransactionProcessor,
-=======
-                new BlockhashStore(getFromApi.BlockTree, getFromApi.SpecProvider, scope.WorldState),
->>>>>>> 4fee4bfe
                 getFromApi.LogManager,
                 new BlockProductionWithdrawalProcessor(new WithdrawalProcessor(scope.WorldState, getFromApi.LogManager)));
 
