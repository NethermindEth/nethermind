--- conflicted
+++ resolved
@@ -110,13 +110,8 @@
                 producerEnv.StorageProvider, // do not remove transactions from the pool when preprocessing
                 NullReceiptStorage.Instance,
                 NullWitnessCollector.Instance,
-<<<<<<< HEAD
-                new BlockProductionWithdrawalProcessor(new ValidationWithdrawalProcessor(producerEnv.StateProvider, getFromApi.LogManager)),
-                getFromApi.LogManager);
-=======
                 getFromApi.LogManager,
                 new BlockProductionWithdrawalProcessor(new WithdrawalProcessor(producerEnv.StateProvider, getFromApi.LogManager)));
->>>>>>> 193c1c3e
 
             IBlockchainProcessor producerChainProcessor = new BlockchainProcessor(
                 readOnlyBlockTree,
