--- conflicted
+++ resolved
@@ -29,11 +29,7 @@
 public class CliqueBlockProducer : ICliqueBlockProducer, IDisposable
 {
     private readonly IBlockTree _blockTree;
-<<<<<<< HEAD
-    private readonly IStateProvider _stateProvider;
-=======
     private readonly IWorldState _stateProvider;
->>>>>>> 0a3a694f
     private readonly ITimestamper _timestamper;
     private readonly ILogger _logger;
     private readonly ICryptoRandom _cryptoRandom;
@@ -46,11 +42,7 @@
     private readonly ISpecProvider _specProvider;
     private readonly ISnapshotManager _snapshotManager;
     private readonly ICliqueConfig _config;
-<<<<<<< HEAD
-    
-=======
-
->>>>>>> 0a3a694f
+
     private readonly ConcurrentDictionary<Address, bool> _proposals = new();
 
     private readonly CancellationTokenSource _cancellationTokenSource = new();
@@ -60,11 +52,7 @@
     public CliqueBlockProducer(
         ITxSource txSource,
         IBlockchainProcessor blockchainProcessor,
-<<<<<<< HEAD
-        IStateProvider stateProvider,
-=======
         IWorldState stateProvider,
->>>>>>> 0a3a694f
         IBlockTree blockTree,
         ITimestamper timestamper,
         ICryptoRandom cryptoRandom,
@@ -122,11 +110,7 @@
         if (_logger.IsWarn) _logger.Warn($"Removed Clique vote for {signer}");
     }
 
-<<<<<<< HEAD
-    public void ProduceOnTopOf(Keccak hash)
-=======
     public void ProduceOnTopOf(Hash256 hash)
->>>>>>> 0a3a694f
     {
         _signalsQueue.Add(_blockTree.FindBlock(hash, BlockTreeLookupOptions.None));
     }
@@ -135,22 +119,14 @@
     {
         try
         {
-<<<<<<< HEAD
-            if (_blockTree.Head == null)
-=======
             if (_blockTree.Head is null)
->>>>>>> 0a3a694f
             {
                 _timer.Enabled = true;
                 return;
             }
 
             Block? scheduledBlock = _scheduledBlock;
-<<<<<<< HEAD
-            if (scheduledBlock == null)
-=======
             if (scheduledBlock is null)
->>>>>>> 0a3a694f
             {
                 if (_blockTree.Head.Timestamp + _config.BlockPeriod < _timestamper.UnixTime.Seconds)
                 {
@@ -160,15 +136,9 @@
                 _timer.Enabled = true;
                 return;
             }
-<<<<<<< HEAD
 
             string turnDescription = scheduledBlock.IsInTurn() ? "IN TURN" : "OUT OF TURN";
 
-=======
-
-            string turnDescription = scheduledBlock.IsInTurn() ? "IN TURN" : "OUT OF TURN";
-
->>>>>>> 0a3a694f
             int wiggle = _wiggle.WiggleFor(scheduledBlock.Header);
             if (scheduledBlock.Timestamp * 1000 + (UInt256)wiggle < _timestamper.UnixTime.Milliseconds)
             {
@@ -215,41 +185,6 @@
             if (_logger.IsError) _logger.Error("Clique block producer failure", exception);
         }
     }
-<<<<<<< HEAD
-
-    private Task? _producerTask;
-
-    public Task Start()
-    {
-        _blockTree.NewHeadBlock += BlockTreeOnNewHeadBlock;
-        _producerTask = Task.Factory.StartNew(
-            ConsumeSignal,
-            _cancellationTokenSource.Token,
-            TaskCreationOptions.LongRunning,
-            TaskScheduler.Default).ContinueWith(t =>
-        {
-            if (t.IsFaulted)
-            {
-                if (_logger.IsError) _logger.Error("Clique block producer encountered an exception.", t.Exception);
-            }
-            else if (t.IsCanceled)
-            {
-                if (_logger.IsDebug) _logger.Debug("Clique block producer stopped.");
-            }
-            else if (t.IsCompleted)
-            {
-                if (_logger.IsDebug) _logger.Debug("Clique block producer complete.");
-            }
-        });
-        return Task.CompletedTask;
-    }
-
-    private void BlockTreeOnNewHeadBlock(object? sender, BlockEventArgs e)
-    {
-        _signalsQueue.Add(e.Block);
-    }
-
-=======
 
     private Task? _producerTask;
 
@@ -300,7 +235,6 @@
         _signalsQueue.Add(e.Block);
     }
 
->>>>>>> 0a3a694f
     private void ConsumeSignal()
     {
         _lastProducedBlock = DateTime.UtcNow;
@@ -343,11 +277,7 @@
                 {
                     if (t.IsCompletedSuccessfully)
                     {
-<<<<<<< HEAD
-                        if (t.Result != null)
-=======
                         if (t.Result is not null)
->>>>>>> 0a3a694f
                         {
                             if (_logger.IsInfo)
                                 _logger.Info($"Sealed block {t.Result.ToString(Block.Format.HashNumberDiffAndTx)}");
@@ -395,15 +325,9 @@
 
     bool IBlockProducer.IsProducingBlocks(ulong? maxProducingInterval)
     {
-<<<<<<< HEAD
-        if (_producerTask == null || _producerTask.IsCompleted)
-            return false;
-        if (maxProducingInterval != null)
-=======
         if (_producerTask is null || _producerTask.IsCompleted)
             return false;
         if (maxProducingInterval is not null)
->>>>>>> 0a3a694f
             return _lastProducedBlock.AddSeconds(maxProducingInterval.Value) > DateTime.UtcNow;
         else
             return true;
@@ -411,20 +335,12 @@
 
     public event EventHandler<BlockEventArgs>? BlockProduced;
 
-<<<<<<< HEAD
-    private Keccak? _recentNotAllowedParent;
-=======
     private Hash256? _recentNotAllowedParent;
->>>>>>> 0a3a694f
 
     private Block? PrepareBlock(Block parentBlock)
     {
         BlockHeader parentHeader = parentBlock.Header;
-<<<<<<< HEAD
-        if (parentHeader.Hash == null)
-=======
         if (parentHeader.Hash is null)
->>>>>>> 0a3a694f
         {
             if (_logger.IsError) _logger.Error(
                 $"Preparing new block on top of {parentHeader.ToString(BlockHeader.Format.Short)} - parent header hash is null");
@@ -446,16 +362,9 @@
         if (_logger.IsInfo)
             _logger.Info($"Preparing new block on top of {parentBlock.ToString(Block.Format.Short)}");
 
-<<<<<<< HEAD
-        UInt256 timestamp = _timestamper.UnixTime.Seconds;
-        IReleaseSpec spec = _specProvider.GetSpec(parentHeader.Number + 1);
-
-        BlockHeader header = new (
-=======
         ulong timestamp = _timestamper.UnixTime.Seconds;
 
         BlockHeader header = new(
->>>>>>> 0a3a694f
             parentHeader.Hash,
             Keccak.OfAnEmptySequenceRlp,
             Address.Zero,
@@ -470,11 +379,7 @@
         // Assemble the voting snapshot to check which votes make sense
         Snapshot snapshot = _snapshotManager.GetOrCreateSnapshot(number - 1, parentHeader.Hash);
         bool isEpochBlock = (ulong)number % 30000 == 0;
-<<<<<<< HEAD
-        if (!isEpochBlock && _proposals.Any())
-=======
         if (!isEpochBlock && !_proposals.IsEmpty)
->>>>>>> 0a3a694f
         {
             // Gather all the proposals that make sense voting on
             List<Address> addresses = new();
@@ -483,8 +388,6 @@
                 if (_snapshotManager.IsValidVote(snapshot, address, authorize))
                 {
                     addresses.Add(address);
-<<<<<<< HEAD
-=======
                 }
             }
 
@@ -495,25 +398,17 @@
                 if (_proposals.TryGetValue(header.Beneficiary!, out bool proposal))
                 {
                     header.Nonce = proposal ? Clique.NonceAuthVote : Clique.NonceDropVote;
->>>>>>> 0a3a694f
-                }
-            }
-        }
-
-<<<<<<< HEAD
-            // If there's pending proposals, cast a vote on them
-            if (addresses.Count > 0)
-            {
-                header.Beneficiary = addresses[_cryptoRandom.NextInt(addresses.Count)];
-                if (_proposals.TryGetValue(header.Beneficiary!, out bool proposal))
-                {
-                    header.Nonce = proposal ? Clique.NonceAuthVote : Clique.NonceDropVote;
-                }
-            }
-        }
-
+                }
+            }
+        }
+
+        // Ensure the timestamp has the correct delay
+        header.Timestamp = Math.Max(parentBlock.Timestamp + _config.BlockPeriod, _timestamper.UnixTime.Seconds);
+
+        var spec = _specProvider.GetSpec(header);
+
+        header.BaseFeePerGas = BaseFeeCalculator.Calculate(parentHeader, spec);
         // Set the correct difficulty
-        header.BaseFeePerGas = BaseFeeCalculator.Calculate(parentHeader, _specProvider.GetSpec(header.Number));
         header.Difficulty = CalculateDifficulty(snapshot, _sealer.Address);
         header.TotalDifficulty = parentBlock.TotalDifficulty + header.Difficulty;
         if (_logger.IsDebug)
@@ -529,30 +424,6 @@
         byte[] clientName = Encoding.UTF8.GetBytes($"{ProductInfo.Name} {ProductInfo.Version}");
         Array.Copy(clientName, header.ExtraData, clientName.Length);
 
-=======
-        // Ensure the timestamp has the correct delay
-        header.Timestamp = Math.Max(parentBlock.Timestamp + _config.BlockPeriod, _timestamper.UnixTime.Seconds);
-
-        var spec = _specProvider.GetSpec(header);
-
-        header.BaseFeePerGas = BaseFeeCalculator.Calculate(parentHeader, spec);
-        // Set the correct difficulty
-        header.Difficulty = CalculateDifficulty(snapshot, _sealer.Address);
-        header.TotalDifficulty = parentBlock.TotalDifficulty + header.Difficulty;
-        if (_logger.IsDebug)
-            _logger.Debug($"Setting total difficulty to {parentBlock.TotalDifficulty} + {header.Difficulty}.");
-
-        // Set extra data
-        int mainBytesLength = Clique.ExtraVanityLength + Clique.ExtraSealLength;
-        int signerBytesLength = isEpochBlock ? 20 * snapshot.Signers.Count : 0;
-        int extraDataLength = mainBytesLength + signerBytesLength;
-        header.ExtraData = new byte[extraDataLength];
-        header.Bloom = Bloom.Empty;
-
-        byte[] clientName = Encoding.UTF8.GetBytes($"{ProductInfo.Name} {ProductInfo.Version}");
-        Array.Copy(clientName, header.ExtraData, clientName.Length);
-
->>>>>>> 0a3a694f
         if (isEpochBlock)
         {
             for (int i = 0; i < snapshot.Signers.Keys.Count; i++)
@@ -561,23 +432,6 @@
                 int index = Clique.ExtraVanityLength + 20 * i;
                 Array.Copy(signer.Bytes, 0, header.ExtraData, index, signer.Bytes.Length);
             }
-<<<<<<< HEAD
-        }
-
-        // Mix digest is reserved for now, set to empty
-        header.MixHash = Keccak.Zero;
-        // Ensure the timestamp has the correct delay
-        header.Timestamp = parentBlock.Timestamp + _config.BlockPeriod;
-        if (header.Timestamp < _timestamper.UnixTime.Seconds)
-        {
-            header.Timestamp = new UInt256(_timestamper.UnixTime.Seconds);
-        }
-
-        _stateProvider.StateRoot = parentHeader.StateRoot!;
-        
-        IEnumerable<Transaction> selectedTxs = _txSource.GetTransactions(parentBlock.Header, header.GasLimit);
-        Block block = new BlockToProduce(header, selectedTxs, Array.Empty<BlockHeader>());
-=======
         }
 
         // Mix digest is reserved for now, set to empty
@@ -593,7 +447,6 @@
             Array.Empty<BlockHeader>(),
             spec.WithdrawalsEnabled ? Enumerable.Empty<Withdrawal>() : null
             );
->>>>>>> 0a3a694f
         header.TxRoot = new TxTrie(block.Transactions).RootHash;
         block.Header.Author = _sealer.Address;
         return block;
