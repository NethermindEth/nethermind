//  Copyright (c) 2021 Demerzel Solutions Limited
//  This file is part of the Nethermind library.
// 
//  The Nethermind library is free software: you can redistribute it and/or modify
//  it under the terms of the GNU Lesser General Public License as published by
//  the Free Software Foundation, either version 3 of the License, or
//  (at your option) any later version.
// 
//  The Nethermind library is distributed in the hope that it will be useful,
//  but WITHOUT ANY WARRANTY; without even the implied warranty of
//  MERCHANTABILITY or FITNESS FOR A PARTICULAR PURPOSE. See the
//  GNU Lesser General Public License for more details.
// 
//  You should have received a copy of the GNU Lesser General Public License
//  along with the Nethermind. If not, see <http://www.gnu.org/licenses/>.

using System;
using System.Collections.Concurrent;
using System.Collections.Generic;
using System.Linq;
using System.Text;
using System.Threading;
using System.Threading.Tasks;
using System.Timers;
using Nethermind.Blockchain;
using Nethermind.Blockchain.Find;
using Nethermind.Consensus.Processing;
using Nethermind.Consensus.Producers;
using Nethermind.Consensus.Transactions;
using Nethermind.Core;
using Nethermind.Core.Crypto;
using Nethermind.Core.Specs;
using Nethermind.Crypto;
using Nethermind.Int256;
using Nethermind.Evm.Tracing;
using Nethermind.Logging;
using Nethermind.State;
using Nethermind.State.Proofs;

namespace Nethermind.Consensus.Clique;

public class CliqueBlockProducer : ICliqueBlockProducer, IDisposable
{
    private readonly IBlockTree _blockTree;
    private readonly IStateProvider _stateProvider;
    private readonly ITimestamper _timestamper;
    private readonly ILogger _logger;
    private readonly ICryptoRandom _cryptoRandom;
    private readonly WiggleRandomizer _wiggle;

    private readonly ITxSource _txSource;
    private readonly IBlockchainProcessor _processor;
    private readonly ISealer _sealer;
    private readonly IGasLimitCalculator _gasLimitCalculator;
    private readonly ISpecProvider _specProvider;
    private readonly ISnapshotManager _snapshotManager;
    private readonly ICliqueConfig _config;

    private readonly ConcurrentDictionary<Address, bool> _proposals = new();

    private readonly CancellationTokenSource _cancellationTokenSource = new();
    private readonly System.Timers.Timer _timer = new();
    private DateTime _lastProducedBlock;

    public CliqueBlockProducer(
        ITxSource txSource,
        IBlockchainProcessor blockchainProcessor,
        IStateProvider stateProvider,
        IBlockTree blockTree,
        ITimestamper timestamper,
        ICryptoRandom cryptoRandom,
        ISnapshotManager snapshotManager,
        ISealer cliqueSealer,
        IGasLimitCalculator gasLimitCalculator,
        ISpecProvider? specProvider,
        ICliqueConfig config,
        ILogManager logManager)
    {
        _logger = logManager?.GetClassLogger() ?? throw new ArgumentNullException(nameof(logManager));
        _txSource = txSource ?? throw new ArgumentNullException(nameof(txSource));
        _processor = blockchainProcessor ?? throw new ArgumentNullException(nameof(blockchainProcessor));
        _blockTree = blockTree ?? throw new ArgumentNullException(nameof(blockTree));
        _stateProvider = stateProvider ?? throw new ArgumentNullException(nameof(stateProvider));
        _timestamper = timestamper ?? throw new ArgumentNullException(nameof(timestamper));
        _cryptoRandom = cryptoRandom ?? throw new ArgumentNullException(nameof(cryptoRandom));
        _sealer = cliqueSealer ?? throw new ArgumentNullException(nameof(cliqueSealer));
        _gasLimitCalculator = gasLimitCalculator ?? throw new ArgumentNullException(nameof(gasLimitCalculator));
        _specProvider = specProvider ?? throw new ArgumentNullException(nameof(specProvider));
        _snapshotManager = snapshotManager ?? throw new ArgumentNullException(nameof(snapshotManager));
        _config = config ?? throw new ArgumentNullException(nameof(config));
        _wiggle = new WiggleRandomizer(_cryptoRandom, _snapshotManager);

        _timer.AutoReset = false;
        _timer.Elapsed += TimerOnElapsed;
        _timer.Interval = 100;
        _timer.Start();
    }

    private readonly BlockingCollection<Block> _signalsQueue =
        new(new ConcurrentQueue<Block>());

    private Block? _scheduledBlock;

    public void CastVote(Address signer, bool vote)
    {
        bool success = _proposals.TryAdd(signer, vote);
        if (!success)
        {
            throw new InvalidOperationException($"A vote for {signer} has already been cast.");
        }

        if (_logger.IsWarn) _logger.Warn($"Added Clique vote for {signer} - {vote}");
    }

    public void UncastVote(Address signer)
    {
        bool success = _proposals.TryRemove(signer, out _);
        if (!success)
        {
            throw new InvalidOperationException("Cannot uncast vote");
        }

        if (_logger.IsWarn) _logger.Warn($"Removed Clique vote for {signer}");
    }

    public void ProduceOnTopOf(Keccak hash)
    {
        _signalsQueue.Add(_blockTree.FindBlock(hash, BlockTreeLookupOptions.None));
    }

    private void TimerOnElapsed(object sender, ElapsedEventArgs e)
    {
        try
        {
            if (_blockTree.Head == null)
            {
                _timer.Enabled = true;
                return;
            }

            Block? scheduledBlock = _scheduledBlock;
            if (scheduledBlock == null)
            {
                if (_blockTree.Head.Timestamp + _config.BlockPeriod < _timestamper.UnixTime.Seconds)
                {
                    _signalsQueue.Add(_blockTree.FindBlock(_blockTree.Head.Hash, BlockTreeLookupOptions.None));
                }

                _timer.Enabled = true;
                return;
            }

            string turnDescription = scheduledBlock.IsInTurn() ? "IN TURN" : "OUT OF TURN";

            int wiggle = _wiggle.WiggleFor(scheduledBlock.Header);
            if (scheduledBlock.Timestamp * 1000 + (UInt256)wiggle < _timestamper.UnixTime.Milliseconds)
            {
                if (scheduledBlock.TotalDifficulty > _blockTree.Head.TotalDifficulty)
                {
                    if (ReferenceEquals(scheduledBlock, _scheduledBlock))
                    {
                        BlockHeader parent = _blockTree.FindParentHeader(scheduledBlock.Header,
                            BlockTreeLookupOptions.TotalDifficultyNotNeeded);
                        Address parentSigner = _snapshotManager.GetBlockSealer(parent);

                        string parentTurnDescription = parent.IsInTurn() ? "IN TURN" : "OUT OF TURN";
                        string parentDetails =
                            $"{parentTurnDescription} {parent.TimestampDate:HH:mm:ss} {parent.ToString(BlockHeader.Format.Short)} sealed by {KnownAddresses.GetDescription(parentSigner)}";

                        if (_logger.IsInfo)
                            _logger.Info(
                                $"Suggesting own {turnDescription} {_scheduledBlock.TimestampDate:HH:mm:ss} {scheduledBlock.ToString(Block.Format.HashNumberDiffAndTx)} based on {parentDetails} after the delay of {wiggle}");
                        BlockProduced?.Invoke(this, new BlockEventArgs(scheduledBlock));
                    }
                }
                else
                {
                    if (_logger.IsInfo)
                        _logger.Info(
                            $"Dropping a losing block {scheduledBlock.ToString(Block.Format.HashNumberDiffAndTx)}");
                }

                if (ReferenceEquals(scheduledBlock, _scheduledBlock))
                {
                    _scheduledBlock = null;
                }
            }
            else
            {
                if (_logger.IsTrace)
                    _logger.Trace($"Not yet {scheduledBlock.ToString(Block.Format.HashNumberDiffAndTx)}");
            }

            _timer.Enabled = true;
        }
        catch (Exception exception)
        {
            if (_logger.IsError) _logger.Error("Clique block producer failure", exception);
        }
    }

    private Task? _producerTask;

    public Task Start()
    {
        _blockTree.NewHeadBlock += BlockTreeOnNewHeadBlock;
        _producerTask = Task.Factory.StartNew(
            ConsumeSignal,
            _cancellationTokenSource.Token,
            TaskCreationOptions.LongRunning,
            TaskScheduler.Default).ContinueWith(t =>
        {
            if (t.IsFaulted)
            {
                if (_logger.IsError) _logger.Error("Clique block producer encountered an exception.", t.Exception);
            }
            else if (t.IsCanceled)
            {
                if (_logger.IsDebug) _logger.Debug("Clique block producer stopped.");
            }
            else if (t.IsCompleted)
            {
                if (_logger.IsDebug) _logger.Debug("Clique block producer complete.");
            }
        });
        return Task.CompletedTask;
    }

    private void BlockTreeOnNewHeadBlock(object? sender, BlockEventArgs e)
    {
        _signalsQueue.Add(e.Block);
    }

    private void ConsumeSignal()
    {
        _lastProducedBlock = DateTime.UtcNow;
        foreach (Block signal in _signalsQueue.GetConsumingEnumerable(_cancellationTokenSource.Token))
        {
            Block parentBlock = signal;
            while (_signalsQueue.TryTake(out Block? nextSignal))
            {
                if (parentBlock.Number <= nextSignal.Number)
                {
                    parentBlock = nextSignal;
                }
            }

            try
            {
                Block? block = PrepareBlock(parentBlock);
                if (block is null)
                {
                    if (_logger.IsTrace) _logger.Trace("Skipping block production or block production failed");
                    Metrics.FailedBlockSeals++;
                    continue;
                }

                if (_logger.IsInfo) _logger.Info($"Processing prepared block {block.Number}");
                Block? processedBlock = _processor.Process(
                    block,
                    ProcessingOptions.ProducingBlock,
                    NullBlockTracer.Instance);
                if (processedBlock is null)
                {
                    if (_logger.IsInfo) _logger.Info($"Prepared block has lost the race");
                    Metrics.FailedBlockSeals++;
                    continue;
                }

                if (_logger.IsDebug) _logger.Debug($"Sealing prepared block {processedBlock.Number}");

                _sealer.SealBlock(processedBlock, _cancellationTokenSource.Token).ContinueWith(t =>
                {
                    if (t.IsCompletedSuccessfully)
                    {
                        if (t.Result != null)
                        {
                            if (_logger.IsInfo)
                                _logger.Info($"Sealed block {t.Result.ToString(Block.Format.HashNumberDiffAndTx)}");
                            _scheduledBlock = t.Result;
                            _lastProducedBlock = DateTime.UtcNow;
                            Metrics.BlocksSealed++;
                        }
                        else
                        {
                            if (_logger.IsInfo)
                                _logger.Info(
                                    $"Failed to seal block {processedBlock.ToString(Block.Format.HashNumberDiffAndTx)} (null seal)");
                            Metrics.FailedBlockSeals++;
                        }
                    }
                    else if (t.IsFaulted)
                    {
                        if (_logger.IsError) _logger.Error("Mining failed", t.Exception);
                        Metrics.FailedBlockSeals++;
                    }
                    else if (t.IsCanceled)
                    {
                        if (_logger.IsInfo) _logger.Info($"Sealing block {processedBlock.Number} cancelled");
                        Metrics.FailedBlockSeals++;
                    }
                }, _cancellationTokenSource.Token);
            }
            catch (Exception e)
            {
                if (_logger.IsError)
                    _logger.Error(
                        $"Block producer could not produce block on top of {parentBlock.ToString(Block.Format.Short)}",
                        e);
                Metrics.FailedBlockSeals++;
            }
        }
    }

    public async Task StopAsync()
    {
        _blockTree.NewHeadBlock -= BlockTreeOnNewHeadBlock;
        _cancellationTokenSource?.Cancel();
        await (_producerTask ?? Task.CompletedTask);
    }

    bool IBlockProducer.IsProducingBlocks(ulong? maxProducingInterval)
    {
        if (_producerTask == null || _producerTask.IsCompleted)
            return false;
        if (maxProducingInterval != null)
            return _lastProducedBlock.AddSeconds(maxProducingInterval.Value) > DateTime.UtcNow;
        else
            return true;
    }

    public event EventHandler<BlockEventArgs>? BlockProduced;

    private Keccak? _recentNotAllowedParent;

    private Block? PrepareBlock(Block parentBlock)
    {
        BlockHeader parentHeader = parentBlock.Header;
        if (parentHeader.Hash == null)
        {
            if (_logger.IsError) _logger.Error(
                $"Preparing new block on top of {parentHeader.ToString(BlockHeader.Format.Short)} - parent header hash is null");
            return null;
        }

        if (_recentNotAllowedParent == parentBlock.Hash)
        {
            return null;
        }

        if (!_sealer.CanSeal(parentHeader.Number + 1, parentHeader.Hash))
        {
            if (_logger.IsTrace) _logger.Trace($"Not allowed to sign block ({parentBlock.Number + 1})");
            _recentNotAllowedParent = parentHeader.Hash;
            return null;
        }

<<<<<<< HEAD
            if (_logger.IsInfo)
                _logger.Info($"Preparing new block on top of {parentBlock.ToString(Block.Format.Short)}");

            ulong timestamp = _timestamper.UnixTime.Seconds;
            IReleaseSpec spec = _specProvider.GetSpec(parentHeader.Number + 1);

            BlockHeader header = new(
                parentHeader.Hash,
                Keccak.OfAnEmptySequenceRlp,
                Address.Zero,
                1,
                parentBlock.Number + 1,
                _gasLimitCalculator.GetGasLimit(parentBlock.Header),
                timestamp > parentBlock.Timestamp ? timestamp : parentBlock.Timestamp + 1,
                Array.Empty<byte>());

            // If the block isn't a checkpoint, cast a random vote (good enough for now)
            long number = header.Number;
            // Assemble the voting snapshot to check which votes make sense
            Snapshot snapshot = _snapshotManager.GetOrCreateSnapshot(number - 1, parentHeader.Hash);
            bool isEpochBlock = (ulong)number % 30000 == 0;
            if (!isEpochBlock && _proposals.Any())
=======
        if (_logger.IsInfo)
            _logger.Info($"Preparing new block on top of {parentBlock.ToString(Block.Format.Short)}");

        UInt256 timestamp = _timestamper.UnixTime.Seconds;
        IReleaseSpec spec = _specProvider.GetSpec(parentHeader.Number + 1);

        BlockHeader header = new(
            parentHeader.Hash,
            Keccak.OfAnEmptySequenceRlp,
            Address.Zero,
            1,
            parentBlock.Number + 1,
            _gasLimitCalculator.GetGasLimit(parentBlock.Header),
            timestamp > parentBlock.Timestamp ? timestamp : parentBlock.Timestamp + 1,
            Array.Empty<byte>());

        // If the block isn't a checkpoint, cast a random vote (good enough for now)
        long number = header.Number;
        // Assemble the voting snapshot to check which votes make sense
        Snapshot snapshot = _snapshotManager.GetOrCreateSnapshot(number - 1, parentHeader.Hash);
        bool isEpochBlock = (ulong)number % 30000 == 0;
        if (!isEpochBlock && _proposals.Any())
        {
            // Gather all the proposals that make sense voting on
            List<Address> addresses = new();
            foreach ((Address address, bool authorize) in _proposals)
>>>>>>> e0aa333f
            {
                if (_snapshotManager.IsValidVote(snapshot, address, authorize))
                {
                    addresses.Add(address);
                }
            }

            // If there's pending proposals, cast a vote on them
            if (addresses.Count > 0)
            {
                header.Beneficiary = addresses[_cryptoRandom.NextInt(addresses.Count)];
                if (_proposals.TryGetValue(header.Beneficiary!, out bool proposal))
                {
                    header.Nonce = proposal ? Clique.NonceAuthVote : Clique.NonceDropVote;
                }
            }
        }

<<<<<<< HEAD
            // Mix digest is reserved for now, set to empty
            header.MixHash = Keccak.Zero;
            // Ensure the timestamp has the correct delay
            header.Timestamp = parentBlock.Timestamp + _config.BlockPeriod;
            if (header.Timestamp < _timestamper.UnixTime.Seconds)
            {
                header.Timestamp = _timestamper.UnixTime.Seconds;
            }
=======
        // Set the correct difficulty
        header.BaseFeePerGas = BaseFeeCalculator.Calculate(parentHeader, _specProvider.GetSpec(header.Number));
        header.Difficulty = CalculateDifficulty(snapshot, _sealer.Address);
        header.TotalDifficulty = parentBlock.TotalDifficulty + header.Difficulty;
        if (_logger.IsDebug)
            _logger.Debug($"Setting total difficulty to {parentBlock.TotalDifficulty} + {header.Difficulty}.");
>>>>>>> e0aa333f

        // Set extra data
        int mainBytesLength = Clique.ExtraVanityLength + Clique.ExtraSealLength;
        int signerBytesLength = isEpochBlock ? 20 * snapshot.Signers.Count : 0;
        int extraDataLength = mainBytesLength + signerBytesLength;
        header.ExtraData = new byte[extraDataLength];
        header.Bloom = Bloom.Empty;

        byte[] clientName = Encoding.UTF8.GetBytes($"{ProductInfo.Name} {ProductInfo.Version}");
        Array.Copy(clientName, header.ExtraData, clientName.Length);

        if (isEpochBlock)
        {
            for (int i = 0; i < snapshot.Signers.Keys.Count; i++)
            {
                Address signer = snapshot.Signers.Keys[i];
                int index = Clique.ExtraVanityLength + 20 * i;
                Array.Copy(signer.Bytes, 0, header.ExtraData, index, signer.Bytes.Length);
            }
        }

        // Mix digest is reserved for now, set to empty
        header.MixHash = Keccak.Zero;
        // Ensure the timestamp has the correct delay
        header.Timestamp = parentBlock.Timestamp + _config.BlockPeriod;
        if (header.Timestamp < _timestamper.UnixTime.Seconds)
        {
            header.Timestamp = new UInt256(_timestamper.UnixTime.Seconds);
        }

        _stateProvider.StateRoot = parentHeader.StateRoot!;

        IEnumerable<Transaction> selectedTxs = _txSource.GetTransactions(parentBlock.Header, header.GasLimit);
        Block block = new BlockToProduce(header, selectedTxs, Array.Empty<BlockHeader>());
        header.TxRoot = new TxTrie(block.Transactions).RootHash;
        block.Header.Author = _sealer.Address;
        return block;
    }

    private UInt256 CalculateDifficulty(Snapshot snapshot, Address signer)
    {
        if (_snapshotManager.IsInTurn(snapshot, snapshot.Number + 1, signer))
        {
            if (_logger.IsInfo) _logger.Info("Producing in turn block");
            return Clique.DifficultyInTurn;
        }

        if (_logger.IsInfo) _logger.Info("Producing out of turn block");
        return Clique.DifficultyNoTurn;
    }

    public void Dispose()
    {
        _cancellationTokenSource?.Dispose();
        _timer?.Dispose();
    }
}<|MERGE_RESOLUTION|>--- conflicted
+++ resolved
@@ -355,35 +355,11 @@
             return null;
         }
 
-<<<<<<< HEAD
-            if (_logger.IsInfo)
-                _logger.Info($"Preparing new block on top of {parentBlock.ToString(Block.Format.Short)}");
+        if (_logger.IsInfo)
+            _logger.Info($"Preparing new block on top of {parentBlock.ToString(Block.Format.Short)}");
 
             ulong timestamp = _timestamper.UnixTime.Seconds;
             IReleaseSpec spec = _specProvider.GetSpec(parentHeader.Number + 1);
-
-            BlockHeader header = new(
-                parentHeader.Hash,
-                Keccak.OfAnEmptySequenceRlp,
-                Address.Zero,
-                1,
-                parentBlock.Number + 1,
-                _gasLimitCalculator.GetGasLimit(parentBlock.Header),
-                timestamp > parentBlock.Timestamp ? timestamp : parentBlock.Timestamp + 1,
-                Array.Empty<byte>());
-
-            // If the block isn't a checkpoint, cast a random vote (good enough for now)
-            long number = header.Number;
-            // Assemble the voting snapshot to check which votes make sense
-            Snapshot snapshot = _snapshotManager.GetOrCreateSnapshot(number - 1, parentHeader.Hash);
-            bool isEpochBlock = (ulong)number % 30000 == 0;
-            if (!isEpochBlock && _proposals.Any())
-=======
-        if (_logger.IsInfo)
-            _logger.Info($"Preparing new block on top of {parentBlock.ToString(Block.Format.Short)}");
-
-        UInt256 timestamp = _timestamper.UnixTime.Seconds;
-        IReleaseSpec spec = _specProvider.GetSpec(parentHeader.Number + 1);
 
         BlockHeader header = new(
             parentHeader.Hash,
@@ -405,7 +381,6 @@
             // Gather all the proposals that make sense voting on
             List<Address> addresses = new();
             foreach ((Address address, bool authorize) in _proposals)
->>>>>>> e0aa333f
             {
                 if (_snapshotManager.IsValidVote(snapshot, address, authorize))
                 {
@@ -424,23 +399,12 @@
             }
         }
 
-<<<<<<< HEAD
-            // Mix digest is reserved for now, set to empty
-            header.MixHash = Keccak.Zero;
-            // Ensure the timestamp has the correct delay
-            header.Timestamp = parentBlock.Timestamp + _config.BlockPeriod;
-            if (header.Timestamp < _timestamper.UnixTime.Seconds)
-            {
-                header.Timestamp = _timestamper.UnixTime.Seconds;
-            }
-=======
         // Set the correct difficulty
         header.BaseFeePerGas = BaseFeeCalculator.Calculate(parentHeader, _specProvider.GetSpec(header.Number));
         header.Difficulty = CalculateDifficulty(snapshot, _sealer.Address);
         header.TotalDifficulty = parentBlock.TotalDifficulty + header.Difficulty;
         if (_logger.IsDebug)
             _logger.Debug($"Setting total difficulty to {parentBlock.TotalDifficulty} + {header.Difficulty}.");
->>>>>>> e0aa333f
 
         // Set extra data
         int mainBytesLength = Clique.ExtraVanityLength + Clique.ExtraSealLength;
@@ -462,14 +426,14 @@
             }
         }
 
-        // Mix digest is reserved for now, set to empty
-        header.MixHash = Keccak.Zero;
-        // Ensure the timestamp has the correct delay
-        header.Timestamp = parentBlock.Timestamp + _config.BlockPeriod;
-        if (header.Timestamp < _timestamper.UnixTime.Seconds)
-        {
-            header.Timestamp = new UInt256(_timestamper.UnixTime.Seconds);
-        }
+            // Mix digest is reserved for now, set to empty
+            header.MixHash = Keccak.Zero;
+            // Ensure the timestamp has the correct delay
+            header.Timestamp = parentBlock.Timestamp + _config.BlockPeriod;
+            if (header.Timestamp < _timestamper.UnixTime.Seconds)
+            {
+                header.Timestamp = _timestamper.UnixTime.Seconds;
+            }
 
         _stateProvider.StateRoot = parentHeader.StateRoot!;
 
