// SPDX-FileCopyrightText: 2025 Demerzel Solutions Limited
// SPDX-License-Identifier: LGPL-3.0-only

using Nethermind.Blockchain;
using Nethermind.Consensus;
using Nethermind.Consensus.Validators;
using Nethermind.Core;
using Nethermind.Core.Crypto;
using Nethermind.Core.Specs;
using Nethermind.Crypto;
using Nethermind.Logging;
using Nethermind.Xdc.Spec;
using Nethermind.Xdc.Types;
using System;
using System.Collections;
using System.Collections.Generic;
using System.Linq;

namespace Nethermind.Xdc;

public class XdcHeaderValidator(IBlockTree blockTree, ISealValidator sealValidator, ISpecProvider specProvider, ILogManager? logManager = null) : HeaderValidator(blockTree, sealValidator, specProvider, logManager)
{

    public override bool Validate(BlockHeader header, BlockHeader? parent, bool isUncle, out string? error)
    {
        if (header is not XdcBlockHeader xdcHeader)
            throw new ArgumentException($"Only type of {nameof(XdcBlockHeader)} is allowed, but got type {header.GetType().Name}.", nameof(header));

        if (xdcHeader.Validator == null || xdcHeader.Validator.Length == 0)
        {
            error = "Validator field is required in XDC header.";
            return false;
        }

<<<<<<< HEAD
        return base.Validate(header, parent, isUncle, out error);
=======
        ExtraFieldsV2? extraFields = xdcHeader.ExtraConsensusData;
        if (extraFields is null)
        {
            error = "Header ExtraData doesn't contain required consensus data.";
            return false;
        }

        //TODO verify QC

        if (xdcHeader.Nonce != XdcConstants.NonceDropVoteValue && xdcHeader.Nonce != XdcConstants.NonceAuthVoteValue)
        {
            error = $"Invalid nonce value ({xdcHeader.Nonce}) in XDC header.";
            return false;
        }

        if (xdcHeader.MixHash != Hash256.Zero)
        {
            error = $"Non-zero mix hash.";
            return false;
        }

        if (xdcHeader.UnclesHash != Keccak.OfAnEmptySequenceRlp)
        {
            error = $"Cannot contain uncles.";
            return false;
        }

        if (!base.Validate(header, parent, isUncle, out error))
        {
            return false;
        }

        error = null;
        return true;
    }

    protected override bool ValidateSeal(BlockHeader header, BlockHeader parent, bool isUncle, ref string? error)
    {
        if (_sealValidator is XdcSealValidator xdcSealValidator)
            return xdcSealValidator.ValidateParams(header, parent, out error);

        if (!_sealValidator.ValidateParams(parent, header, isUncle))
        {
            error = "Invalid consensus data in header.";
            return false;
        }
        if (!_sealValidator.ValidateSeal(header, false))
        {
            error = "Invalid validator signature.";
            return false;
        }
        return true;
    }

    protected override bool ValidateExtraData(BlockHeader header, BlockHeader? parent, IReleaseSpec spec, bool isUncle, ref string? error)
    {
        //Extra consensus data is validated in SealValidator
        return true;
    }

    protected override bool ValidateTotalDifficulty(BlockHeader parent, BlockHeader header, ref string? error)
    {
        if (header.Difficulty != 1)
        {
            error = "Total difficulty must be 1.";
            return false;
        }
        return true;
>>>>>>> 4b1c00d1
    }

    protected override bool ValidateTimestamp(BlockHeader header, BlockHeader parent, ref string? error)
    {
        var xdcSpec = _specProvider.GetXdcSpec((XdcBlockHeader)header); // will throw if no spec found

        //TODO check if V2 header
        if (parent.Timestamp + (ulong)xdcSpec.MinePeriod > header.Timestamp)
        {
            error = "Timestamp in header cannot be lower than ancestor plus slot time.";
            return false;
        }

        return true;
    }
}<|MERGE_RESOLUTION|>--- conflicted
+++ resolved
@@ -32,9 +32,6 @@
             return false;
         }
 
-<<<<<<< HEAD
-        return base.Validate(header, parent, isUncle, out error);
-=======
         ExtraFieldsV2? extraFields = xdcHeader.ExtraConsensusData;
         if (extraFields is null)
         {
@@ -103,7 +100,6 @@
             return false;
         }
         return true;
->>>>>>> 4b1c00d1
     }
 
     protected override bool ValidateTimestamp(BlockHeader header, BlockHeader parent, ref string? error)
