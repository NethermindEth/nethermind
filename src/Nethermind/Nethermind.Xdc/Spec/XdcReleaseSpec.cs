--- conflicted
+++ resolved
@@ -34,7 +34,6 @@
     public Address[] GenesisMasterNodes { get; set; }
     public Address FoundationWallet { get; set; }
     public Address BlockSignerContract { get; set; }
-
     public Address MasternodeVotingContract { get; set; }
 
     public void ApplyV2Config(ulong round)
@@ -103,12 +102,9 @@
     public int MinimumSigningTx { get; set; }            // Signing txs that a node needs to produce to get out of penalty, after `LimitPenaltyEpoch`
     public List<V2ConfigParams> V2Configs { get; set; }
     Address[] GenesisMasterNodes { get; set; }
-<<<<<<< HEAD
     Address FoundationWallet { get; set; }
     public Address BlockSignerContract { get; set; }
-=======
     Address MasternodeVotingContract { get; set; }
->>>>>>> 23a7c127
 
     public void ApplyV2Config(ulong round);
 }