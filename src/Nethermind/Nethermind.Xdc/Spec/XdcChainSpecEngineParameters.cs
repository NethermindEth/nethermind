// SPDX-FileCopyrightText: 2025 Demerzel Solutions Limited
// SPDX-License-Identifier: LGPL-3.0-only

using Nethermind.Core;
using Nethermind.Specs.ChainSpecStyle;
using System;
using System.Collections.Generic;

namespace Nethermind.Xdc.Spec;

public class XdcChainSpecEngineParameters : IChainSpecEngineParameters
{
    public string EngineName => SealEngineType;
    public string SealEngineType => Core.SealEngineType.XDPoS;
    public int Epoch { get; set; }
    public int Gap { get; set; }
    public int Period { get; set; }
    public bool SkipV1Validation { get; set; }
    public Address FoundationWalletAddr { get; set; }
    public int Reward { get; set; }
    public int SwitchEpoch { get; set; }
    public long SwitchBlock { get; set; }

<<<<<<< HEAD
    public Address BlockSignersAddress { get; set; }
    public Address RandomizeSMCBinary { get; set; }
    public Address XDCXLendingFinalizedTradeAddressBinary { get; set; }
    public Address XDCXLendingAddressBinary { get; set; }
    public Address XDCXAddressBinary { get; set; }
    public Address TradingStateAddressBinary { get; set; }
=======
    public Address MasternodeVotingContract { get; set; }
    public Address BlockSignerContract { get; set; }
>>>>>>> 07d8de71


    private List<V2ConfigParams> _v2Configs = new();
    public List<V2ConfigParams> V2Configs
    {
        get => _v2Configs;
        set
        {
            _v2Configs = value ?? new();
            _v2Configs.Sort((a, b) => a.SwitchRound.CompareTo(b.SwitchRound));
            CheckConfig(_v2Configs);
        }
    }

    private static void CheckConfig(List<V2ConfigParams> list)
    {
        if (list.Count == 0 || list[0].SwitchRound != 0)
            throw new InvalidOperationException("There should be a default configuration with switchRound = 0");
        for (int i = 1; i < list.Count; i++)
        {
            if (list[i].SwitchRound == list[i - 1].SwitchRound)
                throw new InvalidOperationException($"Duplicate config for round {list[i].SwitchRound}.");
        }
    }
}

public sealed class V2ConfigParams
{
    public ulong SwitchRound { get; init; }
    public int MaxMasternodes { get; init; }
    public double CertThreshold { get; init; }
    public int TimeoutSyncThreshold { get; init; }
    public int TimeoutPeriod { get; init; }
    public int MinePeriod { get; init; }
}
<|MERGE_RESOLUTION|>--- conflicted
+++ resolved
@@ -21,17 +21,14 @@
     public int SwitchEpoch { get; set; }
     public long SwitchBlock { get; set; }
 
-<<<<<<< HEAD
-    public Address BlockSignersAddress { get; set; }
+    public Address BlockSignerContract { get; set; }
     public Address RandomizeSMCBinary { get; set; }
     public Address XDCXLendingFinalizedTradeAddressBinary { get; set; }
     public Address XDCXLendingAddressBinary { get; set; }
     public Address XDCXAddressBinary { get; set; }
     public Address TradingStateAddressBinary { get; set; }
-=======
+
     public Address MasternodeVotingContract { get; set; }
-    public Address BlockSignerContract { get; set; }
->>>>>>> 07d8de71
 
 
     private List<V2ConfigParams> _v2Configs = new();
