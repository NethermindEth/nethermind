--- conflicted
+++ resolved
@@ -34,11 +34,7 @@
             bh.GasLimit,
             bh.Timestamp,
             bh.ExtraData
-<<<<<<< HEAD
-            )
-=======
         )
->>>>>>> 4fcea716
         {
             Bloom = Bloom.Empty,
             Author = bh.Author,
