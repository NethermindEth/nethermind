// SPDX-FileCopyrightText: 2025 Demerzel Solutions Limited
// SPDX-License-Identifier: LGPL-3.0-only

using System;
using System.Collections.Generic;
using System.Linq;
using System.Threading.Tasks;
using Nethermind.Blockchain;
using Nethermind.Consensus;
using Nethermind.Core;
using Nethermind.Core.Crypto;
using Nethermind.Core.Specs;
using Nethermind.Crypto;
using Nethermind.Serialization.Rlp;
using Nethermind.Xdc.RLP;
using Nethermind.Xdc.Errors;
using Nethermind.Xdc.Types;
using Nethermind.Xdc.Spec;

namespace Nethermind.Xdc;

public class TimeoutCertificateManager : ITimeoutCertificateManager
{
    private EthereumEcdsa _ethereumEcdsa = new EthereumEcdsa(0);
    private static readonly TimeoutDecoder _timeoutDecoder = new();
    private readonly IXdcConsensusContext _consensusContext;
    private readonly ISnapshotManager _snapshotManager;
    private readonly IEpochSwitchManager _epochSwitchManager;
    private readonly ISpecProvider _specProvider;
    private readonly IBlockTree _blockTree;
    private readonly ISyncInfoManager _syncInfoManager;
    private readonly ISigner _signer;
    private XdcPool<Timeout> _timeouts = new();

    public TimeoutCertificateManager(IXdcConsensusContext context, ISnapshotManager snapshotManager, IEpochSwitchManager epochSwitchManager, ISpecProvider specProvider, IBlockTree blockTree, ISyncInfoManager syncInfoManager, ISigner signer)
    {
        _consensusContext = context;
        this._snapshotManager = snapshotManager;
        this._epochSwitchManager = epochSwitchManager;
        this._specProvider = specProvider;
        this._blockTree = blockTree;
        this._syncInfoManager = syncInfoManager;
        this._signer = signer;
    }

    public Task HandleTimeoutVote(Timeout timeout)
    {
        if (timeout.Round != _consensusContext.CurrentRound)
        {
            // Not interested in processing timeout for round different from the current one
            return Task.CompletedTask;
        }

        _timeouts.Add(timeout);
        var collectedTimeouts = _timeouts.GetItems(timeout);

        var xdcHeader = _blockTree.Head?.Header as XdcBlockHeader;
        EpochSwitchInfo epochSwitchInfo = _epochSwitchManager.GetEpochSwitchInfo(xdcHeader);
        if (epochSwitchInfo is null)
        {
            // Failed to get epoch switch info, cannot process timeout
            return Task.CompletedTask;
        }

        IXdcReleaseSpec spec = _specProvider.GetXdcSpec(xdcHeader, timeout.Round);
        var certThreshold = spec.CertThreshold;
        if (collectedTimeouts.Count >= epochSwitchInfo.Masternodes.Length * certThreshold)
        {
            OnTimeoutPoolThresholdReached(collectedTimeouts, timeout);
        }
        return Task.CompletedTask;
    }



    private void OnTimeoutPoolThresholdReached(IEnumerable<Timeout> timeouts, Timeout timeout)
    {
        Signature[] signatures = timeouts.Select(t => t.Signature).ToArray();

        var timeoutCertificate = new TimeoutCertificate(timeout.Round, signatures, timeout.GapNumber);

        ProcessTimeoutCertificate(timeoutCertificate);

        SyncInfo syncInfo = _syncInfoManager.GetSyncInfo();
        //TODO: Broadcast syncInfo
    }

    public void ProcessTimeoutCertificate(TimeoutCertificate timeoutCertificate)
    {
        if (timeoutCertificate.Round > _consensusContext.HighestTC.Round)
        {
            _consensusContext.HighestTC = timeoutCertificate;
        }

        if (timeoutCertificate.Round >= _consensusContext.CurrentRound)
        {
            _timeouts.EndRound(timeoutCertificate.Round);
            _consensusContext.SetNewRound(timeoutCertificate.Round + 1);
        }
    }

    public bool VerifyTimeoutCertificate(TimeoutCertificate timeoutCertificate, out string errorMessage)
    {
        if (timeoutCertificate is null) throw new ArgumentNullException(nameof(timeoutCertificate));
        if (timeoutCertificate.Signatures is null) throw new ArgumentNullException(nameof(timeoutCertificate.Signatures));

        XdcBlockHeader xdcHeader = _blockTree.Head?.Header as XdcBlockHeader;
        IXdcReleaseSpec spec = _specProvider.GetXdcSpec(xdcHeader, timeoutCertificate.Round);
        Snapshot snapshot = _snapshotManager.GetSnapshot((long)timeoutCertificate.GapNumber, spec);
        if (snapshot is null)
        {
            errorMessage = $"Failed to get snapshot using gap number {timeoutCertificate.GapNumber}";
            return false;
        }

        if (snapshot.NextEpochCandidates.Length == 0)
        {
            errorMessage = "Empty master node list from snapshot";
            return false;
        }
        var nextEpochCandidates = new HashSet<Address>(snapshot.NextEpochCandidates);

        var signatures = new HashSet<Signature>(timeoutCertificate.Signatures);

        EpochSwitchInfo epochInfo = _epochSwitchManager.GetTimeoutCertificateEpochInfo(timeoutCertificate);
        if (epochInfo is null)
        {
            errorMessage = $"Failed to get epoch switch info for timeout certificate with round {timeoutCertificate.Round}";
            return false;
        }
        if (signatures.Count < epochInfo.Masternodes.Length * spec.CertThreshold)
        {
            errorMessage = $"Number of unique signatures {signatures.Count} does not meet threshold of {epochInfo.Masternodes.Length * spec.CertThreshold}";
            return false;
        }

        ValueHash256 timeoutMsgHash = ComputeTimeoutMsgHash(timeoutCertificate.Round, timeoutCertificate.GapNumber);
        bool allValid = true;
        Parallel.ForEach(signatures,
            (signature, state) =>
            {
                Address signer = _ethereumEcdsa.RecoverAddress(signature, in timeoutMsgHash);
                if (!nextEpochCandidates.Contains(signer))
                {
                    allValid = false;
                    state.Stop();
                }
            });
        if (!allValid)
        {
            errorMessage = "One or more invalid signatures";
            return false;
        }

        errorMessage = null;
        return true;
    }

    public void OnCountdownTimer()
    {
        if (!AllowedToSend())
            return;

        SendTimeout();
        _consensusContext.TimeoutCounter++;

        var xdcHeader = _blockTree.Head?.Header as XdcBlockHeader;
        IXdcReleaseSpec spec = _specProvider.GetXdcSpec(xdcHeader!, _consensusContext.CurrentRound);

        if (_consensusContext.TimeoutCounter % spec.TimeoutSyncThreshold == 0)
        {
            SyncInfo syncInfo = _syncInfoManager.GetSyncInfo();
            //TODO: Broadcast syncInfo
        }
    }

    public Task OnReceiveTimeout(Timeout timeout)
    {
        var currentBlock = _blockTree.Head ?? throw new InvalidOperationException("Failed to get current block");
        var currentHeader = currentBlock.Header as XdcBlockHeader;
        var currentBlockNumber = currentBlock.Number;
        var epochLenth = _specProvider.GetXdcSpec(currentHeader, timeout.Round).EpochLength;
        if (Math.Abs((long)timeout.GapNumber - currentBlockNumber) > 3 * epochLenth)
        {
            // Discarded propagated timeout, too far away
            return Task.CompletedTask;
        }

        if (FilterTimeout(timeout))
        {
            //TODO: Broadcast Timeout
            return HandleTimeoutVote(timeout);
        }
        return Task.CompletedTask;
    }

    private bool FilterTimeout(Timeout timeout)
    {
        if (timeout.Round < _consensusContext.CurrentRound) return false;
<<<<<<< HEAD

        XdcBlockHeader xdcHeader = _blockTree.Head?.Header as XdcBlockHeader;
        IXdcReleaseSpec spec = _specProvider.GetXdcSpec(xdcHeader, timeout.Round);
        Snapshot snapshot = _snapshotManager.GetSnapshot((long)timeout.GapNumber, spec);
=======
        Snapshot snapshot = _snapshotManager.GetSnapshotByGapNumber(_blockTree, timeout.GapNumber);
>>>>>>> bf2c5dc3
        if (snapshot is null || snapshot.NextEpochCandidates.Length == 0) return false;

        // Verify msg signature
        ValueHash256 timeoutMsgHash = ComputeTimeoutMsgHash(timeout.Round, timeout.GapNumber);
        Address signer = _ethereumEcdsa.RecoverAddress(timeout.Signature, in timeoutMsgHash);
        timeout.Signer = signer;

        return snapshot.NextEpochCandidates.Contains(signer);
    }

    private void SendTimeout()
    {
        ulong gapNumber = 0;
        var currentHeader = (XdcBlockHeader)_blockTree.Head?.Header;
        if (currentHeader is null) throw new InvalidOperationException("Failed to retrieve current header");
        IXdcReleaseSpec spec = _specProvider.GetXdcSpec(currentHeader, _consensusContext.CurrentRound);
        if (_epochSwitchManager.IsEpochSwitchAtRound(_consensusContext.CurrentRound, currentHeader))
        {
            ulong currentNumber = (ulong)currentHeader.Number + 1;
            gapNumber = Math.Max(0, currentNumber - currentNumber % (ulong)spec.EpochLength - (ulong)spec.Gap);
        }
        else
        {
            EpochSwitchInfo epochSwitchInfo = _epochSwitchManager.GetEpochSwitchInfo(currentHeader);
            if (epochSwitchInfo is null)
                throw new ConsensusHeaderDataExtractionException(nameof(EpochSwitchInfo));

            ulong currentNumber = (ulong)epochSwitchInfo.EpochSwitchBlockInfo.BlockNumber;
            gapNumber = Math.Max(0, currentNumber - currentNumber % (ulong)spec.EpochLength - (ulong)spec.Gap);
        }

        ValueHash256 msgHash = ComputeTimeoutMsgHash(_consensusContext.CurrentRound, gapNumber);
        Signature signedHash = _signer.Sign(msgHash);
        var timeoutMsg = new Timeout(_consensusContext.CurrentRound, signedHash, gapNumber);
        timeoutMsg.Signer = _signer.Address;

        HandleTimeoutVote(timeoutMsg);

        //TODO: Broadcast _ctx.HighestTC
    }

    // Returns true if the signer is within the master node list
    private bool AllowedToSend()
    {
        var currentHeader = (XdcBlockHeader)_blockTree.Head?.Header;
        EpochSwitchInfo epochSwitchInfo = _epochSwitchManager.GetEpochSwitchInfo(currentHeader);
        if (epochSwitchInfo is null)
            return false;
        return epochSwitchInfo.Masternodes.Contains(_signer.Address);
    }

    internal static ValueHash256 ComputeTimeoutMsgHash(ulong round, ulong gap)
    {
        Timeout timeout = new(round, null, gap);
        KeccakRlpStream stream = new KeccakRlpStream();
        _timeoutDecoder.Encode(stream, timeout, RlpBehaviors.ForSealing);
        return stream.GetValueHash();
    }

}<|MERGE_RESOLUTION|>--- conflicted
+++ resolved
@@ -104,24 +104,23 @@
         if (timeoutCertificate is null) throw new ArgumentNullException(nameof(timeoutCertificate));
         if (timeoutCertificate.Signatures is null) throw new ArgumentNullException(nameof(timeoutCertificate.Signatures));
 
-        XdcBlockHeader xdcHeader = _blockTree.Head?.Header as XdcBlockHeader;
+        Snapshot snapshot = _snapshotManager.GetSnapshotByGapNumber(_blockTree, timeoutCertificate.GapNumber);
+        if (snapshot is null)
+        {
+            errorMessage = $"Failed to get snapshot using gap number {timeoutCertificate.GapNumber}";
+            return false;
+        }
+
+        if (snapshot.NextEpochCandidates.Length == 0)
+        {
+            errorMessage = "Empty master node list from snapshot";
+            return false;
+        }
+        var nextEpochCandidates = new HashSet<Address>(snapshot.NextEpochCandidates);
+
+        var signatures = new HashSet<Signature>(timeoutCertificate.Signatures);
+        var xdcHeader = _blockTree.Head?.Header as XdcBlockHeader;
         IXdcReleaseSpec spec = _specProvider.GetXdcSpec(xdcHeader, timeoutCertificate.Round);
-        Snapshot snapshot = _snapshotManager.GetSnapshot((long)timeoutCertificate.GapNumber, spec);
-        if (snapshot is null)
-        {
-            errorMessage = $"Failed to get snapshot using gap number {timeoutCertificate.GapNumber}";
-            return false;
-        }
-
-        if (snapshot.NextEpochCandidates.Length == 0)
-        {
-            errorMessage = "Empty master node list from snapshot";
-            return false;
-        }
-        var nextEpochCandidates = new HashSet<Address>(snapshot.NextEpochCandidates);
-
-        var signatures = new HashSet<Signature>(timeoutCertificate.Signatures);
-
         EpochSwitchInfo epochInfo = _epochSwitchManager.GetTimeoutCertificateEpochInfo(timeoutCertificate);
         if (epochInfo is null)
         {
@@ -197,14 +196,7 @@
     private bool FilterTimeout(Timeout timeout)
     {
         if (timeout.Round < _consensusContext.CurrentRound) return false;
-<<<<<<< HEAD
-
-        XdcBlockHeader xdcHeader = _blockTree.Head?.Header as XdcBlockHeader;
-        IXdcReleaseSpec spec = _specProvider.GetXdcSpec(xdcHeader, timeout.Round);
-        Snapshot snapshot = _snapshotManager.GetSnapshot((long)timeout.GapNumber, spec);
-=======
         Snapshot snapshot = _snapshotManager.GetSnapshotByGapNumber(_blockTree, timeout.GapNumber);
->>>>>>> bf2c5dc3
         if (snapshot is null || snapshot.NextEpochCandidates.Length == 0) return false;
 
         // Verify msg signature
