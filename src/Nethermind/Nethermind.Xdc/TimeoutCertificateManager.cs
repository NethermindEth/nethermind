--- conflicted
+++ resolved
@@ -104,28 +104,23 @@
         if (timeoutCertificate is null) throw new ArgumentNullException(nameof(timeoutCertificate));
         if (timeoutCertificate.Signatures is null) throw new ArgumentNullException(nameof(timeoutCertificate.Signatures));
 
-<<<<<<< HEAD
         Snapshot snapshot = _snapshotManager.GetSnapshotByGapNumber(timeoutCertificate.GapNumber);
-=======
-        XdcBlockHeader xdcHeader = _blockTree.Head?.Header as XdcBlockHeader;
+        if (snapshot is null)
+        {
+            errorMessage = $"Failed to get snapshot using gap number {timeoutCertificate.GapNumber}";
+            return false;
+        }
+
+        if (snapshot.NextEpochCandidates.Length == 0)
+        {
+            errorMessage = "Empty master node list from snapshot";
+            return false;
+        }
+        var nextEpochCandidates = new HashSet<Address>(snapshot.NextEpochCandidates);
+
+        var signatures = new HashSet<Signature>(timeoutCertificate.Signatures);
+        var xdcHeader = _blockTree.Head?.Header as XdcBlockHeader;
         IXdcReleaseSpec spec = _specProvider.GetXdcSpec(xdcHeader, timeoutCertificate.Round);
-        Snapshot snapshot = _snapshotManager.GetSnapshot((long)timeoutCertificate.GapNumber, spec);
->>>>>>> 8276f9e4
-        if (snapshot is null)
-        {
-            errorMessage = $"Failed to get snapshot using gap number {timeoutCertificate.GapNumber}";
-            return false;
-        }
-
-        if (snapshot.NextEpochCandidates.Length == 0)
-        {
-            errorMessage = "Empty master node list from snapshot";
-            return false;
-        }
-        var nextEpochCandidates = new HashSet<Address>(snapshot.NextEpochCandidates);
-
-        var signatures = new HashSet<Signature>(timeoutCertificate.Signatures);
-
         EpochSwitchInfo epochInfo = _epochSwitchManager.GetTimeoutCertificateEpochInfo(timeoutCertificate);
         if (epochInfo is null)
         {
@@ -201,14 +196,7 @@
     private bool FilterTimeout(Timeout timeout)
     {
         if (timeout.Round < _consensusContext.CurrentRound) return false;
-<<<<<<< HEAD
         Snapshot snapshot = _snapshotManager.GetSnapshotByGapNumber(timeout.GapNumber);
-=======
-
-        XdcBlockHeader xdcHeader = _blockTree.Head?.Header as XdcBlockHeader;
-        IXdcReleaseSpec spec = _specProvider.GetXdcSpec(xdcHeader, timeout.Round);
-        Snapshot snapshot = _snapshotManager.GetSnapshot((long)timeout.GapNumber, spec);
->>>>>>> 8276f9e4
         if (snapshot is null || snapshot.NextEpochCandidates.Length == 0) return false;
 
         // Verify msg signature
