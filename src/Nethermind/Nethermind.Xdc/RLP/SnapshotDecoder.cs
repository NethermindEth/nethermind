--- conflicted
+++ resolved
@@ -12,12 +12,8 @@
 using System.Threading.Tasks;
 
 namespace Nethermind.Xdc.RLP;
-<<<<<<< HEAD
 
-internal class SnapshotDecoder : IRlpStreamDecoder<Snapshot>, IRlpValueDecoder<Snapshot>
-=======
 internal sealed class SnapshotDecoder : RlpValueDecoder<Snapshot>
->>>>>>> aebd09c3
 {
     protected override Snapshot DecodeInternal(ref Rlp.ValueDecoderContext decoderContext, RlpBehaviors rlpBehaviors = RlpBehaviors.None)
     {
