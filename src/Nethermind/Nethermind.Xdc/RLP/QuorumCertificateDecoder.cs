--- conflicted
+++ resolved
@@ -72,9 +72,6 @@
         return new QuorumCertificate(blockInfo, signatures, gap);
     }
 
-<<<<<<< HEAD
-    public void Encode(RlpStream stream, QuorumCertificate item, RlpBehaviors rlpBehaviors = RlpBehaviors.None)
-=======
     public Rlp Encode(QuorumCert item, RlpBehaviors rlpBehaviors = RlpBehaviors.None)
     {
         if (item is null)
@@ -87,7 +84,6 @@
     }
 
     public void Encode(RlpStream stream, QuorumCert item, RlpBehaviors rlpBehaviors = RlpBehaviors.None)
->>>>>>> 4b1c00d1
     {
         if (item is null)
         {
