--- conflicted
+++ resolved
@@ -78,9 +78,6 @@
         stream.Encode(item.GapNumber);
     }
 
-<<<<<<< HEAD
-    public int GetLength(Vote item, RlpBehaviors rlpBehaviors = RlpBehaviors.None)
-=======
     public Rlp Encode(Vote item, RlpBehaviors rlpBehaviors = RlpBehaviors.None)
     {
         if (item is null)
@@ -92,8 +89,7 @@
         return new Rlp(rlpStream.Data.ToArray());
     }
 
-    public int GetLength(Vote item, RlpBehaviors rlpBehaviors)
->>>>>>> d55c1e98
+    public int GetLength(Vote item, RlpBehaviors rlpBehaviors = RlpBehaviors.None)
     {
         return Rlp.LengthOfSequence(GetContentLength(item, rlpBehaviors));
     }
