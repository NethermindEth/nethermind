--- conflicted
+++ resolved
@@ -6,16 +6,9 @@
 
 namespace Nethermind.Xdc.Types;
 
-<<<<<<< HEAD
-public class VoteForSign(BlockInfo proposedBlockInfo, ulong gapNumber)
-{
-    public BlockInfo ProposedBlockInfo { get; set; } = proposedBlockInfo;
-    public ulong GapNumber { get; set; } = gapNumber;
-=======
 public class VoteForSign(BlockRoundInfo proposedBlockInfo, long gapNumber)
 {
     public BlockRoundInfo ProposedBlockInfo { get; set; } = proposedBlockInfo;
     public long GapNumber { get; set; } = gapNumber;
->>>>>>> 4b1c00d1
     public Hash256 SigHash() => Keccak.Compute(Rlp.Encode(this).Bytes);
 }