--- conflicted
+++ resolved
@@ -6,17 +6,10 @@
 
 namespace Nethermind.Xdc.Types;
 
-<<<<<<< HEAD
-public class SyncInfo(QuorumCert highestQuorumCert, TimeoutCertificate highestTimeoutCertificate)
-{
-    public QuorumCert HighestQuorumCert { get; set; } = highestQuorumCert;
-    public TimeoutCertificate HighestTimeoutCertificate { get; set; } = highestTimeoutCertificate;
-=======
-public class SyncInfo(QuorumCertificate highestQuorumCert, TimeoutCert highestTimeoutCert)
+public class SyncInfo(QuorumCertificate highestQuorumCert, TimeoutCertificate highestTimeoutCert)
 {
     public QuorumCertificate HighestQuorumCert { get; set; } = highestQuorumCert;
-    public TimeoutCert HighestTimeoutCert { get; set; } = highestTimeoutCert;
->>>>>>> 86ba47bc
+    public TimeoutCertificate HighestTimeoutCert { get; set; } = highestTimeoutCert;
 
     public Hash256 SigHash() => Keccak.Compute(Rlp.Encode(this).Bytes);
 }