--- conflicted
+++ resolved
@@ -1,6 +1,7 @@
 // SPDX-FileCopyrightText: 2025 Demerzel Solutions Limited
 // SPDX-License-Identifier: LGPL-3.0-only
 
+using Nethermind.Core;
 using Nethermind.Core.Crypto;
 using RlpBehaviors = Nethermind.Serialization.Rlp.RlpBehaviors;
 
@@ -17,9 +18,5 @@
     public override string ToString() =>
         $"{ProposedBlockInfo.Round}:{GapNumber}:{ProposedBlockInfo.BlockNumber}";
 
-<<<<<<< HEAD
-    public (ulong Round, Hash256 hash) PoolKey() => (ProposedBlockInfo.Round, ProposedBlockInfo.Hash);
-=======
     public (ulong Round, Hash256 hash) PoolKey() => (ProposedBlockInfo.Round, Keccak.Compute(_decoder.Encode(this, RlpBehaviors.ForSealing).Bytes));
->>>>>>> d55c1e98
 }