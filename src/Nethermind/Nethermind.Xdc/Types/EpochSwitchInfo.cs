// SPDX-FileCopyrightText: 2025 Demerzel Solutions Limited
// SPDX-License-Identifier: LGPL-3.0-only

using Nethermind.Core;
using System.Collections.Generic;

namespace Nethermind.Xdc.Types;

<<<<<<< HEAD
public class EpochSwitchInfo(Address[] penalties, Address[] standbynodes, Address[] masternodes, BlockInfo epochSwitchBlockInfo)
=======
public class EpochSwitchInfo(Address[] penalties, Address[] standbynodes, Address[] masternodes, BlockRoundInfo epochSwitchBlockInfo, BlockRoundInfo epochSwitchParentBlockInfo)
>>>>>>> 4b1c00d1
{
    public Address[] Penalties { get; set; } = penalties;
    public Address[] Standbynodes { get; set; } = standbynodes;
    public Address[] Masternodes { get; set; } = masternodes;
<<<<<<< HEAD
    public BlockInfo EpochSwitchBlockInfo { get; set; } = epochSwitchBlockInfo;
=======
    public BlockRoundInfo EpochSwitchBlockInfo { get; set; } = epochSwitchBlockInfo;
    public BlockRoundInfo EpochSwitchParentBlockInfo { get; set; } = epochSwitchParentBlockInfo;
>>>>>>> 4b1c00d1
}<|MERGE_RESOLUTION|>--- conflicted
+++ resolved
@@ -6,19 +6,10 @@
 
 namespace Nethermind.Xdc.Types;
 
-<<<<<<< HEAD
-public class EpochSwitchInfo(Address[] penalties, Address[] standbynodes, Address[] masternodes, BlockInfo epochSwitchBlockInfo)
-=======
-public class EpochSwitchInfo(Address[] penalties, Address[] standbynodes, Address[] masternodes, BlockRoundInfo epochSwitchBlockInfo, BlockRoundInfo epochSwitchParentBlockInfo)
->>>>>>> 4b1c00d1
+public class EpochSwitchInfo(Address[] penalties, Address[] standbynodes, Address[] masternodes, BlockRoundInfo epochSwitchBlockInfo)
 {
     public Address[] Penalties { get; set; } = penalties;
     public Address[] Standbynodes { get; set; } = standbynodes;
     public Address[] Masternodes { get; set; } = masternodes;
-<<<<<<< HEAD
-    public BlockInfo EpochSwitchBlockInfo { get; set; } = epochSwitchBlockInfo;
-=======
     public BlockRoundInfo EpochSwitchBlockInfo { get; set; } = epochSwitchBlockInfo;
-    public BlockRoundInfo EpochSwitchParentBlockInfo { get; set; } = epochSwitchParentBlockInfo;
->>>>>>> 4b1c00d1
 }