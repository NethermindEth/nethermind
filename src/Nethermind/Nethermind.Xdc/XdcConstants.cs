--- conflicted
+++ resolved
@@ -36,10 +36,6 @@
     public const int PoolHygieneRound = 10;
     public const int InMemorySignatures = 4096;
 
-<<<<<<< HEAD
-    public const int MaxBlockDistance = 7; // Maximum allowed backward distance from the chain head
-=======
     public static readonly Hash256 UncleHash = Keccak.OfAnEmptySequenceRlp; // Always Keccak256(RLP([])) as uncles are meaningless outside of PoW
     public static readonly UInt256 DifficultyDefault = UInt256.One;
->>>>>>> b00f7df0
 }