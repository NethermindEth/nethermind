// SPDX-FileCopyrightText: 2025 Demerzel Solutions Limited
// SPDX-License-Identifier: LGPL-3.0-only

using Autofac;
using Autofac.Core;
using Autofac.Features.AttributeFilters;
using Nethermind.Api;
using Nethermind.Api.Extensions;
using Nethermind.Blockchain.Blocks;
using Nethermind.Consensus;
using Nethermind.Consensus.Validators;
using Nethermind.Core;
using Nethermind.Core.Specs;
using Nethermind.Db;
using Nethermind.Init.Modules;
using Nethermind.Specs.ChainSpecStyle;
using Nethermind.Xdc.Spec;
<<<<<<< HEAD
using Nethermind.Blockchain.Headers;
using Nethermind.Blockchain.Blocks;
=======
using System;
>>>>>>> df96ce66

namespace Nethermind.Xdc;

public class XdcPlugin(ChainSpec chainSpec) : IConsensusPlugin
{
    public const string Xdc = "Xdc";
    public string Author => "Nethermind";
    public string Name => Xdc;
    public string Description => "Xdc support for Nethermind";
    public bool Enabled => chainSpec.SealEngineType == SealEngineType;
    public bool MustInitialize => true;
    public string SealEngineType => Core.SealEngineType.XDPoS;
    public IModule Module => new XdcModule();

    // IConsensusPlugin
    public IBlockProducerRunner InitBlockProducerRunner(IBlockProducer _)
    {
        throw new NotSupportedException();
    }
    public IBlockProducer InitBlockProducer()
    {
        throw new NotSupportedException();
    }
}

public class XdcModule : Module
{
    private const string SnapshotDbName = "Snapshots";

    protected override void Load(ContainerBuilder builder)
    {
        base.Load(builder);

        builder
            .AddSingleton<ISpecProvider, XdcChainSpecBasedSpecProvider>()
            .Map<XdcChainSpecEngineParameters, ChainSpec>(chainSpec =>
                chainSpec.EngineChainSpecParametersProvider.GetChainSpecParameters<XdcChainSpecEngineParameters>())

            .AddSingleton<XdcContext>(new XdcContext())

            // stores
            .AddSingleton<IHeaderStore, XdcHeaderStore>()
            .AddSingleton<IXdcHeaderStore, XdcHeaderStore>()
            .AddSingleton<IBlockStore, XdcBlockStore>()

            // sealer
            .AddSingleton<ISealer, XdcSealer>()

            // penalty handler

            // reward handler

            // forensics handler

            // Validators
            .AddSingleton<IHeaderValidator, XdcHeaderValidator>()
<<<<<<< HEAD
            .AddSingleton<IBlockInfoValidator, BlockInfoValidator>()
            .AddSingleton<ISealValidator, XdcSealValidator>()

            // managers
            .AddSingleton<IVotesManager, VotesManager>()
            .AddSingleton<IQuorumCertificateManager, QuorumCertificateManager>()
            .AddSingleton<ITimeoutCertificateManager, TimeoutCertificateManager>()
            .AddSingleton<IEpochSwitchManager, EpochSwitchManager>()
            .AddSingleton<ISnapshotManager, SnapshotManager>()

            // miscellaneous
            .AddSingleton<IDifficultyCalculator, DifficultyCalculator>()
=======
            .AddSingleton<ISealValidator, XdcSealValidator>()
            .AddSingleton<IQuorumCertificateManager, QuorumCertificateManager>()
            .AddSingleton<ISnapshotManager, SnapshotManager>()
            .AddSingleton<IEpochSwitchManager, EpochSwitchManager>()
            .AddSingleton<IXdcConsensusContext, XdcConsensusContext>()
            .AddDatabase(SnapshotDbName)
            .AddSingleton<ISnapshotManager, IDb, IPenaltyHandler>(CreateSnapshotManager)
            .AddSingleton<IPenaltyHandler, PenaltyHandler>()
>>>>>>> df96ce66
            ;
    }

    private ISnapshotManager CreateSnapshotManager([KeyFilter(SnapshotDbName)] IDb db, IPenaltyHandler penaltyHandler)
    {
        return new SnapshotManager(db, penaltyHandler);
    }

}<|MERGE_RESOLUTION|>--- conflicted
+++ resolved
@@ -15,12 +15,8 @@
 using Nethermind.Init.Modules;
 using Nethermind.Specs.ChainSpecStyle;
 using Nethermind.Xdc.Spec;
-<<<<<<< HEAD
 using Nethermind.Blockchain.Headers;
 using Nethermind.Blockchain.Blocks;
-=======
-using System;
->>>>>>> df96ce66
 
 namespace Nethermind.Xdc;
 
@@ -77,7 +73,6 @@
 
             // Validators
             .AddSingleton<IHeaderValidator, XdcHeaderValidator>()
-<<<<<<< HEAD
             .AddSingleton<IBlockInfoValidator, BlockInfoValidator>()
             .AddSingleton<ISealValidator, XdcSealValidator>()
 
@@ -86,20 +81,10 @@
             .AddSingleton<IQuorumCertificateManager, QuorumCertificateManager>()
             .AddSingleton<ITimeoutCertificateManager, TimeoutCertificateManager>()
             .AddSingleton<IEpochSwitchManager, EpochSwitchManager>()
-            .AddSingleton<ISnapshotManager, SnapshotManager>()
-
-            // miscellaneous
-            .AddSingleton<IDifficultyCalculator, DifficultyCalculator>()
-=======
-            .AddSingleton<ISealValidator, XdcSealValidator>()
-            .AddSingleton<IQuorumCertificateManager, QuorumCertificateManager>()
-            .AddSingleton<ISnapshotManager, SnapshotManager>()
-            .AddSingleton<IEpochSwitchManager, EpochSwitchManager>()
             .AddSingleton<IXdcConsensusContext, XdcConsensusContext>()
             .AddDatabase(SnapshotDbName)
             .AddSingleton<ISnapshotManager, IDb, IPenaltyHandler>(CreateSnapshotManager)
             .AddSingleton<IPenaltyHandler, PenaltyHandler>()
->>>>>>> df96ce66
             ;
     }
 
