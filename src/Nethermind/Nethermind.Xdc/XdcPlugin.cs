// SPDX-FileCopyrightText: 2025 Demerzel Solutions Limited
// SPDX-License-Identifier: LGPL-3.0-only

using Autofac.Core;
using Nethermind.Api.Extensions;
using Nethermind.Consensus;
using Nethermind.Specs.ChainSpecStyle;
using System;
using Nethermind.Blockchain;

namespace Nethermind.Xdc;
public class XdcPlugin(ChainSpec chainSpec) : IConsensusPlugin
{
    public const string Xdc = "Xdc";
    public string Author => "Nethermind";
    public string Name => Xdc;
    public string Description => "Xdc support for Nethermind";
    public bool Enabled => chainSpec.SealEngineType == SealEngineType;
    public string SealEngineType => Core.SealEngineType.XDPoS;
    public IModule Module => new XdcModule();

    // IConsensusPlugin
    public IBlockProducerRunner InitBlockProducerRunner(IBlockProducer _)
    {
        throw new NotSupportedException();
    }
    public IBlockProducer InitBlockProducer()
    {
        throw new NotSupportedException();
    }
<<<<<<< HEAD
}

public class XdcModule : Module
{
    private const string SnapshotDbName = "Snapshots";

    protected override void Load(ContainerBuilder builder)
    {
        base.Load(builder);

        builder
            .AddSingleton<ISpecProvider, XdcChainSpecBasedSpecProvider>()
            .Map<XdcChainSpecEngineParameters, ChainSpec>(chainSpec =>
                chainSpec.EngineChainSpecParametersProvider.GetChainSpecParameters<XdcChainSpecEngineParameters>())

            // Validators
            .AddSingleton<IHeaderValidator, XdcHeaderValidator>()
            .AddSingleton<ISealValidator, XdcSealValidator>()
            .AddSingleton<IQuorumCertificateManager, QuorumCertificateManager>()
            .AddSingleton<ISnapshotManager, SnapshotManager>()
            .AddSingleton<IEpochSwitchManager, EpochSwitchManager>()
            .AddSingleton<IXdcConsensusContext, XdcConsensusContext>()
            .AddDatabase(SnapshotDbName)
            .AddSingleton<ISnapshotManager, IDb, IBlockTree, IPenaltyHandler>(CreateSnapshotManager)
            .AddSingleton<IPenaltyHandler, PenaltyHandler>()
            ;
    }

    private ISnapshotManager CreateSnapshotManager([KeyFilter(SnapshotDbName)] IDb db, IBlockTree blockTree, IPenaltyHandler penaltyHandler)
    {
        return new SnapshotManager(db, blockTree, penaltyHandler);
    }

=======
>>>>>>> 8276f9e4
}<|MERGE_RESOLUTION|>--- conflicted
+++ resolved
@@ -6,9 +6,9 @@
 using Nethermind.Consensus;
 using Nethermind.Specs.ChainSpecStyle;
 using System;
-using Nethermind.Blockchain;
 
 namespace Nethermind.Xdc;
+
 public class XdcPlugin(ChainSpec chainSpec) : IConsensusPlugin
 {
     public const string Xdc = "Xdc";
@@ -28,40 +28,4 @@
     {
         throw new NotSupportedException();
     }
-<<<<<<< HEAD
-}
-
-public class XdcModule : Module
-{
-    private const string SnapshotDbName = "Snapshots";
-
-    protected override void Load(ContainerBuilder builder)
-    {
-        base.Load(builder);
-
-        builder
-            .AddSingleton<ISpecProvider, XdcChainSpecBasedSpecProvider>()
-            .Map<XdcChainSpecEngineParameters, ChainSpec>(chainSpec =>
-                chainSpec.EngineChainSpecParametersProvider.GetChainSpecParameters<XdcChainSpecEngineParameters>())
-
-            // Validators
-            .AddSingleton<IHeaderValidator, XdcHeaderValidator>()
-            .AddSingleton<ISealValidator, XdcSealValidator>()
-            .AddSingleton<IQuorumCertificateManager, QuorumCertificateManager>()
-            .AddSingleton<ISnapshotManager, SnapshotManager>()
-            .AddSingleton<IEpochSwitchManager, EpochSwitchManager>()
-            .AddSingleton<IXdcConsensusContext, XdcConsensusContext>()
-            .AddDatabase(SnapshotDbName)
-            .AddSingleton<ISnapshotManager, IDb, IBlockTree, IPenaltyHandler>(CreateSnapshotManager)
-            .AddSingleton<IPenaltyHandler, PenaltyHandler>()
-            ;
-    }
-
-    private ISnapshotManager CreateSnapshotManager([KeyFilter(SnapshotDbName)] IDb db, IBlockTree blockTree, IPenaltyHandler penaltyHandler)
-    {
-        return new SnapshotManager(db, blockTree, penaltyHandler);
-    }
-
-=======
->>>>>>> 8276f9e4
 }