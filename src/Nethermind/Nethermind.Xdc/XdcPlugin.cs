--- conflicted
+++ resolved
@@ -5,11 +5,6 @@
 using Nethermind.Api.Extensions;
 using Nethermind.Consensus;
 using Nethermind.Specs.ChainSpecStyle;
-<<<<<<< HEAD
-using Nethermind.Xdc.Spec;
-using Nethermind.Blockchain.Headers;
-=======
->>>>>>> aca8c8ed
 using System;
 
 namespace Nethermind.Xdc;
@@ -33,59 +28,4 @@
     {
         throw new NotSupportedException();
     }
-<<<<<<< HEAD
-}
-
-public class XdcModule : Module
-{
-    private const string SnapshotDbName = "Snapshots";
-
-    protected override void Load(ContainerBuilder builder)
-    {
-        base.Load(builder);
-
-        builder
-            .AddSingleton<ISpecProvider, XdcChainSpecBasedSpecProvider>()
-            .Map<XdcChainSpecEngineParameters, ChainSpec>(chainSpec =>
-                chainSpec.EngineChainSpecParametersProvider.GetChainSpecParameters<XdcChainSpecEngineParameters>())
-
-            .AddSingleton<XdcConsensusContext>(new XdcConsensusContext())
-
-            // stores
-            .AddSingleton<IHeaderStore, XdcHeaderStore>()
-            .AddSingleton<IXdcHeaderStore, XdcHeaderStore>()
-            .AddSingleton<IBlockStore, XdcBlockStore>()
-
-            // sealer
-            .AddSingleton<ISealer, XdcSealer>()
-
-            // penalty handler
-
-            // reward handler
-
-            // forensics handler
-
-            // Validators
-            .AddSingleton<IHeaderValidator, XdcHeaderValidator>()
-            .AddSingleton<ISealValidator, XdcSealValidator>()
-
-            // managers
-            .AddSingleton<IVotesManager, VotesManager>()
-            .AddSingleton<IQuorumCertificateManager, QuorumCertificateManager>()
-            .AddSingleton<ITimeoutCertificateManager, TimeoutCertificateManager>()
-            .AddSingleton<IEpochSwitchManager, EpochSwitchManager>()
-            .AddSingleton<IXdcConsensusContext, XdcConsensusContext>()
-            .AddDatabase(SnapshotDbName)
-            .AddSingleton<ISnapshotManager, IDb, IPenaltyHandler>(CreateSnapshotManager)
-            .AddSingleton<IPenaltyHandler, PenaltyHandler>()
-            ;
-    }
-
-    private ISnapshotManager CreateSnapshotManager([KeyFilter(SnapshotDbName)] IDb db, IPenaltyHandler penaltyHandler)
-    {
-        return new SnapshotManager(db, penaltyHandler);
-    }
-
-=======
->>>>>>> aca8c8ed
 }