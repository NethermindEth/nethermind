// SPDX-FileCopyrightText: 2025 Demerzel Solutions Limited
// SPDX-License-Identifier: LGPL-3.0-only

using Nethermind.Blockchain;
using Nethermind.Consensus;
using Nethermind.Core;
using Nethermind.Core.Crypto;
using Nethermind.Core.Specs;
using Nethermind.Crypto;
using Nethermind.Serialization.Rlp;
using Nethermind.Xdc.Spec;
using Nethermind.Xdc.Types;
using System;
using System.Collections.Concurrent;
using System.Collections.Generic;
using System.Linq;
using System.Threading.Tasks;

namespace Nethermind.Xdc;

internal class VotesManager(
    IXdcConsensusContext context,
    IBlockTree tree,
    IEpochSwitchManager epochSwitchManager,
    ISnapshotManager snapshotManager,
    IQuorumCertificateManager quorumCertificateManager,
    ISpecProvider specProvider,
    ISigner signer,
    IForensicsProcessor forensicsProcessor) : IVotesManager
{
    private IBlockTree _blockTree = tree;
    private IEpochSwitchManager _epochSwitchManager = epochSwitchManager;
    private ISnapshotManager _snapshotManager = snapshotManager;
    private IQuorumCertificateManager _quorumCertificateManager = quorumCertificateManager;
    private IXdcConsensusContext _ctx = context;
    private IForensicsProcessor _forensicsProcessor = forensicsProcessor;
    private ISpecProvider _specProvider = specProvider;
    private ISigner _signer = signer;

    private XdcPool<Vote> _votePool = new();
    private static VoteDecoder _voteDecoder = new();
    private static EthereumEcdsa _ethereumEcdsa = new(0);
    private readonly ConcurrentDictionary<ulong, byte> _qcBuildStartedByRound = new();
    private const int _maxBlockDistance = 7; // Maximum allowed backward distance from the chain head
    private long _highestVotedRound = -1;

    public Task CastVote(BlockRoundInfo blockInfo)
    {
        EpochSwitchInfo epochSwitchInfo = _epochSwitchManager.GetEpochSwitchInfo(blockInfo.Hash);
        if (epochSwitchInfo is null)
            throw new ArgumentException($"Cannot find epoch info for block {blockInfo.Hash}", nameof(EpochSwitchInfo));
        //Optimize this by fetching with block number and round only

        XdcBlockHeader header = _blockTree.FindHeader(blockInfo.Hash) as XdcBlockHeader;
        if (header is null)
            throw new ArgumentException($"Cannot find block header for block {blockInfo.Hash}");

        IXdcReleaseSpec spec = _specProvider.GetXdcSpec(header, blockInfo.Round);
        long epochSwitchNumber = epochSwitchInfo.EpochSwitchBlockInfo.BlockNumber;
        long gapNumber = epochSwitchNumber == 0 ? 0 : Math.Max(0, epochSwitchNumber - epochSwitchNumber % spec.EpochLength - spec.Gap);

        var vote = new Vote(blockInfo, (ulong)gapNumber);
        // Sets signature and signer for the vote
        Sign(vote);

        _highestVotedRound = (long)blockInfo.Round;

        HandleVote(vote);
        //TODO Broadcast vote to peers
        return Task.CompletedTask;
    }

    public Task HandleVote(Vote vote)
    {
        if ((vote.ProposedBlockInfo.Round != _ctx.CurrentRound) && (vote.ProposedBlockInfo.Round != _ctx.CurrentRound + 1))
        {
            //We only care about votes for the current round or the next round
            return Task.CompletedTask;
        }

        // Collect votes
        _votePool.Add(vote);
        IReadOnlyCollection<Vote> roundVotes = _votePool.GetItems(vote);
        _ = _forensicsProcessor.DetectEquivocationInVotePool(vote, roundVotes);
        _ = _forensicsProcessor.ProcessVoteEquivocation(vote);

        XdcBlockHeader proposedHeader = _blockTree.FindHeader(vote.ProposedBlockInfo.Hash, vote.ProposedBlockInfo.BlockNumber) as XdcBlockHeader;
        if (proposedHeader is null)
        {
            //This is a vote for a block we have not seen yet, just return for now
            return Task.CompletedTask;
        }

        EpochSwitchInfo epochInfo = _epochSwitchManager.GetEpochSwitchInfo(proposedHeader);
        if (epochInfo is null)
        {
            //Unknown epoch switch info, cannot process vote
            return Task.CompletedTask;
        }
        if (epochInfo.Masternodes.Length == 0)
        {
            throw new InvalidOperationException($"Epoch has empty master node list for {vote.ProposedBlockInfo.Hash}");
        }

        double certThreshold = _specProvider.GetXdcSpec(proposedHeader, vote.ProposedBlockInfo.Round).CertThreshold;
        bool thresholdReached = roundVotes.Count >= epochInfo.Masternodes.Length * certThreshold;
        if (thresholdReached)
        {
            if (!vote.ProposedBlockInfo.ValidateBlockInfo(proposedHeader))
                return Task.CompletedTask;

            Signature[] validSignatures = GetValidSignatures(roundVotes, epochInfo.Masternodes);
            if (validSignatures.Length < epochInfo.Masternodes.Length * certThreshold)
                return Task.CompletedTask;

            // At this point, the QC should be processed for this *round*.
            // Ensure this runs only once per round:
            var round = vote.ProposedBlockInfo.Round;
            if (!_qcBuildStartedByRound.TryAdd(round, 0))
                return Task.CompletedTask;
            OnVotePoolThresholdReached(validSignatures, vote);
        }
        return Task.CompletedTask;
    }

    private void EndRound(ulong round)
    {
        _votePool.EndRound(round);

        foreach (var key in _qcBuildStartedByRound.Keys)
            if (key <= round) _qcBuildStartedByRound.TryRemove(key, out _);
    }

    public bool VerifyVotingRules(BlockRoundInfo roundInfo, QuorumCertificate qc) => VerifyVotingRules(roundInfo.Hash, roundInfo.BlockNumber, roundInfo.Round, qc);
    public bool VerifyVotingRules(XdcBlockHeader header) => VerifyVotingRules(header.Hash, header.Number, header.ExtraConsensusData.BlockRound, header.ExtraConsensusData.QuorumCert);
    public bool VerifyVotingRules(Hash256 blockHash, long blockNumber, ulong roundNumber, QuorumCertificate qc)
    {
        if ((long)_ctx.CurrentRound <= _highestVotedRound)
        {
            return false;
        }

        if (roundNumber != _ctx.CurrentRound)
        {
            return false;
        }

        if (_ctx.LockQC is null)
        {
            return true;
        }

        if (qc.ProposedBlockInfo.Round > _ctx.LockQC.ProposedBlockInfo.Round)
        {
            return true;
        }

        if (!IsExtendingFromAncestor(blockHash, blockNumber, _ctx.LockQC.ProposedBlockInfo))
        {
            return false;
        }

        return true;
    }

    public Task OnReceiveVote(Vote vote)
    {
        var voteBlockNumber = vote.ProposedBlockInfo.BlockNumber;
        var currentBlockNumber = _blockTree.Head?.Number ?? throw new InvalidOperationException("Failed to get current block number");
        if (Math.Abs(voteBlockNumber - currentBlockNumber) > _maxBlockDistance)
        {
            // Discarded propagated vote, too far away
            return Task.CompletedTask;
        }

        if (FilterVote(vote))
        {
            //TODO: Broadcast Vote
            return HandleVote(vote);
        }
        return Task.CompletedTask;
    }

    private bool FilterVote(Vote vote)
    {
        if (vote.ProposedBlockInfo.Round < _ctx.CurrentRound) return false;

<<<<<<< HEAD
        Snapshot snapshot = _snapshotManager.GetSnapshotByGapNumber(vote.GapNumber);
=======
        var xdcHeader = _blockTree.Head?.Header as XdcBlockHeader;
        IXdcReleaseSpec spec = _specProvider.GetXdcSpec(xdcHeader, xdcHeader.ExtraConsensusData.BlockRound);
        Snapshot snapshot = _snapshotManager.GetSnapshot((long)vote.GapNumber, spec);
>>>>>>> 8276f9e4
        if (snapshot is null) throw new InvalidOperationException($"Failed to get snapshot by gapNumber={vote.GapNumber}");
        // Verify message signature
        vote.Signer ??= _ethereumEcdsa.RecoverVoteSigner(vote);
        return snapshot.NextEpochCandidates.Any(x => x == vote.Signer);
    }

    private void OnVotePoolThresholdReached(Signature[] validSignatures, Vote currVote)
    {
        QuorumCertificate qc = new(currVote.ProposedBlockInfo, validSignatures, currVote.GapNumber);
        _quorumCertificateManager.CommitCertificate(qc);
        EndRound(currVote.ProposedBlockInfo.Round);
    }

    private bool IsExtendingFromAncestor(Hash256 blockHash, long blockNumber, BlockRoundInfo ancestorBlockInfo)
    {
        long blockNumDiff = blockNumber - ancestorBlockInfo.BlockNumber;
        Hash256 nextBlockHash = blockHash;

        for (int i = 0; i < blockNumDiff; i++)
        {
            XdcBlockHeader parentHeader = _blockTree.FindHeader(nextBlockHash) as XdcBlockHeader;
            if (parentHeader is null)
                return false;

            nextBlockHash = parentHeader.ParentHash;
        }

        return nextBlockHash == ancestorBlockInfo.Hash;
    }

    private Signature[] GetValidSignatures(IEnumerable<Vote> votes, Address[] masternodes)
    {
        var masternodeSet = new HashSet<Address>(masternodes);
        var signatures = new List<Signature>();
        foreach (var vote in votes)
        {
            if (vote.Signer is null)
            {
                vote.Signer = _ethereumEcdsa.RecoverVoteSigner(vote);
            }

            if (masternodeSet.Contains(vote.Signer))
            {
                signatures.Add(vote.Signature);
            }
        }
        return signatures.ToArray();
    }

    private void Sign(Vote vote)
    {
        KeccakRlpStream stream = new();
        _voteDecoder.Encode(stream, vote, RlpBehaviors.ForSealing);
        vote.Signature = _signer.Sign(stream.GetValueHash());
        vote.Signer = _signer.Address;
    }
}<|MERGE_RESOLUTION|>--- conflicted
+++ resolved
@@ -185,13 +185,7 @@
     {
         if (vote.ProposedBlockInfo.Round < _ctx.CurrentRound) return false;
 
-<<<<<<< HEAD
         Snapshot snapshot = _snapshotManager.GetSnapshotByGapNumber(vote.GapNumber);
-=======
-        var xdcHeader = _blockTree.Head?.Header as XdcBlockHeader;
-        IXdcReleaseSpec spec = _specProvider.GetXdcSpec(xdcHeader, xdcHeader.ExtraConsensusData.BlockRound);
-        Snapshot snapshot = _snapshotManager.GetSnapshot((long)vote.GapNumber, spec);
->>>>>>> 8276f9e4
         if (snapshot is null) throw new InvalidOperationException($"Failed to get snapshot by gapNumber={vote.GapNumber}");
         // Verify message signature
         vote.Signer ??= _ethereumEcdsa.RecoverVoteSigner(vote);
