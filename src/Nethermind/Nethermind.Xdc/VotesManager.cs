--- conflicted
+++ resolved
@@ -28,7 +28,7 @@
     ISigner signer,
     IForensicsProcessor forensicsProcessor) : IVotesManager
 {
-    private IBlockTree _blockTree = tree;
+    private IBlockTree _tree = tree;
     private IEpochSwitchManager _epochSwitchManager = epochSwitchManager;
     private ISnapshotManager _snapshotManager = snapshotManager;
     private IQuorumCertificateManager _quorumCertificateManager = quorumCertificateManager;
@@ -51,11 +51,7 @@
             throw new ArgumentException($"Cannot find epoch info for block {blockInfo.Hash}", nameof(EpochSwitchInfo));
         //Optimize this by fetching with block number and round only
 
-<<<<<<< HEAD
-        XdcBlockHeader header = _blockTree.FindHeader(blockInfo.Hash) as XdcBlockHeader;
-=======
         XdcBlockHeader header = _tree.FindHeader(blockInfo.Hash) as XdcBlockHeader;
->>>>>>> bf2c5dc3
         if (header is null)
             throw new ArgumentException($"Cannot find block header for block {blockInfo.Hash}");
 
@@ -88,7 +84,8 @@
         _ = _forensicsProcessor.DetectEquivocationInVotePool(vote, roundVotes);
         _ = _forensicsProcessor.ProcessVoteEquivocation(vote);
 
-        XdcBlockHeader proposedHeader = _blockTree.FindHeader(vote.ProposedBlockInfo.Hash, vote.ProposedBlockInfo.BlockNumber) as XdcBlockHeader;
+        //TODO Optimize this by fetching with block number and round only
+        XdcBlockHeader proposedHeader = _tree.FindHeader(vote.ProposedBlockInfo.Hash, vote.ProposedBlockInfo.BlockNumber) as XdcBlockHeader;
         if (proposedHeader is null)
         {
             //This is a vote for a block we have not seen yet, just return for now
@@ -170,7 +167,7 @@
     public Task OnReceiveVote(Vote vote)
     {
         var voteBlockNumber = vote.ProposedBlockInfo.BlockNumber;
-        var currentBlockNumber = _blockTree.Head?.Number ?? throw new InvalidOperationException("Failed to get current block number");
+        var currentBlockNumber = _tree.Head?.Number ?? throw new InvalidOperationException("Failed to get current block number");
         if (Math.Abs(voteBlockNumber - currentBlockNumber) > _maxBlockDistance)
         {
             // Discarded propagated vote, too far away
@@ -189,9 +186,7 @@
     {
         if (vote.ProposedBlockInfo.Round < _ctx.CurrentRound) return false;
 
-        var xdcHeader = _blockTree.Head?.Header as XdcBlockHeader;
-        IXdcReleaseSpec spec = _specProvider.GetXdcSpec(xdcHeader, xdcHeader.ExtraConsensusData.BlockRound);
-        Snapshot snapshot = _snapshotManager.GetSnapshot((long)vote.GapNumber, spec);
+        Snapshot snapshot = _snapshotManager.GetSnapshotByGapNumber(_tree, vote.GapNumber);
         if (snapshot is null) throw new InvalidOperationException($"Failed to get snapshot by gapNumber={vote.GapNumber}");
         // Verify message signature
         vote.Signer ??= _ethereumEcdsa.RecoverVoteSigner(vote);
@@ -212,7 +207,7 @@
 
         for (int i = 0; i < blockNumDiff; i++)
         {
-            XdcBlockHeader parentHeader = _blockTree.FindHeader(nextBlockHash) as XdcBlockHeader;
+            XdcBlockHeader parentHeader = _tree.FindHeader(nextBlockHash) as XdcBlockHeader;
             if (parentHeader is null)
                 return false;
 
