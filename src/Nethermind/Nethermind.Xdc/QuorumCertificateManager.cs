--- conflicted
+++ resolved
@@ -195,11 +195,7 @@
         if (qc.Signatures is null)
             throw new ArgumentException("QC must contain vote signatures.", nameof(qc));
 
-<<<<<<< HEAD
-        EpochSwitchInfo epochSwitchInfo = _epochSwitchManager.GetEpochSwitchInfo(certificateTarget, qc.ProposedBlockInfo.Hash);
-=======
         EpochSwitchInfo epochSwitchInfo = _epochSwitchManager.GetEpochSwitchInfo(parentHeader) ?? _epochSwitchManager.GetEpochSwitchInfo(qc.ProposedBlockInfo.Hash);
->>>>>>> b00f7df0
         if (epochSwitchInfo is null)
         {
             error = $"Epoch switch info not found for header {certificateTarget?.ToString(Format.FullHashAndNumber)}";
