--- conflicted
+++ resolved
@@ -1,14 +1,10 @@
 // SPDX-FileCopyrightText: 2025 Demerzel Solutions Limited
 // SPDX-License-Identifier: LGPL-3.0-only
 
-<<<<<<< HEAD
-using Microsoft.Extensions.Logging;
-=======
 using System;
 using System.Linq;
 using System.Threading.Tasks;
 
->>>>>>> 1539612c
 using Nethermind.Blockchain;
 using Nethermind.Core;
 using Nethermind.Core.Crypto;
@@ -50,12 +46,7 @@
     private IXdcConsensusContext _context { get; }
     private IBlockTree _blockTree;
     private readonly IDb _qcDb;
-<<<<<<< HEAD
-    private readonly static VoteDecoder _voteDecoder = new();
-
-=======
     private IBlockInfoValidator _blockInfoValidator;
->>>>>>> 1539612c
     private IEpochSwitchManager _epochSwitchManager { get; }
     private ISpecProvider _specProvider { get; }
     private EthereumEcdsa _ethereumEcdsa = new EthereumEcdsa(0);
@@ -92,58 +83,12 @@
                 SaveLockQc(parentQc);
             }
 
-            CommitBlock(_blockTree, proposedBlockHeader, proposedBlockHeader.ExtraConsensusData.BlockRound, qc);
-        }
-    }
-
-    public bool VerifyVotingRule(XdcBlockHeader header)
-    {
-        if (_context.CurrentRound <= _context.HighestVotedRound ||
-            header.ExtraConsensusData.BlockRound != _context.CurrentRound)
-        {
-<<<<<<< HEAD
-            return false;
-=======
-            _context.SetNewRound(_blockTree, qc.ProposedBlockInfo.Round + 1);
->>>>>>> 1539612c
-        }
-
-        //TODO check this behavior again when transition from V1 to V2 is better defined
-        if (_context.LockQC is null)
-        {
-            return true;
-        }
-
-        //Exception in the voting rule described in the whitepaper
-        //https://xdcf.cdn.prismic.io/xdcf/876fd551-96c0-41e8-9a9a-437620cc1fee_XDPoS2.0_whitepaper.pdf
-        if (_context.LockQC.ProposedBlockInfo.Round < header.ExtraConsensusData.QuorumCert.ProposedBlockInfo.Round)
-        {
-            return true;
-        }
-
-        //We can only vote for a QC that is an ancestor of our lock QC
-        if (IsAncestor(_context.LockQC.ProposedBlockInfo, header.ExtraConsensusData.QuorumCert.ProposedBlockInfo))
-        {
-            return true;
-        }
-
-        return false;
-    }
-
-    private bool IsAncestor(BlockRoundInfo ancestor, BlockRoundInfo child)
-    {
-        long blockNumberDiff = child.BlockNumber - ancestor.BlockNumber;
-        if (blockNumberDiff < 0)
-            return false;
-        BlockHeader parentHeader = _blockTree.FindHeader(child.Hash, child.BlockNumber);
-        //TODO should this be bounded by some max number of blocks?
-        for (int i = 0; i < blockNumberDiff; i++)
-        {
-            if (parentHeader is null)
-                return false;
-            if (parentHeader.Hash == ancestor.Hash)
-                return true;
-            parentHeader = _blockTree.FindHeader(parentHeader.ParentHash, parentHeader.Number - 1);
+            CommitBlock(_blockTree, proposedBlockHeader, proposedBlockHeader.ExtraConsensusData.CurrentRound, qc);
+        }
+
+        if (qc.ProposedBlockInfo.Round >= _context.CurrentRound)
+        {
+            _context.SetNewRound(_blockTree, qc.ProposedBlockInfo.Round);
         }
         return false;
     }
@@ -258,11 +203,7 @@
             return false;
         }
 
-<<<<<<< HEAD
-        if (!ValidateBlockInfo(qc, certificateTarget))
-=======
         if (!_blockInfoValidator.ValidateBlockInfo(qc.ProposedBlockInfo, parentHeader))
->>>>>>> 1539612c
         {
             error = "QC block data does not match header data.";
             return false;
@@ -271,25 +212,4 @@
         error = null;
         return true;
     }
-<<<<<<< HEAD
-
-    private ValueHash256 VoteHash(BlockRoundInfo proposedBlockInfo, ulong gapNumber)
-    {
-        KeccakRlpStream stream = new();
-        _voteDecoder.Encode(stream, new Vote(proposedBlockInfo, gapNumber), RlpBehaviors.ForSealing);
-        return stream.GetValueHash();
-    }
-
-    private bool ValidateBlockInfo(QuorumCertificate qc, XdcBlockHeader parentHeader)
-    {
-        if (qc.ProposedBlockInfo.BlockNumber != parentHeader.Number)
-            return false;
-        if (qc.ProposedBlockInfo.Hash != parentHeader.Hash)
-            return false;
-        if (qc.ProposedBlockInfo.Round != parentHeader.ExtraConsensusData.BlockRound)
-            return false;
-        return true;
-    }
-=======
->>>>>>> 1539612c
 }