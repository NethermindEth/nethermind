--- conflicted
+++ resolved
@@ -79,11 +79,7 @@
 
     private ExtraFieldsV2 _extraFieldsV2;
     /// <summary>
-<<<<<<< HEAD
-    /// Consensus data that much be included in a V2 block, which contains the quorum certificate and round information. 
-=======
-    /// Consensus data that must be included in a V2 block, which contains the quorum certificate and round information. 
->>>>>>> d05ee528
+    /// Consensus data that must be included in a V2 block, which contains the quorum certificate and round information.
     /// </summary>
     public ExtraFieldsV2? ExtraConsensusData
     {
