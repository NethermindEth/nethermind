// SPDX-FileCopyrightText: 2025 Demerzel Solutions Limited
// SPDX-License-Identifier: LGPL-3.0-only

using Nethermind.Core;
using Nethermind.Core.Crypto;
using Nethermind.Core.Specs;
using Nethermind.Crypto;
using Nethermind.Int256;
using Nethermind.Serialization.Rlp;
using Nethermind.Xdc.RLP;
using Nethermind.Xdc.Spec;
using Nethermind.Xdc.Types;
using System;
using System.Collections.Generic;
using System.Collections.Immutable;
using System.Linq;
using System.Text;
using System.Threading.Tasks;

namespace Nethermind.Xdc;
public class XdcBlockHeader : BlockHeader, IHashResolver
{
    private static XdcHeaderDecoder _headerDecoder = new();
    private static readonly ExtraConsensusDataDecoder _extraConsensusDataDecoder = new();
    public XdcBlockHeader(
        Hash256 parentHash,
        Hash256 unclesHash,
        Address beneficiary,
        in UInt256 difficulty,
        long number,
        long gasLimit,
        ulong timestamp,
        byte[] extraData)
        : base(parentHash, unclesHash, beneficiary, difficulty, number, gasLimit, timestamp, extraData)
    {
    }

    public byte[]? Validators { get; set; }

    private ImmutableArray<Address>? _validatorsAddress;
    public ImmutableArray<Address>? ValidatorsAddress
    {
        get
        {
            if (_validatorsAddress is not null)
                return _validatorsAddress;
            _validatorsAddress = XdcExtensions.ExtractAddresses(Validators);
            return _validatorsAddress;
        }
        set { _validatorsAddress = value; }
    }
    public byte[]? Validator { get; set; }
    public byte[]? Penalties { get; set; }

    private ImmutableArray<Address>? _penaltiesAddress;
    public ImmutableArray<Address>? PenaltiesAddress
    {
        get
        {
            if (_penaltiesAddress is not null)
                return _penaltiesAddress;
            _penaltiesAddress = XdcExtensions.ExtractAddresses(Penalties);
            return _penaltiesAddress;
        }
        set { _penaltiesAddress = value; }
    }

    private ExtraFieldsV2 _extraFieldsV2;
    /// <summary>
    /// Consensus data that must be included in a V2 block, which contains the quorum certificate and round information. 
    /// </summary>
    public ExtraFieldsV2? ExtraConsensusData
    {
        get
        {
            if (ExtraData is null || ExtraData.Length == 0)
                return null;

            if (_extraFieldsV2 == null)
            {
                //Check V2 consensus version in ExtraData field.
                if (ExtraData.Length < 3 || ExtraData[0] != XdcConstants.ConsensusVersion)
                    return null;
                Rlp.ValueDecoderContext valueDecoderContext = new Rlp.ValueDecoderContext(ExtraData.AsSpan(1));
                _extraFieldsV2 = _extraConsensusDataDecoder.Decode(ref valueDecoderContext);
            }
            return _extraFieldsV2;
        }
        set { _extraFieldsV2 = value; }
    }

<<<<<<< HEAD
    public bool IsEpochSwitch(IXdcReleaseSpec spec)
    {
        if (spec.SwitchBlock == this.Number)
        {
            return true;
        }
        ExtraFieldsV2? extraFields = ExtraConsensusData;
        if (extraFields is null)
        {
            //Should this throw instead?
            return false;
        }
        ulong parentRound = extraFields.QuorumCert.ProposedBlockInfo.Round;
        ulong epochStart = extraFields.BlockRound - extraFields.BlockRound % (ulong)spec.EpochLength;

        return parentRound < epochStart;
    }

    private static ImmutableArray<Address>? ExtractAddresses(byte[]? data)
    {
        if (data is null || data.Length % Address.Size != 0)
            return null;

        Address[] addresses = new Address[data.Length / Address.Size];
        for (int i = 0; i < addresses.Length; i++)
        {
            addresses[i] = new Address(data.AsSpan(i * Address.Size, Address.Size));
        }
        return addresses.ToImmutableArray();
    }

=======
>>>>>>> b00f7df0
    public ValueHash256 CalculateHash()
    {
        KeccakRlpStream rlpStream = new KeccakRlpStream();
        _headerDecoder.Encode(rlpStream, this);
        return rlpStream.GetHash();
    }
}<|MERGE_RESOLUTION|>--- conflicted
+++ resolved
@@ -89,40 +89,6 @@
         set { _extraFieldsV2 = value; }
     }
 
-<<<<<<< HEAD
-    public bool IsEpochSwitch(IXdcReleaseSpec spec)
-    {
-        if (spec.SwitchBlock == this.Number)
-        {
-            return true;
-        }
-        ExtraFieldsV2? extraFields = ExtraConsensusData;
-        if (extraFields is null)
-        {
-            //Should this throw instead?
-            return false;
-        }
-        ulong parentRound = extraFields.QuorumCert.ProposedBlockInfo.Round;
-        ulong epochStart = extraFields.BlockRound - extraFields.BlockRound % (ulong)spec.EpochLength;
-
-        return parentRound < epochStart;
-    }
-
-    private static ImmutableArray<Address>? ExtractAddresses(byte[]? data)
-    {
-        if (data is null || data.Length % Address.Size != 0)
-            return null;
-
-        Address[] addresses = new Address[data.Length / Address.Size];
-        for (int i = 0; i < addresses.Length; i++)
-        {
-            addresses[i] = new Address(data.AsSpan(i * Address.Size, Address.Size));
-        }
-        return addresses.ToImmutableArray();
-    }
-
-=======
->>>>>>> b00f7df0
     public ValueHash256 CalculateHash()
     {
         KeccakRlpStream rlpStream = new KeccakRlpStream();
