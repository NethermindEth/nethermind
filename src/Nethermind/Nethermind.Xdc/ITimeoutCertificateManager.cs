
// SPDX-FileCopyrightText: 2025 Demerzel Solutions Limited
// SPDX-License-Identifier: LGPL-3.0-only

using Nethermind.Xdc.Types;
using System;

namespace Nethermind.Xdc;
<<<<<<< HEAD

internal interface ITimeoutCertificateManager
=======
public interface ITimeoutCertificateManager
>>>>>>> a1e10b65
{
    void HandleTimeout(Timeout timeout);
    void OnCountdownTimer(DateTime time);
    void ProcessTimeoutCertificate(TimeoutCertificate timeoutCertificate);
    bool VerifyTimeoutCertificate(TimeoutCertificate timeoutCertificate, out string errorMessage);
}<|MERGE_RESOLUTION|>--- conflicted
+++ resolved
@@ -6,12 +6,8 @@
 using System;
 
 namespace Nethermind.Xdc;
-<<<<<<< HEAD
 
-internal interface ITimeoutCertificateManager
-=======
 public interface ITimeoutCertificateManager
->>>>>>> a1e10b65
 {
     void HandleTimeout(Timeout timeout);
     void OnCountdownTimer(DateTime time);
