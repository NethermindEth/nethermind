// SPDX-FileCopyrightText: 2024 Demerzel Solutions Limited
// SPDX-License-Identifier: LGPL-3.0-only

using Nethermind.Blockchain;
using Nethermind.Config;
using Nethermind.Consensus;
using Nethermind.Consensus.Processing;
using Nethermind.Consensus.Producers;
using Nethermind.Core;
using Nethermind.Core.Crypto;
using Nethermind.Core.Specs;
using Nethermind.Logging;
using Nethermind.Xdc.Spec;
using Nethermind.Xdc.Types;
using System;
using System.Collections;
using System.Collections.Generic;
using System.Threading;
using System.Threading.Channels;
using System.Threading.Tasks;

namespace Nethermind.Xdc
{
    /// <summary>
    /// This runner orchestrates the consensus loop: leader block proposal, voting, QC aggregation,
    /// timeout handling, and 3-chain finalization
    /// </summary>
    internal class XdcHotStuff : IBlockProducerRunner
    {
        private readonly IBlockTree _blockTree;
        private readonly IXdcConsensusContext _xdcContext;
        private readonly ISpecProvider _specProvider;
        private readonly IBlockProducer _blockBuilder;
        private readonly IEpochSwitchManager _epochSwitchManager;
        private readonly ISnapshotManager _snapshotManager;
        private readonly IQuorumCertificateManager _quorumCertificateManager;
        private readonly IVotesManager _votesManager;
        private readonly ISigner _signer;
        private readonly ITimeoutTimer _timeoutTimer;
        private readonly IProcessExitSource _processExit;
        private readonly ILogger _logger;

        private CancellationTokenSource? _cancellationTokenSource;
        private Task? _runTask;
        private DateTime _lastActivityTime;
        private readonly object _lockObject = new();

        public event EventHandler<BlockEventArgs>? BlockProduced;

        private static readonly PayloadAttributes DefaultPayloadAttributes = new PayloadAttributes();
        private ulong _highestSelfMinedRound;
        private ulong _highestVotedRound;

        public XdcHotStuff(
            IBlockTree blockTree,
            IXdcConsensusContext xdcContext,
            ISpecProvider specProvider,
            IBlockProducer blockBuilder,
            IEpochSwitchManager epochSwitchManager,
            ISnapshotManager snapshotManager,
            IQuorumCertificateManager quorumCertificateManager,
            IVotesManager votesManager,
            ISigner signer,
            ITimeoutTimer timeoutTimer,
            IProcessExitSource processExit,
            ILogManager logManager)
        {
            _blockTree = blockTree ?? throw new ArgumentNullException(nameof(blockTree));
            _xdcContext = xdcContext;
            _specProvider = specProvider ?? throw new ArgumentNullException(nameof(specProvider));
            _blockBuilder = blockBuilder ?? throw new ArgumentNullException(nameof(blockBuilder));
            _epochSwitchManager = epochSwitchManager ?? throw new ArgumentNullException(nameof(epochSwitchManager));
            _snapshotManager = snapshotManager;
            _quorumCertificateManager = quorumCertificateManager ?? throw new ArgumentNullException(nameof(quorumCertificateManager));
            _votesManager = votesManager ?? throw new ArgumentNullException(nameof(votesManager));
            _signer = signer ?? throw new ArgumentNullException(nameof(signer));
            _timeoutTimer = timeoutTimer;
            _processExit = processExit;
            _logger = logManager?.GetClassLogger<XdcHotStuff>() ?? throw new ArgumentNullException(nameof(logManager));

            _lastActivityTime = DateTime.UtcNow;
        }

        /// <summary>
        /// Starts the consensus runner.
        /// </summary>
        public void Start()
        {
            lock (_lockObject)
            {
                if (_cancellationTokenSource != null)
                {
                    _logger.Info("XdcHotStuff already started, ignoring duplicate Start() call");
                    return;
                }

                _cancellationTokenSource = new CancellationTokenSource();

                _processExit.Token.Register(() =>
                {
                    _logger.Info("Process exit detected, stopping XdcHotStuff consensus runner...");
                    _cancellationTokenSource?.Cancel();
                });

                _runTask = Run();
                _logger.Info("XdcHotStuff consensus runner started");
            }
        }

        /// <summary>
        /// Main execution loop - waits for blockchain initialization then starts consensus.
        /// </summary>
        private async Task Run()
        {
            try
            {
                await WaitForBlockTreeHead(_cancellationTokenSource!.Token);

                _blockTree.NewHeadBlock += OnNewHeadBlock;

                _xdcContext.NewRoundSetEvent += OnNewRound;

                // Initialize round from head
                InitializeRoundFromHead();

                // Main consensus flow
                await MainFlow();
            }
            catch (OperationCanceledException)
            {
                _logger.Info("XdcHotStuff consensus runner stopped");
            }
            catch (Exception ex)
            {
                _logger.Error("XdcHotStuff consensus runner encountered fatal error", ex);
                throw;
            }
            finally
            {
                _blockTree.NewHeadBlock -= OnNewHeadBlock;
                _xdcContext.NewRoundSetEvent -= OnNewRound;
            }
        }

        private void OnNewRound(object sender, NewRoundEventArgs args)
        {
            XdcBlockHeader head = _blockTree.Head.Header as XdcBlockHeader
                ?? throw new InvalidOperationException("BlockTree head is not XdcBlockHeader.");
            //TODO Should this use be previous round ?
            IXdcReleaseSpec spec = _specProvider.GetXdcSpec(head, args.NewRound);

            //TODO Technically we have to apply timeout exponents from spec, but they are always 1
            _timeoutTimer.Reset(TimeSpan.FromSeconds(spec.TimeoutPeriod));

            TimeSpan roundDuration = DateTime.UtcNow - _xdcContext.RoundStarted;
            _logger.Info($"Round {args.NewRound} completed in {roundDuration.TotalSeconds:F2}s");
        }

        /// <summary>
        /// Wait for blockTree.Head to become non-null during bootstrap.
        /// </summary>
        private async Task WaitForBlockTreeHead(CancellationToken cancellationToken)
        {
            _logger.Debug("Waiting for blockTree.Head to initialize...");
            while (_blockTree.Head == null)
            {
                await Task.Delay(100, cancellationToken);
            }
            _logger.Debug($"BlockTree initialized with head at block #{_blockTree.Head.Number}");
        }

        /// <summary>
        /// Initialize RoundCount from the current head's ExtraConsensusData.BlockRound.
        /// </summary>
        private void InitializeRoundFromHead()
        {
            if (_blockTree.Head.Header is not XdcBlockHeader xdcHead)
                throw new InvalidBlockException(_blockTree.Head, "Head is not XdcBlockHeader.");

            _quorumCertificateManager.Initialize(xdcHead);
            _logger.Info($"Initialized round {_xdcContext.CurrentRound} from head.");
        }

        /// <summary>
        /// Main consensus flow
        /// </summary>
        private async Task MainFlow()
        {
            CancellationToken ct = _cancellationTokenSource!.Token;

            while (!ct.IsCancellationRequested)
            {
                try
                {
                    await RunRoundChecks(ct);
                    await Task.Delay(50, ct);
                }
                catch (OperationCanceledException)
                {
                    throw;
                }
                catch (InvalidOperationException)
                {
                    throw;
                }
                catch (Exception ex)
                {
                    _logger.Error($"Error processing round {_xdcContext.CurrentRound}", ex);
                }
            }
        }

        /// <summary>
        /// Run checks for the current round: leader proposal, voting, timeout handling.
        /// </summary>
        internal async Task RunRoundChecks(CancellationToken ct)
        {
            ulong currentRound = _xdcContext.CurrentRound;

            XdcBlockHeader? roundParent = GetParentForRound();
            if (roundParent == null)
            {
                throw new InvalidOperationException($"Head is null or not XdcBlockHeader.");
            }

            // Get XDC spec for this round
            IXdcReleaseSpec spec = _specProvider.GetXdcSpec(roundParent, currentRound);
            if (spec == null)
            {
                _logger.Error($"Round {currentRound}: Failed to get XDC spec, skipping");
                return;
            }

            // Get epoch info and check for epoch switch
            EpochSwitchInfo epochInfo = _epochSwitchManager.GetEpochSwitchInfo(roundParent);
            if (epochInfo?.Masternodes == null || epochInfo.Masternodes.Length == 0)
            {
                _logger.Warn($"Round {currentRound}: No masternodes in epoch, skipping");
                return;
            }

            bool isMyTurn = IsMyTurnAndTime(roundParent, currentRound, spec);
            _logger.Info($"Round {currentRound}: Leader={GetLeaderAddress(roundParent, currentRound, spec)}, MyTurn={isMyTurn}, Committee={epochInfo.Masternodes.Length} nodes");

            if (isMyTurn)
            {
                _highestSelfMinedRound = currentRound;
                Task blockBuilder = BuildAndProposeBlock(roundParent, currentRound, spec, ct);
            }

            if (spec.SwitchBlock < roundParent.Number)
            {
                await CommitCertificateAndVote(roundParent, epochInfo);
            }
        }

        private XdcBlockHeader GetParentForRound()
        {
            return _blockTree.Head.Header as XdcBlockHeader;
        }

        /// <summary>
        /// Build block with parentQC.
        /// </summary>
        private async Task BuildAndProposeBlock(XdcBlockHeader parent, ulong currentRound, IXdcReleaseSpec spec, CancellationToken ct)
        {
            DateTime now = DateTime.UtcNow;

            try
            {
                ulong parentTimestamp = parent.Timestamp;
                ulong minTimestamp = parentTimestamp + (ulong)spec.MinePeriod;
                ulong currentTimestamp = (ulong)new DateTimeOffset(now).ToUnixTimeSeconds();

                _logger.Debug($"Round {currentRound}: Building proposal block");

                DefaultPayloadAttributes.Timestamp = minTimestamp;

                if (currentTimestamp < minTimestamp)
                {
                    TimeSpan delay = TimeSpan.FromSeconds(minTimestamp - currentTimestamp);
                    _logger.Debug($"Round {currentRound}: Waiting {delay.TotalSeconds:F1}s for minimum mining time");
                    // Enforce minimum mining time per XDC rules
                    await Task.Delay(delay, ct);
                }

                Task<Block?> proposedBlockTask =
                    _blockBuilder.BuildBlock(parent, null, DefaultPayloadAttributes, IBlockProducer.Flags.None, ct);

                Block? proposedBlock = await proposedBlockTask;

                if (proposedBlock != null)
                {
                    _lastActivityTime = DateTime.UtcNow;
                    _logger.Info($"Round {currentRound}: Block #{proposedBlock.Number} built successfully, hash={proposedBlock.Hash}");

                    // This will trigger broadcasting the block via P2P
                    BlockProduced?.Invoke(this, new BlockEventArgs(proposedBlock));
                }
                else
                {
                    _logger.Warn($"Round {currentRound}: Block builder returned null");
                }
            }
            catch (Exception ex)
            {
                _logger.Error($"Failed to build block in round {currentRound}", ex);
            }
        }

        /// <summary>
        /// Voter path - commit received QC, check voting rule, cast vote.
        /// </summary>
        private async Task CommitCertificateAndVote(XdcBlockHeader head, EpochSwitchInfo epochInfo)
        {
            if (head.ExtraConsensusData?.QuorumCert is null)
                throw new InvalidOperationException("Head block missing consensus data.");
            var votingRound = head.ExtraConsensusData.BlockRound;
            if (_highestVotedRound >= votingRound)
                return;

            // Commit/record the header's QC
            _quorumCertificateManager.CommitCertificate(head.ExtraConsensusData.QuorumCert);

            _highestVotedRound = votingRound;

            // Check if we are in the masternode set
            if (!Array.Exists(epochInfo.Masternodes, (a) => a == _signer.Address))
            {
                _logger.Info($"Round {votingRound}: Skipped voting (not in masternode set)");
                return;
            }

            // Check voting rule
            bool canVote = _votesManager.VerifyVotingRules(head);
            if (!canVote)
            {
                _logger.Info($"Round {votingRound}: Voting rule not satisfied for block #{head.Hash}");
                return;
            }

            try
            {
                BlockRoundInfo voteInfo = new BlockRoundInfo(head.Hash!, head.ExtraConsensusData.BlockRound, head.Number);
                await _votesManager.CastVote(voteInfo);
                _lastActivityTime = DateTime.UtcNow;
                _logger.Info($"Round {votingRound}: Voted for block #{head.Number}, hash={head.Hash}");
            }
            catch (Exception ex)
            {
                _logger.Error($"Round {votingRound}: Failed to cast vote.", ex);
            }
        }

        /// <summary>
        /// Handler for blockTree.NewHeadBlock event - signals new round on head changes.
        /// </summary>
        private void OnNewHeadBlock(object? sender, BlockEventArgs e)
        {
            if (e.Block.Header is not XdcBlockHeader xdcHead)
                throw new InvalidOperationException($"Expected an XDC header, but got {e.Block.Header.GetType().FullName}");

            _logger.Debug($"New head block #{xdcHead.Number}, round={xdcHead.ExtraConsensusData?.BlockRound}");

            if (xdcHead.ExtraConsensusData is null)
                throw new InvalidOperationException("New head block missing ExtraConsensusData");

            ulong headRound = xdcHead.ExtraConsensusData.BlockRound;
            if (headRound > _xdcContext.CurrentRound)
            {
                _logger.Warn($"New head block round is ahead of us.");
                //TODO This should probably trigger a sync
            }

            // Signal new round
            _lastActivityTime = DateTime.UtcNow;
        }

        /// <summary>
        /// Check if the current node is the leader for the given round.
        /// Uses epoch switch manager and spec to determine leader via round-robin rotation.
        /// </summary>
        private bool IsMyTurnAndTime(XdcBlockHeader parent, ulong round, IXdcReleaseSpec spec)
        {
            if (_highestSelfMinedRound >= round)
            {
                //Already produced block for this round
                return false;
            }

            if ((long)parent.Timestamp + spec.MinePeriod > DateTimeOffset.UtcNow.ToUnixTimeSeconds())
            {
                //Not enough time has passed since last block
                return false;
            }

            if (parent.Hash != _xdcContext.HighestQC.ProposedBlockInfo.Hash)
            {
                //We have not reached QC vote threshold yet
                return false;
            }

            Address leaderAddress = GetLeaderAddress(parent, round, spec);
            return leaderAddress == _signer.Address;
        }

        /// <summary>
        /// Get the leader address for a given round using round-robin rotation.
        /// Leader selection: (round % epochLength) % masternodeCount
        /// </summary>
        public Address GetLeaderAddress(XdcBlockHeader currentHead, ulong round, IXdcReleaseSpec spec)
        {
            Address[] currentMasternodes;
            if (_epochSwitchManager.IsEpochSwitchAtRound(round, currentHead))
            {
                //TODO calculate master nodes based on the current round
<<<<<<< HEAD
                (masternodes, _) = _snapshotManager.CalculateNextEpochMasternodes(currentHead.Number + 1, currentHead.Hash, spec);
=======
                (currentMasternodes, _) = _snapshotManager.CalculateNextEpochMasternodes(currentHead.Number + 1, currentHead.Hash, spec);
>>>>>>> 8276f9e4
            }
            else
            {
                var epochSwitchInfo = _epochSwitchManager.GetEpochSwitchInfo(currentHead);
                currentMasternodes = epochSwitchInfo.Masternodes;
            }

            int currentLeaderIndex = ((int)round % spec.EpochLength % currentMasternodes.Length);
            return currentMasternodes[currentLeaderIndex];
        }

        /// <summary>
        /// Check if the runner is actively producing blocks within the given interval.
        /// </summary>
        public bool IsProducingBlocks(ulong? maxProducingInterval)
        {
            if (!maxProducingInterval.HasValue)
            {
                return _cancellationTokenSource != null && !_cancellationTokenSource.IsCancellationRequested;
            }

            TimeSpan elapsed = DateTime.UtcNow - _lastActivityTime;
            TimeSpan maxInterval = TimeSpan.FromSeconds(maxProducingInterval.Value);

            return elapsed <= maxInterval;
        }

        /// <summary>
        /// Stop the consensus runner gracefully.
        /// </summary>
        public async Task StopAsync()
        {
            Task? task;

            lock (_lockObject)
            {
                if (_cancellationTokenSource == null)
                {
                    return;
                }

                task = _runTask;
                _cancellationTokenSource = null;
                _runTask = null;
            }

            _logger.Debug("Stopping XdcHotStuff consensus runner...");

            // Signal cancellation
            _cancellationTokenSource?.Cancel();
            // Wait for task completion
            if (task != null)
            {
                try
                {
                    await task;
                }
                catch (OperationCanceledException)
                {
                    // Expected
                }
            }

            _cancellationTokenSource?.Dispose();
            _logger.Info("XdcHotStuff consensus runner stopped");
        }
    }
}<|MERGE_RESOLUTION|>--- conflicted
+++ resolved
@@ -414,11 +414,7 @@
             if (_epochSwitchManager.IsEpochSwitchAtRound(round, currentHead))
             {
                 //TODO calculate master nodes based on the current round
-<<<<<<< HEAD
-                (masternodes, _) = _snapshotManager.CalculateNextEpochMasternodes(currentHead.Number + 1, currentHead.Hash, spec);
-=======
                 (currentMasternodes, _) = _snapshotManager.CalculateNextEpochMasternodes(currentHead.Number + 1, currentHead.Hash, spec);
->>>>>>> 8276f9e4
             }
             else
             {
