--- conflicted
+++ resolved
@@ -2,10 +2,6 @@
 // SPDX-License-Identifier: LGPL-3.0-only
 
 using Nethermind.Xdc.Types;
-using System;
-using System.Collections.Generic;
-using System.Linq;
-using System.Text;
 using System.Threading.Tasks;
 
 namespace Nethermind.Xdc;
@@ -13,11 +9,5 @@
 {
     Task CastVote(BlockRoundInfo blockInfo);
     Task HandleVote(Vote vote);
-<<<<<<< HEAD
     bool VerifyVotingRules(BlockRoundInfo blockInfo, QuorumCertificate qc);
-=======
-    Task VerifyVotes(List<Vote> votes, XdcBlockHeader header);
-    bool VerifyVotingRules(BlockRoundInfo blockInfo, QuorumCertificate qc);
-    List<Vote> GetVotes();
->>>>>>> d05ee528
 }