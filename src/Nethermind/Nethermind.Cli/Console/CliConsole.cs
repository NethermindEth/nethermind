//  Copyright (c) 2021 Demerzel Solutions Limited
//  This file is part of the Nethermind library.
// 
//  The Nethermind library is free software: you can redistribute it and/or modify
//  it under the terms of the GNU Lesser General Public License as published by
//  the Free Software Foundation, either version 3 of the License, or
//  (at your option) any later version.
// 
//  The Nethermind library is distributed in the hope that it will be useful,
//  but WITHOUT ANY WARRANTY; without even the implied warranty of
//  MERCHANTABILITY or FITNESS FOR A PARTICULAR PURPOSE. See the
//  GNU Lesser General Public License for more details.
// 
//  You should have received a copy of the GNU Lesser General Public License
//  along with the Nethermind. If not, see <http://www.gnu.org/licenses/>.

using System;
using System.Collections.Generic;
using System.Drawing;
using System.Runtime.InteropServices;
using Nethermind.Core;

namespace Nethermind.Cli.Console;

public class CliConsole : ICliConsole
{
    private static ColorScheme _colorScheme = DraculaColorScheme.Instance;
<<<<<<< HEAD
    
    private static Terminal _terminal;
    
    private static readonly Dictionary<string, Terminal> Terminals = new Dictionary<string, Terminal>
    {
        ["cmd.exe"] = Terminal.Cmd,
        ["cmd"] = Terminal.Cmder,
        ["powershell"] = Terminal.Powershell,
        ["cygwin"] = Terminal.Cygwin
    };

=======

    private static Terminal _terminal;

    private static readonly Dictionary<string, Terminal> Terminals = new Dictionary<string, Terminal>
    {
        ["cmd.exe"] = Terminal.Cmd,
        ["cmd"] = Terminal.Cmder,
        ["powershell"] = Terminal.Powershell,
        ["cygwin"] = Terminal.Cygwin
    };

>>>>>>> 8f28e4a8
    public Terminal Init(ColorScheme colorScheme)
    {
        _colorScheme = colorScheme;
        Colorful.Console.BackgroundColor = colorScheme.BackgroundColor;
        Colorful.Console.ForegroundColor = colorScheme.Text;
        _terminal = GetTerminal();
        if (_terminal != Terminal.Powershell)
        {
            Colorful.Console.ResetColor();
        }

        if (_terminal != Terminal.Cygwin)
        {
            Colorful.Console.Clear();
        }
<<<<<<< HEAD
        
        string version = ProductInfo.Version;

        Colorful.Console.WriteLine("**********************************************", _colorScheme.Comment);
        Colorful.Console.WriteLine();
        Colorful.Console.WriteLine("Nethermind CLI {0}", GetColor(_colorScheme.Good), version);
        Colorful.Console.WriteLine("  https://github.com/NethermindEth/nethermind", GetColor(_colorScheme.Interesting));
        Colorful.Console.WriteLine("  https://nethermind.readthedocs.io/en/latest/", GetColor( _colorScheme.Interesting));
        Colorful.Console.WriteLine();
        Colorful.Console.WriteLine("powered by:", _colorScheme.Text);
        Colorful.Console.WriteLine("  https://github.com/sebastienros/jint", GetColor( _colorScheme.Interesting));
        Colorful.Console.WriteLine("  https://github.com/tomakita/Colorful.Console", GetColor( _colorScheme.Interesting));
        Colorful.Console.WriteLine("  https://github.com/tonerdo/readline", GetColor( _colorScheme.Interesting));
        Colorful.Console.WriteLine();
        Colorful.Console.WriteLine("**********************************************", _colorScheme.Comment);
        Colorful.Console.WriteLine();

        return _terminal;
    }

    private Terminal GetTerminal()
    {
        if (!RuntimeInformation.IsOSPlatform(OSPlatform.Windows))
        {
            return RuntimeInformation.IsOSPlatform(OSPlatform.Linux) ? Terminal.LinuxBash :
                RuntimeInformation.IsOSPlatform(OSPlatform.OSX) ? Terminal.MacBash : Terminal.Unknown;
        }
        
        var title = Colorful.Console.Title.ToLowerInvariant();
        foreach (var (key, value) in Terminals)
        {
            if (title.Contains(key))
            {
                return value;
            }
        }

        return Terminal.Unknown;
    }

    private Color GetColor(Color defaultColor)
    {
        return _terminal == Terminal.LinuxBash ? _colorScheme.Text : defaultColor;
    }
    
    public void WriteException(Exception e)
    {
        Colorful.Console.WriteLine(e.ToString(), GetColor(_colorScheme.ErrorColor));
    }
    
    public void WriteErrorLine(string errorMessage)
    {
        Colorful.Console.WriteLine(errorMessage, GetColor(_colorScheme.ErrorColor));
    }
    
    public void WriteLine(object objectToWrite)
    {
        Colorful.Console.WriteLine(objectToWrite.ToString(), _colorScheme.Text);
    }

=======

        string version = ProductInfo.Version;

        Colorful.Console.WriteLine("**********************************************", _colorScheme.Comment);
        Colorful.Console.WriteLine();
        Colorful.Console.WriteLine("Nethermind CLI {0}", GetColor(_colorScheme.Good), version);
        Colorful.Console.WriteLine("  https://github.com/NethermindEth/nethermind", GetColor(_colorScheme.Interesting));
        Colorful.Console.WriteLine("  https://nethermind.readthedocs.io/en/latest/", GetColor(_colorScheme.Interesting));
        Colorful.Console.WriteLine();
        Colorful.Console.WriteLine("powered by:", _colorScheme.Text);
        Colorful.Console.WriteLine("  https://github.com/sebastienros/jint", GetColor(_colorScheme.Interesting));
        Colorful.Console.WriteLine("  https://github.com/tomakita/Colorful.Console", GetColor(_colorScheme.Interesting));
        Colorful.Console.WriteLine("  https://github.com/tonerdo/readline", GetColor(_colorScheme.Interesting));
        Colorful.Console.WriteLine();
        Colorful.Console.WriteLine("**********************************************", _colorScheme.Comment);
        Colorful.Console.WriteLine();

        return _terminal;
    }

    private Terminal GetTerminal()
    {
        if (!RuntimeInformation.IsOSPlatform(OSPlatform.Windows))
        {
            return RuntimeInformation.IsOSPlatform(OSPlatform.Linux) ? Terminal.LinuxBash :
                RuntimeInformation.IsOSPlatform(OSPlatform.OSX) ? Terminal.MacBash : Terminal.Unknown;
        }

        var title = Colorful.Console.Title.ToLowerInvariant();
        foreach (var (key, value) in Terminals)
        {
            if (title.Contains(key))
            {
                return value;
            }
        }

        return Terminal.Unknown;
    }

    private Color GetColor(Color defaultColor)
    {
        return _terminal == Terminal.LinuxBash ? _colorScheme.Text : defaultColor;
    }

    public void WriteException(Exception e)
    {
        Colorful.Console.WriteLine(e.ToString(), GetColor(_colorScheme.ErrorColor));
    }

    public void WriteErrorLine(string errorMessage)
    {
        Colorful.Console.WriteLine(errorMessage, GetColor(_colorScheme.ErrorColor));
    }

    public void WriteLine(object objectToWrite)
    {
        Colorful.Console.WriteLine(objectToWrite.ToString(), _colorScheme.Text);
    }

>>>>>>> 8f28e4a8
    public void Write(object objectToWrite)
    {
        Colorful.Console.Write(objectToWrite.ToString(), _colorScheme.Text);
    }

    public void WriteCommentLine(object objectToWrite)
    {
        Colorful.Console.WriteLine(objectToWrite.ToString(), _colorScheme.Comment);
    }
<<<<<<< HEAD
    
=======

>>>>>>> 8f28e4a8
    public void WriteLessImportant(object objectToWrite)
    {
        Colorful.Console.Write(objectToWrite.ToString(), GetColor(_colorScheme.LessImportant));
    }
<<<<<<< HEAD
    
=======

>>>>>>> 8f28e4a8
    public void WriteKeyword(string keyword)
    {
        Colorful.Console.Write(keyword, GetColor(_colorScheme.Keyword));
    }
<<<<<<< HEAD
    
=======

>>>>>>> 8f28e4a8
    public void WriteInteresting(string interesting)
    {
        Colorful.Console.WriteLine(interesting, GetColor(_colorScheme.Interesting));
    }

    public void WriteLine()
    {
        Colorful.Console.WriteLine();
    }

    public void WriteGood(string goodText)
    {
        Colorful.Console.WriteLine(goodText, GetColor(_colorScheme.Good));
    }

    public void WriteString(object result)
    {
        Colorful.Console.WriteLine(result, GetColor(_colorScheme.String));
    }
}<|MERGE_RESOLUTION|>--- conflicted
+++ resolved
@@ -25,19 +25,6 @@
 public class CliConsole : ICliConsole
 {
     private static ColorScheme _colorScheme = DraculaColorScheme.Instance;
-<<<<<<< HEAD
-    
-    private static Terminal _terminal;
-    
-    private static readonly Dictionary<string, Terminal> Terminals = new Dictionary<string, Terminal>
-    {
-        ["cmd.exe"] = Terminal.Cmd,
-        ["cmd"] = Terminal.Cmder,
-        ["powershell"] = Terminal.Powershell,
-        ["cygwin"] = Terminal.Cygwin
-    };
-
-=======
 
     private static Terminal _terminal;
 
@@ -49,7 +36,6 @@
         ["cygwin"] = Terminal.Cygwin
     };
 
->>>>>>> 8f28e4a8
     public Terminal Init(ColorScheme colorScheme)
     {
         _colorScheme = colorScheme;
@@ -65,68 +51,6 @@
         {
             Colorful.Console.Clear();
         }
-<<<<<<< HEAD
-        
-        string version = ProductInfo.Version;
-
-        Colorful.Console.WriteLine("**********************************************", _colorScheme.Comment);
-        Colorful.Console.WriteLine();
-        Colorful.Console.WriteLine("Nethermind CLI {0}", GetColor(_colorScheme.Good), version);
-        Colorful.Console.WriteLine("  https://github.com/NethermindEth/nethermind", GetColor(_colorScheme.Interesting));
-        Colorful.Console.WriteLine("  https://nethermind.readthedocs.io/en/latest/", GetColor( _colorScheme.Interesting));
-        Colorful.Console.WriteLine();
-        Colorful.Console.WriteLine("powered by:", _colorScheme.Text);
-        Colorful.Console.WriteLine("  https://github.com/sebastienros/jint", GetColor( _colorScheme.Interesting));
-        Colorful.Console.WriteLine("  https://github.com/tomakita/Colorful.Console", GetColor( _colorScheme.Interesting));
-        Colorful.Console.WriteLine("  https://github.com/tonerdo/readline", GetColor( _colorScheme.Interesting));
-        Colorful.Console.WriteLine();
-        Colorful.Console.WriteLine("**********************************************", _colorScheme.Comment);
-        Colorful.Console.WriteLine();
-
-        return _terminal;
-    }
-
-    private Terminal GetTerminal()
-    {
-        if (!RuntimeInformation.IsOSPlatform(OSPlatform.Windows))
-        {
-            return RuntimeInformation.IsOSPlatform(OSPlatform.Linux) ? Terminal.LinuxBash :
-                RuntimeInformation.IsOSPlatform(OSPlatform.OSX) ? Terminal.MacBash : Terminal.Unknown;
-        }
-        
-        var title = Colorful.Console.Title.ToLowerInvariant();
-        foreach (var (key, value) in Terminals)
-        {
-            if (title.Contains(key))
-            {
-                return value;
-            }
-        }
-
-        return Terminal.Unknown;
-    }
-
-    private Color GetColor(Color defaultColor)
-    {
-        return _terminal == Terminal.LinuxBash ? _colorScheme.Text : defaultColor;
-    }
-    
-    public void WriteException(Exception e)
-    {
-        Colorful.Console.WriteLine(e.ToString(), GetColor(_colorScheme.ErrorColor));
-    }
-    
-    public void WriteErrorLine(string errorMessage)
-    {
-        Colorful.Console.WriteLine(errorMessage, GetColor(_colorScheme.ErrorColor));
-    }
-    
-    public void WriteLine(object objectToWrite)
-    {
-        Colorful.Console.WriteLine(objectToWrite.ToString(), _colorScheme.Text);
-    }
-
-=======
 
         string version = ProductInfo.Version;
 
@@ -187,7 +111,6 @@
         Colorful.Console.WriteLine(objectToWrite.ToString(), _colorScheme.Text);
     }
 
->>>>>>> 8f28e4a8
     public void Write(object objectToWrite)
     {
         Colorful.Console.Write(objectToWrite.ToString(), _colorScheme.Text);
@@ -197,29 +120,17 @@
     {
         Colorful.Console.WriteLine(objectToWrite.ToString(), _colorScheme.Comment);
     }
-<<<<<<< HEAD
-    
-=======
 
->>>>>>> 8f28e4a8
     public void WriteLessImportant(object objectToWrite)
     {
         Colorful.Console.Write(objectToWrite.ToString(), GetColor(_colorScheme.LessImportant));
     }
-<<<<<<< HEAD
-    
-=======
 
->>>>>>> 8f28e4a8
     public void WriteKeyword(string keyword)
     {
         Colorful.Console.Write(keyword, GetColor(_colorScheme.Keyword));
     }
-<<<<<<< HEAD
-    
-=======
 
->>>>>>> 8f28e4a8
     public void WriteInteresting(string interesting)
     {
         Colorful.Console.WriteLine(interesting, GetColor(_colorScheme.Interesting));
