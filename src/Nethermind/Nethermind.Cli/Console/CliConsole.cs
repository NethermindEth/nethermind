// SPDX-FileCopyrightText: 2022 Demerzel Solutions Limited
// SPDX-License-Identifier: LGPL-3.0-only

using System;
using System.Collections.Generic;
using System.Runtime.InteropServices;
using Nethermind.Core;

namespace Nethermind.Cli.Console;

public class CliConsole : ICliConsole
{
<<<<<<< HEAD
    private static ColorScheme _colorScheme = DraculaColorScheme.Instance;
    
    private static Terminal _terminal;
    
    private static readonly Dictionary<string, Terminal> Terminals = new Dictionary<string, Terminal>
=======
    protected static Terminal _terminal;
    public Terminal Terminal { get => _terminal; }

    protected static readonly Dictionary<string, Terminal> Terminals = new Dictionary<string, Terminal>
>>>>>>> 0a3a694f
    {
        ["cmd.exe"] = Terminal.Cmd,
        ["cmd"] = Terminal.Cmder,
        ["powershell"] = Terminal.Powershell,
        ["cygwin"] = Terminal.Cygwin
    };
<<<<<<< HEAD

    public Terminal Init(ColorScheme colorScheme)
    {
        _colorScheme = colorScheme;
        Colorful.Console.BackgroundColor = colorScheme.BackgroundColor;
        Colorful.Console.ForegroundColor = colorScheme.Text;
        _terminal = GetTerminal();
        if (_terminal != Terminal.Powershell)
        {
            Colorful.Console.ResetColor();
        }

        if (_terminal != Terminal.Cygwin)
        {
            Colorful.Console.Clear();
        }
        
        string version = ProductInfo.Version;

        Colorful.Console.WriteLine("**********************************************", _colorScheme.Comment);
        Colorful.Console.WriteLine();
        Colorful.Console.WriteLine("Nethermind CLI {0}", GetColor(_colorScheme.Good), version);
        Colorful.Console.WriteLine("  https://github.com/NethermindEth/nethermind", GetColor(_colorScheme.Interesting));
        Colorful.Console.WriteLine("  https://nethermind.readthedocs.io/en/latest/", GetColor( _colorScheme.Interesting));
        Colorful.Console.WriteLine();
        Colorful.Console.WriteLine("powered by:", _colorScheme.Text);
        Colorful.Console.WriteLine("  https://github.com/sebastienros/jint", GetColor( _colorScheme.Interesting));
        Colorful.Console.WriteLine("  https://github.com/tomakita/Colorful.Console", GetColor( _colorScheme.Interesting));
        Colorful.Console.WriteLine("  https://github.com/tonerdo/readline", GetColor( _colorScheme.Interesting));
        Colorful.Console.WriteLine();
        Colorful.Console.WriteLine("**********************************************", _colorScheme.Comment);
        Colorful.Console.WriteLine();

        return _terminal;
    }

    private Terminal GetTerminal()
    {
        if (!RuntimeInformation.IsOSPlatform(OSPlatform.Windows))
        {
            return RuntimeInformation.IsOSPlatform(OSPlatform.Linux) ? Terminal.LinuxBash :
                RuntimeInformation.IsOSPlatform(OSPlatform.OSX) ? Terminal.MacBash : Terminal.Unknown;
        }
        
        var title = Colorful.Console.Title.ToLowerInvariant();
        foreach (var (key, value) in Terminals)
        {
            if (title.Contains(key))
            {
                return value;
            }
=======

    public CliConsole()
    {
        _terminal = PrepareConsoleForTerminal();

        System.Console.WriteLine("**********************************************");
        System.Console.WriteLine();
        System.Console.WriteLine("Nethermind CLI {0}", ProductInfo.Version);
        System.Console.WriteLine("  https://github.com/NethermindEth/nethermind");
        System.Console.WriteLine("  https://nethermind.readthedocs.io/en/latest/");
        System.Console.WriteLine();
        System.Console.WriteLine("powered by:");
        System.Console.WriteLine("  https://github.com/sebastienros/jint");
        System.Console.WriteLine("  https://github.com/tomakita/Colorful.Console");
        System.Console.WriteLine("  https://github.com/tonerdo/readline");
        System.Console.WriteLine();
        System.Console.WriteLine("**********************************************");
        System.Console.WriteLine();
    }

    protected Terminal GetTerminal()
    {
        if (!RuntimeInformation.IsOSPlatform(OSPlatform.Windows))
        {
            return RuntimeInformation.IsOSPlatform(OSPlatform.Linux) ? Terminal.LinuxBash :
                RuntimeInformation.IsOSPlatform(OSPlatform.OSX) ? Terminal.MacBash : Terminal.Unknown;
        }

        var title = System.Console.Title.ToLowerInvariant();
        foreach (var (key, value) in Terminals)
        {
            if (title.Contains(key))
            {
                return value;
            }
        }

        return Terminal.Unknown;
    }

    protected Terminal PrepareConsoleForTerminal()
    {
        _terminal = GetTerminal();
        if (_terminal != Terminal.Powershell)
        {
            System.Console.ResetColor();
        }

        if (_terminal != Terminal.Cygwin)
        {
            System.Console.Clear();
>>>>>>> 0a3a694f
        }
        return _terminal;
    }

<<<<<<< HEAD
        return Terminal.Unknown;
    }

    private Color GetColor(Color defaultColor)
    {
        return _terminal == Terminal.LinuxBash ? _colorScheme.Text : defaultColor;
    }
    
    public void WriteException(Exception e)
    {
        Colorful.Console.WriteLine(e.ToString(), GetColor(_colorScheme.ErrorColor));
    }
    
    public void WriteErrorLine(string errorMessage)
    {
        Colorful.Console.WriteLine(errorMessage, GetColor(_colorScheme.ErrorColor));
    }
    
    public void WriteLine(object objectToWrite)
    {
        Colorful.Console.WriteLine(objectToWrite.ToString(), _colorScheme.Text);
    }

    public void Write(object objectToWrite)
    {
        Colorful.Console.Write(objectToWrite.ToString(), _colorScheme.Text);
    }

    public void WriteCommentLine(object objectToWrite)
    {
        Colorful.Console.WriteLine(objectToWrite.ToString(), _colorScheme.Comment);
    }
    
    public void WriteLessImportant(object objectToWrite)
    {
        Colorful.Console.Write(objectToWrite.ToString(), GetColor(_colorScheme.LessImportant));
    }
    
    public void WriteKeyword(string keyword)
    {
        Colorful.Console.Write(keyword, GetColor(_colorScheme.Keyword));
    }
    
    public void WriteInteresting(string interesting)
    {
        Colorful.Console.WriteLine(interesting, GetColor(_colorScheme.Interesting));
    }

    public void WriteLine()
    {
        Colorful.Console.WriteLine();
    }

    public void WriteGood(string goodText)
    {
        Colorful.Console.WriteLine(goodText, GetColor(_colorScheme.Good));
    }

    public void WriteString(object result)
    {
        Colorful.Console.WriteLine(result, GetColor(_colorScheme.String));
=======
    public virtual void WriteException(Exception e)
    {
        System.Console.WriteLine(e.ToString());
    }

    public virtual void WriteErrorLine(string errorMessage)
    {
        System.Console.WriteLine(errorMessage);
    }

    public virtual void WriteLine(object objectToWrite)
    {
        System.Console.WriteLine(objectToWrite.ToString());
    }

    public virtual void Write(object objectToWrite)
    {
        System.Console.Write(objectToWrite.ToString());
    }

    public virtual void WriteCommentLine(object objectToWrite)
    {
        System.Console.WriteLine(objectToWrite.ToString());
    }

    public virtual void WriteLessImportant(object objectToWrite)
    {
        System.Console.Write(objectToWrite.ToString());
    }

    public virtual void WriteKeyword(string keyword)
    {
        System.Console.Write(keyword);
    }

    public virtual void WriteInteresting(string interesting)
    {
        System.Console.WriteLine(interesting);
    }

    public virtual void WriteLine()
    {
        System.Console.WriteLine();
    }

    public virtual void WriteGood(string goodText)
    {
        System.Console.WriteLine(goodText);
    }

    public virtual void WriteString(object result)
    {
        System.Console.WriteLine(result);
    }

    public void ResetColor()
    {
        System.Console.ResetColor();
>>>>>>> 0a3a694f
    }
}<|MERGE_RESOLUTION|>--- conflicted
+++ resolved
@@ -10,77 +10,16 @@
 
 public class CliConsole : ICliConsole
 {
-<<<<<<< HEAD
-    private static ColorScheme _colorScheme = DraculaColorScheme.Instance;
-    
-    private static Terminal _terminal;
-    
-    private static readonly Dictionary<string, Terminal> Terminals = new Dictionary<string, Terminal>
-=======
     protected static Terminal _terminal;
     public Terminal Terminal { get => _terminal; }
 
     protected static readonly Dictionary<string, Terminal> Terminals = new Dictionary<string, Terminal>
->>>>>>> 0a3a694f
     {
         ["cmd.exe"] = Terminal.Cmd,
         ["cmd"] = Terminal.Cmder,
         ["powershell"] = Terminal.Powershell,
         ["cygwin"] = Terminal.Cygwin
     };
-<<<<<<< HEAD
-
-    public Terminal Init(ColorScheme colorScheme)
-    {
-        _colorScheme = colorScheme;
-        Colorful.Console.BackgroundColor = colorScheme.BackgroundColor;
-        Colorful.Console.ForegroundColor = colorScheme.Text;
-        _terminal = GetTerminal();
-        if (_terminal != Terminal.Powershell)
-        {
-            Colorful.Console.ResetColor();
-        }
-
-        if (_terminal != Terminal.Cygwin)
-        {
-            Colorful.Console.Clear();
-        }
-        
-        string version = ProductInfo.Version;
-
-        Colorful.Console.WriteLine("**********************************************", _colorScheme.Comment);
-        Colorful.Console.WriteLine();
-        Colorful.Console.WriteLine("Nethermind CLI {0}", GetColor(_colorScheme.Good), version);
-        Colorful.Console.WriteLine("  https://github.com/NethermindEth/nethermind", GetColor(_colorScheme.Interesting));
-        Colorful.Console.WriteLine("  https://nethermind.readthedocs.io/en/latest/", GetColor( _colorScheme.Interesting));
-        Colorful.Console.WriteLine();
-        Colorful.Console.WriteLine("powered by:", _colorScheme.Text);
-        Colorful.Console.WriteLine("  https://github.com/sebastienros/jint", GetColor( _colorScheme.Interesting));
-        Colorful.Console.WriteLine("  https://github.com/tomakita/Colorful.Console", GetColor( _colorScheme.Interesting));
-        Colorful.Console.WriteLine("  https://github.com/tonerdo/readline", GetColor( _colorScheme.Interesting));
-        Colorful.Console.WriteLine();
-        Colorful.Console.WriteLine("**********************************************", _colorScheme.Comment);
-        Colorful.Console.WriteLine();
-
-        return _terminal;
-    }
-
-    private Terminal GetTerminal()
-    {
-        if (!RuntimeInformation.IsOSPlatform(OSPlatform.Windows))
-        {
-            return RuntimeInformation.IsOSPlatform(OSPlatform.Linux) ? Terminal.LinuxBash :
-                RuntimeInformation.IsOSPlatform(OSPlatform.OSX) ? Terminal.MacBash : Terminal.Unknown;
-        }
-        
-        var title = Colorful.Console.Title.ToLowerInvariant();
-        foreach (var (key, value) in Terminals)
-        {
-            if (title.Contains(key))
-            {
-                return value;
-            }
-=======
 
     public CliConsole()
     {
@@ -132,74 +71,10 @@
         if (_terminal != Terminal.Cygwin)
         {
             System.Console.Clear();
->>>>>>> 0a3a694f
         }
         return _terminal;
     }
 
-<<<<<<< HEAD
-        return Terminal.Unknown;
-    }
-
-    private Color GetColor(Color defaultColor)
-    {
-        return _terminal == Terminal.LinuxBash ? _colorScheme.Text : defaultColor;
-    }
-    
-    public void WriteException(Exception e)
-    {
-        Colorful.Console.WriteLine(e.ToString(), GetColor(_colorScheme.ErrorColor));
-    }
-    
-    public void WriteErrorLine(string errorMessage)
-    {
-        Colorful.Console.WriteLine(errorMessage, GetColor(_colorScheme.ErrorColor));
-    }
-    
-    public void WriteLine(object objectToWrite)
-    {
-        Colorful.Console.WriteLine(objectToWrite.ToString(), _colorScheme.Text);
-    }
-
-    public void Write(object objectToWrite)
-    {
-        Colorful.Console.Write(objectToWrite.ToString(), _colorScheme.Text);
-    }
-
-    public void WriteCommentLine(object objectToWrite)
-    {
-        Colorful.Console.WriteLine(objectToWrite.ToString(), _colorScheme.Comment);
-    }
-    
-    public void WriteLessImportant(object objectToWrite)
-    {
-        Colorful.Console.Write(objectToWrite.ToString(), GetColor(_colorScheme.LessImportant));
-    }
-    
-    public void WriteKeyword(string keyword)
-    {
-        Colorful.Console.Write(keyword, GetColor(_colorScheme.Keyword));
-    }
-    
-    public void WriteInteresting(string interesting)
-    {
-        Colorful.Console.WriteLine(interesting, GetColor(_colorScheme.Interesting));
-    }
-
-    public void WriteLine()
-    {
-        Colorful.Console.WriteLine();
-    }
-
-    public void WriteGood(string goodText)
-    {
-        Colorful.Console.WriteLine(goodText, GetColor(_colorScheme.Good));
-    }
-
-    public void WriteString(object result)
-    {
-        Colorful.Console.WriteLine(result, GetColor(_colorScheme.String));
-=======
     public virtual void WriteException(Exception e)
     {
         System.Console.WriteLine(e.ToString());
@@ -258,6 +133,5 @@
     public void ResetColor()
     {
         System.Console.ResetColor();
->>>>>>> 0a3a694f
     }
 }