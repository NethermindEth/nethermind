<<<<<<< HEAD
//  Copyright (c) 2021 Demerzel Solutions Limited
//  This file is part of the Nethermind library.
// 
//  The Nethermind library is free software: you can redistribute it and/or modify
//  it under the terms of the GNU Lesser General Public License as published by
//  the Free Software Foundation, either version 3 of the License, or
//  (at your option) any later version.
// 
//  The Nethermind library is distributed in the hope that it will be useful,
//  but WITHOUT ANY WARRANTY; without even the implied warranty of
//  MERCHANTABILITY or FITNESS FOR A PARTICULAR PURPOSE. See the
//  GNU Lesser General Public License for more details.
// 
//  You should have received a copy of the GNU Lesser General Public License
//  along with the Nethermind. If not, see <http://www.gnu.org/licenses/>.

using System;

namespace Nethermind.Cli.Modules
{
    public class CliFunctionAttribute : Attribute
    {
        public string ObjectName { get; }
        
        public string FunctionName { get; }
        
        public string? Description { get; set; }
        
        public string? ExampleRequest { get; set; }
        
        public string? ExampleResponse { get; set; }

        public CliFunctionAttribute(string objectName, string functionName)
        {
            ObjectName = objectName;
            FunctionName = functionName;
        }

        public override string ToString()
        {
            return $"{ObjectName}.{FunctionName}{(Description == null ? "" : $" {Description}")}";
        }
    }
}
=======
//  Copyright (c) 2021 Demerzel Solutions Limited
//  This file is part of the Nethermind library.
// 
//  The Nethermind library is free software: you can redistribute it and/or modify
//  it under the terms of the GNU Lesser General Public License as published by
//  the Free Software Foundation, either version 3 of the License, or
//  (at your option) any later version.
// 
//  The Nethermind library is distributed in the hope that it will be useful,
//  but WITHOUT ANY WARRANTY; without even the implied warranty of
//  MERCHANTABILITY or FITNESS FOR A PARTICULAR PURPOSE. See the
//  GNU Lesser General Public License for more details.
// 
//  You should have received a copy of the GNU Lesser General Public License
//  along with the Nethermind. If not, see <http://www.gnu.org/licenses/>.

using System;

namespace Nethermind.Cli.Modules
{
    public class CliFunctionAttribute : Attribute
    {
        public string ObjectName { get; }
        
        public string FunctionName { get; }
        
        public string? Description { get; set; }

        public CliFunctionAttribute(string objectName, string functionName)
        {
            ObjectName = objectName;
            FunctionName = functionName;
        }

        public override string ToString()
        {
            return $"{ObjectName}.{FunctionName}{(Description == null ? "" : $" {Description}")}";
        }
    }
}
>>>>>>> e10ea181
<|MERGE_RESOLUTION|>--- conflicted
+++ resolved
@@ -1,4 +1,3 @@
-<<<<<<< HEAD
 //  Copyright (c) 2021 Demerzel Solutions Limited
 //  This file is part of the Nethermind library.
 // 
@@ -42,46 +41,4 @@
             return $"{ObjectName}.{FunctionName}{(Description == null ? "" : $" {Description}")}";
         }
     }
-}
-=======
-//  Copyright (c) 2021 Demerzel Solutions Limited
-//  This file is part of the Nethermind library.
-// 
-//  The Nethermind library is free software: you can redistribute it and/or modify
-//  it under the terms of the GNU Lesser General Public License as published by
-//  the Free Software Foundation, either version 3 of the License, or
-//  (at your option) any later version.
-// 
-//  The Nethermind library is distributed in the hope that it will be useful,
-//  but WITHOUT ANY WARRANTY; without even the implied warranty of
-//  MERCHANTABILITY or FITNESS FOR A PARTICULAR PURPOSE. See the
-//  GNU Lesser General Public License for more details.
-// 
-//  You should have received a copy of the GNU Lesser General Public License
-//  along with the Nethermind. If not, see <http://www.gnu.org/licenses/>.
-
-using System;
-
-namespace Nethermind.Cli.Modules
-{
-    public class CliFunctionAttribute : Attribute
-    {
-        public string ObjectName { get; }
-        
-        public string FunctionName { get; }
-        
-        public string? Description { get; set; }
-
-        public CliFunctionAttribute(string objectName, string functionName)
-        {
-            ObjectName = objectName;
-            FunctionName = functionName;
-        }
-
-        public override string ToString()
-        {
-            return $"{ObjectName}.{FunctionName}{(Description == null ? "" : $" {Description}")}";
-        }
-    }
-}
->>>>>>> e10ea181
+}