--- conflicted
+++ resolved
@@ -22,11 +22,7 @@
     public class AbiSignature
     {
         private string? _toString;
-<<<<<<< HEAD
-        private Keccak? _keccak;
-=======
         private Keccak? _hash;
->>>>>>> da968a87
 
         public AbiSignature(string name, params AbiType[] types)
         {
@@ -36,13 +32,8 @@
 
         public string Name { get; }
         public AbiType[] Types { get; }
-<<<<<<< HEAD
-        public byte[] Address => Keccak.Bytes.Slice(0, 4);
-        public Keccak Keccak => _keccak ??= Keccak.Compute(ToString());
-=======
         public byte[] Address => Hash.Bytes.Slice(0, 4);
         public Keccak Hash => _hash ??= Keccak.Compute(ToString());
->>>>>>> da968a87
 
         public override string ToString()
         {
