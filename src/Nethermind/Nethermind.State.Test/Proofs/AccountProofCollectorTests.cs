--- conflicted
+++ resolved
@@ -701,11 +701,7 @@
                 StorageTree storageTree = new(trieStore, Keccak.EmptyTreeHash, LimboLogs.Instance);
                 for (int j = 0; j < i; j++)
                 {
-<<<<<<< HEAD
-                    storageTree.Set(addressesWithStorage[i].StorageCells[j].Index, new byte[] {1});
-=======
                     storageTree.Set(addressesWithStorage[i].StorageCells[j].Index, new byte[1] { 1 });
->>>>>>> 590800bb
                 }
 
                 storageTree.UpdateRootHash();
