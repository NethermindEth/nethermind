--- conflicted
+++ resolved
@@ -37,14 +37,10 @@
             IReleaseSpec spec = MainnetSpecProvider.Instance.GetSpec((ForkActivation)MainnetSpecProvider.ConstantinopleFixBlockNumber);
             IDbProvider dbProvider = TestMemDbProvider.Init();
             IWorldStateManager worldStateManager = TestWorldStateFactory.CreateForTest(dbProvider, LimboLogs.Instance);
-<<<<<<< HEAD
-            IWorldState provider = worldStateManager.GlobalWorldState;
-=======
 
             IWorldState provider = worldStateManager.GlobalWorldState;
             using var _ = provider.BeginScope(IWorldState.PreGenesis);
 
->>>>>>> 2e346112
             provider.CreateAccount(_address1, 0);
             provider.AddToBalance(_address1, 1, spec);
             provider.Commit(spec);
@@ -86,10 +82,7 @@
             IDbProvider dbProvider = TestMemDbProvider.Init();
             IWorldStateManager worldStateManager = TestWorldStateFactory.CreateForTest(dbProvider, LimboLogs.Instance);
             IWorldState provider = worldStateManager.GlobalWorldState;
-<<<<<<< HEAD
-=======
             using var _ = provider.BeginScope(IWorldState.PreGenesis);
->>>>>>> 2e346112
 
             void UpdateStorageValue(byte[] newValue)
             {
@@ -148,10 +141,7 @@
 
             IWorldStateManager worldStateManager = TestWorldStateFactory.CreateForTest();
             IWorldState provider = worldStateManager.GlobalWorldState;
-<<<<<<< HEAD
-=======
             using var _ = provider.BeginScope(IWorldState.PreGenesis);
->>>>>>> 2e346112
 
             void CommitEverything()
             {
@@ -165,17 +155,10 @@
             Hash256 stateRoot0 = provider.StateRoot;
 
             IStateReader reader = worldStateManager.GlobalStateReader;
-<<<<<<< HEAD
-            reader.GetStorage(stateRoot0, _address1, storageCell.Index + 1).ToArray().Should().BeEquivalentTo(new byte[] { 0 });
-        }
-
-        private Task StartTask(IStateReader reader, Hash256 stateRoot, UInt256 value)
-=======
             reader.GetStorage(Build.A.BlockHeader.WithStateRoot(stateRoot0).TestObject, _address1, storageCell.Index + 1).ToArray().Should().BeEquivalentTo(new byte[] { 0 });
         }
 
         private Task StartTask(IStateReader reader, BlockHeader baseBlock, UInt256 value)
->>>>>>> 2e346112
         {
             return Task.Run(
                 () =>
@@ -188,11 +171,7 @@
                 });
         }
 
-<<<<<<< HEAD
-        private Task StartStorageTask(IStateReader reader, Hash256 stateRoot, StorageCell storageCell, byte[] value)
-=======
         private Task StartStorageTask(IStateReader reader, BlockHeader baseBlock, StorageCell storageCell, byte[] value)
->>>>>>> 2e346112
         {
             return Task.Run(
                 () =>
@@ -214,13 +193,6 @@
             IDbProvider dbProvider = TestMemDbProvider.Init();
             IWorldStateManager worldStateManager = TestWorldStateFactory.CreateForTest(dbProvider, LimboLogs.Instance);
             IWorldState state = worldStateManager.GlobalWorldState;
-<<<<<<< HEAD
-
-            /* to start with we need to create an account that we will be setting storage at */
-            state.CreateAccount(storageCell.Address, UInt256.One);
-            state.Commit(MuirGlacier.Instance);
-            state.CommitTree(1);
-=======
             byte[] initialValue = new byte[] { 1, 2, 3 };
             BlockHeader baseBlock;
             using (var _ = state.BeginScope(IWorldState.PreGenesis))
@@ -229,7 +201,6 @@
                 state.CreateAccount(storageCell.Address, UInt256.One);
                 state.Commit(MuirGlacier.Instance);
                 state.CommitTree(1);
->>>>>>> 2e346112
 
                 /* at this stage we have an account with empty storage at the address that we want to test */
 
@@ -255,10 +226,6 @@
             byte[] newValue = new byte[] { 1, 2, 3, 4, 5 };
 
             IWorldState processorStateProvider = state; // They are the same
-<<<<<<< HEAD
-            processorStateProvider.StateRoot = state.StateRoot;
-=======
->>>>>>> 2e346112
 
             using (var _ = processorStateProvider.BeginScope(baseBlock))
             {
@@ -284,14 +251,6 @@
             IDbProvider dbProvider = TestMemDbProvider.Init();
             IWorldStateManager worldStateManager = TestWorldStateFactory.CreateForTest(dbProvider, LimboLogs.Instance);
             IWorldState provider = worldStateManager.GlobalWorldState;
-<<<<<<< HEAD
-            provider.CreateAccount(TestItem.AddressA, 1.Ether());
-            provider.Commit(MuirGlacier.Instance);
-            provider.CommitTree(0);
-
-            IStateReader stateReader = worldStateManager.GlobalStateReader;
-            var stats = stateReader.CollectStats(provider.StateRoot, new MemDb(), Logger);
-=======
 
             Hash256 stateRoot;
             using (var _ = provider.BeginScope(IWorldState.PreGenesis))
@@ -304,7 +263,6 @@
 
             IStateReader stateReader = worldStateManager.GlobalStateReader;
             var stats = stateReader.CollectStats(stateRoot, new MemDb(), Logger);
->>>>>>> 2e346112
             stats.AccountCount.Should().Be(1);
         }
 
@@ -317,10 +275,7 @@
             IDbProvider dbProvider = TestMemDbProvider.Init();
             IWorldStateManager worldStateManager = TestWorldStateFactory.CreateForTest(dbProvider, LimboLogs.Instance);
             IWorldState sut = worldStateManager.GlobalWorldState;
-<<<<<<< HEAD
-=======
-            using var _ = sut.BeginScope(IWorldState.PreGenesis);
->>>>>>> 2e346112
+            using var _ = sut.BeginScope(IWorldState.PreGenesis);
             sut.CreateAccount(TestItem.AddressA, 0);
             sut.InsertCode(TestItem.AddressA, ValueKeccak.Compute(new byte[1]), new byte[1], releaseSpec, false);
             sut.Commit(MuirGlacier.Instance);
@@ -340,10 +295,7 @@
             IDbProvider dbProvider = TestMemDbProvider.Init();
             IWorldStateManager worldStateManager = TestWorldStateFactory.CreateForTest(dbProvider, LimboLogs.Instance);
             IWorldState sut = worldStateManager.GlobalWorldState;
-<<<<<<< HEAD
-=======
-            using var _ = sut.BeginScope(IWorldState.PreGenesis);
->>>>>>> 2e346112
+            using var _ = sut.BeginScope(IWorldState.PreGenesis);
             sut.CreateAccount(TestItem.AddressA, 0);
             sut.Commit(MuirGlacier.Instance);
             sut.CommitTree(0);
@@ -362,10 +314,7 @@
             IDbProvider dbProvider = TestMemDbProvider.Init();
             IWorldStateManager worldStateManager = TestWorldStateFactory.CreateForTest(dbProvider, LimboLogs.Instance);
             IWorldState sut = worldStateManager.GlobalWorldState;
-<<<<<<< HEAD
-=======
-            using var _ = sut.BeginScope(IWorldState.PreGenesis);
->>>>>>> 2e346112
+            using var _ = sut.BeginScope(IWorldState.PreGenesis);
             sut.CreateAccount(TestItem.AddressA, 0);
             byte[] code = [.. Eip7702Constants.DelegationHeader, .. new byte[20]];
             sut.InsertCode(TestItem.AddressA, ValueKeccak.Compute(code), code, releaseSpec, false);
@@ -386,10 +335,7 @@
             IDbProvider dbProvider = TestMemDbProvider.Init();
             IWorldStateManager worldStateManager = TestWorldStateFactory.CreateForTest(dbProvider, LimboLogs.Instance);
             IWorldState sut = worldStateManager.GlobalWorldState;
-<<<<<<< HEAD
-=======
-            using var _ = sut.BeginScope(IWorldState.PreGenesis);
->>>>>>> 2e346112
+            using var _ = sut.BeginScope(IWorldState.PreGenesis);
             sut.CreateAccount(TestItem.AddressA, 0);
             byte[] code = new byte[20];
             sut.InsertCode(TestItem.AddressA, ValueKeccak.Compute(code), code, releaseSpec, false);
@@ -409,10 +355,7 @@
             IDbProvider dbProvider = TestMemDbProvider.Init();
             IWorldStateManager worldStateManager = TestWorldStateFactory.CreateForTest(dbProvider, LimboLogs.Instance);
             IWorldState sut = worldStateManager.GlobalWorldState;
-<<<<<<< HEAD
-=======
-            using var _ = sut.BeginScope(IWorldState.PreGenesis);
->>>>>>> 2e346112
+            using var _ = sut.BeginScope(IWorldState.PreGenesis);
             sut.CreateAccount(TestItem.AddressA, 0);
             byte[] code = [.. Eip7702Constants.DelegationHeader, .. new byte[20]];
             sut.InsertCode(TestItem.AddressA, ValueKeccak.Compute(code), code, releaseSpec, false);
@@ -432,10 +375,7 @@
             IDbProvider dbProvider = TestMemDbProvider.Init();
             IWorldStateManager worldStateManager = TestWorldStateFactory.CreateForTest(dbProvider, LimboLogs.Instance);
             IWorldState sut = worldStateManager.GlobalWorldState;
-<<<<<<< HEAD
-=======
-            using var _ = sut.BeginScope(IWorldState.PreGenesis);
->>>>>>> 2e346112
+            using var _ = sut.BeginScope(IWorldState.PreGenesis);
             sut.CreateAccount(TestItem.AddressA, 0);
             byte[] code = [.. Eip7702Constants.DelegationHeader, .. new byte[20]];
             sut.InsertCode(TestItem.AddressA, ValueKeccak.Compute(code), code, releaseSpec, false);
