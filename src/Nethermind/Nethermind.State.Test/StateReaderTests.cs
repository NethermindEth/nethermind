--- conflicted
+++ resolved
@@ -146,13 +146,8 @@
             Hash256 stateRoot0 = provider.StateRoot;
 
             StateReader reader =
-<<<<<<< HEAD
                 new(trieStore, Substitute.For<IDb>(), Logger);
-            reader.GetStorage(stateRoot0, _address1, storageCell.Index + 1).Should().BeEquivalentTo(new byte[] { 0 });
-=======
-                new(new TrieStore(stateDb, LimboLogs.Instance), Substitute.For<IDb>(), Logger);
             reader.GetStorage(stateRoot0, _address1, storageCell.Index + 1).ToArray().Should().BeEquivalentTo(new byte[] { 0 });
->>>>>>> 67777cde
         }
 
         private Task StartTask(StateReader reader, Hash256 stateRoot, UInt256 value)
