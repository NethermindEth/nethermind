--- conflicted
+++ resolved
@@ -34,13 +34,10 @@
             IReleaseSpec spec = MainnetSpecProvider.Instance.GetSpec((ForkActivation)MainnetSpecProvider.ConstantinopleFixBlockNumber);
             MemDb stateDb = new();
             WorldState provider =
-<<<<<<< HEAD
-                new(new TrieStore(stateDb, Logger), Substitute.For<IDb>(), Logger);
+                new(TestTrieStoreFactory.Build(stateDb, Logger), Substitute.For<IDb>(), Logger);
 
             using var _ = provider.BeginScope();
-=======
-                new(TestTrieStoreFactory.Build(stateDb, Logger), Substitute.For<IDb>(), Logger);
->>>>>>> 22f90f19
+
             provider.CreateAccount(_address1, 0);
             provider.AddToBalance(_address1, 1, spec);
             provider.Commit(spec);
