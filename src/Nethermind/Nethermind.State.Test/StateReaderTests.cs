//  Copyright (c) 2021 Demerzel Solutions Limited
//  This file is part of the Nethermind library.
// 
//  The Nethermind library is free software: you can redistribute it and/or modify
//  it under the terms of the GNU Lesser General Public License as published by
//  the Free Software Foundation, either version 3 of the License, or
//  (at your option) any later version.
// 
//  The Nethermind library is distributed in the hope that it will be useful,
//  but WITHOUT ANY WARRANTY; without even the implied warranty of
//  MERCHANTABILITY or FITNESS FOR A PARTICULAR PURPOSE. See the
//  GNU Lesser General Public License for more details.
// 
//  You should have received a copy of the GNU Lesser General Public License
//  along with the Nethermind. If not, see <http://www.gnu.org/licenses/>.

using System.Threading.Tasks;
using FluentAssertions;
using Nethermind.Core;
using Nethermind.Core.Crypto;
using Nethermind.Core.Extensions;
using Nethermind.Core.Specs;
using Nethermind.Db;
using Nethermind.Specs;
using Nethermind.Int256;
using Nethermind.Logging;
using Nethermind.Specs.Forks;
using Nethermind.State;
using Nethermind.Trie.Pruning;
using NSubstitute;
using NUnit.Framework;
using Metrics = Nethermind.Trie.Pruning.Metrics;

namespace Nethermind.Store.Test
{
    [TestFixture, Parallelizable(ParallelScope.All)]
    public class StateReaderTests
    {
        private static readonly Keccak Hash1 = Keccak.Compute("1");
        private readonly Address _address1 = new Address(Hash1);
        private static readonly ILogManager Logger = LimboLogs.Instance;

        [Test]
        public async Task Can_ask_about_balance_in_parallel()
        {
            IReleaseSpec spec = MainnetSpecProvider.Instance.GetSpec(MainnetSpecProvider.ConstantinopleFixBlockNumber);
            MemDb stateDb = new MemDb();
            StateProvider provider =
                new StateProvider(new TrieStore(stateDb, Logger), Substitute.For<IDb>(), Logger);
            provider.CreateAccount(_address1, 0);
            provider.AddToBalance(_address1, 1, spec);
            provider.Commit(spec);
            provider.CommitTree(0);
            Keccak stateRoot0 = provider.StateRoot;

            provider.AddToBalance(_address1, 1, spec);
            provider.Commit(spec);
            provider.CommitTree(0);
            Keccak stateRoot1 = provider.StateRoot;

            provider.AddToBalance(_address1, 1, spec);
            provider.Commit(spec);
            provider.CommitTree(0);
            Keccak stateRoot2 = provider.StateRoot;

            provider.AddToBalance(_address1, 1, spec);
            provider.Commit(spec);
            provider.CommitTree(0);
            Keccak stateRoot3 = provider.StateRoot;

            provider.CommitTree(0);

            StateReader reader =
                new StateReader(new TrieStore(stateDb, LimboLogs.Instance), Substitute.For<IDb>(), Logger);

            Task a = StartTask(reader, stateRoot0, 1);
            Task b = StartTask(reader, stateRoot1, 2);
            Task c = StartTask(reader, stateRoot2, 3);
            Task d = StartTask(reader, stateRoot3, 4);

            await Task.WhenAll(a, b, c, d);
        }

        [Test]
        public async Task Can_ask_about_storage_in_parallel()
        {
            StorageCell storageCell = new StorageCell(_address1, UInt256.One);
            IReleaseSpec spec = MuirGlacier.Instance;
            MemDb stateDb = new MemDb();
            TrieStore trieStore = new TrieStore(stateDb, Logger);
            StateProvider provider = new StateProvider(trieStore, new MemDb(), Logger);
            StorageProvider storageProvider = new StorageProvider(trieStore, provider, Logger);

            void UpdateStorageValue(byte[] newValue)
            {
                storageProvider.Set(storageCell, newValue);
            }

            void AddOneToBalance()
            {
                provider.AddToBalance(_address1, 1, spec);
            }

            void CommitEverything()
            {
                storageProvider.Commit();
                storageProvider.CommitTrees(0);
                provider.Commit(spec);
                provider.CommitTree(0);
            }

            provider.CreateAccount(_address1, 1);
            CommitEverything();

            AddOneToBalance();
            UpdateStorageValue(new byte[] {1});
            CommitEverything();
            Keccak stateRoot0 = provider.StateRoot;

            AddOneToBalance();
            UpdateStorageValue(new byte[] {2});
            CommitEverything();
            Keccak stateRoot1 = provider.StateRoot;

            AddOneToBalance();
            UpdateStorageValue(new byte[] {3});
            CommitEverything();
            Keccak stateRoot2 = provider.StateRoot;

            AddOneToBalance();
            UpdateStorageValue(new byte[] {4});
            CommitEverything();
            Keccak stateRoot3 = provider.StateRoot;

            StateReader reader =
                new StateReader(new TrieStore(stateDb, LimboLogs.Instance), Substitute.For<IDb>(), Logger);

            Task a = StartStorageTask(reader, stateRoot0, storageCell, new byte[] {1});
            Task b = StartStorageTask(reader, stateRoot1, storageCell, new byte[] {2});
            Task c = StartStorageTask(reader, stateRoot2, storageCell, new byte[] {3});
            Task d = StartStorageTask(reader, stateRoot3, storageCell, new byte[] {4});

            await Task.WhenAll(a, b, c, d);
        }

        [Test]
        public void Non_existing()
        {
            StorageCell storageCell = new StorageCell(_address1, UInt256.One);
            IReleaseSpec spec = MuirGlacier.Instance;
<<<<<<< HEAD
            TrieStore trieStore = new TrieStore(new MemDb(), Logger);
            StateProvider provider = new StateProvider(trieStore, new MemDb(), Logger);
=======
            StateDb stateDb = new StateDb(new MemDb());
            TrieStore trieStore = new TrieStore(stateDb, Logger);
            StateProvider provider = new StateProvider(trieStore, new StateDb(), Logger);
>>>>>>> 3b6989a3
            StorageProvider storageProvider = new StorageProvider(trieStore, provider, Logger);

            void CommitEverything()
            {
                storageProvider.Commit();
                storageProvider.CommitTrees(0);
                provider.Commit(spec);
                provider.CommitTree(0);
            }

            provider.CreateAccount(_address1, 1);
            storageProvider.Set(storageCell, new byte[] {1});
            CommitEverything();
            Keccak stateRoot0 = provider.StateRoot;
<<<<<<< HEAD

            MemDb stateDb = new MemDb();
=======
            
>>>>>>> 3b6989a3
            StateReader reader =
                new StateReader(new TrieStore(stateDb, LimboLogs.Instance), Substitute.For<IDb>(), Logger);
            Keccak storageRoot = reader.GetStorageRoot(stateRoot0, _address1);
            reader.GetStorage(storageRoot, storageCell.Index + 1).Should().BeEquivalentTo(new byte[] {0});
            reader.GetStorage(Keccak.EmptyTreeHash, storageCell.Index + 1).Should().BeEquivalentTo(new byte[] {0});
        }

        private Task StartTask(StateReader reader, Keccak stateRoot, UInt256 value)
        {
            return Task.Run(
                () =>
                {
                    for (int i = 0; i < 10000; i++)
                    {
                        UInt256 balance = reader.GetBalance(stateRoot, _address1);
                        Assert.AreEqual(value, balance);
                    }
                });
        }

        private Task StartStorageTask(StateReader reader, Keccak stateRoot, StorageCell storageCell, byte[] value)
        {
            return Task.Run(
                () =>
                {
                    for (int i = 0; i < 1000; i++)
                    {
                        Keccak storageRoot = reader.GetStorageRoot(stateRoot, storageCell.Address);
                        byte[] result = reader.GetStorage(storageRoot, storageCell.Index);
                        result.Should().BeEquivalentTo(value);
                    }
                });
        }

        [Test]
        public async Task Get_storage()
        {
            IDbProvider dbProvider = await TestMemDbProvider.InitAsync();

            /* all testing will be touching just a single storage cell */
            StorageCell storageCell = new StorageCell(_address1, UInt256.One);

            TrieStore trieStore = new TrieStore(dbProvider.StateDb, Logger);
            StateProvider state = new StateProvider(trieStore, dbProvider.CodeDb, Logger);
            StorageProvider storage = new StorageProvider(trieStore, state, Logger);

            /* to start with we need to create an account that we will be setting storage at */
            state.CreateAccount(storageCell.Address, UInt256.One);
            state.Commit(MuirGlacier.Instance);
            state.CommitTree(1);

            /* at this stage we have an account with empty storage at the address that we want to test */

            byte[] initialValue = new byte[] {1, 2, 3};
            storage.Set(storageCell, initialValue);
            storage.Commit();
            storage.CommitTrees(2);
            state.Commit(MuirGlacier.Instance);
            state.CommitTree(2);

            StateReader reader = new StateReader(
                new TrieStore(dbProvider.StateDb, LimboLogs.Instance), dbProvider.CodeDb, Logger);

            var account = reader.GetAccount(state.StateRoot, _address1);
            var retrieved = reader.GetStorage(account.StorageRoot, storageCell.Index);
            retrieved.Should().BeEquivalentTo(initialValue);

            /* at this stage we set the value in storage to 1,2,3 at the tested storage cell */

            /* Now we are testing scenario where the storage is being changed by the block processor.
               To do that we create some different storage / state access stack that represents the processor.
               It is a different stack of objects than the one that is used by the blockchain bridge. */

            byte[] newValue = new byte[] {1, 2, 3, 4, 5};

            StateProvider processorStateProvider =
                new StateProvider(trieStore, new MemDb(), LimboLogs.Instance);
            processorStateProvider.StateRoot = state.StateRoot;

            StorageProvider processorStorageProvider =
                new StorageProvider(trieStore, processorStateProvider, LimboLogs.Instance);

            processorStorageProvider.Set(storageCell, newValue);
            processorStorageProvider.Commit();
            processorStorageProvider.CommitTrees(3);
            processorStateProvider.Commit(MuirGlacier.Instance);
            processorStateProvider.CommitTree(3);

            /* At this stage the DB should have the storage value updated to 5.
               We will try to retrieve the value by taking the state root from the processor.*/

            retrieved =
                reader.GetStorage(processorStateProvider.GetStorageRoot(storageCell.Address), storageCell.Index);
            retrieved.Should().BeEquivalentTo(newValue);

            /* If it failed then it means that the blockchain bridge cached the previous call value */
        }
    }
}<|MERGE_RESOLUTION|>--- conflicted
+++ resolved
@@ -148,14 +148,10 @@
         {
             StorageCell storageCell = new StorageCell(_address1, UInt256.One);
             IReleaseSpec spec = MuirGlacier.Instance;
-<<<<<<< HEAD
-            TrieStore trieStore = new TrieStore(new MemDb(), Logger);
+
+            MemDb stateDb = new MemDb();
+            TrieStore trieStore = new TrieStore(stateDb, Logger);
             StateProvider provider = new StateProvider(trieStore, new MemDb(), Logger);
-=======
-            StateDb stateDb = new StateDb(new MemDb());
-            TrieStore trieStore = new TrieStore(stateDb, Logger);
-            StateProvider provider = new StateProvider(trieStore, new StateDb(), Logger);
->>>>>>> 3b6989a3
             StorageProvider storageProvider = new StorageProvider(trieStore, provider, Logger);
 
             void CommitEverything()
@@ -170,12 +166,7 @@
             storageProvider.Set(storageCell, new byte[] {1});
             CommitEverything();
             Keccak stateRoot0 = provider.StateRoot;
-<<<<<<< HEAD
-
-            MemDb stateDb = new MemDb();
-=======
             
->>>>>>> 3b6989a3
             StateReader reader =
                 new StateReader(new TrieStore(stateDb, LimboLogs.Instance), Substitute.For<IDb>(), Logger);
             Keccak storageRoot = reader.GetStorageRoot(stateRoot0, _address1);
