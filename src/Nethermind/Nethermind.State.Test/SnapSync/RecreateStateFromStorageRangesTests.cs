--- conflicted
+++ resolved
@@ -52,15 +52,9 @@
             MemDb db = new();
             DbProvider dbProvider = new();
             dbProvider.RegisterDb(DbNames.State, db);
-<<<<<<< HEAD
-            ProgressTracker progressTracker = new(null, dbProvider.GetDb<IDb>(DbNames.State), LimboLogs.Instance);
+            using ProgressTracker progressTracker = new(null, dbProvider.GetDb<IDb>(DbNames.State), LimboLogs.Instance);
             SnapProvider snapProvider = CreateSnapProvider(progressTracker, dbProvider);
             var result = snapProvider.AddStorageRange(1, _pathWithAccount, rootHash, Keccak.Zero, TestItem.Tree.SlotsWithPaths, proof!.StorageProofs![0].Proof!.Concat(proof!.StorageProofs![1].Proof!).ToArray());
-=======
-            using ProgressTracker progressTracker = new(null, dbProvider.GetDb<IDb>(DbNames.State), LimboLogs.Instance);
-            SnapProvider snapProvider = new(progressTracker, dbProvider, LimboLogs.Instance);
-            var result = snapProvider.AddStorageRange(1, null, rootHash, Keccak.Zero, TestItem.Tree.SlotsWithPaths, proof!.StorageProofs![0].Proof!.Concat(proof!.StorageProofs![1].Proof!).ToArray());
->>>>>>> fdc62b0c
 
             Assert.That(result, Is.EqualTo(AddRangeResult.OK));
         }
@@ -77,15 +71,9 @@
             MemDb db = new();
             DbProvider dbProvider = new();
             dbProvider.RegisterDb(DbNames.State, db);
-<<<<<<< HEAD
-            ProgressTracker progressTracker = new(null, dbProvider.GetDb<IDb>(DbNames.State), LimboLogs.Instance);
+            using ProgressTracker progressTracker = new(null, dbProvider.GetDb<IDb>(DbNames.State), LimboLogs.Instance);
             SnapProvider snapProvider = CreateSnapProvider(progressTracker, dbProvider);
             var result = snapProvider.AddStorageRange(1, _pathWithAccount, rootHash, Keccak.Zero, TestItem.Tree.SlotsWithPaths, proof!.StorageProofs![0].Proof!.Concat(proof!.StorageProofs![1].Proof!).ToArray());
-=======
-            using ProgressTracker progressTracker = new(null, dbProvider.GetDb<IDb>(DbNames.State), LimboLogs.Instance);
-            SnapProvider snapProvider = new(progressTracker, dbProvider, LimboLogs.Instance);
-            var result = snapProvider.AddStorageRange(1, null, rootHash, Keccak.Zero, TestItem.Tree.SlotsWithPaths, proof!.StorageProofs![0].Proof!.Concat(proof!.StorageProofs![1].Proof!).ToArray());
->>>>>>> fdc62b0c
 
             Assert.That(result, Is.EqualTo(AddRangeResult.OK));
         }
@@ -98,15 +86,9 @@
             MemDb db = new MemDb();
             DbProvider dbProvider = new();
             dbProvider.RegisterDb(DbNames.State, db);
-<<<<<<< HEAD
-            ProgressTracker progressTracker = new(null, dbProvider.GetDb<IDb>(DbNames.State), LimboLogs.Instance);
+            using ProgressTracker progressTracker = new(null, dbProvider.GetDb<IDb>(DbNames.State), LimboLogs.Instance);
             SnapProvider snapProvider = CreateSnapProvider(progressTracker, dbProvider);
             var result = snapProvider.AddStorageRange(1, _pathWithAccount, rootHash, TestItem.Tree.SlotsWithPaths[0].Path, TestItem.Tree.SlotsWithPaths);
-=======
-            using ProgressTracker progressTracker = new(null, dbProvider.GetDb<IDb>(DbNames.State), LimboLogs.Instance);
-            SnapProvider snapProvider = new(progressTracker, dbProvider, LimboLogs.Instance);
-            var result = snapProvider.AddStorageRange(1, null, rootHash, TestItem.Tree.SlotsWithPaths[0].Path, TestItem.Tree.SlotsWithPaths);
->>>>>>> fdc62b0c
 
             Assert.That(result, Is.EqualTo(AddRangeResult.OK));
         }
@@ -120,13 +102,8 @@
             MemDb db = new MemDb();
             DbProvider dbProvider = new();
             dbProvider.RegisterDb(DbNames.State, db);
-<<<<<<< HEAD
-            ProgressTracker progressTracker = new(null, dbProvider.GetDb<IDb>(DbNames.State), LimboLogs.Instance);
+            using ProgressTracker progressTracker = new(null, dbProvider.GetDb<IDb>(DbNames.State), LimboLogs.Instance);
             SnapProvider snapProvider = CreateSnapProvider(progressTracker, dbProvider);
-=======
-            using ProgressTracker progressTracker = new(null, dbProvider.GetDb<IDb>(DbNames.State), LimboLogs.Instance);
-            SnapProvider snapProvider = new(progressTracker, dbProvider, LimboLogs.Instance);
->>>>>>> fdc62b0c
 
             AccountProofCollector accountProofCollector = new(TestItem.Tree.AccountAddress0.Bytes, new ValueHash256[] { Keccak.Zero, TestItem.Tree.SlotsWithPaths[1].Path });
             _inputStateTree!.Accept(accountProofCollector, _inputStateTree.RootHash);
@@ -160,13 +137,8 @@
             MemDb db = new MemDb();
             DbProvider dbProvider = new();
             dbProvider.RegisterDb(DbNames.State, db);
-<<<<<<< HEAD
-            ProgressTracker progressTracker = new(null, dbProvider.GetDb<IDb>(DbNames.State), LimboLogs.Instance);
+            using ProgressTracker progressTracker = new(null, dbProvider.GetDb<IDb>(DbNames.State), LimboLogs.Instance);
             SnapProvider snapProvider = CreateSnapProvider(progressTracker, dbProvider);
-=======
-            using ProgressTracker progressTracker = new(null, dbProvider.GetDb<IDb>(DbNames.State), LimboLogs.Instance);
-            SnapProvider snapProvider = new(progressTracker, dbProvider, LimboLogs.Instance);
->>>>>>> fdc62b0c
 
             AccountProofCollector accountProofCollector = new(TestItem.Tree.AccountAddress0.Bytes, new ValueHash256[] { Keccak.Zero, TestItem.Tree.SlotsWithPaths[1].Path });
             _inputStateTree!.Accept(accountProofCollector, _inputStateTree.RootHash);
