// SPDX-FileCopyrightText: 2022 Demerzel Solutions Limited
// SPDX-License-Identifier: LGPL-3.0-only

#nullable disable

using System;
using System.Linq;
using Nethermind.Core;
using Nethermind.Core.Crypto;
using Nethermind.Core.Test.Builders;
using Nethermind.Db;
using Nethermind.Int256;
using Nethermind.Logging;
using Nethermind.State;
using Nethermind.State.Proofs;
using Nethermind.State.Snap;
using Nethermind.Synchronization.SnapSync;
using Nethermind.Trie;
using Nethermind.Trie.Pruning;
using NUnit.Framework;

namespace Nethermind.Store.Test
{
    [TestFixture]
    public class RecreateStateFromStorageRangesTests
    {

        private TrieStore _store;
        private StateTree _inputStateTree;
        private StorageTree _inputStorageTree;
        private PathWithAccount _pathWithAccount = new PathWithAccount(TestItem.Tree.AccountAddress0.ValueHash256, new Account(UInt256.Zero));
<<<<<<< HEAD
=======
        private Hash256 _accountAddr;
>>>>>>> d61c78af

        [OneTimeSetUp]
        public void Setup()
        {
            _store = new TrieStore(new MemDb(), LimboLogs.Instance);
            (_inputStateTree, _inputStorageTree, _accountAddr) = TestItem.Tree.GetTrees(_store);
        }

        [OneTimeTearDown]
        public void TearDown() => _store?.Dispose();

        [Test]
        public void RecreateStorageStateFromOneRangeWithNonExistenceProof()
        {
            Hash256 rootHash = _inputStorageTree!.RootHash;   // "..."

            AccountProofCollector accountProofCollector = new(TestItem.Tree.AccountAddress0.Bytes, new ValueHash256[] { Keccak.Zero, TestItem.Tree.SlotsWithPaths[5].Path });
            _inputStateTree!.Accept(accountProofCollector, _inputStateTree.RootHash);
            var proof = accountProofCollector.BuildResult();

            MemDb db = new();
            DbProvider dbProvider = new();
            dbProvider.RegisterDb(DbNames.State, db);
            ProgressTracker progressTracker = new(null, dbProvider.GetDb<IDb>(DbNames.State), LimboLogs.Instance);
            SnapProvider snapProvider = CreateSnapProvider(progressTracker, dbProvider);
            var result = snapProvider.AddStorageRange(1, _pathWithAccount, rootHash, Keccak.Zero, TestItem.Tree.SlotsWithPaths, proof!.StorageProofs![0].Proof!.Concat(proof!.StorageProofs![1].Proof!).ToArray());

            Assert.That(result, Is.EqualTo(AddRangeResult.OK));
        }

        [Test]
        public void RecreateAccountStateFromOneRangeWithExistenceProof()
        {
            Hash256 rootHash = _inputStorageTree!.RootHash;   // "..."

            AccountProofCollector accountProofCollector = new(TestItem.Tree.AccountAddress0.Bytes, new ValueHash256[] { TestItem.Tree.SlotsWithPaths[0].Path, TestItem.Tree.SlotsWithPaths[5].Path });
            _inputStateTree!.Accept(accountProofCollector, _inputStateTree.RootHash);
            var proof = accountProofCollector.BuildResult();

            MemDb db = new();
            DbProvider dbProvider = new();
            dbProvider.RegisterDb(DbNames.State, db);
            ProgressTracker progressTracker = new(null, dbProvider.GetDb<IDb>(DbNames.State), LimboLogs.Instance);
            SnapProvider snapProvider = CreateSnapProvider(progressTracker, dbProvider);
            var result = snapProvider.AddStorageRange(1, _pathWithAccount, rootHash, Keccak.Zero, TestItem.Tree.SlotsWithPaths, proof!.StorageProofs![0].Proof!.Concat(proof!.StorageProofs![1].Proof!).ToArray());

            Assert.That(result, Is.EqualTo(AddRangeResult.OK));
        }

        [Test]
        public void RecreateStorageStateFromOneRangeWithoutProof()
        {
            Hash256 rootHash = _inputStorageTree!.RootHash;   // "..."

            MemDb db = new MemDb();
            DbProvider dbProvider = new();
            dbProvider.RegisterDb(DbNames.State, db);
            ProgressTracker progressTracker = new(null, dbProvider.GetDb<IDb>(DbNames.State), LimboLogs.Instance);
            SnapProvider snapProvider = CreateSnapProvider(progressTracker, dbProvider);
            var result = snapProvider.AddStorageRange(1, _pathWithAccount, rootHash, TestItem.Tree.SlotsWithPaths[0].Path, TestItem.Tree.SlotsWithPaths);

            Assert.That(result, Is.EqualTo(AddRangeResult.OK));
        }

        [Test]
        public void RecreateAccountStateFromMultipleRange()
        {
            Hash256 rootHash = _inputStorageTree!.RootHash;   // "..."

            // output state
            MemDb db = new MemDb();
            DbProvider dbProvider = new();
            dbProvider.RegisterDb(DbNames.State, db);
            ProgressTracker progressTracker = new(null, dbProvider.GetDb<IDb>(DbNames.State), LimboLogs.Instance);
            SnapProvider snapProvider = CreateSnapProvider(progressTracker, dbProvider);

            AccountProofCollector accountProofCollector = new(TestItem.Tree.AccountAddress0.Bytes, new ValueHash256[] { Keccak.Zero, TestItem.Tree.SlotsWithPaths[1].Path });
            _inputStateTree!.Accept(accountProofCollector, _inputStateTree.RootHash);
            var proof = accountProofCollector.BuildResult();

            var result1 = snapProvider.AddStorageRange(1, _pathWithAccount, rootHash, Keccak.Zero, TestItem.Tree.SlotsWithPaths[0..2], proof!.StorageProofs![0].Proof!.Concat(proof!.StorageProofs![1].Proof!).ToArray());

            accountProofCollector = new(TestItem.Tree.AccountAddress0.Bytes, new ValueHash256[] { TestItem.Tree.SlotsWithPaths[2].Path, TestItem.Tree.SlotsWithPaths[3].Path });
            _inputStateTree!.Accept(accountProofCollector, _inputStateTree.RootHash);
            proof = accountProofCollector.BuildResult();

            var result2 = snapProvider.AddStorageRange(1, _pathWithAccount, rootHash, TestItem.Tree.SlotsWithPaths[2].Path, TestItem.Tree.SlotsWithPaths[2..4], proof!.StorageProofs![0].Proof!.Concat(proof!.StorageProofs![1].Proof!).ToArray());

            accountProofCollector = new(TestItem.Tree.AccountAddress0.Bytes, new ValueHash256[] { TestItem.Tree.SlotsWithPaths[4].Path, TestItem.Tree.SlotsWithPaths[5].Path });
            _inputStateTree!.Accept(accountProofCollector, _inputStateTree.RootHash);
            proof = accountProofCollector.BuildResult();

            var result3 = snapProvider.AddStorageRange(1, _pathWithAccount, rootHash, TestItem.Tree.SlotsWithPaths[4].Path, TestItem.Tree.SlotsWithPaths[4..6], proof!.StorageProofs![0].Proof!.Concat(proof!.StorageProofs![1].Proof!).ToArray());

            Assert.That(result1, Is.EqualTo(AddRangeResult.OK));
            Assert.That(result2, Is.EqualTo(AddRangeResult.OK));
            Assert.That(result3, Is.EqualTo(AddRangeResult.OK));
        }

        [Test]
        public void MissingAccountFromRange()
        {
            Hash256 rootHash = _inputStorageTree!.RootHash;   // "..."

            // output state
            MemDb db = new MemDb();
            DbProvider dbProvider = new();
            dbProvider.RegisterDb(DbNames.State, db);
            ProgressTracker progressTracker = new(null, dbProvider.GetDb<IDb>(DbNames.State), LimboLogs.Instance);
            SnapProvider snapProvider = CreateSnapProvider(progressTracker, dbProvider);

            AccountProofCollector accountProofCollector = new(TestItem.Tree.AccountAddress0.Bytes, new ValueHash256[] { Keccak.Zero, TestItem.Tree.SlotsWithPaths[1].Path });
            _inputStateTree!.Accept(accountProofCollector, _inputStateTree.RootHash);
            var proof = accountProofCollector.BuildResult();

            var result1 = snapProvider.AddStorageRange(1, _pathWithAccount, rootHash, Keccak.Zero, TestItem.Tree.SlotsWithPaths[0..2], proof!.StorageProofs![0].Proof!.Concat(proof!.StorageProofs![1].Proof!).ToArray());

            accountProofCollector = new(TestItem.Tree.AccountAddress0.Bytes, new ValueHash256[] { TestItem.Tree.SlotsWithPaths[2].Path, TestItem.Tree.SlotsWithPaths[3].Path });
            _inputStateTree!.Accept(accountProofCollector, _inputStateTree.RootHash);
            proof = accountProofCollector.BuildResult();

            var result2 = snapProvider.AddStorageRange(1, _pathWithAccount, rootHash, TestItem.Tree.SlotsWithPaths[2].Path, TestItem.Tree.SlotsWithPaths[3..4], proof!.StorageProofs![0].Proof!.Concat(proof!.StorageProofs![1].Proof!).ToArray());

            accountProofCollector = new(TestItem.Tree.AccountAddress0.Bytes, new ValueHash256[] { TestItem.Tree.SlotsWithPaths[4].Path, TestItem.Tree.SlotsWithPaths[5].Path });
            _inputStateTree!.Accept(accountProofCollector, _inputStateTree.RootHash);
            proof = accountProofCollector.BuildResult();

            var result3 = snapProvider.AddStorageRange(1, _pathWithAccount, rootHash, TestItem.Tree.SlotsWithPaths[4].Path, TestItem.Tree.SlotsWithPaths[4..6], proof!.StorageProofs![0].Proof!.Concat(proof!.StorageProofs![1].Proof!).ToArray());

            Assert.That(result1, Is.EqualTo(AddRangeResult.OK));
            Assert.That(result2, Is.EqualTo(AddRangeResult.DifferentRootHash));
            Assert.That(result3, Is.EqualTo(AddRangeResult.OK));
        }

        private SnapProvider CreateSnapProvider(ProgressTracker progressTracker, IDbProvider dbProvider)
        {
            try
            {
                IDb _ = dbProvider.CodeDb;
            }
            catch (ArgumentException)
            {
                dbProvider.RegisterDb(DbNames.Code, new MemDb());
            }
            return new(progressTracker, dbProvider.CodeDb, new NodeStorage(dbProvider.StateDb), LimboLogs.Instance);
        }
    }
}<|MERGE_RESOLUTION|>--- conflicted
+++ resolved
@@ -29,16 +29,12 @@
         private StateTree _inputStateTree;
         private StorageTree _inputStorageTree;
         private PathWithAccount _pathWithAccount = new PathWithAccount(TestItem.Tree.AccountAddress0.ValueHash256, new Account(UInt256.Zero));
-<<<<<<< HEAD
-=======
-        private Hash256 _accountAddr;
->>>>>>> d61c78af
 
         [OneTimeSetUp]
         public void Setup()
         {
             _store = new TrieStore(new MemDb(), LimboLogs.Instance);
-            (_inputStateTree, _inputStorageTree, _accountAddr) = TestItem.Tree.GetTrees(_store);
+            (_inputStateTree, _inputStorageTree, _) = TestItem.Tree.GetTrees(_store);
         }
 
         [OneTimeTearDown]
