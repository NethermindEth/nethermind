--- conflicted
+++ resolved
@@ -80,14 +80,11 @@
 
         IBlockTree blockTree = Substitute.For<IBlockTree>();
         IConfigProvider configProvider = new ConfigProvider();
-<<<<<<< HEAD
+        int reorgDepth = configProvider.GetConfig<ISyncConfig>().SnapServingMaxDepth;
         IFinalizedStateProvider manualFinalizedStateProvider = Substitute.For<IFinalizedStateProvider>();
         manualFinalizedStateProvider.FinalizedBlockNumber.Returns(lastBlock - reorgDepth);
         manualFinalizedStateProvider.GetFinalizedStateRootAt(lastBlock - reorgDepth)
             .Returns(new Hash256("0xec6063a04d48f4b2258f36efaef76a23ba61875f5303fcf8ede2f5d160def35d"));
-=======
-        int reorgDepth = configProvider.GetConfig<ISyncConfig>().SnapServingMaxDepth;
->>>>>>> 85d742c0
 
         {
             using IContainer ctx = new ContainerBuilder()
