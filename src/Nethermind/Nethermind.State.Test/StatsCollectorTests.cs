--- conflicted
+++ resolved
@@ -34,14 +34,8 @@
         public void Can_collect_stats([Values(false, true)] bool parallel)
         {
             MemDb codeDb = new();
-<<<<<<< HEAD
+
             WorldState stateProvider = new(_stateDb, codeDb, LimboLogs.Instance);
-=======
-            MemDb stateDb = new MemDb();
-            NodeStorage nodeStorage = new NodeStorage(stateDb);
-            TrieStore trieStore = new(nodeStorage, new MemoryLimit(0.MB()), Persist.EveryBlock, LimboLogs.Instance);
-            WorldState stateProvider = new(trieStore, codeDb, LimboLogs.Instance);
->>>>>>> 7f750d33
 
             stateProvider.CreateAccount(TestItem.AddressA, 1);
             stateProvider.InsertCode(TestItem.AddressA, new byte[] { 1, 2, 3 }, Istanbul.Instance);
@@ -61,33 +55,21 @@
             stateProvider.CommitTree(1);
 
             codeDb.Delete(Keccak.Compute(new byte[] { 1, 2, 3, 4 })); // missing code
-<<<<<<< HEAD
-            Hash256 storageKey = new("0x345e54154080bfa9e8f20c99d7a0139773926479bc59e5b4f830ad94b6425332");
-            // TODO
-            //_stateDb.Delete(storageKey); // deletes some storage
-            //trieStore.ClearCache();
-
-            //TrieStatsCollector statsCollector = new(_stateDb, LimboLogs.Instance);
-            //VisitingOptions visitingOptions = new VisitingOptions()
-            //{
-            //    MaxDegreeOfParallelism = parallel ? 0 : 1
-            //};
-=======
 
             // delete some storage
-            Hash256 address = new("0x55227dead52ea912e013e7641ccd6b3b174498e55066b0c174a09c8c3cc4bf5e");
-            TreePath path = new TreePath(new ValueHash256("0x1800000000000000000000000000000000000000000000000000000000000000"), 2);
-            Hash256 storageKey = new("0x345e54154080bfa9e8f20c99d7a0139773926479bc59e5b4f830ad94b6425332");
-            nodeStorage.Set(address, path, storageKey, null);
-
-            trieStore.ClearCache();
-
-            TrieStatsCollector statsCollector = new(codeDb, LimboLogs.Instance);
-            VisitingOptions visitingOptions = new VisitingOptions()
-            {
-                MaxDegreeOfParallelism = parallel ? 0 : 1
-            };
->>>>>>> 7f750d33
+            // TODO
+            // Hash256 address = new("0x55227dead52ea912e013e7641ccd6b3b174498e55066b0c174a09c8c3cc4bf5e");
+            // TreePath path = new TreePath(new ValueHash256("0x1800000000000000000000000000000000000000000000000000000000000000"), 2);
+            // Hash256 storageKey = new("0x345e54154080bfa9e8f20c99d7a0139773926479bc59e5b4f830ad94b6425332");
+            // nodeStorage.Set(address, path, storageKey, null);
+            //
+            // trieStore.ClearCache();
+            //
+            // TrieStatsCollector statsCollector = new(codeDb, LimboLogs.Instance);
+            // VisitingOptions visitingOptions = new VisitingOptions()
+            // {
+            //     MaxDegreeOfParallelism = parallel ? 0 : 1
+            // };
 
             //stateProvider.Accept(statsCollector, stateProvider.StateRoot, visitingOptions);
             //var stats = statsCollector.Stats;
