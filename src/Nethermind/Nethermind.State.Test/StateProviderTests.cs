// SPDX-FileCopyrightText: 2022 Demerzel Solutions Limited
// SPDX-License-Identifier: LGPL-3.0-only

using System;
using FluentAssertions;
using Nethermind.Core;
using Nethermind.Core.Crypto;
using Nethermind.Core.Extensions;
using Nethermind.Core.Test;
using Nethermind.Specs;
using Nethermind.Specs.Forks;
using Nethermind.Core.Test.Builders;
using Nethermind.Db;
using Nethermind.Int256;
using Nethermind.Blockchain.Tracing.ParityStyle;
using Nethermind.Logging;
using Nethermind.Evm.State;
using Nethermind.State;
using Nethermind.Trie;
using NUnit.Framework;

namespace Nethermind.Store.Test;

[Parallelizable(ParallelScope.All)]
public class StateProviderTests
{
    private static readonly Hash256 Hash1 = Keccak.Compute("1");
    private static readonly Hash256 Hash2 = Keccak.Compute("2");
    private readonly Address _address1 = new(Hash1);
    private static readonly ILogManager Logger = LimboLogs.Instance;

    [Test]
    public void Eip_158_zero_value_transfer_deletes()
    {
        WorldStateManager worldStateManager = TestWorldStateFactory.CreateForTest();
        IWorldState frontierProvider = worldStateManager.GlobalWorldState;
<<<<<<< HEAD
        frontierProvider.CreateAccount(_address1, 0);
        frontierProvider.Commit(Frontier.Instance);
        frontierProvider.CommitTree(0);

        IWorldState provider = worldStateManager.GlobalWorldState;
        provider.StateRoot = frontierProvider.StateRoot;

        provider.AddToBalance(_address1, 0, SpuriousDragon.Instance);
        provider.Commit(SpuriousDragon.Instance);
        Assert.That(provider.AccountExists(_address1), Is.False);
=======
        BlockHeader baseBlock;
        using (var _ = frontierProvider.BeginScope(IWorldState.PreGenesis))
        {
            frontierProvider.CreateAccount(_address1, 0);
            frontierProvider.Commit(Frontier.Instance);
            frontierProvider.CommitTree(0);
            baseBlock = Build.A.BlockHeader.WithStateRoot(frontierProvider.StateRoot).TestObject;
        }

        IWorldState provider = worldStateManager.GlobalWorldState;
        using (var _ = provider.BeginScope(baseBlock))
        {
            provider.AddToBalance(_address1, 0, SpuriousDragon.Instance);
            provider.Commit(SpuriousDragon.Instance);
            Assert.That(provider.AccountExists(_address1), Is.False);
        }
>>>>>>> eee5ac23
    }

    [Test]
    public void Eip_158_touch_zero_value_system_account_is_not_deleted()
    {
        WorldStateManager worldStateManager = TestWorldStateFactory.CreateForTest();
        IWorldState provider = worldStateManager.GlobalWorldState;
<<<<<<< HEAD
=======
        using var _ = provider.BeginScope(IWorldState.PreGenesis);
>>>>>>> eee5ac23
        var systemUser = Address.SystemUser;

        provider.CreateAccount(systemUser, 0);
        provider.Commit(Homestead.Instance);

        var releaseSpec = new ReleaseSpec() { IsEip158Enabled = true };
        provider.InsertCode(systemUser, System.Text.Encoding.UTF8.GetBytes(""), releaseSpec);
        provider.Commit(releaseSpec);

        ((WorldState)provider).GetAccount(systemUser).Should().NotBeNull();
<<<<<<< HEAD
    }

    [Test]
    public void Can_dump_state()
    {
        WorldStateManager worldStateManager = TestWorldStateFactory.CreateForTest();
        IWorldState provider = worldStateManager.GlobalWorldState;
        provider.CreateAccount(TestItem.AddressA, 1.Ether());
        provider.Commit(MuirGlacier.Instance);
        provider.CommitTree(0);

        string state = provider.DumpState();
        state.Should().NotBeEmpty();
    }

    [Test]
    public void Can_accepts_visitors()
    {
        WorldStateManager worldStateManager = TestWorldStateFactory.CreateForTest();
        IWorldState provider = worldStateManager.GlobalWorldState;
        provider.CreateAccount(TestItem.AddressA, 1.Ether());
        provider.Commit(MuirGlacier.Instance);
        provider.CommitTree(0);

        TrieStatsCollector visitor = new(new MemDb(), LimboLogs.Instance);
        provider.Accept(visitor, provider.StateRoot);
=======
>>>>>>> eee5ac23
    }

    [Test]
    public void Empty_commit_restore()
    {
        WorldStateManager worldStateManager = TestWorldStateFactory.CreateForTest();
        IWorldState provider = worldStateManager.GlobalWorldState;
<<<<<<< HEAD
=======
        using var _ = provider.BeginScope(IWorldState.PreGenesis);
>>>>>>> eee5ac23
        provider.Commit(Frontier.Instance);
        provider.Restore(Snapshot.Empty);
    }

    [Test]
    public void Update_balance_on_non_existing_account_throws()
    {
        WorldStateManager worldStateManager = TestWorldStateFactory.CreateForTest();
        IWorldState provider = worldStateManager.GlobalWorldState;
<<<<<<< HEAD
=======
        using var _ = provider.BeginScope(IWorldState.PreGenesis);
>>>>>>> eee5ac23
        Assert.Throws<InvalidOperationException>(() => provider.AddToBalance(TestItem.AddressA, 1.Ether(), Olympic.Instance));
    }

    [Test]
    public void Is_empty_account()
    {
        WorldStateManager worldStateManager = TestWorldStateFactory.CreateForTest();
        IWorldState provider = worldStateManager.GlobalWorldState;
<<<<<<< HEAD
=======
        using var _ = provider.BeginScope(IWorldState.PreGenesis);
>>>>>>> eee5ac23
        provider.CreateAccount(_address1, 0);
        provider.Commit(Frontier.Instance);
        bool isEmpty = !provider.TryGetAccount(_address1, out var account) || account.IsEmpty;
        isEmpty.Should().BeTrue();
    }

    [Test]
    public void Returns_empty_byte_code_for_non_existing_accounts()
    {
        WorldStateManager worldStateManager = TestWorldStateFactory.CreateForTest();
        IWorldState provider = worldStateManager.GlobalWorldState;
<<<<<<< HEAD
=======
        using var _ = provider.BeginScope(IWorldState.PreGenesis);
>>>>>>> eee5ac23
        byte[] code = provider.GetCode(TestItem.AddressA);
        code.Should().BeEmpty();
    }

    [Test]
    public void Restore_update_restore()
    {
        WorldStateManager worldStateManager = TestWorldStateFactory.CreateForTest();
        IWorldState provider = worldStateManager.GlobalWorldState;
<<<<<<< HEAD
=======
        using var _ = provider.BeginScope(IWorldState.PreGenesis);
>>>>>>> eee5ac23
        provider.CreateAccount(_address1, 0);
        provider.AddToBalance(_address1, 1, Frontier.Instance);
        provider.AddToBalance(_address1, 1, Frontier.Instance);
        provider.AddToBalance(_address1, 1, Frontier.Instance);
        provider.AddToBalance(_address1, 1, Frontier.Instance);
        provider.AddToBalance(_address1, 1, Frontier.Instance);
        provider.AddToBalance(_address1, 1, Frontier.Instance);
        provider.AddToBalance(_address1, 1, Frontier.Instance);
        provider.AddToBalance(_address1, 1, Frontier.Instance);
        provider.Restore(new Snapshot(Snapshot.Storage.Empty, 4));
        provider.AddToBalance(_address1, 1, Frontier.Instance);
        provider.AddToBalance(_address1, 1, Frontier.Instance);
        provider.AddToBalance(_address1, 1, Frontier.Instance);
        provider.AddToBalance(_address1, 1, Frontier.Instance);
        provider.AddToBalance(_address1, 1, Frontier.Instance);
        provider.AddToBalance(_address1, 1, Frontier.Instance);
        provider.AddToBalance(_address1, 1, Frontier.Instance);
        provider.AddToBalance(_address1, 1, Frontier.Instance);
        provider.Restore(new Snapshot(Snapshot.Storage.Empty, 4));
        Assert.That(provider.GetBalance(_address1), Is.EqualTo((UInt256)4));
    }

    [Test]
    public void Keep_in_cache()
    {
        WorldStateManager worldStateManager = TestWorldStateFactory.CreateForTest();
        IWorldState provider = worldStateManager.GlobalWorldState;
<<<<<<< HEAD
=======
        using var _ = provider.BeginScope(IWorldState.PreGenesis);
>>>>>>> eee5ac23
        provider.CreateAccount(_address1, 0);
        provider.Commit(Frontier.Instance);
        provider.GetBalance(_address1);
        provider.AddToBalance(_address1, 1, Frontier.Instance);
        provider.Restore(Snapshot.Empty);
        provider.AddToBalance(_address1, 1, Frontier.Instance);
        provider.Restore(Snapshot.Empty);
        provider.AddToBalance(_address1, 1, Frontier.Instance);
        provider.Restore(Snapshot.Empty);
        Assert.That(provider.GetBalance(_address1), Is.EqualTo(UInt256.Zero));
    }

    [Test]
    public void Restore_in_the_middle()
    {
        byte[] code = [1];

        WorldStateManager worldStateManager = TestWorldStateFactory.CreateForTest();
        IWorldState provider = worldStateManager.GlobalWorldState;
<<<<<<< HEAD
=======
        using var _ = provider.BeginScope(IWorldState.PreGenesis);
>>>>>>> eee5ac23
        provider.CreateAccount(_address1, 1);
        provider.AddToBalance(_address1, 1, Frontier.Instance);
        provider.IncrementNonce(_address1);
        provider.InsertCode(_address1, new byte[] { 1 }, Frontier.Instance, false);

        Assert.That(provider.GetNonce(_address1), Is.EqualTo(UInt256.One));
        Assert.That(provider.GetBalance(_address1), Is.EqualTo(UInt256.One + 1));
        Assert.That(provider.GetCode(_address1), Is.EqualTo(code));
<<<<<<< HEAD
        provider.Restore(new Snapshot(Snapshot.Storage.Empty, 4));
        Assert.That(provider.GetNonce(_address1), Is.EqualTo(UInt256.One));
        Assert.That(provider.GetBalance(_address1), Is.EqualTo(UInt256.One + 1));
        Assert.That(provider.GetCode(_address1), Is.EqualTo(code));
        provider.Restore(new Snapshot(Snapshot.Storage.Empty, 3));
        Assert.That(provider.GetNonce(_address1), Is.EqualTo(UInt256.One));
        Assert.That(provider.GetBalance(_address1), Is.EqualTo(UInt256.One + 1));
        Assert.That(provider.GetCode(_address1), Is.EqualTo(code));
=======
        provider.Restore(new Snapshot(Snapshot.Storage.Empty, 3));
        Assert.That(provider.GetNonce(_address1), Is.EqualTo(UInt256.One));
        Assert.That(provider.GetBalance(_address1), Is.EqualTo(UInt256.One + 1));
        Assert.That(provider.GetCode(_address1), Is.EqualTo(code));
>>>>>>> eee5ac23
        provider.Restore(new Snapshot(Snapshot.Storage.Empty, 2));
        Assert.That(provider.GetNonce(_address1), Is.EqualTo(UInt256.One));
        Assert.That(provider.GetBalance(_address1), Is.EqualTo(UInt256.One + 1));
        Assert.That(provider.GetCode(_address1), Is.EqualTo(Array.Empty<byte>()));
        provider.Restore(new Snapshot(Snapshot.Storage.Empty, 1));
        Assert.That(provider.GetNonce(_address1), Is.EqualTo(UInt256.Zero));
        Assert.That(provider.GetBalance(_address1), Is.EqualTo(UInt256.One + 1));
        Assert.That(provider.GetCode(_address1), Is.EqualTo(Array.Empty<byte>()));
        provider.Restore(new Snapshot(Snapshot.Storage.Empty, 0));
        Assert.That(provider.GetNonce(_address1), Is.EqualTo(UInt256.Zero));
        Assert.That(provider.GetBalance(_address1), Is.EqualTo(UInt256.One));
        Assert.That(provider.GetCode(_address1), Is.EqualTo(Array.Empty<byte>()));
        provider.Restore(new Snapshot(Snapshot.Storage.Empty, -1));
        Assert.That(provider.AccountExists(_address1), Is.EqualTo(false));
    }

    [Test(Description = "It was failing before as touch was marking the accounts as committed but not adding to trace list")]
    public void Touch_empty_trace_does_not_throw()
    {
        ParityLikeTxTracer tracer = new(Build.A.Block.TestObject, null, ParityTraceTypes.StateDiff);

        WorldStateManager worldStateManager = TestWorldStateFactory.CreateForTest();
        IWorldState provider = worldStateManager.GlobalWorldState;
<<<<<<< HEAD
=======

        using var _ = provider.BeginScope(IWorldState.PreGenesis);

>>>>>>> eee5ac23
        provider.CreateAccount(_address1, 0);
        provider.TryGetAccount(_address1, out AccountStruct account);

        Assert.That(account.IsEmpty, Is.True);
        provider.Commit(Frontier.Instance); // commit empty account (before the empty account fix in Spurious Dragon)
        Assert.That(provider.AccountExists(_address1), Is.True);

        provider.GetBalance(_address1); // justcache
        provider.AddToBalance(_address1, 0, SpuriousDragon.Instance); // touch
        Assert.DoesNotThrow(() => provider.Commit(SpuriousDragon.Instance, tracer));
    }

    [Test]
    public void Does_not_allow_calling_stateroot_after_scope()
    {
        WorldStateManager worldStateManager = TestWorldStateFactory.CreateForTest();
        IWorldState provider = worldStateManager.GlobalWorldState;
<<<<<<< HEAD
        provider.CreateAccount(TestItem.AddressA, 5);
=======
>>>>>>> eee5ac23

        Action action = () => { _ = provider.StateRoot; };
        {
            using var _ = provider.BeginScope(IWorldState.PreGenesis);
            provider.CreateAccount(TestItem.AddressA, 5);
            provider.CommitTree(0);

            action.Should().NotThrow<InvalidOperationException>();
        }

        action.Should().Throw<InvalidOperationException>();
    }
}<|MERGE_RESOLUTION|>--- conflicted
+++ resolved
@@ -34,18 +34,6 @@
     {
         WorldStateManager worldStateManager = TestWorldStateFactory.CreateForTest();
         IWorldState frontierProvider = worldStateManager.GlobalWorldState;
-<<<<<<< HEAD
-        frontierProvider.CreateAccount(_address1, 0);
-        frontierProvider.Commit(Frontier.Instance);
-        frontierProvider.CommitTree(0);
-
-        IWorldState provider = worldStateManager.GlobalWorldState;
-        provider.StateRoot = frontierProvider.StateRoot;
-
-        provider.AddToBalance(_address1, 0, SpuriousDragon.Instance);
-        provider.Commit(SpuriousDragon.Instance);
-        Assert.That(provider.AccountExists(_address1), Is.False);
-=======
         BlockHeader baseBlock;
         using (var _ = frontierProvider.BeginScope(IWorldState.PreGenesis))
         {
@@ -62,7 +50,6 @@
             provider.Commit(SpuriousDragon.Instance);
             Assert.That(provider.AccountExists(_address1), Is.False);
         }
->>>>>>> eee5ac23
     }
 
     [Test]
@@ -70,10 +57,7 @@
     {
         WorldStateManager worldStateManager = TestWorldStateFactory.CreateForTest();
         IWorldState provider = worldStateManager.GlobalWorldState;
-<<<<<<< HEAD
-=======
-        using var _ = provider.BeginScope(IWorldState.PreGenesis);
->>>>>>> eee5ac23
+        using var _ = provider.BeginScope(IWorldState.PreGenesis);
         var systemUser = Address.SystemUser;
 
         provider.CreateAccount(systemUser, 0);
@@ -84,35 +68,6 @@
         provider.Commit(releaseSpec);
 
         ((WorldState)provider).GetAccount(systemUser).Should().NotBeNull();
-<<<<<<< HEAD
-    }
-
-    [Test]
-    public void Can_dump_state()
-    {
-        WorldStateManager worldStateManager = TestWorldStateFactory.CreateForTest();
-        IWorldState provider = worldStateManager.GlobalWorldState;
-        provider.CreateAccount(TestItem.AddressA, 1.Ether());
-        provider.Commit(MuirGlacier.Instance);
-        provider.CommitTree(0);
-
-        string state = provider.DumpState();
-        state.Should().NotBeEmpty();
-    }
-
-    [Test]
-    public void Can_accepts_visitors()
-    {
-        WorldStateManager worldStateManager = TestWorldStateFactory.CreateForTest();
-        IWorldState provider = worldStateManager.GlobalWorldState;
-        provider.CreateAccount(TestItem.AddressA, 1.Ether());
-        provider.Commit(MuirGlacier.Instance);
-        provider.CommitTree(0);
-
-        TrieStatsCollector visitor = new(new MemDb(), LimboLogs.Instance);
-        provider.Accept(visitor, provider.StateRoot);
-=======
->>>>>>> eee5ac23
     }
 
     [Test]
@@ -120,10 +75,7 @@
     {
         WorldStateManager worldStateManager = TestWorldStateFactory.CreateForTest();
         IWorldState provider = worldStateManager.GlobalWorldState;
-<<<<<<< HEAD
-=======
-        using var _ = provider.BeginScope(IWorldState.PreGenesis);
->>>>>>> eee5ac23
+        using var _ = provider.BeginScope(IWorldState.PreGenesis);
         provider.Commit(Frontier.Instance);
         provider.Restore(Snapshot.Empty);
     }
@@ -133,10 +85,7 @@
     {
         WorldStateManager worldStateManager = TestWorldStateFactory.CreateForTest();
         IWorldState provider = worldStateManager.GlobalWorldState;
-<<<<<<< HEAD
-=======
-        using var _ = provider.BeginScope(IWorldState.PreGenesis);
->>>>>>> eee5ac23
+        using var _ = provider.BeginScope(IWorldState.PreGenesis);
         Assert.Throws<InvalidOperationException>(() => provider.AddToBalance(TestItem.AddressA, 1.Ether(), Olympic.Instance));
     }
 
@@ -145,10 +94,7 @@
     {
         WorldStateManager worldStateManager = TestWorldStateFactory.CreateForTest();
         IWorldState provider = worldStateManager.GlobalWorldState;
-<<<<<<< HEAD
-=======
-        using var _ = provider.BeginScope(IWorldState.PreGenesis);
->>>>>>> eee5ac23
+        using var _ = provider.BeginScope(IWorldState.PreGenesis);
         provider.CreateAccount(_address1, 0);
         provider.Commit(Frontier.Instance);
         bool isEmpty = !provider.TryGetAccount(_address1, out var account) || account.IsEmpty;
@@ -160,10 +106,7 @@
     {
         WorldStateManager worldStateManager = TestWorldStateFactory.CreateForTest();
         IWorldState provider = worldStateManager.GlobalWorldState;
-<<<<<<< HEAD
-=======
-        using var _ = provider.BeginScope(IWorldState.PreGenesis);
->>>>>>> eee5ac23
+        using var _ = provider.BeginScope(IWorldState.PreGenesis);
         byte[] code = provider.GetCode(TestItem.AddressA);
         code.Should().BeEmpty();
     }
@@ -173,10 +116,7 @@
     {
         WorldStateManager worldStateManager = TestWorldStateFactory.CreateForTest();
         IWorldState provider = worldStateManager.GlobalWorldState;
-<<<<<<< HEAD
-=======
-        using var _ = provider.BeginScope(IWorldState.PreGenesis);
->>>>>>> eee5ac23
+        using var _ = provider.BeginScope(IWorldState.PreGenesis);
         provider.CreateAccount(_address1, 0);
         provider.AddToBalance(_address1, 1, Frontier.Instance);
         provider.AddToBalance(_address1, 1, Frontier.Instance);
@@ -204,10 +144,7 @@
     {
         WorldStateManager worldStateManager = TestWorldStateFactory.CreateForTest();
         IWorldState provider = worldStateManager.GlobalWorldState;
-<<<<<<< HEAD
-=======
-        using var _ = provider.BeginScope(IWorldState.PreGenesis);
->>>>>>> eee5ac23
+        using var _ = provider.BeginScope(IWorldState.PreGenesis);
         provider.CreateAccount(_address1, 0);
         provider.Commit(Frontier.Instance);
         provider.GetBalance(_address1);
@@ -227,20 +164,12 @@
 
         WorldStateManager worldStateManager = TestWorldStateFactory.CreateForTest();
         IWorldState provider = worldStateManager.GlobalWorldState;
-<<<<<<< HEAD
-=======
-        using var _ = provider.BeginScope(IWorldState.PreGenesis);
->>>>>>> eee5ac23
+        using var _ = provider.BeginScope(IWorldState.PreGenesis);
         provider.CreateAccount(_address1, 1);
         provider.AddToBalance(_address1, 1, Frontier.Instance);
         provider.IncrementNonce(_address1);
         provider.InsertCode(_address1, new byte[] { 1 }, Frontier.Instance, false);
 
-        Assert.That(provider.GetNonce(_address1), Is.EqualTo(UInt256.One));
-        Assert.That(provider.GetBalance(_address1), Is.EqualTo(UInt256.One + 1));
-        Assert.That(provider.GetCode(_address1), Is.EqualTo(code));
-<<<<<<< HEAD
-        provider.Restore(new Snapshot(Snapshot.Storage.Empty, 4));
         Assert.That(provider.GetNonce(_address1), Is.EqualTo(UInt256.One));
         Assert.That(provider.GetBalance(_address1), Is.EqualTo(UInt256.One + 1));
         Assert.That(provider.GetCode(_address1), Is.EqualTo(code));
@@ -248,12 +177,6 @@
         Assert.That(provider.GetNonce(_address1), Is.EqualTo(UInt256.One));
         Assert.That(provider.GetBalance(_address1), Is.EqualTo(UInt256.One + 1));
         Assert.That(provider.GetCode(_address1), Is.EqualTo(code));
-=======
-        provider.Restore(new Snapshot(Snapshot.Storage.Empty, 3));
-        Assert.That(provider.GetNonce(_address1), Is.EqualTo(UInt256.One));
-        Assert.That(provider.GetBalance(_address1), Is.EqualTo(UInt256.One + 1));
-        Assert.That(provider.GetCode(_address1), Is.EqualTo(code));
->>>>>>> eee5ac23
         provider.Restore(new Snapshot(Snapshot.Storage.Empty, 2));
         Assert.That(provider.GetNonce(_address1), Is.EqualTo(UInt256.One));
         Assert.That(provider.GetBalance(_address1), Is.EqualTo(UInt256.One + 1));
@@ -277,12 +200,9 @@
 
         WorldStateManager worldStateManager = TestWorldStateFactory.CreateForTest();
         IWorldState provider = worldStateManager.GlobalWorldState;
-<<<<<<< HEAD
-=======
-
-        using var _ = provider.BeginScope(IWorldState.PreGenesis);
-
->>>>>>> eee5ac23
+
+        using var _ = provider.BeginScope(IWorldState.PreGenesis);
+
         provider.CreateAccount(_address1, 0);
         provider.TryGetAccount(_address1, out AccountStruct account);
 
@@ -300,10 +220,6 @@
     {
         WorldStateManager worldStateManager = TestWorldStateFactory.CreateForTest();
         IWorldState provider = worldStateManager.GlobalWorldState;
-<<<<<<< HEAD
-        provider.CreateAccount(TestItem.AddressA, 5);
-=======
->>>>>>> eee5ac23
 
         Action action = () => { _ = provider.StateRoot; };
         {
