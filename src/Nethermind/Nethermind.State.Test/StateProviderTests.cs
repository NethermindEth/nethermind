// SPDX-FileCopyrightText: 2022 Demerzel Solutions Limited
// SPDX-License-Identifier: LGPL-3.0-only

using System;
using FluentAssertions;
using Nethermind.Core;
using Nethermind.Core.Crypto;
using Nethermind.Core.Extensions;
using Nethermind.Core.Test;
using Nethermind.Specs;
using Nethermind.Specs.Forks;
using Nethermind.Core.Test.Builders;
using Nethermind.Db;
using Nethermind.Int256;
using Nethermind.Evm.Tracing.ParityStyle;
using Nethermind.Logging;
using Nethermind.State;
using Nethermind.Trie;
using Nethermind.Trie.Pruning;
using NSubstitute;
using NUnit.Framework;

namespace Nethermind.Store.Test;

[Parallelizable(ParallelScope.All)]
public class StateProviderTests
{
    private static readonly Hash256 Hash1 = Keccak.Compute("1");
    private static readonly Hash256 Hash2 = Keccak.Compute("2");
    private readonly Address _address1 = new(Hash1);
    private static readonly ILogManager Logger = LimboLogs.Instance;

    [Test]
    public void Eip_158_zero_value_transfer_deletes()
    {
        var codeDb = new MemDb();
        var trieStore = TestTrieStoreFactory.Build(new MemDb(), Logger);
        WorldState frontierProvider = new(trieStore, codeDb, Logger);
        using(frontierProvider.BeginScope())
        {
            frontierProvider.CreateAccount(_address1, 0);
            frontierProvider.Commit(Frontier.Instance);
            frontierProvider.CommitTree(0);
        }

        WorldState provider = new(trieStore, codeDb, Logger);
        using (provider.BeginScope(frontierProvider.StateRoot))
        {
            provider.AddToBalance(_address1, 0, SpuriousDragon.Instance);
            provider.Commit(SpuriousDragon.Instance);
            Assert.That(provider.AccountExists(_address1), Is.False);
        }
    }

    [Test]
    public void Eip_158_touch_zero_value_system_account_is_not_deleted()
    {
        var codeDb = new MemDb();
        TrieStore trieStore = TestTrieStoreFactory.Build(new MemDb(), Logger);
        WorldState provider = new(trieStore, codeDb, Logger);
        using var _ = provider.BeginScope();
        var systemUser = Address.SystemUser;

        provider.CreateAccount(systemUser, 0);
        provider.Commit(Homestead.Instance);

        var releaseSpec = new ReleaseSpec() { IsEip158Enabled = true };
        provider.InsertCode(systemUser, System.Text.Encoding.UTF8.GetBytes(""), releaseSpec);
        provider.Commit(releaseSpec);

        provider.GetAccount(systemUser).Should().NotBeNull();
    }

    [Test]
    public void Can_dump_state()
    {
<<<<<<< HEAD
        WorldState provider = new(new TrieStore(new MemDb(), Logger), new MemDb(), Logger);
        using var _ = provider.BeginScope();
=======
        WorldState provider = new(TestTrieStoreFactory.Build(new MemDb(), Logger), new MemDb(), Logger);
>>>>>>> 22f90f19
        provider.CreateAccount(TestItem.AddressA, 1.Ether());
        provider.Commit(MuirGlacier.Instance);
        provider.CommitTree(0);

        string state = provider.DumpState();
        state.Should().NotBeEmpty();
    }

    [Test]
    public void Can_accepts_visitors()
    {
<<<<<<< HEAD
        WorldState provider = new(new TrieStore(new MemDb(), Logger), Substitute.For<IDb>(), Logger);
        using var _ = provider.BeginScope();
=======
        WorldState provider = new(TestTrieStoreFactory.Build(new MemDb(), Logger), Substitute.For<IDb>(), Logger);
>>>>>>> 22f90f19
        provider.CreateAccount(TestItem.AddressA, 1.Ether());
        provider.Commit(MuirGlacier.Instance);
        provider.CommitTree(0);

        TrieStatsCollector visitor = new(new MemDb(), LimboLogs.Instance);
        provider.Accept(visitor, provider.StateRoot);
    }

    [Test]
    public void Empty_commit_restore()
    {
<<<<<<< HEAD
        WorldState provider = new(new TrieStore(new MemDb(), Logger), new MemDb(), Logger);
        using var _ = provider.BeginScope();
=======
        WorldState provider = new(TestTrieStoreFactory.Build(new MemDb(), Logger), new MemDb(), Logger);
>>>>>>> 22f90f19
        provider.Commit(Frontier.Instance);
        provider.Restore(Snapshot.Empty);
    }

    [Test]
    public void Update_balance_on_non_existing_account_throws()
    {
<<<<<<< HEAD
        WorldState provider = new(new TrieStore(new MemDb(), Logger), new MemDb(), Logger);
        using var _ = provider.BeginScope();
=======
        WorldState provider = new(TestTrieStoreFactory.Build(new MemDb(), Logger), new MemDb(), Logger);
>>>>>>> 22f90f19
        Assert.Throws<InvalidOperationException>(() => provider.AddToBalance(TestItem.AddressA, 1.Ether(), Olympic.Instance));
    }

    [Test]
    public void Is_empty_account()
    {
<<<<<<< HEAD
        WorldState provider = new(new TrieStore(new MemDb(), Logger), new MemDb(), Logger);
        using var _ = provider.BeginScope();
=======
        WorldState provider = new(TestTrieStoreFactory.Build(new MemDb(), Logger), new MemDb(), Logger);
>>>>>>> 22f90f19
        provider.CreateAccount(_address1, 0);
        provider.Commit(Frontier.Instance);
        Assert.That(provider.IsEmptyAccount(_address1), Is.True);
    }

    [Test]
    public void Returns_empty_byte_code_for_non_existing_accounts()
    {
<<<<<<< HEAD
        WorldState provider = new(new TrieStore(new MemDb(), Logger), new MemDb(), Logger);
        using var _ = provider.BeginScope();
=======
        WorldState provider = new(TestTrieStoreFactory.Build(new MemDb(), Logger), new MemDb(), Logger);
>>>>>>> 22f90f19
        byte[] code = provider.GetCode(TestItem.AddressA);
        code.Should().BeEmpty();
    }

    [Test]
    public void Restore_update_restore()
    {
<<<<<<< HEAD
        WorldState provider = new(new TrieStore(new MemDb(), Logger), new MemDb(), Logger);
        using var _ = provider.BeginScope();
=======
        WorldState provider = new(TestTrieStoreFactory.Build(new MemDb(), Logger), new MemDb(), Logger);
>>>>>>> 22f90f19
        provider.CreateAccount(_address1, 0);
        provider.AddToBalance(_address1, 1, Frontier.Instance);
        provider.AddToBalance(_address1, 1, Frontier.Instance);
        provider.AddToBalance(_address1, 1, Frontier.Instance);
        provider.AddToBalance(_address1, 1, Frontier.Instance);
        provider.AddToBalance(_address1, 1, Frontier.Instance);
        provider.AddToBalance(_address1, 1, Frontier.Instance);
        provider.AddToBalance(_address1, 1, Frontier.Instance);
        provider.AddToBalance(_address1, 1, Frontier.Instance);
        provider.Restore(new Snapshot(4, Snapshot.Storage.Empty));
        provider.AddToBalance(_address1, 1, Frontier.Instance);
        provider.AddToBalance(_address1, 1, Frontier.Instance);
        provider.AddToBalance(_address1, 1, Frontier.Instance);
        provider.AddToBalance(_address1, 1, Frontier.Instance);
        provider.AddToBalance(_address1, 1, Frontier.Instance);
        provider.AddToBalance(_address1, 1, Frontier.Instance);
        provider.AddToBalance(_address1, 1, Frontier.Instance);
        provider.AddToBalance(_address1, 1, Frontier.Instance);
        provider.Restore(new Snapshot(4, Snapshot.Storage.Empty));
        Assert.That(provider.GetBalance(_address1), Is.EqualTo((UInt256)4));
    }

    [Test]
    public void Keep_in_cache()
    {
<<<<<<< HEAD
        WorldState provider = new(new TrieStore(new MemDb(), Logger), new MemDb(), Logger);
        using var _ = provider.BeginScope();
=======
        WorldState provider = new(TestTrieStoreFactory.Build(new MemDb(), Logger), new MemDb(), Logger);
>>>>>>> 22f90f19
        provider.CreateAccount(_address1, 0);
        provider.Commit(Frontier.Instance);
        provider.GetBalance(_address1);
        provider.AddToBalance(_address1, 1, Frontier.Instance);
        provider.Restore(Snapshot.Empty);
        provider.AddToBalance(_address1, 1, Frontier.Instance);
        provider.Restore(Snapshot.Empty);
        provider.AddToBalance(_address1, 1, Frontier.Instance);
        provider.Restore(Snapshot.Empty);
        Assert.That(provider.GetBalance(_address1), Is.EqualTo(UInt256.Zero));
    }

    [Test]
    public void Restore_in_the_middle()
    {
        byte[] code = [1];

<<<<<<< HEAD
        IWorldState provider = new WorldState(new TrieStore(new MemDb(), Logger), new MemDb(), Logger);
        using var _ = provider.BeginScope();
=======
        IWorldState provider = new WorldState(TestTrieStoreFactory.Build(new MemDb(), Logger), new MemDb(), Logger);
>>>>>>> 22f90f19
        provider.CreateAccount(_address1, 1);
        provider.AddToBalance(_address1, 1, Frontier.Instance);
        provider.IncrementNonce(_address1);
        provider.InsertCode(_address1, new byte[] { 1 }, Frontier.Instance, false);
        provider.UpdateStorageRoot(_address1, Hash2);

        Assert.That(provider.GetNonce(_address1), Is.EqualTo(UInt256.One));
        Assert.That(provider.GetBalance(_address1), Is.EqualTo(UInt256.One + 1));
        Assert.That(provider.GetCode(_address1), Is.EqualTo(code));
        provider.Restore(new Snapshot(4, Snapshot.Storage.Empty));
        Assert.That(provider.GetNonce(_address1), Is.EqualTo(UInt256.One));
        Assert.That(provider.GetBalance(_address1), Is.EqualTo(UInt256.One + 1));
        Assert.That(provider.GetCode(_address1), Is.EqualTo(code));
        provider.Restore(new Snapshot(3, Snapshot.Storage.Empty));
        Assert.That(provider.GetNonce(_address1), Is.EqualTo(UInt256.One));
        Assert.That(provider.GetBalance(_address1), Is.EqualTo(UInt256.One + 1));
        Assert.That(provider.GetCode(_address1), Is.EqualTo(code));
        provider.Restore(new Snapshot(2, Snapshot.Storage.Empty));
        Assert.That(provider.GetNonce(_address1), Is.EqualTo(UInt256.One));
        Assert.That(provider.GetBalance(_address1), Is.EqualTo(UInt256.One + 1));
        Assert.That(provider.GetCode(_address1), Is.EqualTo(Array.Empty<byte>()));
        provider.Restore(new Snapshot(1, Snapshot.Storage.Empty));
        Assert.That(provider.GetNonce(_address1), Is.EqualTo(UInt256.Zero));
        Assert.That(provider.GetBalance(_address1), Is.EqualTo(UInt256.One + 1));
        Assert.That(provider.GetCode(_address1), Is.EqualTo(Array.Empty<byte>()));
        provider.Restore(new Snapshot(0, Snapshot.Storage.Empty));
        Assert.That(provider.GetNonce(_address1), Is.EqualTo(UInt256.Zero));
        Assert.That(provider.GetBalance(_address1), Is.EqualTo(UInt256.One));
        Assert.That(provider.GetCode(_address1), Is.EqualTo(Array.Empty<byte>()));
        provider.Restore(new Snapshot(-1, Snapshot.Storage.Empty));
        Assert.That(provider.AccountExists(_address1), Is.EqualTo(false));
    }

    [Test(Description = "It was failing before as touch was marking the accounts as committed but not adding to trace list")]
    public void Touch_empty_trace_does_not_throw()
    {
        ParityLikeTxTracer tracer = new(Build.A.Block.TestObject, null, ParityTraceTypes.StateDiff);

<<<<<<< HEAD
        WorldState provider = new(new TrieStore(new MemDb(), Logger), new MemDb(), Logger);
        using var _ = provider.BeginScope();
=======
        WorldState provider = new(TestTrieStoreFactory.Build(new MemDb(), Logger), new MemDb(), Logger);
>>>>>>> 22f90f19
        provider.CreateAccount(_address1, 0);
        Account account = provider.GetAccount(_address1);
        Assert.That(account.IsEmpty, Is.True);
        provider.Commit(Frontier.Instance); // commit empty account (before the empty account fix in Spurious Dragon)
        Assert.That(provider.AccountExists(_address1), Is.True);

        provider.Reset(); // clear all caches

        provider.GetBalance(_address1); // justcache
        provider.AddToBalance(_address1, 0, SpuriousDragon.Instance); // touch
        Assert.DoesNotThrow(() => provider.Commit(SpuriousDragon.Instance, tracer));
    }

    [Test]
    public void Does_not_require_recalculation_after_reset()
    {
<<<<<<< HEAD
        WorldState provider = new(new TrieStore(new MemDb(), Logger), new MemDb(), Logger);
        using var __ = provider.BeginScope();
=======
        WorldState provider = new(TestTrieStoreFactory.Build(new MemDb(), Logger), new MemDb(), Logger);
>>>>>>> 22f90f19
        provider.CreateAccount(TestItem.AddressA, 5);

        Action action = () => { _ = provider.StateRoot; };
        action.Should().Throw<InvalidOperationException>();

        provider.Reset();
        action.Should().NotThrow<InvalidOperationException>();
    }
}<|MERGE_RESOLUTION|>--- conflicted
+++ resolved
@@ -74,12 +74,9 @@
     [Test]
     public void Can_dump_state()
     {
-<<<<<<< HEAD
-        WorldState provider = new(new TrieStore(new MemDb(), Logger), new MemDb(), Logger);
-        using var _ = provider.BeginScope();
-=======
-        WorldState provider = new(TestTrieStoreFactory.Build(new MemDb(), Logger), new MemDb(), Logger);
->>>>>>> 22f90f19
+        WorldState provider = new(TestTrieStoreFactory.Build(new MemDb(), Logger), new MemDb(), Logger);
+        using var _ = provider.BeginScope();
+
         provider.CreateAccount(TestItem.AddressA, 1.Ether());
         provider.Commit(MuirGlacier.Instance);
         provider.CommitTree(0);
@@ -91,12 +88,9 @@
     [Test]
     public void Can_accepts_visitors()
     {
-<<<<<<< HEAD
-        WorldState provider = new(new TrieStore(new MemDb(), Logger), Substitute.For<IDb>(), Logger);
-        using var _ = provider.BeginScope();
-=======
         WorldState provider = new(TestTrieStoreFactory.Build(new MemDb(), Logger), Substitute.For<IDb>(), Logger);
->>>>>>> 22f90f19
+        using var _ = provider.BeginScope();
+
         provider.CreateAccount(TestItem.AddressA, 1.Ether());
         provider.Commit(MuirGlacier.Instance);
         provider.CommitTree(0);
@@ -108,12 +102,8 @@
     [Test]
     public void Empty_commit_restore()
     {
-<<<<<<< HEAD
-        WorldState provider = new(new TrieStore(new MemDb(), Logger), new MemDb(), Logger);
-        using var _ = provider.BeginScope();
-=======
-        WorldState provider = new(TestTrieStoreFactory.Build(new MemDb(), Logger), new MemDb(), Logger);
->>>>>>> 22f90f19
+        WorldState provider = new(TestTrieStoreFactory.Build(new MemDb(), Logger), new MemDb(), Logger);
+        using var _ = provider.BeginScope();
         provider.Commit(Frontier.Instance);
         provider.Restore(Snapshot.Empty);
     }
@@ -121,24 +111,16 @@
     [Test]
     public void Update_balance_on_non_existing_account_throws()
     {
-<<<<<<< HEAD
-        WorldState provider = new(new TrieStore(new MemDb(), Logger), new MemDb(), Logger);
-        using var _ = provider.BeginScope();
-=======
-        WorldState provider = new(TestTrieStoreFactory.Build(new MemDb(), Logger), new MemDb(), Logger);
->>>>>>> 22f90f19
+        WorldState provider = new(TestTrieStoreFactory.Build(new MemDb(), Logger), new MemDb(), Logger);
+        using var _ = provider.BeginScope();
         Assert.Throws<InvalidOperationException>(() => provider.AddToBalance(TestItem.AddressA, 1.Ether(), Olympic.Instance));
     }
 
     [Test]
     public void Is_empty_account()
     {
-<<<<<<< HEAD
-        WorldState provider = new(new TrieStore(new MemDb(), Logger), new MemDb(), Logger);
-        using var _ = provider.BeginScope();
-=======
-        WorldState provider = new(TestTrieStoreFactory.Build(new MemDb(), Logger), new MemDb(), Logger);
->>>>>>> 22f90f19
+        WorldState provider = new(TestTrieStoreFactory.Build(new MemDb(), Logger), new MemDb(), Logger);
+        using var _ = provider.BeginScope();
         provider.CreateAccount(_address1, 0);
         provider.Commit(Frontier.Instance);
         Assert.That(provider.IsEmptyAccount(_address1), Is.True);
@@ -147,12 +129,8 @@
     [Test]
     public void Returns_empty_byte_code_for_non_existing_accounts()
     {
-<<<<<<< HEAD
-        WorldState provider = new(new TrieStore(new MemDb(), Logger), new MemDb(), Logger);
-        using var _ = provider.BeginScope();
-=======
-        WorldState provider = new(TestTrieStoreFactory.Build(new MemDb(), Logger), new MemDb(), Logger);
->>>>>>> 22f90f19
+        WorldState provider = new(TestTrieStoreFactory.Build(new MemDb(), Logger), new MemDb(), Logger);
+        using var _ = provider.BeginScope();
         byte[] code = provider.GetCode(TestItem.AddressA);
         code.Should().BeEmpty();
     }
@@ -160,12 +138,8 @@
     [Test]
     public void Restore_update_restore()
     {
-<<<<<<< HEAD
-        WorldState provider = new(new TrieStore(new MemDb(), Logger), new MemDb(), Logger);
-        using var _ = provider.BeginScope();
-=======
-        WorldState provider = new(TestTrieStoreFactory.Build(new MemDb(), Logger), new MemDb(), Logger);
->>>>>>> 22f90f19
+        WorldState provider = new(TestTrieStoreFactory.Build(new MemDb(), Logger), new MemDb(), Logger);
+        using var _ = provider.BeginScope();
         provider.CreateAccount(_address1, 0);
         provider.AddToBalance(_address1, 1, Frontier.Instance);
         provider.AddToBalance(_address1, 1, Frontier.Instance);
@@ -191,12 +165,8 @@
     [Test]
     public void Keep_in_cache()
     {
-<<<<<<< HEAD
-        WorldState provider = new(new TrieStore(new MemDb(), Logger), new MemDb(), Logger);
-        using var _ = provider.BeginScope();
-=======
-        WorldState provider = new(TestTrieStoreFactory.Build(new MemDb(), Logger), new MemDb(), Logger);
->>>>>>> 22f90f19
+        WorldState provider = new(TestTrieStoreFactory.Build(new MemDb(), Logger), new MemDb(), Logger);
+        using var _ = provider.BeginScope();
         provider.CreateAccount(_address1, 0);
         provider.Commit(Frontier.Instance);
         provider.GetBalance(_address1);
@@ -214,12 +184,8 @@
     {
         byte[] code = [1];
 
-<<<<<<< HEAD
-        IWorldState provider = new WorldState(new TrieStore(new MemDb(), Logger), new MemDb(), Logger);
-        using var _ = provider.BeginScope();
-=======
         IWorldState provider = new WorldState(TestTrieStoreFactory.Build(new MemDb(), Logger), new MemDb(), Logger);
->>>>>>> 22f90f19
+        using var _ = provider.BeginScope();
         provider.CreateAccount(_address1, 1);
         provider.AddToBalance(_address1, 1, Frontier.Instance);
         provider.IncrementNonce(_address1);
@@ -258,12 +224,8 @@
     {
         ParityLikeTxTracer tracer = new(Build.A.Block.TestObject, null, ParityTraceTypes.StateDiff);
 
-<<<<<<< HEAD
-        WorldState provider = new(new TrieStore(new MemDb(), Logger), new MemDb(), Logger);
-        using var _ = provider.BeginScope();
-=======
-        WorldState provider = new(TestTrieStoreFactory.Build(new MemDb(), Logger), new MemDb(), Logger);
->>>>>>> 22f90f19
+        WorldState provider = new(TestTrieStoreFactory.Build(new MemDb(), Logger), new MemDb(), Logger);
+        using var _ = provider.BeginScope();
         provider.CreateAccount(_address1, 0);
         Account account = provider.GetAccount(_address1);
         Assert.That(account.IsEmpty, Is.True);
@@ -280,12 +242,9 @@
     [Test]
     public void Does_not_require_recalculation_after_reset()
     {
-<<<<<<< HEAD
-        WorldState provider = new(new TrieStore(new MemDb(), Logger), new MemDb(), Logger);
+        WorldState provider = new(TestTrieStoreFactory.Build(new MemDb(), Logger), new MemDb(), Logger);
         using var __ = provider.BeginScope();
-=======
-        WorldState provider = new(TestTrieStoreFactory.Build(new MemDb(), Logger), new MemDb(), Logger);
->>>>>>> 22f90f19
+
         provider.CreateAccount(TestItem.AddressA, 5);
 
         Action action = () => { _ = provider.StateRoot; };
