--- conflicted
+++ resolved
@@ -37,7 +37,6 @@
             _codeDb = new MemDb();
         }
 
-<<<<<<< HEAD
         private static (string, ITrieStore)[] _variants;
         public static (string name, ITrieStore trieStore)[] Variants
             => LazyInitializer.EnsureInitialized(ref _variants, InitVariants);
@@ -52,10 +51,9 @@
                 ("Path Store", new TrieStoreByPath(memDb, Logger))
             };
         }
-=======
+
         [TearDown]
         public void TearDown() => _codeDb?.Dispose();
->>>>>>> 36c11711
 
         [Test]
         [TestCaseSource(nameof(Variants))]
