--- conflicted
+++ resolved
@@ -511,11 +511,6 @@
         public Context(PreBlockCaches preBlockCaches = null, bool setInitialState = true)
         {
             StateProvider = new WorldState(TestTrieStoreFactory.Build(new MemDb(), LimboLogs.Instance), Substitute.For<IDb>(), LogManager, preBlockCaches);
-<<<<<<< HEAD
-            StateProvider.CreateAccount(Address1, 0);
-            StateProvider.CreateAccount(Address2, 0);
-            StateProvider.Commit(Frontier.Instance);
-=======
             if (setInitialState)
             {
                 StateProvider.BeginScope(IWorldState.PreGenesis);
@@ -523,7 +518,6 @@
                 StateProvider.CreateAccount(Address2, 0);
                 StateProvider.Commit(Frontier.Instance);
             }
->>>>>>> eee5ac23
         }
     }
 }