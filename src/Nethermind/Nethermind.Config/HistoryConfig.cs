// SPDX-FileCopyrightText: 2025 Demerzel Solutions Limited
// SPDX-License-Identifier: LGPL-3.0-only

namespace Nethermind.Config;

public class HistoryConfig : IHistoryConfig
{
    public bool Enabled => Pruning != PruningModes.Disabled;

<<<<<<< HEAD
    public long? RetentionEpochs { get; set; } = null;
    public bool DropPreMerge { get; set; } = false;
    public int RunEvery { get; set; } = 1;
=======
    public PruningModes Pruning { get; set; } = PruningModes.UseAncientBarriers;
    public long RetentionEpochs { get; set; } = 82125;
>>>>>>> 5a004b6a
}<|MERGE_RESOLUTION|>--- conflicted
+++ resolved
@@ -7,12 +7,6 @@
 {
     public bool Enabled => Pruning != PruningModes.Disabled;
 
-<<<<<<< HEAD
-    public long? RetentionEpochs { get; set; } = null;
-    public bool DropPreMerge { get; set; } = false;
-    public int RunEvery { get; set; } = 1;
-=======
     public PruningModes Pruning { get; set; } = PruningModes.UseAncientBarriers;
     public long RetentionEpochs { get; set; } = 82125;
->>>>>>> 5a004b6a
 }