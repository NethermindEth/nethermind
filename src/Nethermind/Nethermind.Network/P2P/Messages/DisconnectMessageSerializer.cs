// SPDX-FileCopyrightText: 2022 Demerzel Solutions Limited
// SPDX-License-Identifier: LGPL-3.0-only

using System;
using DotNetty.Buffers;
using Nethermind.Core.Extensions;
using Nethermind.Serialization.Rlp;
using Nethermind.Stats.Model;

namespace Nethermind.Network.P2P.Messages
{
    public class DisconnectMessageSerializer : IZeroMessageSerializer<DisconnectMessage>
    {
        public void Serialize(IByteBuffer byteBuffer, DisconnectMessage msg)
        {
            int length = GetLength(msg, out int contentLength);
            byteBuffer.EnsureWritable(length);
            NettyRlpStream rlpStream = new(byteBuffer);

            rlpStream.StartSequence(contentLength);
            rlpStream.Encode((byte)msg.Reason);
        }

        private int GetLength(DisconnectMessage message, out int contentLength)
        {
            contentLength = Rlp.LengthOf((byte)message.Reason);

            return Rlp.LengthOfSequence(contentLength);
        }


        private byte[] breach1 = Bytes.FromHexString("0204c104");
        private byte[] breach2 = Bytes.FromHexString("0204c180");

        public DisconnectMessage Deserialize(IByteBuffer msgBytes)
        {
            if (msgBytes.ReadableBytes == 1)
            {
                return new DisconnectMessage((DisconnectReason)msgBytes.GetByte(0));
            }

<<<<<<< HEAD
            Span<byte> msg = msgBytes.ReadAllBytesAsSpan();
            if (msg.SequenceEqual(breach1))
            {
                return new DisconnectMessage(DisconnectReason.Breach1);
            }

            if (msg.SequenceEqual(breach2))
=======
            if (msgBytes.SequenceEqual(breach1)
                || msgBytes.SequenceEqual(breach2))
>>>>>>> 0e34262f
            {
                return new DisconnectMessage(DisconnectReason.Other);
            }

            Rlp.ValueDecoderContext rlpStream = msg.AsRlpValueContext();
            rlpStream.ReadSequenceLength();
            int reason = rlpStream.DecodeInt();
            DisconnectMessage disconnectMessage = new(reason);
            return disconnectMessage;
        }
    }
}<|MERGE_RESOLUTION|>--- conflicted
+++ resolved
@@ -39,18 +39,9 @@
                 return new DisconnectMessage((DisconnectReason)msgBytes.GetByte(0));
             }
 
-<<<<<<< HEAD
             Span<byte> msg = msgBytes.ReadAllBytesAsSpan();
-            if (msg.SequenceEqual(breach1))
-            {
-                return new DisconnectMessage(DisconnectReason.Breach1);
-            }
-
-            if (msg.SequenceEqual(breach2))
-=======
-            if (msgBytes.SequenceEqual(breach1)
-                || msgBytes.SequenceEqual(breach2))
->>>>>>> 0e34262f
+            if (msg.SequenceEqual(breach1)
+                || msg.SequenceEqual(breach2))
             {
                 return new DisconnectMessage(DisconnectReason.Other);
             }
@@ -58,7 +49,7 @@
             Rlp.ValueDecoderContext rlpStream = msg.AsRlpValueContext();
             rlpStream.ReadSequenceLength();
             int reason = rlpStream.DecodeInt();
-            DisconnectMessage disconnectMessage = new(reason);
+            DisconnectMessage disconnectMessage = new DisconnectMessage(reason);
             return disconnectMessage;
         }
     }
