<<<<<<< HEAD
﻿//  Copyright (c) 2018 Demerzel Solutions Limited
//  This file is part of the Nethermind library.
// 
//  The Nethermind library is free software: you can redistribute it and/or modify
//  it under the terms of the GNU Lesser General Public License as published by
//  the Free Software Foundation, either version 3 of the License, or
//  (at your option) any later version.
// 
//  The Nethermind library is distributed in the hope that it will be useful,
//  but WITHOUT ANY WARRANTY; without even the implied warranty of
//  MERCHANTABILITY or FITNESS FOR A PARTICULAR PURPOSE. See the
//  GNU Lesser General Public License for more details.
// 
//  You should have received a copy of the GNU Lesser General Public License
//  along with the Nethermind. If not, see <http://www.gnu.org/licenses/>.

namespace Nethermind.Network.P2P.Subprotocols.Les
=======
﻿namespace Nethermind.Network.P2P.Subprotocols.Les
>>>>>>> 582aa25d
{
    public enum LesAnnounceType
    {
        None = 0x00,
        Simple = 0x01,
        Signed = 0x02
    }
}<|MERGE_RESOLUTION|>--- conflicted
+++ resolved
@@ -1,5 +1,4 @@
-<<<<<<< HEAD
-﻿//  Copyright (c) 2018 Demerzel Solutions Limited
+//  Copyright (c) 2018 Demerzel Solutions Limited
 //  This file is part of the Nethermind library.
 // 
 //  The Nethermind library is free software: you can redistribute it and/or modify
@@ -16,9 +15,6 @@
 //  along with the Nethermind. If not, see <http://www.gnu.org/licenses/>.
 
 namespace Nethermind.Network.P2P.Subprotocols.Les
-=======
-﻿namespace Nethermind.Network.P2P.Subprotocols.Les
->>>>>>> 582aa25d
 {
     public enum LesAnnounceType
     {
