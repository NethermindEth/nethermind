--- conflicted
+++ resolved
@@ -282,11 +282,7 @@
             return new SlotsAndProofs() { PathsAndSlots = response.Slots, Proofs = response.Proofs };
         }
 
-<<<<<<< HEAD
         public async Task<IReadOnlyList<byte[]>> GetByteCodes(Keccak[] codeHashes, CancellationToken token)
-=======
-        public async Task<byte[][]> GetByteCodes(IReadOnlyList<Keccak> codeHashes, CancellationToken token)
->>>>>>> dd2f2362
         {
             var request = new GetByteCodesMessage()
             {
