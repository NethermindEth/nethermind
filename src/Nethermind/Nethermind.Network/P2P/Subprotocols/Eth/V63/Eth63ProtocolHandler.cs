﻿//  Copyright (c) 2018 Demerzel Solutions Limited
//  This file is part of the Nethermind library.
// 
//  The Nethermind library is free software: you can redistribute it and/or modify
//  it under the terms of the GNU Lesser General Public License as published by
//  the Free Software Foundation, either version 3 of the License, or
//  (at your option) any later version.
// 
//  The Nethermind library is distributed in the hope that it will be useful,
//  but WITHOUT ANY WARRANTY; without even the implied warranty of
//  MERCHANTABILITY or FITNESS FOR A PARTICULAR PURPOSE. See the
//  GNU Lesser General Public License for more details.
// 
//  You should have received a copy of the GNU Lesser General Public License
//  along with the Nethermind. If not, see <http://www.gnu.org/licenses/>.

using System;
using System.Collections.Concurrent;
using System.Collections.Generic;
using System.Diagnostics;
using System.Threading;
using System.Threading.Tasks;
using Nethermind.Blockchain.Synchronization;
using Nethermind.Core;
using Nethermind.Core.Attributes;
using Nethermind.Core.Crypto;
using Nethermind.Logging;
using Nethermind.Network.P2P.Subprotocols.Eth.V62;
using Nethermind.Network.Rlpx;
using Nethermind.Stats;
using Nethermind.Synchronization;
using Nethermind.TxPool;

namespace Nethermind.Network.P2P.Subprotocols.Eth.V63
{
    public class Eth63ProtocolHandler : Eth62ProtocolHandler
    {
        private readonly BlockingCollection<Request<GetNodeDataMessage, byte[][]>> _nodeDataRequests
            = new BlockingCollection<Request<GetNodeDataMessage, byte[][]>>();

        private readonly BlockingCollection<Request<GetReceiptsMessage, TxReceipt[][]>> _receiptsRequests
            = new BlockingCollection<Request<GetReceiptsMessage, TxReceipt[][]>>();

        public Eth63ProtocolHandler(ISession session,
            IMessageSerializationService serializer,
            INodeStatsManager nodeStatsManager,
            ISyncServer syncServer,
            ITxPool txPool,
            ILogManager logManager) : base(session, serializer, nodeStatsManager, syncServer, txPool, logManager)
        {
        }

        public override byte ProtocolVersion => 63;

        public override int MessageIdSpaceSize => 17; // magic number here following Go

        public override void HandleMessage(ZeroPacket message)
        {
            base.HandleMessage(message);
            int size = message.Content.ReadableBytes;

            switch (message.PacketType)
            {
                case Eth63MessageCode.GetReceipts:
                    if (NetworkDiagTracer.IsEnabled) NetworkDiagTracer.ReportIncomingMessage(Session.Node.Host, Name, nameof(GetReceiptsMessage));
                    Handle(Deserialize<GetReceiptsMessage>(message.Content));
                    break;
                case Eth63MessageCode.Receipts:
                    if (NetworkDiagTracer.IsEnabled) NetworkDiagTracer.ReportIncomingMessage(Session.Node.Host, Name, nameof(ReceiptsMessage));
                    Handle(Deserialize<ReceiptsMessage>(message.Content), size);
                    break;
                case Eth63MessageCode.GetNodeData:
                    if (NetworkDiagTracer.IsEnabled) NetworkDiagTracer.ReportIncomingMessage(Session.Node.Host, Name, nameof(GetNodeDataMessage));
                    Handle(Deserialize<GetNodeDataMessage>(message.Content));
                    break;
                case Eth63MessageCode.NodeData:
                    if (NetworkDiagTracer.IsEnabled) NetworkDiagTracer.ReportIncomingMessage(Session.Node.Host, Name, nameof(NodeDataMessage));
                    Handle(Deserialize<NodeDataMessage>(message.Content), size);
                    break;
            }
        }

        public override string Name => "eth63";

<<<<<<< HEAD
=======
        private void Handle(GetReceiptsMessage msg)
        {
            Metrics.Eth63GetReceiptsReceived++;
            if (msg.Hashes.Count > 512)
            {
                throw new EthSyncException("Incoming receipts request for more than 512 blocks");
            }

            Stopwatch stopwatch = Stopwatch.StartNew();
            TxReceipt[][] txReceipts = SyncServer.GetReceipts(msg.Hashes);
            Send(new ReceiptsMessage(txReceipts));
            stopwatch.Stop();
            if (Logger.IsTrace) Logger.Trace($"OUT {Counter:D5} Receipts to {Node:c} in {stopwatch.Elapsed.TotalMilliseconds}ms");
        }

>>>>>>> 8b8cac25
        private void Handle(ReceiptsMessage msg, long size)
        {
            Metrics.Eth63ReceiptsReceived++;
            Request<GetReceiptsMessage, TxReceipt[][]> request = _receiptsRequests.Take();
            request.ResponseSize = size;
            request.CompletionSource.SetResult(msg.TxReceipts);
        }

        private void Handle(GetNodeDataMessage msg)
        {
            Metrics.Eth63GetNodeDataReceived++;
            if (msg.Hashes.Count > 4096)
            {
                throw new EthSyncException("Incoming node data request for more than 4096 nodes");
            }

            Stopwatch stopwatch = Stopwatch.StartNew();
            byte[][] nodeData = SyncServer.GetNodeData(msg.Hashes);
            Send(new NodeDataMessage(nodeData));
            stopwatch.Stop();
            if (Logger.IsTrace) Logger.Trace($"OUT {Counter:D5} NodeData to {Node:c} in {stopwatch.Elapsed.TotalMilliseconds}ms");
        }

        private void Handle(NodeDataMessage msg, int size)
        {
            Metrics.Eth63NodeDataReceived++;
            Request<GetNodeDataMessage, byte[][]> request = _nodeDataRequests.Take();
            request.ResponseSize = size;
            request.CompletionSource.SetResult(msg.Data);
        }

        public override async Task<byte[][]> GetNodeData(IList<Keccak> keys, CancellationToken token)
        {
            if (keys.Count == 0)
            {
                return Array.Empty<byte[]>();
            }

            GetNodeDataMessage msg = new GetNodeDataMessage(keys);
            byte[][] receipts = await SendRequest(msg, token);
            return receipts;
        }
        public override async Task<TxReceipt[][]> GetReceipts(IList<Keccak> blockHashes, CancellationToken token)
        {
            if (blockHashes.Count == 0)
            {
                return Array.Empty<TxReceipt[]>();
            }

            GetReceiptsMessage msg = new GetReceiptsMessage(blockHashes);
            TxReceipt[][] txReceipts = await SendRequest(msg, token);
            return txReceipts;
        }

        [Todo(Improve.Refactor, "Generic approach to requests")]
        private async Task<byte[][]> SendRequest(GetNodeDataMessage message, CancellationToken token)
        {
            if (Logger.IsTrace)
            {
                Logger.Trace("Sending node fata request:");
                Logger.Trace($"Keys count: {message.Hashes.Count}");
            }

            Request<GetNodeDataMessage, byte[][]> request = new Request<GetNodeDataMessage, byte[][]>(message);
            request.StartMeasuringTime();
            _nodeDataRequests.Add(request, token);

            Send(request.Message);
            Task<byte[][]> task = request.CompletionSource.Task;

            using CancellationTokenSource delayCancellation = new CancellationTokenSource();
            using CancellationTokenSource compositeCancellation = CancellationTokenSource.CreateLinkedTokenSource(token, delayCancellation.Token);
            Task firstTask = await Task.WhenAny(task, Task.Delay(Timeouts.Eth, compositeCancellation.Token));
            if (firstTask.IsCanceled)
            {
                token.ThrowIfCancellationRequested();
            }

            if (firstTask == task)
            {
                delayCancellation.Cancel();
                long elapsed = request.FinishMeasuringTime();
                long bytesPerMillisecond = (long) ((decimal) request.ResponseSize / Math.Max(1, elapsed));
                if (Logger.IsTrace) Logger.Trace($"{this} speed is {request.ResponseSize}/{elapsed} = {bytesPerMillisecond}");
                StatsManager.ReportTransferSpeedEvent(Session.Node, bytesPerMillisecond);

                return task.Result;
            }

            StatsManager.ReportTransferSpeedEvent(Session.Node, 0L);
            throw new TimeoutException($"{Session} Request timeout in {nameof(GetNodeDataMessage)}");
        }

        [Todo(Improve.Refactor, "Generic approach to requests")]
        private async Task<TxReceipt[][]> SendRequest(GetReceiptsMessage message, CancellationToken token)
        {
            if (Logger.IsTrace)
            {
                Logger.Trace("Sending node fata request:");
                Logger.Trace($"Hashes count: {message.Hashes.Count}");
            }

            Request<GetReceiptsMessage, TxReceipt[][]> request = new Request<GetReceiptsMessage, TxReceipt[][]>(message);
            request.StartMeasuringTime();
            _receiptsRequests.Add(request, token);

            Send(request.Message);

            Task<TxReceipt[][]> task = request.CompletionSource.Task;
            using CancellationTokenSource delayCancellation = new CancellationTokenSource();
            using CancellationTokenSource compositeCancellation = CancellationTokenSource.CreateLinkedTokenSource(token, delayCancellation.Token);
            Task firstTask = await Task.WhenAny(task, Task.Delay(Timeouts.Eth, compositeCancellation.Token));
            if (firstTask.IsCanceled)
            {
                token.ThrowIfCancellationRequested();
            }

            if (firstTask == task)
            {
                delayCancellation.Cancel();
                long elapsed = request.FinishMeasuringTime();
                long bytesPerMillisecond = (long) ((decimal) request.ResponseSize / Math.Max(1, elapsed));
                if (Logger.IsTrace) Logger.Trace($"{this} speed is {request.ResponseSize}/{elapsed} = {bytesPerMillisecond}");
                StatsManager.ReportTransferSpeedEvent(Session.Node, bytesPerMillisecond);

                return task.Result;
            }

            StatsManager.ReportTransferSpeedEvent(Session.Node, 0L);

            throw new TimeoutException($"{Session} Request timeout in {nameof(GetReceiptsMessage)}");
        }
    }
}<|MERGE_RESOLUTION|>--- conflicted
+++ resolved
@@ -82,24 +82,6 @@
 
         public override string Name => "eth63";
 
-<<<<<<< HEAD
-=======
-        private void Handle(GetReceiptsMessage msg)
-        {
-            Metrics.Eth63GetReceiptsReceived++;
-            if (msg.Hashes.Count > 512)
-            {
-                throw new EthSyncException("Incoming receipts request for more than 512 blocks");
-            }
-
-            Stopwatch stopwatch = Stopwatch.StartNew();
-            TxReceipt[][] txReceipts = SyncServer.GetReceipts(msg.Hashes);
-            Send(new ReceiptsMessage(txReceipts));
-            stopwatch.Stop();
-            if (Logger.IsTrace) Logger.Trace($"OUT {Counter:D5} Receipts to {Node:c} in {stopwatch.Elapsed.TotalMilliseconds}ms");
-        }
-
->>>>>>> 8b8cac25
         private void Handle(ReceiptsMessage msg, long size)
         {
             Metrics.Eth63ReceiptsReceived++;
