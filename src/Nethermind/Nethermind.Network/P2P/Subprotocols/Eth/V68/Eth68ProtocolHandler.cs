// SPDX-FileCopyrightText: 2025 Demerzel Solutions Limited
// SPDX-License-Identifier: LGPL-3.0-only

using Nethermind.Consensus;
using Nethermind.Consensus.Scheduler;
using Nethermind.Core;
using Nethermind.Core.Caching;
using Nethermind.Core.Collections;
using Nethermind.Core.Crypto;
using Nethermind.Core.Extensions;
using Nethermind.Core.Specs;
using Nethermind.Logging;
using Nethermind.Network.Contract.P2P;
using Nethermind.Network.P2P.Subprotocols.Eth.V62.Messages;
using Nethermind.Network.P2P.Subprotocols.Eth.V67;
using Nethermind.Network.P2P.Subprotocols.Eth.V68.Messages;
using Nethermind.Network.Rlpx;
using Nethermind.Stats;
using Nethermind.Synchronization;
using Nethermind.TxPool;
using System;
using System.Collections.Generic;
using System.Diagnostics;
using System.Threading;
using System.Threading.Tasks;

namespace Nethermind.Network.P2P.Subprotocols.Eth.V68;

public class Eth68ProtocolHandler(ISession session,
    IMessageSerializationService serializer,
    INodeStatsManager nodeStatsManager,
    ISyncServer syncServer,
    IBackgroundTaskScheduler backgroundTaskScheduler,
    ITxPool txPool,
    IGossipPolicy gossipPolicy,
    IForkInfo forkInfo,
    ILogManager logManager,
    ITxPoolConfig txPoolConfig,
    ISpecProvider specProvider,
    ITxGossipPolicy? transactionsGossipPolicy = null
    )
    : Eth67ProtocolHandler(session, serializer, nodeStatsManager, syncServer, backgroundTaskScheduler, txPool, gossipPolicy, forkInfo, logManager, transactionsGossipPolicy)
{
    private readonly bool _blobSupportEnabled = txPoolConfig.BlobsSupport.IsEnabled();
    private readonly long _configuredMaxTxSize = txPoolConfig.MaxTxSize ?? long.MaxValue;

    private readonly long _configuredMaxBlobTxSize = txPoolConfig.MaxBlobTxSize is null
        ? long.MaxValue
        : txPoolConfig.MaxBlobTxSize.Value + (long)specProvider.GetFinalMaxBlobGasPerBlock();

    private ClockCache<ValueHash256, (int, TxType)> TxShapeAnnouncements { get; } = new(MemoryAllowance.TxHashCacheSize / 10);

    public override string Name => "eth68";

    public override byte ProtocolVersion => EthVersions.Eth68;

<<<<<<< HEAD
    public Eth68ProtocolHandler(ISession session,
        IMessageSerializationService serializer,
        INodeStatsManager nodeStatsManager,
        ISyncServer syncServer,
        IBackgroundTaskScheduler backgroundTaskScheduler,
        ITxPool txPool,
        IPooledTxsRequestor pooledTxsRequestor,
        IGossipPolicy gossipPolicy,
        IForkInfo forkInfo,
        ILogManager logManager,
        ITxGossipPolicy? transactionsGossipPolicy = null)
        : base(session, serializer, nodeStatsManager, syncServer, backgroundTaskScheduler, txPool, pooledTxsRequestor, gossipPolicy, forkInfo, logManager, transactionsGossipPolicy)
    {
        _pooledTxsRequestor = pooledTxsRequestor;

        // Capture Action once rather than per call
        _sendAction = Send;
    }

=======
>>>>>>> c5388661
    public override void HandleMessage(ZeroPacket message)
    {
        int size = message.Content.ReadableBytes;
        switch (message.PacketType)
        {
            case Eth68MessageCode.NewPooledTransactionHashes:
                if (CanReceiveTransactions)
                {
                    NewPooledTransactionHashesMessage68 newPooledTxHashesMsg =
                        Deserialize<NewPooledTransactionHashesMessage68>(message.Content);
                    ReportIn(newPooledTxHashesMsg, size);
                    Handle(newPooledTxHashesMsg);
                }
                else
                {
                    const string ignored = $"{nameof(NewPooledTransactionHashesMessage68)} ignored, syncing";
                    ReportIn(ignored, size);
                }

                break;
            default:
                base.HandleMessage(message);
                break;
        }
    }

    private void Handle(NewPooledTransactionHashesMessage68 msg)
    {
        using NewPooledTransactionHashesMessage68 message = msg;

        if (message.Hashes.Count != message.Types.Count || message.Hashes.Count != message.Sizes.Count)
        {
            string errorMessage = $"Wrong format of {nameof(NewPooledTransactionHashesMessage68)} message. " +
                                  $"Hashes count: {message.Hashes.Count} " +
                                  $"Types count: {message.Types.Count} " +
                                  $"Sizes count: {message.Sizes.Count}";
            if (Logger.IsTrace) Logger.Trace(errorMessage);

            throw new SubprotocolException(errorMessage);
        }

        TxPool.Metrics.PendingTransactionsHashesReceived += message.Hashes.Count;

        AddNotifiedTransactions(message.Hashes);

        long startTime = Logger.IsTrace ? Stopwatch.GetTimestamp() : 0;

        RequestPooledTransactions(message.Hashes, message.Sizes, message.Types);

        if (Logger.IsTrace) Logger.Trace($"OUT {Counter:D5} {nameof(NewPooledTransactionHashesMessage68)} to {Node:c} in {Stopwatch.GetElapsedTime(startTime).TotalMilliseconds}ms");
    }

    protected void RequestPooledTransactions(IOwnedReadOnlyList<Hash256> hashes, IOwnedReadOnlyList<int> sizes, IOwnedReadOnlyList<byte> types)
    {
        using ArrayPoolListRef<int> newTxHashesIndexes = AddMarkUnknownHashes(hashes.AsSpan());

        if (newTxHashesIndexes.Count == 0)
        {
            hashes.Dispose();
            sizes.Dispose();
            types.Dispose();

            return;
        }

        int packetSizeLeft = TransactionsMessage.MaxPacketSize;
        ArrayPoolList<Hash256> hashesToRequest = new(newTxHashesIndexes.Count);

        int discoveredCount = newTxHashesIndexes.Count;
        int toRequestCount = 0;

        foreach (int index in newTxHashesIndexes.AsSpan())
        {
            Hash256 hash = hashes[index];
            int txSize = sizes[index];
            TxType txType = (TxType)types[index];
            TxShapeAnnouncements.Set(hash, (txSize, txType));

            long maxTxSize = txType.SupportsBlobs() ? _configuredMaxBlobTxSize : _configuredMaxTxSize;

            if (txSize > maxTxSize)
                continue;

            if ((txSize > packetSizeLeft && toRequestCount > 0) || toRequestCount >= 256)
            {
                Send(V66.Messages.GetPooledTransactionsMessage.New(hashesToRequest));
                hashesToRequest = new ArrayPoolList<Hash256>(discoveredCount);
                packetSizeLeft = TransactionsMessage.MaxPacketSize;
                toRequestCount = 0;
            }

            if (_blobSupportEnabled || txType != TxType.Blob)
            {
                hashesToRequest.Add(hash);
                packetSizeLeft -= txSize;
                toRequestCount++;
            }
        }

        if (hashesToRequest.Count is not 0)
        {
            Send(V66.Messages.GetPooledTransactionsMessage.New(hashesToRequest));
        }
        else
        {
            hashesToRequest.Dispose();
        }
    }

    private ArrayPoolListRef<int> AddMarkUnknownHashes(ReadOnlySpan<Hash256> hashes)
    {
        ArrayPoolListRef<int> discoveredTxHashesAndSizes = new(hashes.Length);
        for (int i = 0; i < hashes.Length; i++)
        {
            Hash256 hash = hashes[i];
            if (!_txPool.IsKnown(hash))
            {
                if (_txPool.AnnounceTx(hash, this) is AnnounceResult.New)
                {
                    discoveredTxHashesAndSizes.Add(i);
                }
            }
        }

        return discoveredTxHashesAndSizes;
    }

    protected override void SendNewTransactionCore(Transaction tx)
    {
        if (tx.CanBeBroadcast())
        {
            base.SendNewTransactionCore(tx);
        }
        else
        {
            SendMessage(
                new ArrayPoolList<byte>(1) { (byte)tx.Type },
                new ArrayPoolList<int>(1) { tx.GetLength() },
                new ArrayPoolList<Hash256>(1) { tx.Hash }
            );
        }
    }

    protected override void SendNewTransactionsCore(IEnumerable<Transaction> txs, bool sendFullTx)
    {
        if (sendFullTx)
        {
            base.SendNewTransactionsCore(txs, sendFullTx);
            return;
        }

        ArrayPoolList<byte> types = new(NewPooledTransactionHashesMessage68.MaxCount);
        ArrayPoolList<int> sizes = new(NewPooledTransactionHashesMessage68.MaxCount);
        ArrayPoolList<Hash256> hashes = new(NewPooledTransactionHashesMessage68.MaxCount);

        foreach (Transaction tx in txs)
        {
            if (hashes.Count == NewPooledTransactionHashesMessage68.MaxCount)
            {
                SendMessage(types, sizes, hashes);
                types = new(NewPooledTransactionHashesMessage68.MaxCount);
                sizes = new(NewPooledTransactionHashesMessage68.MaxCount);
                hashes = new(NewPooledTransactionHashesMessage68.MaxCount);
            }

            if (tx.Hash is not null)
            {
                types.Add((byte)tx.Type);
                sizes.Add(tx.GetLength());
                hashes.Add(tx.Hash);
                TxPool.Metrics.PendingTransactionsHashesSent++;
            }
        }

        if (hashes.Count != 0)
        {
            SendMessage(types, sizes, hashes);
        }
        else
        {
            types.Dispose();
            sizes.Dispose();
            hashes.Dispose();
        }
    }

    private void SendMessage(IOwnedReadOnlyList<byte> types, IOwnedReadOnlyList<int> sizes, IOwnedReadOnlyList<Hash256> hashes)
    {
        NewPooledTransactionHashesMessage68 message = new(types, sizes, hashes);
        Send(message);
    }

    protected override ValueTask HandleSlow((IOwnedReadOnlyList<Transaction> txs, int startIndex) request, CancellationToken cancellationToken)
    {
        int startIdx = request.startIndex;
        for (int i = startIdx; i < request.txs.Count; i++)
        {
            if (!ValidateSizeAndType(request.txs[i]))
            {
                request.txs.Dispose();
                throw new SubprotocolException("invalid pooled tx type or size");
            }
        }

        return base.HandleSlow(request, cancellationToken);
    }

    private bool ValidateSizeAndType(Transaction tx)
        => !TxShapeAnnouncements.Delete(tx.Hash!, out (int Size, TxType Type) txShape) || (tx.GetLength() == txShape.Size && tx.Type == txShape.Type);
}<|MERGE_RESOLUTION|>--- conflicted
+++ resolved
@@ -54,28 +54,6 @@
 
     public override byte ProtocolVersion => EthVersions.Eth68;
 
-<<<<<<< HEAD
-    public Eth68ProtocolHandler(ISession session,
-        IMessageSerializationService serializer,
-        INodeStatsManager nodeStatsManager,
-        ISyncServer syncServer,
-        IBackgroundTaskScheduler backgroundTaskScheduler,
-        ITxPool txPool,
-        IPooledTxsRequestor pooledTxsRequestor,
-        IGossipPolicy gossipPolicy,
-        IForkInfo forkInfo,
-        ILogManager logManager,
-        ITxGossipPolicy? transactionsGossipPolicy = null)
-        : base(session, serializer, nodeStatsManager, syncServer, backgroundTaskScheduler, txPool, pooledTxsRequestor, gossipPolicy, forkInfo, logManager, transactionsGossipPolicy)
-    {
-        _pooledTxsRequestor = pooledTxsRequestor;
-
-        // Capture Action once rather than per call
-        _sendAction = Send;
-    }
-
-=======
->>>>>>> c5388661
     public override void HandleMessage(ZeroPacket message)
     {
         int size = message.Content.ReadableBytes;
