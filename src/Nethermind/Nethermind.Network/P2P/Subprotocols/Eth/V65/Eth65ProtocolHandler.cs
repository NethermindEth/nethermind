--- conflicted
+++ resolved
@@ -95,11 +95,7 @@
             long startTime = Stopwatch.GetTimestamp();
 
             TxPool.Metrics.PendingTransactionsHashesReceived += msg.Hashes.Count;
-<<<<<<< HEAD
-            _pooledTxsRequestor.RequestTransactions(Send, msg.Hashes, Session.SessionId);
-=======
-            pooledTxsRequestor.RequestTransactions(Send, msg.Hashes);
->>>>>>> 023f15b1
+            pooledTxsRequestor.RequestTransactions(Send, msg.Hashes, Session.SessionId);
 
             if (Logger.IsTrace)
                 Logger.Trace($"OUT {Counter:D5} {nameof(NewPooledTransactionHashesMessage)} to {Node:c} " +
