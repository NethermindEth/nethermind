--- conflicted
+++ resolved
@@ -9,17 +9,10 @@
 
 public class GetPooledTransactionsMessage(IOwnedReadOnlyList<Hash256> hashes) : HashesMessage(hashes), INew<IOwnedReadOnlyList<Hash256>, GetPooledTransactionsMessage>
 {
-<<<<<<< HEAD
-    public class GetPooledTransactionsMessage(IOwnedReadOnlyList<Hash256> hashes) : HashesMessage(hashes)
-    {
-        public override int PacketType => Eth65MessageCode.GetPooledTransactions;
-        public override string Protocol => "eth";
-=======
     public override int PacketType => Eth65MessageCode.GetPooledTransactions;
     public override string Protocol => "eth";
 
     public static GetPooledTransactionsMessage New(IOwnedReadOnlyList<Hash256> arg) => new(arg);
->>>>>>> c5388661
 
     public override string ToString() => $"{nameof(GetPooledTransactionsMessage)}({Hashes?.Count})";
 }