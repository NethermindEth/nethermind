// SPDX-FileCopyrightText: 2025 Demerzel Solutions Limited
// SPDX-License-Identifier: LGPL-3.0-only

using Nethermind.Core;
using Nethermind.Logging;
using Nethermind.Stats.Model;
using Nethermind.TxPool;
using System;

namespace Nethermind.Network.P2P.Subprotocols.Eth.V62
{
    internal class TxFloodController(Eth62ProtocolHandler protocolHandler, ITimestamper timestamper, ILogger logger)
    {
        private DateTime _checkpoint = DateTime.UtcNow;
        private readonly Eth62ProtocolHandler _protocolHandler = protocolHandler ?? throw new ArgumentNullException(nameof(protocolHandler));
        private readonly ITimestamper _timestamper = timestamper ?? throw new ArgumentNullException(nameof(timestamper));
        private readonly TimeSpan _checkInterval = TimeSpan.FromSeconds(60);
        private long _notAcceptedSinceLastCheck;
        private readonly Random _random = new();

        internal bool IsDowngraded { get; private set; }

<<<<<<< HEAD
        public TxFloodController(Eth62ProtocolHandler protocolHandler, ITimestamper timestamper, ILogger logger)
        {
            _protocolHandler = protocolHandler ?? throw new ArgumentNullException(nameof(protocolHandler));
            _timestamper = timestamper ?? throw new ArgumentNullException(nameof(timestamper));
            _logger = logger;
        }

        public void Report(AcceptTxResult accepted)
=======
        public void Report(bool accepted)
>>>>>>> 6561007a
        {
            TryReset();

            if (!accepted)
            {
                if (accepted == AcceptTxResult.Syncing)
                {
                    return;
                }

                if (accepted == AcceptTxResult.Invalid)
                {
                    if (_logger.IsDebug) _logger.Debug($"Disconnecting {_protocolHandler} due to invalid tx received");
                    _protocolHandler.Disconnect(DisconnectReason.Other, $"invalid tx");
                    return;
                }

                _notAcceptedSinceLastCheck++;
                if (!IsDowngraded && _notAcceptedSinceLastCheck / _checkInterval.TotalSeconds > 10)
                {
                    if (logger.IsDebug) logger.Debug($"Downgrading {_protocolHandler} due to tx flooding");
                    IsDowngraded = true;
                }
                else if (_notAcceptedSinceLastCheck / _checkInterval.TotalSeconds > 100)
                {
                    if (logger.IsDebug) logger.Debug($"Disconnecting {_protocolHandler} due to tx flooding");
                    _protocolHandler.Disconnect(
                        DisconnectReason.TxFlooding,
                        $"tx flooding {_notAcceptedSinceLastCheck}/{_checkInterval.TotalSeconds > 100}");
                }
            }
        }

        private void TryReset()
        {
            DateTime now = _timestamper.UtcNow;
            if (now >= _checkpoint + _checkInterval)
            {
                _checkpoint = now;
                _notAcceptedSinceLastCheck = 0;
                IsDowngraded = false;

            }
        }

        public bool IsAllowed()
        {
            TryReset();
            return !(IsEnabled && IsDowngraded && 10 < _random.Next(0, 99));
        }

        public bool IsEnabled { get; set; } = true;
    }
}<|MERGE_RESOLUTION|>--- conflicted
+++ resolved
@@ -20,18 +20,7 @@
 
         internal bool IsDowngraded { get; private set; }
 
-<<<<<<< HEAD
-        public TxFloodController(Eth62ProtocolHandler protocolHandler, ITimestamper timestamper, ILogger logger)
-        {
-            _protocolHandler = protocolHandler ?? throw new ArgumentNullException(nameof(protocolHandler));
-            _timestamper = timestamper ?? throw new ArgumentNullException(nameof(timestamper));
-            _logger = logger;
-        }
-
         public void Report(AcceptTxResult accepted)
-=======
-        public void Report(bool accepted)
->>>>>>> 6561007a
         {
             TryReset();
 
@@ -44,7 +33,7 @@
 
                 if (accepted == AcceptTxResult.Invalid)
                 {
-                    if (_logger.IsDebug) _logger.Debug($"Disconnecting {_protocolHandler} due to invalid tx received");
+                    if (logger.IsDebug) logger.Debug($"Disconnecting {_protocolHandler} due to invalid tx received");
                     _protocolHandler.Disconnect(DisconnectReason.Other, $"invalid tx");
                     return;
                 }
