--- conflicted
+++ resolved
@@ -238,12 +238,8 @@
         protected void Handle(TransactionsMessage msg)
         {
             IOwnedReadOnlyList<Transaction> iList = msg.Transactions;
-<<<<<<< HEAD
 
             BackgroundTaskScheduler.ScheduleBackgroundTask((iList, 0), HandleSlow);
-=======
-            BackgroundTaskScheduler.ScheduleBackgroundTask((iList, 0), _handleSlow);
->>>>>>> 6561007a
         }
 
         private ValueTask HandleSlow((IOwnedReadOnlyList<Transaction> txs, int startIndex) request, CancellationToken cancellationToken)
