--- conflicted
+++ resolved
@@ -57,18 +57,7 @@
         public override string Name => "eth62";
         protected override TimeSpan InitTimeout => Timeouts.Eth62Status;
 
-<<<<<<< HEAD
-        public override bool HasAvailableCapability(Capability capability) => false;
-        public override bool HasAgreedCapability(Capability capability) => false;
-
-        public override void AddSupportedCapability(Capability capability)
-        {
-        }
-
-        public override event EventHandler<ProtocolInitializedEventArgs> ProtocolInitialized;
-=======
         public override event EventHandler<ProtocolInitializedEventArgs>? ProtocolInitialized;
->>>>>>> 051985b7
 
         public override event EventHandler<ProtocolEventArgs>? SubprotocolRequested
         {
