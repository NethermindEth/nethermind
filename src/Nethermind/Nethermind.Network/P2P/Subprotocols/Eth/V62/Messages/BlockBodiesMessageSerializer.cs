--- conflicted
+++ resolved
@@ -52,9 +52,5 @@
 
             return new() { Bodies = new(bodies, memoryOwner) };
         }
-<<<<<<< HEAD
-
-=======
->>>>>>> 854c372a
     }
 }