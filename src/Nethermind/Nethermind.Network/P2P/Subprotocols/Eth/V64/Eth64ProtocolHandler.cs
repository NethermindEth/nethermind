--- conflicted
+++ resolved
@@ -19,11 +19,7 @@
     /// </summary>
     public class Eth64ProtocolHandler : Eth63ProtocolHandler
     {
-<<<<<<< HEAD
-        protected readonly ForkInfo _forkInfo;
-=======
         protected readonly IForkInfo _forkInfo;
->>>>>>> eee5ac23
 
         public Eth64ProtocolHandler(ISession session,
             IMessageSerializationService serializer,
