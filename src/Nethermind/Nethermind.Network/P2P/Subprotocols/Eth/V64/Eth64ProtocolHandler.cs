--- conflicted
+++ resolved
@@ -19,11 +19,7 @@
     /// </summary>
     public class Eth64ProtocolHandler : Eth63ProtocolHandler
     {
-<<<<<<< HEAD
-        protected readonly ForkInfo _forkInfo;
-=======
         protected readonly IForkInfo _forkInfo;
->>>>>>> 2e346112
 
         public Eth64ProtocolHandler(ISession session,
             IMessageSerializationService serializer,
