--- conflicted
+++ resolved
@@ -75,17 +75,13 @@
                 int txSize = size;
                 TxType txType = (TxType)type;
 
-<<<<<<< HEAD
                 if (txType != TxType.Blob && txSize > _configuredMaxTxSize
                     || txType == TxType.Blob && txSize > _configuredMaxBlobTxSize + (long)Eip4844Constants.MaxBlobGasPerBlock)
                 {
                     continue;
                 }
 
-                if (txSize > packetSizeLeft && hashesToRequest.Count > 0)
-=======
                 if (txSize > packetSizeLeft && toRequestCount > 0)
->>>>>>> 34d889fa
                 {
                     RequestPooledTransactionsEth66(send, hashesToRequest);
                     hashesToRequest = new ArrayPoolList<Hash256>(discoveredCount);
