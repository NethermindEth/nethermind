--- conflicted
+++ resolved
@@ -42,26 +42,14 @@
 
     public static readonly IEnumerable<Capability> DefaultCapabilities = new Capability[]
     {
-<<<<<<< HEAD
-        new(Protocol.Eth, 62),
-        new(Protocol.Eth, 63),
-        new(Protocol.Eth, 64),
-        new(Protocol.Eth, 65),
-        new(Protocol.Eth, 66),
-        // new Capability(Protocol.Les, 3)
-=======
         new(Protocol.Eth, 66),
         new(Protocol.NodeData, 1)
->>>>>>> 0a3a694f
     };
 
     public IReadOnlyList<Capability> AgreedCapabilities { get { return _agreedCapabilities; } }
     public IReadOnlyList<Capability> AvailableCapabilities { get { return _availableCapabilities; } }
     private readonly List<Capability> SupportedCapabilities = DefaultCapabilities.ToList();
-<<<<<<< HEAD
-=======
     private readonly Regex? _clientIdPattern;
->>>>>>> 0a3a694f
 
     public int ListenPort { get; }
     public PublicKey LocalNodeId { get; }
@@ -76,18 +64,12 @@
         PublicKey localNodeId,
         INodeStatsManager nodeStatsManager,
         IMessageSerializationService serializer,
-<<<<<<< HEAD
-        ILogManager logManager) : base(session, nodeStatsManager, serializer, logManager)
-    {
-        _nodeStatsManager = nodeStatsManager ?? throw new ArgumentNullException(nameof(nodeStatsManager));
-=======
         Regex? clientIdPattern,
         ILogManager logManager) : base(session, nodeStatsManager, serializer, logManager)
     {
         _nodeStatsManager = nodeStatsManager ?? throw new ArgumentNullException(nameof(nodeStatsManager));
         _clientIdPattern = clientIdPattern;
 
->>>>>>> 0a3a694f
         LocalNodeId = localNodeId;
         ListenPort = session.LocalPort;
         _agreedCapabilities = new List<Capability>();
@@ -105,7 +87,6 @@
 
         SupportedCapabilities.Add(capability);
     }
-<<<<<<< HEAD
 
     public override void Init()
     {
@@ -124,73 +105,88 @@
 
     public override void HandleMessage(Packet msg)
     {
+        int size = msg.Data.Length;
+
         switch (msg.PacketType)
         {
             case P2PMessageCode.Hello:
-            {
-                Metrics.HellosReceived++;
-                HandleHello(Deserialize<HelloMessage>(msg.Data));
-                
-                // We need to initialize subprotocols in alphabetical order. Protocols are using AdaptiveId,
-                // which should be constant for the whole session. Some protocols (like Eth) are sending messages
-                // on initialization and we need to avoid changing theirs AdaptiveId by initializing protocols,
-                // which are alphabetically before already initialized ones.
-                foreach (Capability capability in
-                    _agreedCapabilities.GroupBy(c => c.ProtocolCode).Select(c => c.OrderBy(v => v.Version).Last()).OrderBy(c => c.ProtocolCode))
-                {
-                    if (Logger.IsTrace) Logger.Trace($"{Session} Starting protocolHandler for {capability.ProtocolCode} v{capability.Version} on {Session.RemotePort}");
+                {
+                    Metrics.HellosReceived++;
+                    HelloMessage helloMessage = Deserialize<HelloMessage>(msg.Data);
+                    HandleHello(helloMessage);
+                    ReportIn(helloMessage, size);
+
+                    // We need to initialize subprotocols in alphabetical order. Protocols are using AdaptiveId,
+                    // which should be constant for the whole session. Some protocols (like Eth) are sending messages
+                    // on initialization and we need to avoid changing theirs AdaptiveId by initializing protocols,
+                    // which are alphabetically before already initialized ones.
+                    foreach (Capability capability in
+                        _agreedCapabilities.GroupBy(c => c.ProtocolCode).Select(c => c.OrderBy(v => v.Version).Last()).OrderBy(c => c.ProtocolCode))
+                    {
+                        if (Logger.IsTrace) Logger.Trace($"{Session} Starting protocolHandler for {capability.ProtocolCode} v{capability.Version} on {Session.RemotePort}");
+                        SubprotocolRequested?.Invoke(this, new ProtocolEventArgs(capability.ProtocolCode, capability.Version));
+                    }
+
+                    break;
+                }
+            case P2PMessageCode.Disconnect:
+                {
+                    DisconnectMessage disconnectMessage = Deserialize<DisconnectMessage>(msg.Data);
+                    ReportIn(disconnectMessage, size);
+
+                    EthDisconnectReason disconnectReason =
+                        FastEnum.IsDefined<EthDisconnectReason>((byte)disconnectMessage.Reason)
+                            ? ((EthDisconnectReason)disconnectMessage.Reason)
+                            : EthDisconnectReason.Other;
+
+                    if (Logger.IsTrace)
+                    {
+                        if (!FastEnum.IsDefined<EthDisconnectReason>((byte)disconnectMessage.Reason))
+                        {
+                            Logger.Trace($"{Session} unknown disconnect reason ({disconnectMessage.Reason}) on {Session.RemotePort}");
+                        }
+                        else
+                        {
+                            Logger.Trace($"{Session} Received disconnect ({disconnectReason}) on {Session.RemotePort}");
+                        }
+                    }
+
+                    Close(disconnectReason);
+                    break;
+                }
+            case P2PMessageCode.Ping:
+                {
+                    if (Logger.IsTrace) Logger.Trace($"{Session} Received PING on {Session.RemotePort}");
+                    HandlePing();
+                    ReportIn("Ping", size);
+                    break;
+                }
+            case P2PMessageCode.Pong:
+                {
+                    if (Logger.IsTrace) Logger.Trace($"{Session} Received PONG on {Session.RemotePort}");
+                    HandlePong(msg);
+                    ReportIn("Pong", size);
+                    break;
+                }
+            case P2PMessageCode.AddCapability:
+                {
+                    AddCapabilityMessage message = Deserialize<AddCapabilityMessage>(msg.Data);
+                    Capability capability = message.Capability;
+                    _agreedCapabilities.Add(message.Capability);
+                    SupportedCapabilities.Add(message.Capability);
+                    if (Logger.IsTrace)
+                        Logger.Trace($"{Session.RemoteNodeId} Starting handler for {capability} on {Session.RemotePort}");
                     SubprotocolRequested?.Invoke(this, new ProtocolEventArgs(capability.ProtocolCode, capability.Version));
-                }
-
+                    break;
+                }
+            default:
+                if (Logger.IsTrace) Logger.Trace($"{Session.RemoteNodeId} Unhandled packet type: {msg.PacketType}");
                 break;
-            }
-            case P2PMessageCode.Disconnect:
-            {
-                DisconnectMessage disconnectMessage = Deserialize<DisconnectMessage>(msg.Data);
-                ReportIn(disconnectMessage);
-                if (Logger.IsTrace)
-                {
-                    string reason = FastEnum.IsDefined<DisconnectReason>((byte) disconnectMessage.Reason)
-                        ? ((DisconnectReason) disconnectMessage.Reason).ToName()
-                        : disconnectMessage.Reason.ToString();
-                    Logger.Trace($"{Session} Received disconnect ({reason}) on {Session.RemotePort}");
-                }
-
-                Close(disconnectMessage.Reason);
-                break;
-            }
-            case P2PMessageCode.Ping:
-            {
-                if (Logger.IsTrace) Logger.Trace($"{Session} Received PING on {Session.RemotePort}");
-                HandlePing();
-                break;
-            }
-            case P2PMessageCode.Pong:
-            {
-                if (Logger.IsTrace) Logger.Trace($"{Session} Received PONG on {Session.RemotePort}");
-                HandlePong(msg);
-                break;
-            }
-            case P2PMessageCode.AddCapability:
-            {
-                AddCapabilityMessage message = Deserialize<AddCapabilityMessage>(msg.Data);
-                Capability capability = message.Capability;
-                _agreedCapabilities.Add(message.Capability);
-                SupportedCapabilities.Add(message.Capability);
-                if (Logger.IsTrace)
-                    Logger.Trace($"{Session.RemoteNodeId} Starting handler for {capability} on {Session.RemotePort}");
-                SubprotocolRequested?.Invoke(this, new ProtocolEventArgs(capability.ProtocolCode, capability.Version));
-                break;
-            }
-            default:
-                Logger.Error($"{Session.RemoteNodeId} Unhandled packet type: {msg.PacketType}");
-                break;
         }
     }
 
     private void HandleHello(HelloMessage hello)
     {
-        ReportIn(hello);
         bool isInbound = !_sentHello;
 
         if (Logger.IsTrace) Logger.Trace($"{Session} P2P received hello.");
@@ -202,13 +198,13 @@
                              $"received hello with {hello.NodeId} " +
                              $"on {(isInbound ? "IN connection" : "OUT connection")}");
             // it does not really matter if there is mismatch - we do not use it anywhere
-//                throw new NodeDetailsMismatchException();
+            //                throw new NodeDetailsMismatchException();
         }
 
         RemoteClientId = hello.ClientId;
         Session.Node.ClientId = hello.ClientId;
 
-        if(Logger.IsTrace) Logger.Trace(!_sentHello
+        if (Logger.IsTrace) Logger.Trace(!_sentHello
             ? $"{Session.RemoteNodeId} P2P initiating inbound {hello.Protocol}.{hello.P2PVersion} " +
               $"on {hello.ListenPort} ({hello.ClientId})"
             : $"{Session.RemoteNodeId} P2P initiating outbound {hello.Protocol}.{hello.P2PVersion} " +
@@ -245,9 +241,17 @@
 
         if (_agreedCapabilities.Count == 0)
         {
+            _nodeStatsManager.ReportFailedValidation(Session.Node, CompatibilityValidationType.Capabilities);
             Session.InitiateDisconnect(
-                DisconnectReason.UselessPeer,
+                DisconnectReason.NoCapabilityMatched,
                 $"capabilities: {string.Join(", ", capabilities)}");
+        }
+
+        if (_clientIdPattern?.IsMatch(hello.ClientId) == false)
+        {
+            Session.InitiateDisconnect(
+                DisconnectReason.ClientFiltered,
+                $"clientId: {hello.ClientId}");
         }
 
         ReceivedProtocolInitMsg(hello);
@@ -259,200 +263,6 @@
             Capabilities = capabilities,
             ListenPort = hello.ListenPort
         };
-        
-        ProtocolInitialized?.Invoke(this, eventArgs);
-    }
-
-    [SuppressMessage("ReSharper", "HeuristicUnreachableCode")]
-    public async Task<bool> SendPing()
-    {
-        // ReSharper disable once AssignNullToNotNullAttribute
-        TaskCompletionSource<Packet> previousSource =
-            Interlocked.CompareExchange(ref _pongCompletionSource, new TaskCompletionSource<Packet>(), null);
-        // ReSharper disable once ConditionIsAlwaysTrueOrFalse
-        if (previousSource != null)
-        {
-            if (Logger.IsWarn) Logger.Warn($"Another ping request in process: {Session.Node:c}");
-            return true;
-        }
-        
-=======
-
-    public override void Init()
-    {
-        SendHello();
-
-        // We are expecting to receive Hello message anytime from the handshake completion,
-        // irrespective of sending Hello from our side
-        CheckProtocolInitTimeout().ContinueWith(x =>
-        {
-            if (x.IsFaulted && Logger.IsError)
-            {
-                Logger.Error("Error during p2pProtocol handler timeout logic", x.Exception);
-            }
-        });
-    }
-
-    public override void HandleMessage(Packet msg)
-    {
-        int size = msg.Data.Length;
-
-        switch (msg.PacketType)
-        {
-            case P2PMessageCode.Hello:
-                {
-                    Metrics.HellosReceived++;
-                    HelloMessage helloMessage = Deserialize<HelloMessage>(msg.Data);
-                    HandleHello(helloMessage);
-                    ReportIn(helloMessage, size);
-
-                    // We need to initialize subprotocols in alphabetical order. Protocols are using AdaptiveId,
-                    // which should be constant for the whole session. Some protocols (like Eth) are sending messages
-                    // on initialization and we need to avoid changing theirs AdaptiveId by initializing protocols,
-                    // which are alphabetically before already initialized ones.
-                    foreach (Capability capability in
-                        _agreedCapabilities.GroupBy(c => c.ProtocolCode).Select(c => c.OrderBy(v => v.Version).Last()).OrderBy(c => c.ProtocolCode))
-                    {
-                        if (Logger.IsTrace) Logger.Trace($"{Session} Starting protocolHandler for {capability.ProtocolCode} v{capability.Version} on {Session.RemotePort}");
-                        SubprotocolRequested?.Invoke(this, new ProtocolEventArgs(capability.ProtocolCode, capability.Version));
-                    }
-
-                    break;
-                }
-            case P2PMessageCode.Disconnect:
-                {
-                    DisconnectMessage disconnectMessage = Deserialize<DisconnectMessage>(msg.Data);
-                    ReportIn(disconnectMessage, size);
-
-                    EthDisconnectReason disconnectReason =
-                        FastEnum.IsDefined<EthDisconnectReason>((byte)disconnectMessage.Reason)
-                            ? ((EthDisconnectReason)disconnectMessage.Reason)
-                            : EthDisconnectReason.Other;
-
-                    if (Logger.IsTrace)
-                    {
-                        if (!FastEnum.IsDefined<EthDisconnectReason>((byte)disconnectMessage.Reason))
-                        {
-                            Logger.Trace($"{Session} unknown disconnect reason ({disconnectMessage.Reason}) on {Session.RemotePort}");
-                        }
-                        else
-                        {
-                            Logger.Trace($"{Session} Received disconnect ({disconnectReason}) on {Session.RemotePort}");
-                        }
-                    }
-
-                    Close(disconnectReason);
-                    break;
-                }
-            case P2PMessageCode.Ping:
-                {
-                    if (Logger.IsTrace) Logger.Trace($"{Session} Received PING on {Session.RemotePort}");
-                    HandlePing();
-                    ReportIn("Ping", size);
-                    break;
-                }
-            case P2PMessageCode.Pong:
-                {
-                    if (Logger.IsTrace) Logger.Trace($"{Session} Received PONG on {Session.RemotePort}");
-                    HandlePong(msg);
-                    ReportIn("Pong", size);
-                    break;
-                }
-            case P2PMessageCode.AddCapability:
-                {
-                    AddCapabilityMessage message = Deserialize<AddCapabilityMessage>(msg.Data);
-                    Capability capability = message.Capability;
-                    _agreedCapabilities.Add(message.Capability);
-                    SupportedCapabilities.Add(message.Capability);
-                    if (Logger.IsTrace)
-                        Logger.Trace($"{Session.RemoteNodeId} Starting handler for {capability} on {Session.RemotePort}");
-                    SubprotocolRequested?.Invoke(this, new ProtocolEventArgs(capability.ProtocolCode, capability.Version));
-                    break;
-                }
-            default:
-                if (Logger.IsTrace) Logger.Trace($"{Session.RemoteNodeId} Unhandled packet type: {msg.PacketType}");
-                break;
-        }
-    }
-
-    private void HandleHello(HelloMessage hello)
-    {
-        bool isInbound = !_sentHello;
-
-        if (Logger.IsTrace) Logger.Trace($"{Session} P2P received hello.");
-
-        if (!hello.NodeId.Equals(Session.RemoteNodeId))
-        {
-            if (Logger.IsDebug)
-                Logger.Debug($"Inconsistent Node ID details - expected {Session.RemoteNodeId}, " +
-                             $"received hello with {hello.NodeId} " +
-                             $"on {(isInbound ? "IN connection" : "OUT connection")}");
-            // it does not really matter if there is mismatch - we do not use it anywhere
-            //                throw new NodeDetailsMismatchException();
-        }
-
-        RemoteClientId = hello.ClientId;
-        Session.Node.ClientId = hello.ClientId;
-
-        if (Logger.IsTrace) Logger.Trace(!_sentHello
-            ? $"{Session.RemoteNodeId} P2P initiating inbound {hello.Protocol}.{hello.P2PVersion} " +
-              $"on {hello.ListenPort} ({hello.ClientId})"
-            : $"{Session.RemoteNodeId} P2P initiating outbound {hello.Protocol}.{hello.P2PVersion} " +
-              $"on {hello.ListenPort} ({hello.ClientId})");
-
-        // https://github.com/ethereum/EIPs/blob/master/EIPS/eip-8.md
-        // Clients implementing a newer version simply send a packet with higher version and possibly additional list elements.
-        // * If such a packet is received by a node with lower version,
-        //   it will blindly assume that the remote end is backwards-compatible and respond with the old handshake.
-        // * If the packet is received by a node with equal version,
-        //   new features of the protocol can be used.
-        // * If the packet is received by a node with higher version,
-        //   it can enable backwards-compatibility logic or drop the connection.
-
-        _protocolVersion = hello.P2PVersion;
-
-        List<Capability> capabilities = hello.Capabilities;
-        _availableCapabilities = new List<Capability>(capabilities);
-        foreach (Capability theirCapability in capabilities)
-        {
-            if (SupportedCapabilities.Contains(theirCapability))
-            {
-                if (Logger.IsTrace)
-                    Logger.Trace($"{Session.RemoteNodeId} Agreed on {theirCapability.ProtocolCode} v{theirCapability.Version}");
-                _agreedCapabilities.Add(theirCapability);
-            }
-            else
-            {
-                if (Logger.IsTrace)
-                    Logger.Trace($"{Session.RemoteNodeId} Capability not supported " +
-                                 $"{theirCapability.ProtocolCode} v{theirCapability.Version}");
-            }
-        }
-
-        if (_agreedCapabilities.Count == 0)
-        {
-            _nodeStatsManager.ReportFailedValidation(Session.Node, CompatibilityValidationType.Capabilities);
-            Session.InitiateDisconnect(
-                DisconnectReason.NoCapabilityMatched,
-                $"capabilities: {string.Join(", ", capabilities)}");
-        }
-
-        if (_clientIdPattern?.IsMatch(hello.ClientId) == false)
-        {
-            Session.InitiateDisconnect(
-                DisconnectReason.ClientFiltered,
-                $"clientId: {hello.ClientId}");
-        }
-
-        ReceivedProtocolInitMsg(hello);
-
-        P2PProtocolInitializedEventArgs eventArgs = new(this)
-        {
-            P2PVersion = ProtocolVersion,
-            ClientId = RemoteClientId,
-            Capabilities = capabilities,
-            ListenPort = hello.ListenPort
-        };
 
         ProtocolInitialized?.Invoke(this, eventArgs);
     }
@@ -470,7 +280,6 @@
             return true;
         }
 
->>>>>>> 0a3a694f
         Task<Packet> pongTask = _pongCompletionSource.Task;
 
         if (Logger.IsTrace) Logger.Trace($"{Session} P2P sending ping on {Session.RemotePort} ({RemoteClientId})");
@@ -487,53 +296,31 @@
                 _nodeStatsManager.ReportTransferSpeedEvent(
                     Session.Node,
                     TransferSpeedType.Latency,
-<<<<<<< HEAD
-                    (long) Timeouts.P2PPing.TotalMilliseconds);
-=======
                     (long)Timeouts.P2PPing.TotalMilliseconds);
->>>>>>> 0a3a694f
                 return false;
             }
 
             long latency = stopwatch.ElapsedMilliseconds;
             _nodeStatsManager.ReportTransferSpeedEvent(Session.Node, TransferSpeedType.Latency, latency);
             return true;
-<<<<<<< HEAD
         }
         finally
         {
             delayCancellation?.Cancel(); // do not remove ? -> ReSharper issue
             _pongCompletionSource = null;
         }
-=======
-        }
-        finally
-        {
-            delayCancellation?.Cancel(); // do not remove ? -> ReSharper issue
-            _pongCompletionSource = null;
-        }
->>>>>>> 0a3a694f
     }
 
     public override void DisconnectProtocol(DisconnectReason disconnectReason, string details)
     {
         if (Logger.IsTrace)
             Logger.Trace($"Sending disconnect {disconnectReason} ({details}) to {Session.Node:s}");
-<<<<<<< HEAD
-        DisconnectMessage message = new(disconnectReason);
-        Send(message);
-        if(NetworkDiagTracer.IsEnabled)
-            NetworkDiagTracer.ReportDisconnect(Session.Node.Address, $"Local {disconnectReason} {details}");
-    }
-    
-=======
         DisconnectMessage message = new(disconnectReason.ToEthDisconnectReason());
         Send(message);
         if (NetworkDiagTracer.IsEnabled)
             NetworkDiagTracer.ReportDisconnect(Session.Node.Address, $"Local {disconnectReason} {details}");
     }
 
->>>>>>> 0a3a694f
     private void SendHello()
     {
         if (Logger.IsTrace)
@@ -558,40 +345,10 @@
 
     private void HandlePing()
     {
-<<<<<<< HEAD
-        ReportIn("Ping");
-=======
->>>>>>> 0a3a694f
         if (Logger.IsTrace) Logger.Trace($"{Session} P2P responding to ping");
         Send(PongMessage.Instance);
     }
 
-<<<<<<< HEAD
-    private void Close(int disconnectReasonId)
-    {
-        DisconnectReason disconnectReason = (DisconnectReason) disconnectReasonId;
-
-        if (disconnectReason != DisconnectReason.TooManyPeers &&
-            disconnectReason != DisconnectReason.Other &&
-            disconnectReason != DisconnectReason.DisconnectRequested)
-        {
-            if (Logger.IsDebug) Logger.Debug($"{Session} received disconnect [{disconnectReason}]");
-        }
-        else
-        {
-            if (Logger.IsTrace) Logger.Trace($"{Session} P2P received disconnect [{disconnectReason}]");
-        }
-
-        // Received disconnect message, triggering direct TCP disconnection
-        Session.MarkDisconnected(disconnectReason, DisconnectType.Remote, "message");
-    }
-
-    public override string Name => Protocol.P2P;
-    
-    private void HandlePong(Packet msg)
-    {
-        ReportIn("Pong");
-=======
     private void Close(EthDisconnectReason ethDisconnectReason)
     {
         if (ethDisconnectReason != EthDisconnectReason.TooManyPeers &&
@@ -613,7 +370,6 @@
 
     private void HandlePong(Packet msg)
     {
->>>>>>> 0a3a694f
         if (Logger.IsTrace) Logger.Trace($"{Session} sending P2P pong");
         _nodeStatsManager.ReportEvent(Session.Node, NodeStatsEventType.P2PPingIn);
         _pongCompletionSource?.TrySetResult(msg);
