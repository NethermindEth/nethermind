//  Copyright (c) 2021 Demerzel Solutions Limited
//  This file is part of the Nethermind library.
// 
//  The Nethermind library is free software: you can redistribute it and/or modify
//  it under the terms of the GNU Lesser General Public License as published by
//  the Free Software Foundation, either version 3 of the License, or
//  (at your option) any later version.
// 
//  The Nethermind library is distributed in the hope that it will be useful,
//  but WITHOUT ANY WARRANTY; without even the implied warranty of
//  MERCHANTABILITY or FITNESS FOR A PARTICULAR PURPOSE. See the
//  GNU Lesser General Public License for more details.
// 
//  You should have received a copy of the GNU Lesser General Public License
//  along with the Nethermind. If not, see <http://www.gnu.org/licenses/>.

using System;
using System.Collections.Generic;
using System.Diagnostics;
using System.Threading;
using System.Threading.Tasks;
using Nethermind.Blockchain;
using Nethermind.Blockchain.Synchronization;
using Nethermind.Core;
using Nethermind.Core.Attributes;
using Nethermind.Core.Collections;
using Nethermind.Core.Crypto;
using Nethermind.Core.Extensions;
using Nethermind.Int256;
using Nethermind.Logging;
using Nethermind.Network.P2P.Subprotocols.Eth.V62;
using Nethermind.Network.P2P.Subprotocols.Eth.V62.Messages;
using Nethermind.Network.P2P.Subprotocols.Eth.V63;
using Nethermind.Network.P2P.Subprotocols.Eth.V63.Messages;
using Nethermind.Network.Rlpx;
using Nethermind.Stats;
using Nethermind.Stats.Model;
using Nethermind.Synchronization;
using Nethermind.TxPool;

namespace Nethermind.Network.P2P.ProtocolHandlers
{
    public abstract class SyncPeerProtocolHandlerBase : ZeroProtocolHandlerBase, ISyncPeer
    {
        public static readonly ulong SoftOutgoingMessageSizeLimit = (ulong) 2.MB();
        public Node Node => Session?.Node;
        public string ClientId => Node?.ClientId;
        public UInt256 TotalDifficulty { get; set; }
        public PublicKey Id => Node.Id;
        string ITxPoolPeer.Enode => Node?.ToString();

        public virtual bool IncludeInTxPool => true;
        protected ISyncServer SyncServer { get; }

        public long HeadNumber { get; set; }
        public Keccak HeadHash { get; set; }

        // this means that we know what the number, hash, and total diff of the head block is
        public bool IsInitialized { get; set; }
        public override string ToString() => $"[Peer|{Name}|{HeadNumber,8}|{Node:s}]";

        protected Keccak _remoteHeadBlockHash;
        protected readonly ITimestamper _timestamper;

        protected readonly MessageQueue<GetBlockHeadersMessage, BlockHeader[]> _headersRequests;
        protected readonly MessageQueue<GetBlockBodiesMessage, BlockBody[]> _bodiesRequests;

        protected SyncPeerProtocolHandlerBase(ISession session,
            IMessageSerializationService serializer,
            INodeStatsManager statsManager,
            ISyncServer syncServer,
            ILogManager logManager) : base(session, statsManager, serializer, logManager)
        {
            SyncServer = syncServer ?? throw new ArgumentNullException(nameof(syncServer));
            _timestamper = Timestamper.Default;
            _headersRequests = new MessageQueue<GetBlockHeadersMessage, BlockHeader[]>(Send);
            _bodiesRequests = new MessageQueue<GetBlockBodiesMessage, BlockBody[]>(Send);
        }

        public void Disconnect(DisconnectReason reason, string details)
        {
<<<<<<< HEAD
            if (Logger.IsInfo) Logger.Info($"Disconnecting {Node:c} because of the {details}");
=======
            if (Logger.IsTrace) Logger.Trace($"Disconnecting {Node:c} because of the {details}");
>>>>>>> 0b1d4147
            Session.InitiateDisconnect(reason, details);
        }

        async Task<BlockBody[]> ISyncPeer.GetBlockBodies(IReadOnlyList<Keccak> blockHashes, CancellationToken token)
        {
            if (blockHashes.Count == 0)
            {
                return Array.Empty<BlockBody>();
            }

            GetBlockBodiesMessage bodiesMsg = new(blockHashes);

            BlockBody[] blocks = await SendRequest(bodiesMsg, token);
            return blocks;
        }

        [Todo(Improve.Refactor, "Generic approach to requests")]
        protected virtual async Task<BlockBody[]> SendRequest(GetBlockBodiesMessage message, CancellationToken token)
        {
            if (Logger.IsTrace)
            {
                Logger.Trace("Sending bodies request:");
                Logger.Trace($"Blockhashes count: {message.BlockHashes.Count}");
            }

            Request<GetBlockBodiesMessage, BlockBody[]> request = new(message);
            _bodiesRequests.Send(request);

            // Logger.Warn($"Sending bodies request of length {request.Message.BlockHashes.Count} to {this}");

            Task<BlockBody[]> task = request.CompletionSource.Task;
            using CancellationTokenSource delayCancellation = new();
            using CancellationTokenSource compositeCancellation = CancellationTokenSource.CreateLinkedTokenSource(token, delayCancellation.Token);
            Task firstTask = await Task.WhenAny(task, Task.Delay(Timeouts.Eth, compositeCancellation.Token));
            if (firstTask.IsCanceled)
            {
                // Logger.Warn($"Bodies request of length {request.Message.BlockHashes.Count} expired with {this}");
                token.ThrowIfCancellationRequested();
            }

            if (firstTask == task)
            {
                // Logger.Warn($"Bodies request of length {request.Message.BlockHashes.Count} received with size {request.ResponseSize} from {this}");
                delayCancellation.Cancel();
                long elapsed = request.FinishMeasuringTime();
                long bytesPerMillisecond = (long) ((decimal) request.ResponseSize / Math.Max(1, elapsed));
                if (Logger.IsTrace) Logger.Trace($"{this} speed is {request.ResponseSize}/{elapsed} = {bytesPerMillisecond}");
                StatsManager.ReportTransferSpeedEvent(Session.Node, TransferSpeedType.Bodies, bytesPerMillisecond);

                return task.Result;
            }

            StatsManager.ReportTransferSpeedEvent(Session.Node, TransferSpeedType.Bodies, 0L);
            throw new TimeoutException($"{Session} Request timeout in {nameof(GetBlockBodiesMessage)} with {message.BlockHashes.Count} block hashes");
        }

        async Task<BlockHeader[]> ISyncPeer.GetBlockHeaders(long number, int maxBlocks, int skip, CancellationToken token)
        {
            if (maxBlocks == 0)
            {
                return Array.Empty<BlockHeader>();
            }

            GetBlockHeadersMessage msg = new();
            msg.MaxHeaders = maxBlocks;
            msg.Reverse = 0;
            msg.Skip = skip;
            msg.StartBlockNumber = number;

            BlockHeader[] headers = await SendRequest(msg, token);
            return headers;
        }

        protected virtual async Task<BlockHeader[]> SendRequest(GetBlockHeadersMessage message, CancellationToken token)
        {
            if (Logger.IsTrace)
            {
                Logger.Trace($"Sending headers request to {Session.Node:c}:");
                Logger.Trace($"  Starting blockhash: {message.StartBlockHash}");
                Logger.Trace($"  Starting number: {message.StartBlockNumber}");
                Logger.Trace($"  Skip: {message.Skip}");
                Logger.Trace($"  Reverse: {message.Reverse}");
                Logger.Trace($"  Max headers: {message.MaxHeaders}");
            }

            Request<GetBlockHeadersMessage, BlockHeader[]> request = new(message);
            _headersRequests.Send(request);

            Task<BlockHeader[]> task = request.CompletionSource.Task;
            using CancellationTokenSource delayCancellation = new();
            using CancellationTokenSource compositeCancellation = CancellationTokenSource.CreateLinkedTokenSource(token, delayCancellation.Token);
            Task firstTask = await Task.WhenAny(task, Task.Delay(Timeouts.Eth, compositeCancellation.Token));
            if (firstTask.IsCanceled)
            {
                token.ThrowIfCancellationRequested();
            }

            if (firstTask == task)
            {
                delayCancellation.Cancel();
                long elapsed = request.FinishMeasuringTime();
                long bytesPerMillisecond = (long) ((decimal) request.ResponseSize / Math.Max(1, elapsed));
                if (Logger.IsTrace) Logger.Trace($"{this} speed is {request.ResponseSize}/{elapsed} = {bytesPerMillisecond}");

                StatsManager.ReportTransferSpeedEvent(Session.Node, TransferSpeedType.Headers, bytesPerMillisecond);
                return task.Result;
            }

            StatsManager.ReportTransferSpeedEvent(Session.Node, TransferSpeedType.Headers, 0);
            throw new TimeoutException($"{Session} Request timeout in {nameof(GetBlockHeadersMessage)} with {message.MaxHeaders} max headers");
        }

        async Task<BlockHeader> ISyncPeer.GetHeadBlockHeader(Keccak hash, CancellationToken token)
        {
            GetBlockHeadersMessage msg = new();
            msg.StartBlockHash = hash ?? _remoteHeadBlockHash;
            msg.MaxHeaders = 1;
            msg.Reverse = 0;
            msg.Skip = 0;

            BlockHeader[] headers = await SendRequest(msg, token);
            return headers.Length > 0 ? headers[0] : null;
        }

        public virtual Task<TxReceipt[][]> GetReceipts(IReadOnlyList<Keccak> blockHash, CancellationToken token)
        {
            throw new NotSupportedException("Fast sync not supported by eth62 protocol");
        }

        public virtual Task<byte[][]> GetNodeData(IReadOnlyList<Keccak> hashes, CancellationToken token)
        {
            throw new NotSupportedException("Fast sync not supported by eth62 protocol");
        }

        public abstract void NotifyOfNewBlock(Block block, SendBlockPriority priority);

        public void SendNewTransaction(Transaction tx)
        {
            SendMessage(new[]{tx});
        }

        public virtual void SendNewTransactions(IEnumerable<Transaction> txs, bool sendFullTx = false)
        {
            const int maxCapacity = 256;
            using ArrayPoolList<Transaction> txsToSend = new(maxCapacity);

            foreach (Transaction tx in txs)
            {
                if (txsToSend.Count == maxCapacity)
                {
                    SendMessage(txsToSend);
                    txsToSend.Clear();
                }
                
                if (tx.Hash is not null)
                {
                    txsToSend.Add(tx);
                    TxPool.Metrics.PendingTransactionsSent++;
                }
            }
            
            if (txsToSend.Count > 0)
            {
                SendMessage(txsToSend);
            }
        }
        
        private void SendMessage(IList<Transaction> txsToSend)
        {
            TransactionsMessage msg = new(txsToSend);
            Send(msg);
        }
        
        protected void Handle(GetBlockHeadersMessage getBlockHeadersMessage)
        {
            Metrics.Eth62GetBlockHeadersReceived++;
            Stopwatch stopwatch = Stopwatch.StartNew();
            if (Logger.IsTrace)
            {
                Logger.Trace($"Received headers request from {Session.Node:c}:");
                Logger.Trace($"  MaxHeaders: {getBlockHeadersMessage.MaxHeaders}");
                Logger.Trace($"  Reverse: {getBlockHeadersMessage.Reverse}");
                Logger.Trace($"  Skip: {getBlockHeadersMessage.Skip}");
                Logger.Trace($"  StartingBlockhash: {getBlockHeadersMessage.StartBlockHash}");
                Logger.Trace($"  StartingBlockNumber: {getBlockHeadersMessage.StartBlockNumber}");
            }

            // // to clearly state that this client is an ETH client and not ETC (and avoid disconnections on reversed sync)
            // // also to improve performance as this is the most common request
            // if (getBlockHeadersMessage.StartingBlockNumber == 1920000 && getBlockHeadersMessage.MaxHeaders == 1)
            // {
            //     // hardcoded response
            //     // Packet packet = new Packet(ProtocolCode, Eth62MessageCode.BlockHeaders, Bytes.FromHexString("f90210f9020da0a218e2c611f21232d857e3c8cecdcdf1f65f25a4477f98f6f47e4063807f2308a01dcc4de8dec75d7aab85b567b6ccd41ad312451b948a7413f0a142fd40d4934794bcdfc35b86bedf72f0cda046a3c16829a2ef41d1a0c5e389416116e3696cce82ec4533cce33efccb24ce245ae9546a4b8f0d5e9a75a07701df8e07169452554d14aadd7bfa256d4a1d0355c1d174ab373e3e2d0a3743a026cf9d9422e9dd95aedc7914db690b92bab6902f5221d62694a2fa5d065f534bb90100000000000000000000000000000000000000000000000000000000000000000000000000000000000000000000000000000000000000000000000000000000000000000000000000000000000000000000000000000000000000000000000000000000000000000000000000000000000000000000000000000000000000000000000000000000000000000000000000000000000000000000000000000000000000000000000000000000000000000000000000000000000000000000000000000000000000000000000000000000000000000000000000000000000000000000000000000000000000000000000000000000000000000000000000000000008638c3bf2616aa831d4c008347e7c08301482084578f7aa88d64616f2d686172642d666f726ba05b5acbf4bf305f948bd7be176047b20623e1417f75597341a059729165b9239788bede87201de42426"));
            //     // Session.DeliverMessage(packet);
            //     LazyInitializer.EnsureInitialized(ref _eth1920000HeaderMessage, () => Deserialize<BlockHeadersMessage>(Bytes.FromHexString("f90210f9020da0a218e2c611f21232d857e3c8cecdcdf1f65f25a4477f98f6f47e4063807f2308a01dcc4de8dec75d7aab85b567b6ccd41ad312451b948a7413f0a142fd40d4934794bcdfc35b86bedf72f0cda046a3c16829a2ef41d1a0c5e389416116e3696cce82ec4533cce33efccb24ce245ae9546a4b8f0d5e9a75a07701df8e07169452554d14aadd7bfa256d4a1d0355c1d174ab373e3e2d0a3743a026cf9d9422e9dd95aedc7914db690b92bab6902f5221d62694a2fa5d065f534bb90100000000000000000000000000000000000000000000000000000000000000000000000000000000000000000000000000000000000000000000000000000000000000000000000000000000000000000000000000000000000000000000000000000000000000000000000000000000000000000000000000000000000000000000000000000000000000000000000000000000000000000000000000000000000000000000000000000000000000000000000000000000000000000000000000000000000000000000000000000000000000000000000000000000000000000000000000000000000000000000000000000000000000000000000000000000008638c3bf2616aa831d4c008347e7c08301482084578f7aa88d64616f2d686172642d666f726ba05b5acbf4bf305f948bd7be176047b20623e1417f75597341a059729165b9239788bede87201de42426")));
            //     Session.DeliverMessage(_eth1920000HeaderMessage);
            //     
            //     if (Logger.IsTrace) Logger.Trace($"OUT hardcoded 1920000 BlockHeaders to {Node:c}");
            //     return;
            // }

            Send(FulfillBlockHeadersRequest(getBlockHeadersMessage));
            stopwatch.Stop();
            if (Logger.IsTrace) Logger.Trace($"OUT {Counter:D5} BlockHeaders to {Node:c} in {stopwatch.Elapsed.TotalMilliseconds}ms");
        }

        protected BlockHeadersMessage FulfillBlockHeadersRequest(GetBlockHeadersMessage msg)
        {
            if (msg.MaxHeaders > 1024)
            {
                throw new EthSyncException("Incoming headers request for more than 1024 headers");
            }

            Keccak startingHash = msg.StartBlockHash;
            if (startingHash == null)
            {
                startingHash = SyncServer.FindHash(msg.StartBlockNumber);
            }

            BlockHeader[] headers =
                startingHash == null
                    ? Array.Empty<BlockHeader>()
                    : SyncServer.FindHeaders(startingHash, (int) msg.MaxHeaders, (int) msg.Skip, msg.Reverse == 1);

            headers = FixHeadersForGeth(headers);

            return new BlockHeadersMessage(headers);
        }

        protected void Handle(GetBlockBodiesMessage request)
        {
            Metrics.Eth62GetBlockBodiesReceived++;
            if (Logger.IsTrace)
            {
                Logger.Trace($"Received bodies request of length {request.BlockHashes.Count} from {Session.Node:c}:");
            }

            Stopwatch stopwatch = Stopwatch.StartNew();

            Interlocked.Increment(ref Counter);
            Send(FulfillBlockBodiesRequest(request));
            stopwatch.Stop();
            if (Logger.IsTrace) Logger.Trace($"OUT {Counter:D5} BlockBodies to {Node:c} in {stopwatch.Elapsed.TotalMilliseconds}ms");
        }

        protected BlockBodiesMessage FulfillBlockBodiesRequest(GetBlockBodiesMessage getBlockBodiesMessage)
        {
            IReadOnlyList<Keccak> hashes = getBlockBodiesMessage.BlockHashes;
            Block[] blocks = new Block[hashes.Count];

            ulong sizeEstimate = 0;
            for (int i = 0; i < hashes.Count; i++)
            {
                blocks[i] = SyncServer.Find(hashes[i]);
                sizeEstimate += MessageSizeEstimator.EstimateSize(blocks[i]);

                if (sizeEstimate > SoftOutgoingMessageSizeLimit)
                {
                    break;
                }
            }

            return new BlockBodiesMessage(blocks);
        }
        
        protected virtual void Handle(BlockHeadersMessage message, long size)
        {
            Metrics.Eth62BlockHeadersReceived++;
            _headersRequests.Handle(message.BlockHeaders, size);
        }

        protected virtual void HandleBodies(BlockBodiesMessage blockBodiesMessage, long size)
        {
            Metrics.Eth62BlockBodiesReceived++;
            _bodiesRequests.Handle(blockBodiesMessage.Bodies, size);
        }

        protected void Handle(GetReceiptsMessage msg)
        {
            Metrics.Eth63GetReceiptsReceived++;
            if (msg.Hashes.Count > 512)
            {
                throw new EthSyncException("Incoming receipts request for more than 512 blocks");
            }

            Stopwatch stopwatch = Stopwatch.StartNew();
            Send(FulfillReceiptsRequest(msg));
            stopwatch.Stop();
            if (Logger.IsTrace) Logger.Trace($"OUT {Counter:D5} Receipts to {Node:c} in {stopwatch.Elapsed.TotalMilliseconds}ms");
        }

        protected ReceiptsMessage FulfillReceiptsRequest(GetReceiptsMessage getReceiptsMessage)
        {
            TxReceipt[][] txReceipts = new TxReceipt[getReceiptsMessage.Hashes.Count][];

            ulong sizeEstimate = 0;
            for (int i = 0; i < getReceiptsMessage.Hashes.Count; i++)
            {
                txReceipts[i] = SyncServer.GetReceipts(getReceiptsMessage.Hashes[i]);
                for (int j = 0; j < txReceipts[i].Length; j++)
                {
                    sizeEstimate += MessageSizeEstimator.EstimateSize(txReceipts[i][j]);
                }

                if (sizeEstimate > SoftOutgoingMessageSizeLimit)
                {
                    Array.Resize(ref txReceipts, i + 1);
                    break;
                }
            }

            return new ReceiptsMessage(txReceipts);
        }

        private static BlockHeader[] FixHeadersForGeth(BlockHeader[] headers)
        {
            int emptyBlocksAtTheEnd = 0;
            for (int i = 0; i < headers.Length; i++)
            {
                if (headers[headers.Length - 1 - i] == null)
                {
                    emptyBlocksAtTheEnd++;
                }
                else
                {
                    break;
                }
            }

            if (emptyBlocksAtTheEnd != 0)
            {
                BlockHeader[] gethFriendlyHeaders = headers.AsSpan(0, headers.Length - emptyBlocksAtTheEnd).ToArray();
                headers = gethFriendlyHeaders;
            }

            return headers;
        }

        #region Cleanup

        private int _isDisposed;
        
        protected abstract void OnDisposed();

        public override void DisconnectProtocol(DisconnectReason disconnectReason, string details)
        {
            Dispose();
        }

        public override void Dispose()
        {
            if (Interlocked.Exchange(ref _isDisposed, 1) == 0)
            {
                OnDisposed();

                try
                {
                    _headersRequests?.CompleteAdding();
                }
                catch (ObjectDisposedException)
                {
                }

                try
                {
                    _bodiesRequests?.CompleteAdding();
                }
                catch (ObjectDisposedException)
                {
                }
            }
        }

        #endregion

        #region IPeerWithSatelliteProtocol

        private IDictionary<string, object>? _protocolHandlers;
        private IDictionary<string, object> ProtocolHandlers => _protocolHandlers ??= new Dictionary<string, object>();

        public void RegisterSatelliteProtocol<T>(string protocol, T protocolHandler) where T : class
        {
            ProtocolHandlers[protocol] = protocolHandler;
        }

        public bool TryGetSatelliteProtocol<T>(string protocol, out T? protocolHandler) where T : class
        {
            if (ProtocolHandlers.TryGetValue(protocol, out object handler))
            {
                protocolHandler = handler as T;
                return protocolHandler != null;
            }

            protocolHandler = null;
            return false;
        }
        
        #endregion
    }
}<|MERGE_RESOLUTION|>--- conflicted
+++ resolved
@@ -79,11 +79,7 @@
 
         public void Disconnect(DisconnectReason reason, string details)
         {
-<<<<<<< HEAD
-            if (Logger.IsInfo) Logger.Info($"Disconnecting {Node:c} because of the {details}");
-=======
             if (Logger.IsTrace) Logger.Trace($"Disconnecting {Node:c} because of the {details}");
->>>>>>> 0b1d4147
             Session.InitiateDisconnect(reason, details);
         }
 
