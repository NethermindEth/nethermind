--- conflicted
+++ resolved
@@ -255,15 +255,11 @@
         {
             new Capability(Protocol.Eth, 62),
             new Capability(Protocol.Eth, 63),
-<<<<<<< HEAD
-            new Capability(Protocol.Ndm, 1)
-=======
             new Capability(Protocol.Eth, 64),
             new Capability(Protocol.Ndm, 1),
             // new Capability(Protocol.Les, 1),
             // new Capability(Protocol.Les, 2),
             // new Capability(Protocol.Les, 3)
->>>>>>> 99af9954
         };
 
         private void SendHello()
