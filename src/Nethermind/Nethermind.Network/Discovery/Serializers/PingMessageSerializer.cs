﻿//  Copyright (c) 2018 Demerzel Solutions Limited
//  This file is part of the Nethermind library.
// 
//  The Nethermind library is free software: you can redistribute it and/or modify
//  it under the terms of the GNU Lesser General Public License as published by
//  the Free Software Foundation, either version 3 of the License, or
//  (at your option) any later version.
// 
//  The Nethermind library is distributed in the hope that it will be useful,
//  but WITHOUT ANY WARRANTY; without even the implied warranty of
//  MERCHANTABILITY or FITNESS FOR A PARTICULAR PURPOSE. See the
//  GNU Lesser General Public License for more details.
// 
//  You should have received a copy of the GNU Lesser General Public License
//  along with the Nethermind. If not, see <http://www.gnu.org/licenses/>.

using System;
using System.Net;
using DotNetty.Common.Utilities;
using Nethermind.Crypto;
using Nethermind.Network.Discovery.Messages;
using Nethermind.Serialization.Rlp;

namespace Nethermind.Network.Discovery.Serializers
{
    public class PingMessageSerializer : DiscoveryMessageSerializerBase, IMessageSerializer<PingMessage>
    {
        public PingMessageSerializer(IEcdsa ecdsa, IPrivateKeyGenerator privateKeyGenerator, IDiscoveryMessageFactory messageFactory, INodeIdResolver nodeIdResolver)
            : base(ecdsa, privateKeyGenerator, messageFactory, nodeIdResolver)
        {
        }

        public byte[] Serialize(PingMessage message)
        {
            byte typeByte = (byte)message.MessageType;
            Rlp source = Encode(message.SourceAddress);
            Rlp destination = Encode(message.DestinationAddress);
            byte[] data = Rlp.Encode(
                Rlp.Encode(message.Version),
                source,
                destination,
                //verify if encoding is correct
                Rlp.Encode(message.ExpirationTime)
            ).Bytes;

            byte[] serializedMsg = Serialize(typeByte, data);
            message.Mdc = serializedMsg.Slice(0, 32);
            
            return serializedMsg;
        }

        public PingMessage Deserialize(byte[] msg)
        {
            (PingMessage Message, byte[] Mdc, byte[] Data) results = PrepareForDeserialization<PingMessage>(msg);
            
            RlpStream rlp = results.Data.AsRlpStream();
            rlp.ReadSequenceLength();
            int version = rlp.DecodeInt();

            rlp.ReadSequenceLength();
<<<<<<< HEAD
            ReadOnlySpan<byte> sourceAddress = rlp.DecodeByteArraySpan();
            
            // TODO: please note that we decode only one field for port and if the UDP is different from TCP then
            // our discovery messages will not be routed correctly (the fix will not be part of this commit)
            IPEndPoint source = GetAddress(sourceAddress, rlp.DecodeInt());
=======
            byte[] sourceAddress = rlp.DecodeByteArray();
>>>>>>> 974a0c7f
            rlp.DecodeInt(); // UDP port
            int tcpPort = rlp.DecodeInt(); // we assume here that UDP and TCP port are same 

            IPEndPoint source = GetAddress(sourceAddress, tcpPort);
            rlp.ReadSequenceLength();
            ReadOnlySpan<byte> destinationAddress = rlp.DecodeByteArraySpan();
            IPEndPoint destination = GetAddress(destinationAddress, rlp.DecodeInt());
            rlp.DecodeInt(); // UDP port

            long expireTime = rlp.DecodeLong();

            PingMessage message = results.Message;
            message.SourceAddress = source;
            message.DestinationAddress = destination;
            message.Mdc = results.Mdc;
            message.Version = version;
            message.ExpirationTime = expireTime;

            return message;
        }
    }
}<|MERGE_RESOLUTION|>--- conflicted
+++ resolved
@@ -58,15 +58,11 @@
             int version = rlp.DecodeInt();
 
             rlp.ReadSequenceLength();
-<<<<<<< HEAD
             ReadOnlySpan<byte> sourceAddress = rlp.DecodeByteArraySpan();
             
             // TODO: please note that we decode only one field for port and if the UDP is different from TCP then
             // our discovery messages will not be routed correctly (the fix will not be part of this commit)
             IPEndPoint source = GetAddress(sourceAddress, rlp.DecodeInt());
-=======
-            byte[] sourceAddress = rlp.DecodeByteArray();
->>>>>>> 974a0c7f
             rlp.DecodeInt(); // UDP port
             int tcpPort = rlp.DecodeInt(); // we assume here that UDP and TCP port are same 
 
