// SPDX-FileCopyrightText: 2022 Demerzel Solutions Limited
// SPDX-License-Identifier: LGPL-3.0-only

using System.ComponentModel;
using System.Runtime.Serialization;
using Nethermind.Core.Attributes;

namespace Nethermind.Network
{
    //TODO: consult on use of metric disabeling flags!
    public static class Metrics
    {
        [CounterMetric]
        [Description("Number of incoming connection.")]
        public static long IncomingConnections { get; set; }

        [CounterMetric]
        [Description("Number of outgoing connection.")]
        public static long OutgoingConnections { get; set; }

        [CounterMetric]
        [Description("Number of devp2p handshakes")]
        public static long Handshakes { get; set; }

        [CounterMetric]
        [Description("Number of devp2p handshke timeouts")]
        public static long HandshakeTimeouts { get; set; }

        [CounterMetric]
        [Description("Number of devp2p hello messages received")]
        public static long HellosReceived { get; set; }

        [CounterMetric]
        [Description("Number of devp2p hello messages sent")]
        public static long HellosSent { get; set; }

        [CounterMetric]
        [Description("Number of eth status messages received")]
        public static long StatusesReceived { get; set; }

        [CounterMetric]
        [Description("Number of eth status messages sent")]
        public static long StatusesSent { get; set; }

        [CounterMetric]
        [Description("Number of les status messages received")]
        public static long LesStatusesReceived { get; set; }

        [CounterMetric]
        [Description("Number of les status messages sent")]
        public static long LesStatusesSent { get; set; }

        [CounterMetric]
        [Description("Number of received disconnects due to breach of protocol")]
        public static long BreachOfProtocolDisconnects { get; set; }

        [CounterMetric]
        [Description("Number of received disconnects due to useless peer")]
        public static long UselessPeerDisconnects { get; set; }

        [CounterMetric]
        [Description("Number of received disconnects due to too many peers")]
        public static long TooManyPeersDisconnects { get; set; }

        [CounterMetric]
        [Description("Number of received disconnects due to already connected")]
        public static long AlreadyConnectedDisconnects { get; set; }

        [CounterMetric]
        [Description("Number of received disconnects due to incompatible devp2p version")]
        public static long IncompatibleP2PDisconnects { get; set; }

        [CounterMetric]
        [Description("Number of received disconnects due to request timeouts")]
        public static long ReceiveMessageTimeoutDisconnects { get; set; }

        [CounterMetric]
        [Description("Number of received disconnects due to peer identity information mismatch")]
        public static long UnexpectedIdentityDisconnects { get; set; }

        [CounterMetric]
        [Description("Number of received disconnects due to missing peer identity")]
        public static long NullNodeIdentityDisconnects { get; set; }

        [CounterMetric]
        [Description("Number of received disconnects due to client quitting")]
        public static long ClientQuittingDisconnects { get; set; }

        [CounterMetric]
        [Description("Number of received disconnects due to other reasons")]
        public static long OtherDisconnects { get; set; }

        [CounterMetric]
        [Description("Number of received disconnects due to disconnect requested")]
        public static long DisconnectRequestedDisconnects { get; set; }

        [CounterMetric]
        [Description("Number of received disconnects due to connecting to self")]
        public static long SameAsSelfDisconnects { get; set; }

        [CounterMetric]
        [Description("Number of disconnects due to TCP error")]
        public static long TcpSubsystemErrorDisconnects { get; set; }

        [CounterMetric]
        [Description("Number of sent disconnects due to breach of protocol")]
        public static long LocalBreachOfProtocolDisconnects { get; set; }

        [CounterMetric]
        [Description("Number of sent disconnects due to useless peer")]
        public static long LocalUselessPeerDisconnects { get; set; }

        [CounterMetric]
        [Description("Number of initiated disconnects due to breach of protocol")]
        public static long LocalTooManyPeersDisconnects { get; set; }

        [CounterMetric]
        [Description("Number of initiated disconnects due to already connected")]
        public static long LocalAlreadyConnectedDisconnects { get; set; }

        [CounterMetric]
        [Description("Number of initiated disconnects due to incompatible devp2p")]
        public static long LocalIncompatibleP2PDisconnects { get; set; }

        [CounterMetric]
        [Description("Number of initiated disconnects due to request timeout")]
        public static long LocalReceiveMessageTimeoutDisconnects { get; set; }

        [CounterMetric]
        [Description("Number of initiated disconnects due to node identity info mismatch")]
        public static long LocalUnexpectedIdentityDisconnects { get; set; }

        [CounterMetric]
        [Description("Number of initiated disconnects due to missing node identity")]
        public static long LocalNullNodeIdentityDisconnects { get; set; }

        [CounterMetric]
        [Description("Number of initiated disconnects due to client quitting")]
        public static long LocalClientQuittingDisconnects { get; set; }

        [CounterMetric]
        [Description("Number of initiated disconnects due to other reason")]
        public static long LocalOtherDisconnects { get; set; }

        [CounterMetric]
        [Description("Number of initiated disconnects due to disconnect requested")]
        public static long LocalDisconnectRequestedDisconnects { get; set; }

        [CounterMetric]
        [Description("Number of initiated disconnects due to connection to self")]
        public static long LocalSameAsSelfDisconnects { get; set; }

        [CounterMetric]
        [Description("Number of initiated disconnects due to TCP error")]
        public static long LocalTcpSubsystemErrorDisconnects { get; set; }

        [CounterMetric]
        [Description("Number of eth.62 NewBlockHashes messages received")]
        public static long Eth62NewBlockHashesReceived { get; set; }

        [CounterMetric]
        [Description("Number of eth.62 Transactions messages received")]
        public static long Eth62TransactionsReceived { get; set; }

        [CounterMetric]
        [Description("Number of eth.62 GetBlockHeaders messages received")]
        public static long Eth62GetBlockHeadersReceived { get; set; }

        [CounterMetric]
        [Description("Number of eth.62 BlockHeaders messages received")]
        public static long Eth62BlockHeadersReceived { get; set; }

        [CounterMetric]
        [Description("Number of eth.62 GetBlockBodies messages received")]
        public static long Eth62GetBlockBodiesReceived { get; set; }

        [CounterMetric]
        [Description("Number of eth.62 BlockBodies messages received")]
        public static long Eth62BlockBodiesReceived { get; set; }

        [CounterMetric]
        [Description("Number of eth.62 NewBlock messages received")]
        public static long Eth62NewBlockReceived { get; set; }

        [CounterMetric]
        [Description("Number of eth.63 GetReceipts messages received")]
        public static long Eth63GetReceiptsReceived { get; set; }

        [CounterMetric]
        [Description("Number of eth.63 Receipts messages received")]
        public static long Eth63ReceiptsReceived { get; set; }

        [CounterMetric]
        [Description("Number of eth.63 GetNodeData messages received")]
        public static long Eth63GetNodeDataReceived { get; set; }

        [CounterMetric]
        [Description("Number of eth.63 NodeData messages received")]
        public static long Eth63NodeDataReceived { get; set; }

        [CounterMetric]
        [Description("Number of eth.65 NewPooledTransactionHashes messages received")]
        public static long Eth65NewPooledTransactionHashesReceived { get; set; }

        [CounterMetric]
        [Description("Number of eth.65 NewPooledTransactionHashes messages sent")]
        public static long Eth65NewPooledTransactionHashesSent { get; set; }

        [CounterMetric]
        [Description("Number of eth.68 NewPooledTransactionHashes messages received")]
        public static long Eth68NewPooledTransactionHashesReceived { get; set; }

        [CounterMetric]
        [Description("Number of eth.68 NewPooledTransactionHashes messages sent")]
        public static long Eth68NewPooledTransactionHashesSent { get; set; }

        [CounterMetric]
        [Description("Number of eth.65 GetPooledTransactions messages received")]
        public static long Eth65GetPooledTransactionsReceived { get; set; }

        [CounterMetric]
        [Description("Number of eth.65 GetPooledTransactions messages sent")]
        public static long Eth65GetPooledTransactionsRequested { get; set; }

        [CounterMetric]
        [Description("Number of eth.65 PooledTransactions messages received")]
        public static long Eth65PooledTransactionsReceived { get; set; }

        [CounterMetric]
        [Description("Number of eth.66 GetBlockHeaders messages received")]
        public static long Eth66GetBlockHeadersReceived { get; set; }

        [CounterMetric]
        [Description("Number of eth.66 BlockHeaders messages received")]
        public static long Eth66BlockHeadersReceived { get; set; }

        [CounterMetric]
        [Description("Number of eth.66 GetBlockBodies messages received")]
        public static long Eth66GetBlockBodiesReceived { get; set; }

        [CounterMetric]
        [Description("Number of eth.66 BlockBodies messages received")]
        public static long Eth66BlockBodiesReceived { get; set; }

        [CounterMetric]
        [Description("Number of eth.66 GetNodeData messages received")]
        public static long Eth66GetNodeDataReceived { get; set; }

        [CounterMetric]
        [Description("Number of eth.66 NodeData messages received")]
        public static long Eth66NodeDataReceived { get; set; }

        [CounterMetric]
        [Description("Number of eth.66 GetReceipts messages received")]
        public static long Eth66GetReceiptsReceived { get; set; }

        [CounterMetric]
        [Description("Number of eth.66 Receipts messages received")]
        public static long Eth66ReceiptsReceived { get; set; }

        [CounterMetric]
        [Description("Number of eth.66 GetPooledTransactions messages received")]
        public static long Eth66GetPooledTransactionsReceived { get; set; }

        [CounterMetric]
        [Description("Number of eth.66 GetPooledTransactions messages sent")]
        public static long Eth66GetPooledTransactionsRequested { get; set; }

        [CounterMetric]
        [Description("Number of eth.66 PooledTransactions messages received")]
        public static long Eth66PooledTransactionsReceived { get; set; }

        [CounterMetric]
        [Description("Number of SNAP GetAccountRange messages received")]
        public static long SnapGetAccountRangeReceived { get; set; }

        [CounterMetric]
        [Description("Number of SNAP GetAccountRange messages sent")]
        public static long SnapGetAccountRangeSent { get; set; }

        [CounterMetric]
        [Description("Number of SNAP AccountRange messages received")]
        public static long SnapAccountRangeReceived { get; set; }

        [CounterMetric]
        [Description("Number of SNAP GetStorageRanges messages received")]
        public static long SnapGetStorageRangesReceived { get; set; }

        [CounterMetric]
        [Description("Number of SNAP GetStorageRanges messages sent")]
        public static long SnapGetStorageRangesSent { get; set; }

        [CounterMetric]
        [Description("Number of SNAP StorageRanges messages received")]
        public static long SnapStorageRangesReceived { get; set; }

        [CounterMetric]
        [Description("Number of SNAP GetByteCodes messages received")]
        public static long SnapGetByteCodesReceived { get; set; }

        [CounterMetric]
        [Description("Number of SNAP GetByteCodes messages sent")]
        public static long SnapGetByteCodesSent { get; set; }

        [CounterMetric]
        [Description("Number of SNAP ByteCodes messages received")]
        public static long SnapByteCodesReceived { get; set; }

        [CounterMetric]
        [Description("Number of SNAP GetTrieNodes messages received")]
        public static long SnapGetTrieNodesReceived { get; set; }

        [CounterMetric]
        [Description("Number of SNAP GetTrieNodes messages sent")]
        public static long SnapGetTrieNodesSent { get; set; }

        [CounterMetric]
        [Description("Number of SNAP TrieNodes messages received")]
        public static long SnapTrieNodesReceived { get; set; }

<<<<<<< HEAD
        [Description("Number of GetNodeData messages received via NodeData protocol")]
        public static long GetNodeDataReceived { get; set; }

        [Description("Number of NodeData messages received via NodeData protocol")]
        public static long NodeDataReceived { get; set; }

=======
        [CounterMetric]
>>>>>>> 44a11528
        [Description("Number of bytes sent through P2P (TCP).")]
        public static long P2PBytesSent;

        [CounterMetric]
        [Description("Number of bytes received through P2P (TCP).")]
        public static long P2PBytesReceived;

        [CounterMetric]
        [Description("Number of bytes sent through Discovery (UDP).")]
        public static long DiscoveryBytesSent;

        [CounterMetric]
        [Description("Number of bytes received through Discovery (UDP).")]
        public static long DiscoveryBytesReceived;

        [GaugeMetric]
        //EIP-2159: Common Prometheus Metrics Names for Clients
        [Description("The current number of peers connected.")]
        [DataMember(Name = "ethereum_peer_count")]
        //The current number of peers connected changed by threadsafe atomic increment/decrement
        public static long PeerCount;

        [GaugeMetric]
        //EIP-2159: Common Prometheus Metrics Names for Clients
        [Description("The maximum number of peers this node allows to connect.")]
        [DataMember(Name = "ethereum_peer_limit")]
        public static long PeerLimit { get; set; }
    }
}<|MERGE_RESOLUTION|>--- conflicted
+++ resolved
@@ -318,16 +318,15 @@
         [Description("Number of SNAP TrieNodes messages received")]
         public static long SnapTrieNodesReceived { get; set; }
 
-<<<<<<< HEAD
+        [CounterMetric]
         [Description("Number of GetNodeData messages received via NodeData protocol")]
         public static long GetNodeDataReceived { get; set; }
 
+        [CounterMetric]
         [Description("Number of NodeData messages received via NodeData protocol")]
         public static long NodeDataReceived { get; set; }
 
-=======
-        [CounterMetric]
->>>>>>> 44a11528
+        [CounterMetric]
         [Description("Number of bytes sent through P2P (TCP).")]
         public static long P2PBytesSent;
 
@@ -350,7 +349,6 @@
         //The current number of peers connected changed by threadsafe atomic increment/decrement
         public static long PeerCount;
 
-        [GaugeMetric]
         //EIP-2159: Common Prometheus Metrics Names for Clients
         [Description("The maximum number of peers this node allows to connect.")]
         [DataMember(Name = "ethereum_peer_limit")]
