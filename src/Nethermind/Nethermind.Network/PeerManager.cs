//  Copyright (c) 2018 Demerzel Solutions Limited
//  This file is part of the Nethermind library.
// 
//  The Nethermind library is free software: you can redistribute it and/or modify
//  it under the terms of the GNU Lesser General Public License as published by
//  the Free Software Foundation, either version 3 of the License, or
//  (at your option) any later version.
// 
//  The Nethermind library is distributed in the hope that it will be useful,
//  but WITHOUT ANY WARRANTY; without even the implied warranty of
//  MERCHANTABILITY or FITNESS FOR A PARTICULAR PURPOSE. See the
//  GNU Lesser General Public License for more details.
// 
//  You should have received a copy of the GNU Lesser General Public License
//  along with the Nethermind. If not, see <http://www.gnu.org/licenses/>.

using System;
using System.Collections.Concurrent;
using System.Collections.Generic;
using System.ComponentModel;
using System.Linq;
using System.Threading;
using System.Threading.Tasks;
using System.Threading.Tasks.Dataflow;
using Nethermind.Config;
using Nethermind.Core.Attributes;
using Nethermind.Core.Crypto;
using Nethermind.Logging;
using Nethermind.Network.Config;
using Nethermind.Network.Discovery;
using Nethermind.Network.P2P;
using Nethermind.Network.Rlpx;
using Nethermind.Stats;
using Nethermind.Stats.Model;
using Timer = System.Timers.Timer;

namespace Nethermind.Network
{
    /// <summary>
    /// </summary>
    public class PeerManager : IPeerManager
    {
        private readonly ILogger _logger;
        private readonly IDiscoveryApp _discoveryApp;
        private readonly INetworkConfig _networkConfig;
        private readonly IStaticNodesManager _staticNodesManager;
        private readonly IRlpxPeer _rlpxPeer;
        private readonly INodeStatsManager _stats;
        private readonly INetworkStorage _peerStorage;
        private readonly IPeerLoader _peerLoader;
        private readonly ManualResetEventSlim _peerUpdateRequested = new ManualResetEventSlim(false);
<<<<<<< HEAD
        private readonly PeerComparer _peerComparer;
=======
        private readonly PeerComparer _peerComparer = new PeerComparer();
>>>>>>> d372ddae
        private readonly LocalPeerPool _peerPool;
        
        private int _pending;
        private int _tryCount;
        private int _newActiveNodes;
        private int _failedInitialConnect;
        private int _connectionRounds;

        private Timer _peerPersistenceTimer;
        private Timer _peerUpdateTimer;
        
        private bool _isStarted;
        private int _logCounter = 1;
        private Task _storageCommitTask;
        private Task _peerUpdateLoopTask;
        
        private readonly CancellationTokenSource _cancellationTokenSource = new CancellationTokenSource();
        private static int _parallelism = Environment.ProcessorCount;
        
        private readonly ConcurrentDictionary<PublicKey, Peer> _activePeers = new ConcurrentDictionary<PublicKey, Peer>();

        public PeerManager(
            IRlpxPeer rlpxPeer,
            IDiscoveryApp discoveryApp,
            INodeStatsManager stats,
            INetworkStorage peerStorage,
            IPeerLoader peerLoader,
            INetworkConfig networkConfig,
            ILogManager logManager,
            IStaticNodesManager staticNodesManager)
        {
            _logger = logManager.GetClassLogger();
            _rlpxPeer = rlpxPeer ?? throw new ArgumentNullException(nameof(rlpxPeer));
            _stats = stats ?? throw new ArgumentNullException(nameof(stats));
            _discoveryApp = discoveryApp ?? throw new ArgumentNullException(nameof(discoveryApp));
            _networkConfig = networkConfig ?? throw new ArgumentNullException(nameof(networkConfig));
            _staticNodesManager = staticNodesManager ?? throw new ArgumentNullException(nameof(staticNodesManager));
            _peerStorage = peerStorage ?? throw new ArgumentNullException(nameof(peerStorage));
            _peerLoader = peerLoader ?? throw new ArgumentNullException(nameof(peerLoader));
            _peerStorage.StartBatch();
            _peerPool = new LocalPeerPool(_logger);
<<<<<<< HEAD
            _peerComparer = new PeerComparer(_stats);
=======
>>>>>>> d372ddae
        }

        public IReadOnlyCollection<Peer> ActivePeers => _activePeers.Values.ToList().AsReadOnly();
        public IReadOnlyCollection<Peer> CandidatePeers => _peerPool.CandidatePeers.ToList();
        private int AvailableActivePeersCount => MaxActivePeers - _activePeers.Count;
        private int MaxActivePeers => _networkConfig.ActivePeersMaxCount + _peerPool.StaticPeerCount;

        public void Init()
        {
            LoadPersistedPeers();

            _discoveryApp.NodeDiscovered += OnNodeDiscovered;
            _staticNodesManager.NodeAdded += (sender, args) => { _peerPool.GetOrAdd(args.Node, true); };
            _staticNodesManager.NodeRemoved += (sender, args) => { _peerPool.TryRemove(args.Node.NodeId, out _); };

            _rlpxPeer.SessionCreated += (sender, args) =>
            {
                ISession session = args.Session;
                ToggleSessionEventListeners(session, true);

                if (_logger.IsTrace) _logger.Trace($"|NetworkTrace| {session} created in peer manager");
                if (session.Direction == ConnectionDirection.Out)
                {
                    ProcessOutgoingConnection(session);
                }
            };
        }

        public void AddPeer(NetworkNode node)
        {
            _peerPool.GetOrAdd(node, false);
        }
        
        public bool RemovePeer(NetworkNode node)
        {
            bool removed =_peerPool.TryRemove(node.NodeId, out Peer peer);
            if (removed)
            {
                peer.IsAwaitingConnection = false;
                _activePeers.TryRemove(peer.Node.Id, out Peer activePeer);
            }

            return removed;
        }

        private void LoadPersistedPeers()
        {
            foreach (Peer peer in _peerLoader.LoadPeers(_staticNodesManager.Nodes))
            {
                if (peer.Node.Id == _rlpxPeer.LocalNodeId)
                {
                    if (_logger.IsWarn) _logger.Warn("Skipping a static peer with same ID as this node");
                    continue;
                }

                _peerPool.GetOrAdd(peer.Node);
            }
        }

        public void Start()
        {
            StartPeerPersistenceTimer();
            StartPeerUpdateLoop();

            _peerUpdateLoopTask = Task.Factory.StartNew(
                RunPeerUpdateLoop,
                _cancellationTokenSource.Token,
                TaskCreationOptions.LongRunning,
                TaskScheduler.Default).ContinueWith(t =>
            {
                if (t.IsFaulted)
                {
                    if (_logger.IsError) _logger.Error("Peer update loop encountered an exception.", t.Exception);
                }
                else if (t.IsCanceled)
                {
                    if (_logger.IsDebug) _logger.Debug("Peer update loop stopped.");
                }
                else if (t.IsCompleted)
                {
                    if (_logger.IsDebug) _logger.Debug("Peer update loop complete.");
                }
            });

            _isStarted = true;
            _peerUpdateRequested.Set();
        }

        public async Task StopAsync()
        {
            _cancellationTokenSource.Cancel();

            StopTimers();

            Task storageCloseTask = Task.CompletedTask;
            if (_storageCommitTask != null)
            {
                storageCloseTask = _storageCommitTask.ContinueWith(x =>
                {
                    if (x.IsFaulted)
                    {
                        if (_logger.IsError) _logger.Error("Error during peer persistence stop.", x.Exception);
                    }
                });
            }

            await storageCloseTask;
            if (_logger.IsInfo) _logger.Info("Peer Manager shutdown complete.. please wait for all components to close");
        }

        private class CandidateSelection
        {
            public List<Peer> PreCandidates { get; } = new List<Peer>();
            public List<Peer> Candidates { get; } = new List<Peer>();
            public List<Peer> Incompatible { get; } = new List<Peer>();
            public Dictionary<ActivePeerSelectionCounter, int> Counters { get; } = new Dictionary<ActivePeerSelectionCounter, int>();
        }

        private CandidateSelection _currentSelection = new CandidateSelection();

        private async Task RunPeerUpdateLoop()
        {
            int loopCount = 0;
            long previousActivePeersCount = 0;
            int failCount = 0;
            while (true)
            {
                try
                {
                    if (loopCount++ % 100 == 0)
                    {
                        if (_logger.IsTrace) _logger.Trace($"Running peer update loop {loopCount - 1} - active: {_activePeers.Count} | candidates : {_peerPool.CandidatePeerCount}");
                    }

                    try
                    {
                        CleanupCandidatePeers();
                    }
                    catch (Exception e)
                    {
                        if (_logger.IsDebug) _logger.Error("Candidate peers cleanup failed", e);
                    }

                    _peerUpdateRequested.Wait(_cancellationTokenSource.Token);
                    _peerUpdateRequested.Reset();

                    if (!_isStarted)
                    {
                        continue;
                    }

                    if (AvailableActivePeersCount == 0)
                    {
                        continue;
                    }

                    Interlocked.Exchange(ref _tryCount, 0);
                    Interlocked.Exchange(ref _newActiveNodes, 0);
                    Interlocked.Exchange(ref _failedInitialConnect, 0);
                    Interlocked.Exchange(ref _connectionRounds, 0);

                    SelectAndRankCandidates();
                    List<Peer> remainingCandidates = _currentSelection.Candidates;
                    if (!remainingCandidates.Any())
                    {
                        continue;
                    }

                    if (_cancellationTokenSource.IsCancellationRequested)
                    {
                        break;
                    }

                    int currentPosition = 0;                    
                    while (true)
                    {
                        if (_cancellationTokenSource.IsCancellationRequested)
                        {
                            break;
                        }

                        int nodesToTry = Math.Min(remainingCandidates.Count - currentPosition, AvailableActivePeersCount);
                        if (nodesToTry <= 0)
                        {
                            break;
                        }
                        
                        ActionBlock<Peer> workerBlock = new ActionBlock<Peer>(
                            SetupPeerConnection,
                            new ExecutionDataflowBlockOptions
                            {
                                MaxDegreeOfParallelism = _parallelism,
                                CancellationToken = _cancellationTokenSource.Token
                            });

                        for (int i = 0; i < nodesToTry; i++)
                        {
                            await workerBlock.SendAsync(remainingCandidates[currentPosition + i]);
                        }

                        currentPosition += nodesToTry;

                        workerBlock.Complete();

                        // Wait for all messages to propagate through the network.
                        workerBlock.Completion.Wait();

                        Interlocked.Increment(ref _connectionRounds);
                    }

                    if (_logger.IsTrace)
                    {
                        int activePeersCount = _activePeers.Count;
                        if (activePeersCount != previousActivePeersCount)
                        {
                            string countersLog = string.Join(", ", _currentSelection.Counters.Select(x => $"{x.Key.ToString()}: {x.Value}"));
                            _logger.Trace($"RunPeerUpdate | {countersLog}, Incompatible: {GetIncompatibleDesc(_currentSelection.Incompatible)}, EligibleCandidates: {_currentSelection.Candidates.Count()}, " +
                                          $"Tried: {_tryCount}, Rounds: {_connectionRounds}, Failed initial connect: {_failedInitialConnect}, Established initial connect: {_newActiveNodes}, " +
                                          $"Current candidate peers: {_peerPool.CandidatePeerCount}, Current active peers: {_activePeers.Count} " +
                                          $"[InOut: {_activePeers.Count(x => x.Value.OutSession != null && x.Value.InSession != null)} | " +
                                          $"[Out: {_activePeers.Count(x => x.Value.OutSession != null)} | " +
                                          $"In: {_activePeers.Count(x => x.Value.InSession != null)}]");
                        }

                        previousActivePeersCount = activePeersCount;
                    }

                    if (_logger.IsTrace)
                    {
                        if (_logCounter % 5 == 0)
                        {
                            string nl = Environment.NewLine;
                            _logger.Trace($"{nl}{nl}All active peers: {nl} {string.Join(nl, _activePeers.Values.Select(x => $"{x.Node:s} | P2P: {_stats.GetOrAdd(x.Node).DidEventHappen(NodeStatsEventType.P2PInitialized)} | Eth62: {_stats.GetOrAdd(x.Node).DidEventHappen(NodeStatsEventType.Eth62Initialized)} | {_stats.GetOrAdd(x.Node).P2PNodeDetails?.ClientId} | {_stats.GetOrAdd(x.Node).ToString()}"))} {nl}{nl}");
                        }

                        _logCounter++;
                    }

                    if (_activePeers.Count < MaxActivePeers)
                    {
                        _peerUpdateRequested.Set();
                    }

                    failCount = 0;
                }
                catch (AggregateException e) when (e.InnerExceptions.Any(inner => inner is OperationCanceledException))
                {
                    if (_logger.IsInfo) _logger.Info("Peer update loop canceled.");
                    break;
                }
                catch (OperationCanceledException)
                {
                    if (_logger.IsInfo) _logger.Info("Peer update loop canceled");
                    break;
                }
                catch (Exception e)
                {
                    if (_logger.IsError) _logger.Error("Peer update loop failure", e);
                    ++failCount;
                    if (failCount >= 10)
                    {
                        break;
                    }
                    else
                    {
                        await Task.Delay(1000);
                    }
                }
            }
        }

        [Todo(Improve.MissingFunctionality, "Add cancellation support for the peer connection (so it does not wait for the 10sec timeout")]
        private async Task SetupPeerConnection(Peer peer)
        {
            // Can happen when In connection is received from the same peer and is initialized before we get here
            // In this case we do not initialize OUT connection
            if (!AddActivePeer(peer.Node.Id, peer, "upgrading candidate"))
            {
                if (_logger.IsTrace) _logger.Trace($"Active peer was already added to collection: {peer.Node.Id}");
                return;
            }

            Interlocked.Increment(ref _tryCount);
            Interlocked.Increment(ref _pending);
            bool result = await InitializePeerConnection(peer);
            // for some time we will have a peer in active that has no session assigned - analyze this?
            
            Interlocked.Decrement(ref _pending);
            if (_logger.IsTrace) _logger.Trace($"Connecting to {_stats.GetCurrentReputation(peer.Node)} rep node - {result}, ACTIVE: {_activePeers.Count}, CAND: {_peerPool.CandidatePeerCount}");

            if (!result)
            {
                _stats.ReportEvent(peer.Node, NodeStatsEventType.ConnectionFailed);
                Interlocked.Increment(ref _failedInitialConnect);
                if (peer.OutSession != null)
                {
                    if (_logger.IsTrace) _logger.Trace($"Timeout, doing additional disconnect: {peer.Node.Id}");
                    peer.OutSession?.MarkDisconnected(DisconnectReason.ReceiveMessageTimeout, DisconnectType.Local, "timeout");
                }

                peer.IsAwaitingConnection = false;
                DeactivatePeerIfDisconnected(peer, "Failed to initialize connections");
                return;
            }

            Interlocked.Increment(ref _newActiveNodes);
        }

        private bool AddActivePeer(PublicKey nodeId, Peer peer, string reason)
        {
            peer.IsAwaitingConnection = false;
            bool added = _activePeers.TryAdd(nodeId, peer);
            if (added)
            {
                if (_logger.IsTrace) _logger.Trace($"|NetworkTrace| {peer.Node:s} added to active peers - {reason}");
            }
            else
            {
                if (_logger.IsTrace) _logger.Trace($"|NetworkTrace| {peer.Node:s} already in active peers");
            }

            return added;
        }

        private void RemoveActivePeer(PublicKey nodeId, string reason)
        {
            bool removed = _activePeers.TryRemove(nodeId, out Peer removedPeer);
            // if (removed && _logger.IsDebug) _logger.Debug($"{removedPeer.Node:s} removed from active peers - {reason}");
        }

        private void DeactivatePeerIfDisconnected(Peer peer, string reason)
        {
            if(_logger.IsTrace) _logger.Trace($"DEACTIVATING IF DISCONNECTED {peer}");
            if (!IsConnected(peer) && !peer.IsAwaitingConnection)
            {
                // dropping references to sessions so they can be garbage collected
                peer.InSession = null;
                peer.OutSession = null;
                RemoveActivePeer(peer.Node.Id, reason);
            }
        }

        private static ActivePeerSelectionCounter[] _enumValues = InitEnumValues();

        private static ActivePeerSelectionCounter[] InitEnumValues()
        {
            Array values = Enum.GetValues(typeof(ActivePeerSelectionCounter));
            ActivePeerSelectionCounter[] result = new ActivePeerSelectionCounter[values.Length];

            int index = 0;
            foreach (ActivePeerSelectionCounter value in values)
            {
                result[index++] = value;
            }

            return result;
        }
        
        private void SelectAndRankCandidates()
        {
            if (AvailableActivePeersCount <= 0)
            {
                return;
            }
            
            _currentSelection.PreCandidates.Clear();
            _currentSelection.Candidates.Clear();
            _currentSelection.Incompatible.Clear();

            for (int i = 0; i < _enumValues.Length; i++)
            {
                _currentSelection.Counters[_enumValues[i]] = 0;
            }

            foreach ((_, Peer peer) in _peerPool.AllPeers)
            {
                // node can be connected but a candidate (for some short times)
                // [describe when]
                
                // node can be active but not connected (for some short times between sending connection request and
                // establishing a session)
                if(peer.IsAwaitingConnection || IsConnected(peer) || _activePeers.TryGetValue(peer.Node.Id, out _))
                {
                    continue;
                }

                if (peer.Node.Port > 65535)
                {
                    continue;
                }

                _currentSelection.PreCandidates.Add(peer);
            }

            bool hasOnlyStaticNodes = false;
            List<Peer> staticPeers = _peerPool.StaticPeers;
            if (!_currentSelection.PreCandidates.Any() && staticPeers.Any())
            {
                _currentSelection.Candidates.AddRange(staticPeers.Where(sn => !_activePeers.ContainsKey(sn.Node.Id)));
                hasOnlyStaticNodes = true;
            }

            if (!_currentSelection.PreCandidates.Any() && !hasOnlyStaticNodes)
            {
                return;
            }

            _currentSelection.Counters[ActivePeerSelectionCounter.AllNonActiveCandidates] =
                _currentSelection.PreCandidates.Count;

            foreach (Peer preCandidate in _currentSelection.PreCandidates)
            {
                if (preCandidate.Node.Port == 0)
                {
                    _currentSelection.Counters[ActivePeerSelectionCounter.FilteredByZeroPort]++;
                    continue;
                }

                (bool Result, NodeStatsEventType? DelayReason) delayResult = _stats.IsConnectionDelayed(preCandidate.Node);
                if (delayResult.Result)
                {
                    if (delayResult.DelayReason == NodeStatsEventType.Disconnect)
                    {
                        _currentSelection.Counters[ActivePeerSelectionCounter.FilteredByDisconnect]++;
                    }
                    else if (delayResult.DelayReason == NodeStatsEventType.ConnectionFailed)
                    {
                        _currentSelection.Counters[ActivePeerSelectionCounter.FilteredByFailedConnection]++;
                    }

                    continue;
                }

                if (_stats.FindCompatibilityValidationResult(preCandidate.Node).HasValue)
                {
                    _currentSelection.Incompatible.Add(preCandidate);
                    continue;
                }

                if (IsConnected(preCandidate))
                {
                    // in transition
                    continue;
                }

                _currentSelection.Candidates.Add(preCandidate);
            }

            if (!hasOnlyStaticNodes)
            {
                _currentSelection.Candidates.AddRange(staticPeers.Where(sn => !_activePeers.ContainsKey(sn.Node.Id)));
            }

            _stats.UpdateCurrentReputation(_currentSelection.Candidates);
            _currentSelection.Candidates.Sort(_peerComparer);
        }

        private string GetIncompatibleDesc(IReadOnlyCollection<Peer> incompatibleNodes)
        {
            if (!incompatibleNodes.Any())
            {
                return "0";
            }

            IGrouping<CompatibilityValidationType?, Peer>[] validationGroups = incompatibleNodes.GroupBy(x => _stats.FindCompatibilityValidationResult(x.Node)).ToArray();
            return $"[{string.Join(", ", validationGroups.Select(x => $"{x.Key.ToString()}:{x.Count()}"))}]";
        }

        private async Task<bool> InitializePeerConnection(Peer candidate)
        {
            try
            {
                if(_logger.IsTrace) _logger.Trace($"CONNECTING TO {candidate}");
                candidate.IsAwaitingConnection = true;
                await _rlpxPeer.ConnectAsync(candidate.Node);
                return true;
            }
            catch (NetworkingException ex)
            {
                if (_logger.IsTrace) _logger.Trace($"Cannot connect to peer [{ex.NetworkExceptionType.ToString()}]: {candidate.Node:s}");
                return false;
            }
            catch (Exception ex)
            {
                if (_logger.IsDebug) _logger.Error($"Error trying to initiate connection with peer: {candidate.Node:s}", ex);
                return false;
            }
        }

        private void ProcessOutgoingConnection(ISession session)
        {
            PublicKey id = session.RemoteNodeId;
            if(_logger.IsTrace) _logger.Trace($"PROCESS OUTGOING {id}");

            if (!_activePeers.TryGetValue(id, out Peer peer))
            {
                session.MarkDisconnected(DisconnectReason.DisconnectRequested, DisconnectType.Local, "peer removed");
                return;
            }

            _stats.ReportEvent(peer.Node, NodeStatsEventType.ConnectionEstablished);

            AddSession(session, peer);
        }

        private ConnectionDirection ChooseDirectionToKeep(PublicKey remoteNode)
        {
            if(_logger.IsTrace) _logger.Trace($"CHOOSING DIRECTION {remoteNode}");
            byte[] localKey = _rlpxPeer.LocalNodeId.Bytes;
            byte[] remoteKey = remoteNode.Bytes;
            for (int i = 0; i < remoteNode.Bytes.Length; i++)
            {
                if (localKey[i] > remoteKey[i])
                {
                    return ConnectionDirection.Out;
                }

                if (localKey[i] < remoteKey[i])
                {
                    return ConnectionDirection.In;
                }
            }

            return ConnectionDirection.In;
        }

        private void ProcessIncomingConnection(ISession session)
        {
            void CheckIfNodeIsStatic(Node node)
            {
                if (_staticNodesManager.IsStatic(node.ToString("e")))
                {
                    node.IsStatic = true;
                }
            }
            
            CheckIfNodeIsStatic(session.Node);
            
            if(_logger.IsTrace) _logger.Trace($"INCOMING {session}");
            
            // if we have already initiated connection before
            if (_activePeers.TryGetValue(session.RemoteNodeId, out Peer existingActivePeer))
            {
                AddSession(session, existingActivePeer);
                return;
            }

            if (!session.Node.IsStatic && _activePeers.Count >= MaxActivePeers)
            {
                int initCount = 0;
                foreach (KeyValuePair<PublicKey, Peer> pair in _activePeers)
                {
                    // we need to count initialized as we may have a list of active peers that is just being initialized
                    // and we do not know yet whether they are fine or not
                    if (pair.Value.InSession?.State == SessionState.Initialized ||
                        pair.Value.OutSession?.State == SessionState.Initialized)
                    {
                        initCount++;
                    }
                }

                if (initCount >= MaxActivePeers)
                {
                    if (_logger.IsTrace) _logger.Trace($"Initiating disconnect with {session} {DisconnectReason.TooManyPeers} {DisconnectType.Local}");
                    session.InitiateDisconnect(DisconnectReason.TooManyPeers, $"{initCount}");
                    return;
                }
            }

            Peer peer = _peerPool.GetOrAdd(session.Node);
            AddSession(session, peer);
        }

        private void AddSession(ISession session, Peer peer)
        {
            if(_logger.IsTrace) _logger.Trace($"ADDING {session} {peer}");
            bool newSessionIsIn = session.Direction == ConnectionDirection.In;
            bool newSessionIsOut = !newSessionIsIn;
            bool peerIsDisconnected = !IsConnected(peer);

            if (peerIsDisconnected || (peer.IsAwaitingConnection && session.Direction == ConnectionDirection.Out))
            {
                if (newSessionIsIn)
                {
                    _stats.ReportHandshakeEvent(peer.Node, ConnectionDirection.In);
                    peer.InSession = session;
                }
                else
                {
                    peer.OutSession = session;
                }
            }
            else
            {
                bool peerHasAnOpenInSession = !peer.InSession?.IsClosing ?? false;
                bool peerHasAnOpenOutSession = !peer.OutSession?.IsClosing ?? false;

                if (newSessionIsIn && peerHasAnOpenInSession || newSessionIsOut && peerHasAnOpenOutSession)
                {
                    if (_logger.IsDebug) _logger.Debug($"Disconnecting a {session} - already connected");
                    session.InitiateDisconnect(DisconnectReason.AlreadyConnected, "same");
                }
                else if (newSessionIsIn && peerHasAnOpenOutSession || newSessionIsOut && peerHasAnOpenInSession)
                {
                    // disconnecting the new session as it lost to the existing one
                    ConnectionDirection directionToKeep = ChooseDirectionToKeep(session.RemoteNodeId);
                    if (session.Direction != directionToKeep)
                    {
                        if (_logger.IsDebug) _logger.Debug($"Disconnecting a new {session} - {directionToKeep} session already connected");
                        session.InitiateDisconnect(DisconnectReason.AlreadyConnected, "same");
                    }
                    // replacing existing session with the new one as the new one won
                    else if (newSessionIsIn)
                    {
                        peer.InSession = session;
                        if (_logger.IsDebug) _logger.Debug($"Disconnecting an existing {session} - {directionToKeep} session to replace");
                        peer.OutSession?.InitiateDisconnect(DisconnectReason.AlreadyConnected, "same");
                    }
                    else
                    {
                        peer.OutSession = session;
                        if (_logger.IsDebug) _logger.Debug($"Disconnecting an existing {session} - {directionToKeep} session to replace");
                        peer.InSession?.InitiateDisconnect(DisconnectReason.AlreadyConnected, "same");
                    }
                }
            }

            AddActivePeer(peer.Node.Id, peer, newSessionIsIn ? "new IN session" : "new OUT session");
        }

        private static bool IsConnected(Peer peer)
        {
            return !(peer.InSession?.IsClosing ?? true) || !(peer.OutSession?.IsClosing ?? true);
        }

        private void OnDisconnected(object sender, DisconnectEventArgs e)
        {
            ISession session = (ISession) sender;
            ToggleSessionEventListeners(session, false);
            if (_logger.IsTrace) _logger.Trace($"|NetworkTrace| {session} closing");

            if (session.State != SessionState.Disconnected)
            {
                throw new InvalidAsynchronousStateException($"Invalid session state in {nameof(OnDisconnected)} - {session.State}");
            }

            if (_logger.IsTrace) _logger.Trace($"|NetworkTrace| peer disconnected event in PeerManager - {session} {e.DisconnectReason} {e.DisconnectType}");

            if (session.RemoteNodeId == null)
            {
                // this happens when we have a disconnect on incoming connection before handshake
                if (_logger.IsTrace) _logger.Trace($"Disconnect on session with no RemoteNodeId - {session}");
                return;
            }

            Peer peer = _peerPool.GetOrAdd(session.Node);
            if (session.Direction == ConnectionDirection.Out)
            {
                peer.IsAwaitingConnection = false;
            }

            if (_activePeers.TryGetValue(session.RemoteNodeId, out Peer activePeer))
            {
                //we want to update reputation always
                _stats.ReportDisconnect(session.Node, e.DisconnectType, e.DisconnectReason);
                if (activePeer.InSession?.SessionId != session.SessionId && activePeer.OutSession?.SessionId != session.SessionId)
                {
                    if (_logger.IsTrace) _logger.Trace($"Received disconnect on a different session than the active peer runs. Ignoring. Id: {activePeer.Node.Id}");
                    return;
                }

                DeactivatePeerIfDisconnected(activePeer, "session disconnected");
                _peerUpdateRequested.Set();
            }
        }

        private void ToggleSessionEventListeners(ISession session, bool shouldListen)
        {
            if (shouldListen)
            {
                session.HandshakeComplete += OnHandshakeComplete;
                session.Disconnected += OnDisconnected;
            }
            else
            {
                session.HandshakeComplete -= OnHandshakeComplete;
                session.Disconnected -= OnDisconnected;
            }
        }

        private void OnHandshakeComplete(object sender, EventArgs args)
        {
            ISession session = (ISession) sender;
            _stats.GetOrAdd(session.Node);

            //In case of OUT connections and different RemoteNodeId we need to replace existing Active Peer with new peer 
            ManageNewRemoteNodeId(session);

            if (_logger.IsTrace) _logger.Trace($"|NetworkTrace| {session} completed handshake - peer manager handling");

            //This is the first moment we get confirmed publicKey of remote node in case of incoming connections
            if (session.Direction == ConnectionDirection.In)
            {
                ProcessIncomingConnection(session);
            }
            else
            {
                if (!_activePeers.TryGetValue(session.RemoteNodeId, out Peer peer))
                {
                    //Can happen when peer sent Disconnect message before handshake is done, it takes us a while to disconnect
                    if (_logger.IsTrace) _logger.Trace($"Initiated handshake (OUT) with a peer without adding it to the Active collection : {session}");
                    return;
                }

                _stats.ReportHandshakeEvent(peer.Node, ConnectionDirection.Out);
            }

            if (_logger.IsTrace) _logger.Trace($"|NetworkTrace| {session} handshake initialized in peer manager");
        }

        private void ManageNewRemoteNodeId(ISession session)
        {
            if (session.ObsoleteRemoteNodeId == null)
            {
                return;
            }

            Peer newPeer = _peerPool.Replace(session);
            
            RemoveActivePeer(session.ObsoleteRemoteNodeId, $"handshake difference old: {session.ObsoleteRemoteNodeId}, new: {session.RemoteNodeId}");
            AddActivePeer(session.RemoteNodeId, newPeer, $"handshake difference old: {session.ObsoleteRemoteNodeId}, new: {session.RemoteNodeId}");
            if (_logger.IsTrace) _logger.Trace($"RemoteNodeId was updated due to handshake difference, old: {session.ObsoleteRemoteNodeId}, new: {session.RemoteNodeId}, new peer not present in candidate collection");
        }

        private int _maxPeerPoolLength;
        private int _lastPeerPoolLength;
        
        private void OnNodeDiscovered(object sender, NodeEventArgs nodeEventArgs)
        {
            if (_logger.IsTrace) _logger.Trace($"|NetworkTrace| {nodeEventArgs.Node:e} node discovered");
            Peer peer = _peerPool.GetOrAdd(nodeEventArgs.Node);

            lock (_peerPool)
            {
                int newPeerPoolLength = _peerPool.CandidatePeerCount;
                _lastPeerPoolLength = newPeerPoolLength;

                if (_lastPeerPoolLength > _maxPeerPoolLength + 100)
                {
                    _maxPeerPoolLength = _lastPeerPoolLength;
                    if(_logger.IsDebug) _logger.Debug($"Peer pool size is: {_lastPeerPoolLength}");
                }
            }

            _stats.ReportEvent(nodeEventArgs.Node, NodeStatsEventType.NodeDiscovered);
            if (_pending < AvailableActivePeersCount)
            {
#pragma warning disable 4014
                // fire and forget - all the surrounding logic will be executed
                // exceptions can be lost here without issues
                // this for rapid connections to newly discovered peers without having to go through the UpdatePeerLoop
                SetupPeerConnection(peer);
#pragma warning restore 4014
            }

            if (_isStarted)
            {
                _peerUpdateRequested.Set();
            }
        }

        private void StartPeerUpdateLoop()
        {
            if (_logger.IsDebug) _logger.Debug("Starting peer update timer");

            _peerUpdateTimer = new Timer(_networkConfig.PeersUpdateInterval);
            _peerUpdateTimer.Elapsed += (sender, e) => { _peerUpdateRequested.Set(); };

            _peerUpdateTimer.Start();
        }

        private void StartPeerPersistenceTimer()
        {
            if (_logger.IsDebug) _logger.Debug("Starting peer persistence timer");

            _peerPersistenceTimer = new Timer(_networkConfig.PeersPersistenceInterval)
            {
                AutoReset = false
            };
            
            _peerPersistenceTimer.Elapsed += (sender, e) =>
            {
                try
                {
                    _peerPersistenceTimer.Enabled = false;
                    RunPeerCommit();
                }
                catch (Exception exception)
                {
                    if (_logger.IsDebug) _logger.Error("Peer persistence timer failed", exception);
                }
                finally
                {
                    _peerPersistenceTimer.Enabled = true;
                }
            };

            _peerPersistenceTimer.Start();
        }

        private void StopTimers()
        {
            try
            {
                if (_logger.IsDebug) _logger.Debug("Stopping peer timers");
                _peerPersistenceTimer?.Stop();
                _peerPersistenceTimer?.Dispose();
                _peerUpdateTimer?.Stop();
                _peerUpdateTimer?.Dispose();
            }
            catch (Exception e)
            {
                _logger.Error("Error during peer timers stop", e);
            }
        }

        private void RunPeerCommit()
        {
            try
            {
                UpdateReputationAndMaxPeersCount();

                if (!_peerStorage.AnyPendingChange())
                {
                    if (_logger.IsTrace) _logger.Trace("No changes in peer storage, skipping commit.");
                    return;
                }

                _storageCommitTask = Task.Run(() =>
                {
                    _peerStorage.Commit();
                    _peerStorage.StartBatch();
                });


                Task task = _storageCommitTask.ContinueWith(x =>
                {
                    if (x.IsFaulted && _logger.IsError)
                    {
                        _logger.Error($"Error during peer storage commit: {x.Exception}");
                    }
                });
                task.Wait();
                _storageCommitTask = null;
            }
            catch (Exception ex)
            {
                _logger.Error($"Error during peer storage commit: {ex}");
            }
        }

        [Todo(Improve.Allocations, "Remove ToDictionary and ToArray here")]
        private void UpdateReputationAndMaxPeersCount()
        {
            NetworkNode[] storedNodes = _peerStorage.GetPersistedNodes();
            foreach (NetworkNode node in storedNodes)
            {
                if (node.Port < 0 || node.Port > ushort.MaxValue)
                {
                    continue;
                }
                
                Peer peer = _peerPool.GetOrAdd(node, false);
                long newRep = _stats.GetNewPersistedReputation(peer.Node);
                if (newRep != node.Reputation)
                {
                    node.Reputation = newRep;
                    _peerStorage.UpdateNode(node);
                }
            }

            //if we have more persisted nodes then the threshold, we run cleanup process
            if (storedNodes.Length > _networkConfig.PersistedPeerCountCleanupThreshold)
            {
                ICollection<Peer> activePeers = _activePeers.Values;
                CleanupPersistedPeers(activePeers, storedNodes);
            }
        }

        private void CleanupPersistedPeers(ICollection<Peer> activePeers, NetworkNode[] storedNodes)
        {
            HashSet<PublicKey> activeNodeIds = new HashSet<PublicKey>(activePeers.Select(x => x.Node.Id));
            NetworkNode[] nonActiveNodes = storedNodes.Where(x => !activeNodeIds.Contains(x.NodeId))
                .OrderBy(x => x.Reputation).ToArray();
            int countToRemove = storedNodes.Length - _networkConfig.MaxPersistedPeerCount;
            var nodesToRemove = nonActiveNodes.Take(countToRemove);

            int removedNodes = 0;
            foreach (var item in nodesToRemove)
            {
                _peerStorage.RemoveNode(item.NodeId);
                removedNodes++;
            }

            if (_logger.IsDebug) _logger.Debug($"Removing persisted peers: {removedNodes}, prevPersistedCount: {storedNodes.Length}, newPersistedCount: {_peerStorage.PersistedNodesCount}, PersistedPeerCountCleanupThreshold: {_networkConfig.PersistedPeerCountCleanupThreshold}, MaxPersistedPeerCount: {_networkConfig.MaxPersistedPeerCount}");
        }

        private void CleanupCandidatePeers()
        {
            if (_peerPool.CandidatePeerCount <= _networkConfig.CandidatePeerCountCleanupThreshold)
            {
                return;
            }

            // may further optimize allocations here
            List<Peer> candidates = _peerPool.NonStaticCandidatePeers;
            int countToRemove = candidates.Count - _networkConfig.MaxCandidatePeerCount;
            Peer[] failedValidationCandidates = candidates.Where(x => _stats.HasFailedValidation(x.Node))
                .OrderBy(x => _stats.GetCurrentReputation(x.Node)).ToArray();
            Peer[] otherCandidates = candidates.Except(failedValidationCandidates).Except(_activePeers.Values).OrderBy(x => _stats.GetCurrentReputation(x.Node)).ToArray();
            Peer[] nodesToRemove = failedValidationCandidates.Length <= countToRemove
                ? failedValidationCandidates
                : failedValidationCandidates.Take(countToRemove).ToArray();
            int failedValidationRemovedCount = nodesToRemove.Length;
            int remainingCount = countToRemove - failedValidationRemovedCount;
            if (remainingCount > 0)
            {
                Peer[] otherToRemove = otherCandidates.Take(remainingCount).ToArray();
                nodesToRemove = nodesToRemove.Length == 0
                    ? otherToRemove :
                    nodesToRemove.Concat(otherToRemove).ToArray();
            }

            if (nodesToRemove.Length > 0)
            {
                _logger.Info($"Removing {nodesToRemove.Length} out of {candidates.Count} peer candidates (candidates cleanup).");
                foreach (Peer peer in nodesToRemove)
                {
                    _peerPool.TryRemove(peer.Node.Id, out _);
                }

                if (_logger.IsDebug) _logger.Debug($"Removing candidate peers: {nodesToRemove.Length}, failedValidationRemovedCount: {failedValidationRemovedCount}, otherRemovedCount: {remainingCount}, prevCount: {candidates.Count}, newCount: {_peerPool.CandidatePeerCount}, CandidatePeerCountCleanupThreshold: {_networkConfig.CandidatePeerCountCleanupThreshold}, MaxCandidatePeerCount: {_networkConfig.MaxCandidatePeerCount}");
            }
        }

        private enum ActivePeerSelectionCounter
        {
            AllNonActiveCandidates,
            FilteredByZeroPort,
            FilteredByDisconnect,
            FilteredByFailedConnection
        }
    }
}<|MERGE_RESOLUTION|>--- conflicted
+++ resolved
@@ -49,11 +49,7 @@
         private readonly INetworkStorage _peerStorage;
         private readonly IPeerLoader _peerLoader;
         private readonly ManualResetEventSlim _peerUpdateRequested = new ManualResetEventSlim(false);
-<<<<<<< HEAD
-        private readonly PeerComparer _peerComparer;
-=======
         private readonly PeerComparer _peerComparer = new PeerComparer();
->>>>>>> d372ddae
         private readonly LocalPeerPool _peerPool;
         
         private int _pending;
@@ -95,10 +91,7 @@
             _peerLoader = peerLoader ?? throw new ArgumentNullException(nameof(peerLoader));
             _peerStorage.StartBatch();
             _peerPool = new LocalPeerPool(_logger);
-<<<<<<< HEAD
-            _peerComparer = new PeerComparer(_stats);
-=======
->>>>>>> d372ddae
+            _peerComparer = new PeerComparer();
         }
 
         public IReadOnlyCollection<Peer> ActivePeers => _activePeers.Values.ToList().AsReadOnly();
