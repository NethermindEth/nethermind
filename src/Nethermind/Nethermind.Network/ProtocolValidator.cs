// SPDX-FileCopyrightText: 2022 Demerzel Solutions Limited
// SPDX-License-Identifier: LGPL-3.0-only

using System;
using System.Collections.Generic;
using System.Linq;
using Nethermind.Blockchain;
using Nethermind.Core;
using Nethermind.Core.Attributes;
using Nethermind.Logging;
using Nethermind.Network.P2P;
using Nethermind.Network.P2P.EventArg;
using Nethermind.Stats;
using Nethermind.Stats.Model;

namespace Nethermind.Network
{
    [Todo(Improve.Refactor, "Allow protocols validators to be loaded per protocol")]
    public class ProtocolValidator : IProtocolValidator
    {
        private readonly INodeStatsManager _nodeStatsManager;
        private readonly IBlockTree _blockTree;
        private ILogger _logger;

        public ProtocolValidator(INodeStatsManager nodeStatsManager, IBlockTree blockTree, ILogManager? logManager)
        {
            _logger = logManager?.GetClassLogger<ProtocolValidator>() ?? throw new ArgumentNullException(nameof(logManager));
            _nodeStatsManager = nodeStatsManager ?? throw new ArgumentNullException(nameof(nodeStatsManager));
            _blockTree = blockTree ?? throw new ArgumentNullException(nameof(blockTree));
        }

        public bool DisconnectOnInvalid(string protocol, ISession session, ProtocolInitializedEventArgs eventArgs)
        {
            switch (protocol)
            {
                case Protocol.P2P:
                    P2PProtocolInitializedEventArgs args = (P2PProtocolInitializedEventArgs)eventArgs;
                    if (!ValidateP2PVersion(args.P2PVersion))
                    {
                        if (_logger.IsTrace) _logger.Trace($"Initiating disconnect with peer: {session.RemoteNodeId}, incorrect P2PVersion: {args.P2PVersion}");
                        _nodeStatsManager.ReportFailedValidation(session.Node, CompatibilityValidationType.P2PVersion);
                        Disconnect(session, InitiateDisconnectReason.IncompatibleP2PVersion, $"p2p.{args.P2PVersion}");
                        if (session.Node.IsStatic && _logger.IsWarn) _logger.Warn($"Disconnected an invalid static node: {session.Node.Host}:{session.Node.Port}, reason: {DisconnectReason.IncompatibleP2PVersion}");
                        return false;
                    }

                    if (!ValidateCapabilities(args.Capabilities))
                    {
                        if (_logger.IsTrace) _logger.Trace($"Initiating disconnect with peer: {session.RemoteNodeId}, no Eth62 capability, supported capabilities: [{string.Join(",", args.Capabilities.Select(x => $"{x.ProtocolCode}v{x.Version}"))}]");
                        _nodeStatsManager.ReportFailedValidation(session.Node, CompatibilityValidationType.Capabilities);
                        Disconnect(session, InitiateDisconnectReason.InvalidCapability, "capabilities");
                        if (session.Node.IsStatic && _logger.IsWarn) _logger.Warn($"Disconnected an invalid static node: {session.Node.Host}:{session.Node.Port}, reason: {DisconnectReason.UselessPeer} (capabilities)");
                        return false;
                    }

                    break;
                case Protocol.Eth:
                case Protocol.Les:
                    SyncPeerProtocolInitializedEventArgs syncPeerArgs = (SyncPeerProtocolInitializedEventArgs)eventArgs;
                    if (!ValidateNetworkId(syncPeerArgs.NetworkId))
                    {
                        if (_logger.IsTrace) _logger.Trace($"Initiating disconnect with peer: {session.RemoteNodeId}, different network id: {NetworkId.GetBlockchainName(syncPeerArgs.NetworkId)}, our network id: {NetworkId.GetBlockchainName(_blockTree.NetworkId)}");
                        _nodeStatsManager.ReportFailedValidation(session.Node, CompatibilityValidationType.ChainId);
<<<<<<< HEAD
                        Disconnect(session, DisconnectReason.UselessPeer, $"invalid network id - {syncPeerArgs.NetworkId}");
                        if (session.Node.IsStatic && _logger.IsWarn) _logger.Warn($"Disconnected an invalid static node: {session.Node.Host}:{session.Node.Port}, reason: {DisconnectReason.UselessPeer} (invalid network id - {syncPeerArgs.NetworkId})");
=======
                        Disconnect(session, InitiateDisconnectReason.InvalidChainId, $"invalid chain id - {syncPeerArgs.ChainId}");
                        if (session.Node.IsStatic && _logger.IsWarn) _logger.Warn($"Disconnected an invalid static node: {session.Node.Host}:{session.Node.Port}, reason: {DisconnectReason.UselessPeer} (invalid chain id - {syncPeerArgs.ChainId})");
>>>>>>> 24552f19
                        return false;
                    }

                    if (syncPeerArgs.GenesisHash != _blockTree.Genesis.Hash)
                    {
                        if (_logger.IsTrace) _logger.Trace($"Initiating disconnect with peer: {session.RemoteNodeId}, different genesis hash: {syncPeerArgs.GenesisHash}, our: {_blockTree.Genesis.Hash}");
                        _nodeStatsManager.ReportFailedValidation(session.Node, CompatibilityValidationType.DifferentGenesis);
                        Disconnect(session, InitiateDisconnectReason.InvalidGenesis, "invalid genesis");
                        if (session.Node.IsStatic && _logger.IsWarn) _logger.Warn($"Disconnected an invalid static node: {session.Node.Host}:{session.Node.Port}, reason: {DisconnectReason.BreachOfProtocol} (invalid genesis)");
                        return false;
                    }

                    break;
            }

            return true;
        }

        private void Disconnect(ISession session, InitiateDisconnectReason reason, string details)
        {
            session.InitiateDisconnect(reason, details);
        }

        private bool ValidateP2PVersion(byte p2PVersion)
        {
            return p2PVersion == 4 || p2PVersion == 5;
        }

        private static bool ValidateCapabilities(IEnumerable<Capability> capabilities)
        {
            // TODO: this is duplicated from P2PProtocolHandler.HandleHello. One should probably be removed
            return capabilities.Any(x =>
                // x.ProtocolCode == Protocol.Les ||
                x.ProtocolCode == Protocol.Eth && (
                    x.Version == 62 ||
                    x.Version == 63 ||
                    x.Version == 64 ||
                    x.Version == 65 ||
                    x.Version == 66));
        }

        private bool ValidateNetworkId(ulong networkId)
        {
            return networkId == _blockTree.NetworkId;
        }
    }
}<|MERGE_RESOLUTION|>--- conflicted
+++ resolved
@@ -61,13 +61,8 @@
                     {
                         if (_logger.IsTrace) _logger.Trace($"Initiating disconnect with peer: {session.RemoteNodeId}, different network id: {NetworkId.GetBlockchainName(syncPeerArgs.NetworkId)}, our network id: {NetworkId.GetBlockchainName(_blockTree.NetworkId)}");
                         _nodeStatsManager.ReportFailedValidation(session.Node, CompatibilityValidationType.ChainId);
-<<<<<<< HEAD
-                        Disconnect(session, DisconnectReason.UselessPeer, $"invalid network id - {syncPeerArgs.NetworkId}");
+                        Disconnect(session, InitiateDisconnectReason.InvalidChainId, $"invalid network id - {syncPeerArgs.NetworkId}");
                         if (session.Node.IsStatic && _logger.IsWarn) _logger.Warn($"Disconnected an invalid static node: {session.Node.Host}:{session.Node.Port}, reason: {DisconnectReason.UselessPeer} (invalid network id - {syncPeerArgs.NetworkId})");
-=======
-                        Disconnect(session, InitiateDisconnectReason.InvalidChainId, $"invalid chain id - {syncPeerArgs.ChainId}");
-                        if (session.Node.IsStatic && _logger.IsWarn) _logger.Warn($"Disconnected an invalid static node: {session.Node.Host}:{session.Node.Port}, reason: {DisconnectReason.UselessPeer} (invalid chain id - {syncPeerArgs.ChainId})");
->>>>>>> 24552f19
                         return false;
                     }
 
