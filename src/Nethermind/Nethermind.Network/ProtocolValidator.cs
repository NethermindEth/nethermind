//  Copyright (c) 2018 Demerzel Solutions Limited
//  This file is part of the Nethermind library.
// 
//  The Nethermind library is free software: you can redistribute it and/or modify
//  it under the terms of the GNU Lesser General Public License as published by
//  the Free Software Foundation, either version 3 of the License, or
//  (at your option) any later version.
// 
//  The Nethermind library is distributed in the hope that it will be useful,
//  but WITHOUT ANY WARRANTY; without even the implied warranty of
//  MERCHANTABILITY or FITNESS FOR A PARTICULAR PURPOSE. See the
//  GNU Lesser General Public License for more details.
// 
//  You should have received a copy of the GNU Lesser General Public License
//  along with the Nethermind. If not, see <http://www.gnu.org/licenses/>.

using System;
using System.Collections.Generic;
using System.Linq;
using Nethermind.Blockchain;
using Nethermind.Core;
using Nethermind.Core.Attributes;
using Nethermind.Logging;
using Nethermind.Network.P2P;
using Nethermind.Network.P2P.Subprotocols.Eth;
using Nethermind.Network.P2P.Subprotocols.Eth.V62;
using Nethermind.Stats;
using Nethermind.Stats.Model;

namespace Nethermind.Network
{
    [Todo(Improve.Refactor, "Allow protocols validators to be loaded per protocol")]
    public class ProtocolValidator : IProtocolValidator
    {
        private readonly INodeStatsManager _nodeStatsManager;
        private readonly IBlockTree _blockTree;
        private ILogger _logger;

        public ProtocolValidator(INodeStatsManager nodeStatsManager, IBlockTree blockTree, ILogManager logManager)
        {
            _logger = logManager?.GetClassLogger();
            _nodeStatsManager = nodeStatsManager ?? throw new ArgumentNullException(nameof(nodeStatsManager));
            _blockTree = blockTree ?? throw new ArgumentNullException(nameof(blockTree));
        }

        public bool DisconnectOnInvalid(string protocol, ISession session, ProtocolInitializedEventArgs eventArgs)
        {
            switch (protocol)
            {
                case Protocol.P2P:
                    P2PProtocolInitializedEventArgs args = (P2PProtocolInitializedEventArgs) eventArgs;
                    if (!ValidateP2PVersion(args.P2PVersion))
                    {
                        if (_logger.IsTrace) _logger.Trace($"Initiating disconnect with peer: {session.RemoteNodeId}, incorrect P2PVersion: {args.P2PVersion}");
                        _nodeStatsManager.ReportFailedValidation(session.Node, CompatibilityValidationType.P2PVersion);
                        Disconnect(session, DisconnectReason.IncompatibleP2PVersion, $"p2p.{args.P2PVersion}");
                        if (session.Node.IsStatic && _logger.IsWarn) _logger.Warn($"Disconnected an invalid static node: {session.Node.Host}:{session.Node.Port}, reason: {DisconnectReason.IncompatibleP2PVersion}");
                        return false;
                    }

                    if (!ValidateCapabilities(args.Capabilities))
                    {
                        if (_logger.IsTrace) _logger.Trace($"Initiating disconnect with peer: {session.RemoteNodeId}, no Eth62 capability, supported capabilities: [{string.Join(",", args.Capabilities.Select(x => $"{x.ProtocolCode}v{x.Version}"))}]");
                        _nodeStatsManager.ReportFailedValidation(session.Node, CompatibilityValidationType.Capabilities);
                        Disconnect(session, DisconnectReason.UselessPeer, "capabilities");
                        if (session.Node.IsStatic && _logger.IsWarn) _logger.Warn($"Disconnected an invalid static node: {session.Node.Host}:{session.Node.Port}, reason: {DisconnectReason.UselessPeer} (capabilities)");
                        return false;
                    }

                    break;
                case Protocol.Eth:
                case Protocol.Les:
                    SyncPeerProtocolInitializedEventArgs syncPeerArgs = (SyncPeerProtocolInitializedEventArgs) eventArgs;
                    if (!ValidateChainId(syncPeerArgs.ChainId))
                    {
                        if (_logger.IsTrace) _logger.Trace($"Initiating disconnect with peer: {session.RemoteNodeId}, different chainId: {ChainId.GetChainName((int) syncPeerArgs.ChainId)}, our chainId: {ChainId.GetChainName(_blockTree.ChainId)}");
                        _nodeStatsManager.ReportFailedValidation(session.Node, CompatibilityValidationType.ChainId);
<<<<<<< HEAD
                        Disconnect(session, DisconnectReason.UselessPeer, $"invalid chain id - {syncPeerArgs.ChainId}");
                        if (session.Node.IsStatic && _logger.IsWarn) _logger.Warn($"Disconnected an invalid static node: {session.Node.Host}:{session.Node.Port}, reason: {DisconnectReason.UselessPeer} (invalid chain id - {syncPeerArgs.ChainId})"); 
=======
                        Disconnect(session, DisconnectReason.UselessPeer, $"invalid chain id - {ethArgs.ChainId}");
                        if (session.Node.IsStatic && _logger.IsWarn) _logger.Warn($"Disconnected an invalid static node: {session.Node.Host}:{session.Node.Port}, reason: {DisconnectReason.UselessPeer} (invalid chain id - {ethArgs.ChainId})");
>>>>>>> fcd53c67
                        return false;
                    }

                    if (syncPeerArgs.GenesisHash != _blockTree.Genesis.Hash)
                    {
                        if (_logger.IsTrace) _logger.Trace($"Initiating disconnect with peer: {session.RemoteNodeId}, different genesis hash: {syncPeerArgs.GenesisHash}, our: {_blockTree.Genesis.Hash}");
                        _nodeStatsManager.ReportFailedValidation(session.Node, CompatibilityValidationType.DifferentGenesis);
                        Disconnect(session, DisconnectReason.BreachOfProtocol, "invalid genesis");
                        if (session.Node.IsStatic && _logger.IsWarn) _logger.Warn($"Disconnected an invalid static node: {session.Node.Host}:{session.Node.Port}, reason: {DisconnectReason.BreachOfProtocol} (invalid genesis)");
                        return false;
                    }

                    break;
<<<<<<< HEAD
=======
                case Protocol.Les:
                    // todo validate session
                    break;
>>>>>>> fcd53c67
            }

            return true;
        }

        private void Disconnect(ISession session, DisconnectReason reason, string details)
        {
            session.InitiateDisconnect(reason, details);
        }

        private bool ValidateP2PVersion(byte p2PVersion)
        {
            return p2PVersion == 4 || p2PVersion == 5;
        }

        private bool ValidateCapabilities(IEnumerable<Capability> capabilities)
        {
            // todo - this is duplicated from P2PProtocolHandler.HandleHello. One should probably be removed
            return capabilities.Any(x => x.ProtocolCode == Protocol.Eth && (x.Version == 62 || x.Version == 63 || x.Version == 64 || x.Version == 65));
        }

        private bool ValidateChainId(long chainId)
        {
            return chainId == _blockTree.ChainId;
        }
    }
}<|MERGE_RESOLUTION|>--- conflicted
+++ resolved
@@ -75,13 +75,8 @@
                     {
                         if (_logger.IsTrace) _logger.Trace($"Initiating disconnect with peer: {session.RemoteNodeId}, different chainId: {ChainId.GetChainName((int) syncPeerArgs.ChainId)}, our chainId: {ChainId.GetChainName(_blockTree.ChainId)}");
                         _nodeStatsManager.ReportFailedValidation(session.Node, CompatibilityValidationType.ChainId);
-<<<<<<< HEAD
                         Disconnect(session, DisconnectReason.UselessPeer, $"invalid chain id - {syncPeerArgs.ChainId}");
                         if (session.Node.IsStatic && _logger.IsWarn) _logger.Warn($"Disconnected an invalid static node: {session.Node.Host}:{session.Node.Port}, reason: {DisconnectReason.UselessPeer} (invalid chain id - {syncPeerArgs.ChainId})"); 
-=======
-                        Disconnect(session, DisconnectReason.UselessPeer, $"invalid chain id - {ethArgs.ChainId}");
-                        if (session.Node.IsStatic && _logger.IsWarn) _logger.Warn($"Disconnected an invalid static node: {session.Node.Host}:{session.Node.Port}, reason: {DisconnectReason.UselessPeer} (invalid chain id - {ethArgs.ChainId})");
->>>>>>> fcd53c67
                         return false;
                     }
 
@@ -95,12 +90,6 @@
                     }
 
                     break;
-<<<<<<< HEAD
-=======
-                case Protocol.Les:
-                    // todo validate session
-                    break;
->>>>>>> fcd53c67
             }
 
             return true;
@@ -119,7 +108,7 @@
         private bool ValidateCapabilities(IEnumerable<Capability> capabilities)
         {
             // todo - this is duplicated from P2PProtocolHandler.HandleHello. One should probably be removed
-            return capabilities.Any(x => x.ProtocolCode == Protocol.Eth && (x.Version == 62 || x.Version == 63 || x.Version == 64 || x.Version == 65));
+            return capabilities.Any(x => x.ProtocolCode == Protocol.Les || x.ProtocolCode == Protocol.Eth && (x.Version == 62 || x.Version == 63 || x.Version == 64 || x.Version == 65));
         }
 
         private bool ValidateChainId(long chainId)
