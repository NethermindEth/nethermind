// SPDX-FileCopyrightText: 2022 Demerzel Solutions Limited
// SPDX-License-Identifier: LGPL-3.0-only

using System;
using System.Collections.Generic;
using System.Linq;
using Nethermind.Blockchain;
using Nethermind.Core;
using Nethermind.Core.Attributes;
using Nethermind.Logging;
using Nethermind.Network.P2P;
using Nethermind.Network.P2P.EventArg;
using Nethermind.Stats;
using Nethermind.Stats.Model;

namespace Nethermind.Network
{
    [Todo(Improve.Refactor, "Allow protocols validators to be loaded per protocol")]
    public class ProtocolValidator : IProtocolValidator
    {
        private readonly INodeStatsManager _nodeStatsManager;
        private readonly IBlockTree _blockTree;
        private readonly ForkInfo _forkInfo;
        private ILogger _logger;

        public ProtocolValidator(INodeStatsManager nodeStatsManager, IBlockTree blockTree, ForkInfo forkInfo, ILogManager? logManager)
        {
            _logger = logManager?.GetClassLogger<ProtocolValidator>() ?? throw new ArgumentNullException(nameof(logManager));
            _nodeStatsManager = nodeStatsManager ?? throw new ArgumentNullException(nameof(nodeStatsManager));
            _blockTree = blockTree ?? throw new ArgumentNullException(nameof(blockTree));
            _forkInfo = forkInfo ?? throw new ArgumentNullException(nameof(forkInfo));
        }

        public bool DisconnectOnInvalid(string protocol, ISession session, ProtocolInitializedEventArgs eventArgs)
        {
            switch (protocol)
            {
                case Protocol.P2P:
                    if (!ValidateP2PProtocol(session, eventArgs)) return false;

                    break;
                case Protocol.Eth:
                case Protocol.Les:
<<<<<<< HEAD
                    if (!ValidateEthProtocol(session, eventArgs)) return false;
=======
                    SyncPeerProtocolInitializedEventArgs syncPeerArgs = (SyncPeerProtocolInitializedEventArgs)eventArgs;
                    if (!ValidateNetworkId(syncPeerArgs.NetworkId))
                    {
                        if (_logger.IsTrace) _logger.Trace($"Initiating disconnect with peer: {session.RemoteNodeId}, different network id: {BlockchainIds.GetBlockchainName(syncPeerArgs.NetworkId)}, our network id: {BlockchainIds.GetBlockchainName(_blockTree.NetworkId)}");
                        _nodeStatsManager.ReportFailedValidation(session.Node, CompatibilityValidationType.NetworkId);
                        Disconnect(session, InitiateDisconnectReason.InvalidChainId, $"invalid network id - {syncPeerArgs.NetworkId}");
                        if (session.Node.IsStatic && _logger.IsWarn) _logger.Warn($"Disconnected an invalid static node: {session.Node.Host}:{session.Node.Port}, reason: {DisconnectReason.UselessPeer} (invalid network id - {syncPeerArgs.NetworkId})");
                        return false;
                    }

                    if (syncPeerArgs.GenesisHash != _blockTree.Genesis.Hash)
                    {
                        if (_logger.IsTrace) _logger.Trace($"Initiating disconnect with peer: {session.RemoteNodeId}, different genesis hash: {syncPeerArgs.GenesisHash}, our: {_blockTree.Genesis.Hash}");
                        _nodeStatsManager.ReportFailedValidation(session.Node, CompatibilityValidationType.DifferentGenesis);
                        Disconnect(session, InitiateDisconnectReason.InvalidGenesis, "invalid genesis");
                        if (session.Node.IsStatic && _logger.IsWarn) _logger.Warn($"Disconnected an invalid static node: {session.Node.Host}:{session.Node.Port}, reason: {DisconnectReason.BreachOfProtocol} (invalid genesis)");
                        return false;
                    }
>>>>>>> 5a849d5a

                    break;
            }

            return true;
        }

        private bool ValidateP2PProtocol(ISession session, ProtocolInitializedEventArgs eventArgs)
        {
            P2PProtocolInitializedEventArgs args = (P2PProtocolInitializedEventArgs)eventArgs;
            if (!ValidateP2PVersion(args.P2PVersion))
            {
                if (_logger.IsTrace)
                    _logger.Trace(
                        $"Initiating disconnect with peer: {session.RemoteNodeId}, incorrect P2PVersion: {args.P2PVersion}");
                _nodeStatsManager.ReportFailedValidation(session.Node, CompatibilityValidationType.P2PVersion);
                Disconnect(session, InitiateDisconnectReason.IncompatibleP2PVersion, $"p2p.{args.P2PVersion}");
                if (session.Node.IsStatic && _logger.IsWarn)
                    _logger.Warn(
                        $"Disconnected an invalid static node: {session.Node.Host}:{session.Node.Port}, reason: {DisconnectReason.IncompatibleP2PVersion}");
                return false;
            }

            return true;
        }

        private bool ValidateEthProtocol(ISession session, ProtocolInitializedEventArgs eventArgs)
        {
            SyncPeerProtocolInitializedEventArgs syncPeerArgs = (SyncPeerProtocolInitializedEventArgs)eventArgs;
            if (!ValidateChainId(syncPeerArgs.ChainId))
            {
                if (_logger.IsTrace)
                    _logger.Trace(
                        $"Initiating disconnect with peer: {session.RemoteNodeId}, different chainId: {ChainId.GetChainName(syncPeerArgs.ChainId)}, our chainId: {ChainId.GetChainName(_blockTree.ChainId)}");
                _nodeStatsManager.ReportFailedValidation(session.Node, CompatibilityValidationType.ChainId);
                Disconnect(session, InitiateDisconnectReason.InvalidChainId, $"invalid chain id - {syncPeerArgs.ChainId}");
                if (session.Node.IsStatic && _logger.IsWarn)
                    _logger.Warn(
                        $"Disconnected an invalid static node: {session.Node.Host}:{session.Node.Port}, reason: {InitiateDisconnectReason.InvalidChainId} (invalid chain id - {syncPeerArgs.ChainId})");
                return false;
            }

            if (syncPeerArgs.GenesisHash != _blockTree.Genesis.Hash)
            {
                if (_logger.IsTrace)
                    _logger.Trace(
                        $"Initiating disconnect with peer: {session.RemoteNodeId}, different genesis hash: {syncPeerArgs.GenesisHash}, our: {_blockTree.Genesis.Hash}");
                _nodeStatsManager.ReportFailedValidation(session.Node, CompatibilityValidationType.DifferentGenesis);
                Disconnect(session, InitiateDisconnectReason.InvalidGenesis, "invalid genesis");
                if (session.Node.IsStatic && _logger.IsWarn)
                    _logger.Warn(
                        $"Disconnected an invalid static node: {session.Node.Host}:{session.Node.Port}, reason: {InitiateDisconnectReason.InvalidGenesis} (invalid genesis)");
                return false;
            }

            if (syncPeerArgs.ForkId == null)
            {
                if (_logger.IsTrace)
                    _logger.Trace(
                        $"Initiating disconnect with peer: {session.RemoteNodeId}, missing fork id");
                _nodeStatsManager.ReportFailedValidation(session.Node, CompatibilityValidationType.MissingForkId);
                Disconnect(session, InitiateDisconnectReason.MissingForkId, "invalid missing fork id");
                if (session.Node.IsStatic && _logger.IsWarn)
                    _logger.Warn(
                        $"Disconnected an invalid static node: {session.Node.Host}:{session.Node.Port}, reason: {InitiateDisconnectReason.MissingForkId} (invalid genesis)");
                return false;
            }

            if (_forkInfo.ValidateForkId(syncPeerArgs.ForkId.Value) != IForkInfo.ValidationResult.Valid)
            {
                if (_logger.IsTrace)
                    _logger.Trace(
                        $"Initiating disconnect with peer: {session.RemoteNodeId}, invalid fork id");
                _nodeStatsManager.ReportFailedValidation(session.Node, CompatibilityValidationType.InvalidForkId);
                Disconnect(session, InitiateDisconnectReason.InvalidForkId, "invalid missing fork id");
                if (session.Node.IsStatic && _logger.IsWarn)
                    _logger.Warn(
                        $"Disconnected an invalid static node: {session.Node.Host}:{session.Node.Port}, reason: {InitiateDisconnectReason.InvalidForkId} (invalid genesis)");

                return false;
            }

            return true;
        }

        private void Disconnect(ISession session, InitiateDisconnectReason reason, string details)
        {
            session.InitiateDisconnect(reason, details);
        }

        private bool ValidateP2PVersion(byte p2PVersion)
        {
            return p2PVersion == 4 || p2PVersion == 5;
        }

        private bool ValidateNetworkId(ulong networkId)
        {
            return networkId == _blockTree.NetworkId;
        }
    }
}<|MERGE_RESOLUTION|>--- conflicted
+++ resolved
@@ -41,28 +41,7 @@
                     break;
                 case Protocol.Eth:
                 case Protocol.Les:
-<<<<<<< HEAD
                     if (!ValidateEthProtocol(session, eventArgs)) return false;
-=======
-                    SyncPeerProtocolInitializedEventArgs syncPeerArgs = (SyncPeerProtocolInitializedEventArgs)eventArgs;
-                    if (!ValidateNetworkId(syncPeerArgs.NetworkId))
-                    {
-                        if (_logger.IsTrace) _logger.Trace($"Initiating disconnect with peer: {session.RemoteNodeId}, different network id: {BlockchainIds.GetBlockchainName(syncPeerArgs.NetworkId)}, our network id: {BlockchainIds.GetBlockchainName(_blockTree.NetworkId)}");
-                        _nodeStatsManager.ReportFailedValidation(session.Node, CompatibilityValidationType.NetworkId);
-                        Disconnect(session, InitiateDisconnectReason.InvalidChainId, $"invalid network id - {syncPeerArgs.NetworkId}");
-                        if (session.Node.IsStatic && _logger.IsWarn) _logger.Warn($"Disconnected an invalid static node: {session.Node.Host}:{session.Node.Port}, reason: {DisconnectReason.UselessPeer} (invalid network id - {syncPeerArgs.NetworkId})");
-                        return false;
-                    }
-
-                    if (syncPeerArgs.GenesisHash != _blockTree.Genesis.Hash)
-                    {
-                        if (_logger.IsTrace) _logger.Trace($"Initiating disconnect with peer: {session.RemoteNodeId}, different genesis hash: {syncPeerArgs.GenesisHash}, our: {_blockTree.Genesis.Hash}");
-                        _nodeStatsManager.ReportFailedValidation(session.Node, CompatibilityValidationType.DifferentGenesis);
-                        Disconnect(session, InitiateDisconnectReason.InvalidGenesis, "invalid genesis");
-                        if (session.Node.IsStatic && _logger.IsWarn) _logger.Warn($"Disconnected an invalid static node: {session.Node.Host}:{session.Node.Port}, reason: {DisconnectReason.BreachOfProtocol} (invalid genesis)");
-                        return false;
-                    }
->>>>>>> 5a849d5a
 
                     break;
             }
