// SPDX-FileCopyrightText: 2022 Demerzel Solutions Limited
// SPDX-License-Identifier: LGPL-3.0-only

using System;
using System.Collections.Generic;
using System.Linq;
using Nethermind.Blockchain;
using Nethermind.Core;
using Nethermind.Core.Attributes;
using Nethermind.Logging;
using Nethermind.Network.P2P;
using Nethermind.Network.P2P.EventArg;
using Nethermind.Stats;
using Nethermind.Stats.Model;

namespace Nethermind.Network
{
    [Todo(Improve.Refactor, "Allow protocols validators to be loaded per protocol")]
    public class ProtocolValidator : IProtocolValidator
    {
        private readonly INodeStatsManager _nodeStatsManager;
        private readonly IBlockTree _blockTree;
        private readonly ForkInfo _forkInfo;
        private ILogger _logger;

        public ProtocolValidator(INodeStatsManager nodeStatsManager, IBlockTree blockTree, ForkInfo forkInfo, ILogManager? logManager)
        {
            _logger = logManager?.GetClassLogger<ProtocolValidator>() ?? throw new ArgumentNullException(nameof(logManager));
            _nodeStatsManager = nodeStatsManager ?? throw new ArgumentNullException(nameof(nodeStatsManager));
            _blockTree = blockTree ?? throw new ArgumentNullException(nameof(blockTree));
            _forkInfo = forkInfo ?? throw new ArgumentNullException(nameof(forkInfo));
        }

        public bool DisconnectOnInvalid(string protocol, ISession session, ProtocolInitializedEventArgs eventArgs)
        {
            switch (protocol)
            {
                case Protocol.P2P:
<<<<<<< HEAD
                    if (!ValidateP2PProtocol(session, eventArgs)) return false;
=======
                    P2PProtocolInitializedEventArgs args = (P2PProtocolInitializedEventArgs)eventArgs;
                    if (!ValidateP2PVersion(args.P2PVersion))
                    {
                        if (_logger.IsTrace) _logger.Trace($"Initiating disconnect with peer: {session.RemoteNodeId}, incorrect P2PVersion: {args.P2PVersion}");
                        _nodeStatsManager.ReportFailedValidation(session.Node, CompatibilityValidationType.P2PVersion);
                        Disconnect(session, InitiateDisconnectReason.IncompatibleP2PVersion, $"p2p.{args.P2PVersion}");
                        if (session.Node.IsStatic && _logger.IsWarn) _logger.Warn($"Disconnected an invalid static node: {session.Node.Host}:{session.Node.Port}, reason: {DisconnectReason.IncompatibleP2PVersion}");
                        return false;
                    }
>>>>>>> 4f1d2998

                    break;
                case Protocol.Eth:
                case Protocol.Les:
                    if (!ValidateEthProtocol(session, eventArgs)) return false;

                    break;
            }

            return true;
        }

        private bool ValidateP2PProtocol(ISession session, ProtocolInitializedEventArgs eventArgs)
        {
            P2PProtocolInitializedEventArgs args = (P2PProtocolInitializedEventArgs)eventArgs;
            if (!ValidateP2PVersion(args.P2PVersion))
            {
                if (_logger.IsTrace)
                    _logger.Trace(
                        $"Initiating disconnect with peer: {session.RemoteNodeId}, incorrect P2PVersion: {args.P2PVersion}");
                _nodeStatsManager.ReportFailedValidation(session.Node, CompatibilityValidationType.P2PVersion);
                Disconnect(session, InitiateDisconnectReason.IncompatibleP2PVersion, $"p2p.{args.P2PVersion}");
                if (session.Node.IsStatic && _logger.IsWarn)
                    _logger.Warn(
                        $"Disconnected an invalid static node: {session.Node.Host}:{session.Node.Port}, reason: {DisconnectReason.IncompatibleP2PVersion}");
                return false;
            }

            if (!ValidateCapabilities(args.Capabilities))
            {
                if (_logger.IsTrace)
                    _logger.Trace(
                        $"Initiating disconnect with peer: {session.RemoteNodeId}, no Eth62 capability, supported capabilities: [{string.Join(",", args.Capabilities.Select(x => $"{x.ProtocolCode}v{x.Version}"))}]");
                _nodeStatsManager.ReportFailedValidation(session.Node, CompatibilityValidationType.Capabilities);
                Disconnect(session, InitiateDisconnectReason.InvalidCapability, "capabilities");
                if (session.Node.IsStatic && _logger.IsWarn)
                    _logger.Warn(
                        $"Disconnected an invalid static node: {session.Node.Host}:{session.Node.Port}, reason: {DisconnectReason.UselessPeer} (capabilities)");
                return false;
            }

            return true;
        }

        private bool ValidateEthProtocol(ISession session, ProtocolInitializedEventArgs eventArgs)
        {
            SyncPeerProtocolInitializedEventArgs syncPeerArgs = (SyncPeerProtocolInitializedEventArgs)eventArgs;
            if (!ValidateChainId(syncPeerArgs.ChainId))
            {
                if (_logger.IsTrace)
                    _logger.Trace(
                        $"Initiating disconnect with peer: {session.RemoteNodeId}, different chainId: {ChainId.GetChainName(syncPeerArgs.ChainId)}, our chainId: {ChainId.GetChainName(_blockTree.ChainId)}");
                _nodeStatsManager.ReportFailedValidation(session.Node, CompatibilityValidationType.ChainId);
                Disconnect(session, InitiateDisconnectReason.InvalidChainId, $"invalid chain id - {syncPeerArgs.ChainId}");
                if (session.Node.IsStatic && _logger.IsWarn)
                    _logger.Warn(
                        $"Disconnected an invalid static node: {session.Node.Host}:{session.Node.Port}, reason: {InitiateDisconnectReason.InvalidChainId} (invalid chain id - {syncPeerArgs.ChainId})");
                return false;
            }

            if (syncPeerArgs.GenesisHash != _blockTree.Genesis.Hash)
            {
                if (_logger.IsTrace)
                    _logger.Trace(
                        $"Initiating disconnect with peer: {session.RemoteNodeId}, different genesis hash: {syncPeerArgs.GenesisHash}, our: {_blockTree.Genesis.Hash}");
                _nodeStatsManager.ReportFailedValidation(session.Node, CompatibilityValidationType.DifferentGenesis);
                Disconnect(session, InitiateDisconnectReason.InvalidGenesis, "invalid genesis");
                if (session.Node.IsStatic && _logger.IsWarn)
                    _logger.Warn(
                        $"Disconnected an invalid static node: {session.Node.Host}:{session.Node.Port}, reason: {InitiateDisconnectReason.InvalidGenesis} (invalid genesis)");
                return false;
            }

            if (syncPeerArgs.ForkId == null)
            {
                if (_logger.IsTrace)
                    _logger.Trace(
                        $"Initiating disconnect with peer: {session.RemoteNodeId}, missing fork id");
                _nodeStatsManager.ReportFailedValidation(session.Node, CompatibilityValidationType.MissingForkId);
                Disconnect(session, InitiateDisconnectReason.MissingForkId, "invalid missing fork id");
                if (session.Node.IsStatic && _logger.IsWarn)
                    _logger.Warn(
                        $"Disconnected an invalid static node: {session.Node.Host}:{session.Node.Port}, reason: {InitiateDisconnectReason.MissingForkId} (invalid genesis)");
                return false;
            }

            if (_forkInfo.ValidateForkId(syncPeerArgs.ForkId.Value) != IForkInfo.ValidationResult.Valid)
            {
                if (_logger.IsTrace)
                    _logger.Trace(
                        $"Initiating disconnect with peer: {session.RemoteNodeId}, invalid fork id");
                _nodeStatsManager.ReportFailedValidation(session.Node, CompatibilityValidationType.InvalidForkId);
                Disconnect(session, InitiateDisconnectReason.InvalidForkId, "invalid missing fork id");
                if (session.Node.IsStatic && _logger.IsWarn)
                    _logger.Warn(
                        $"Disconnected an invalid static node: {session.Node.Host}:{session.Node.Port}, reason: {InitiateDisconnectReason.InvalidForkId} (invalid genesis)");

                return false;
            }

            return true;
        }

        private void Disconnect(ISession session, InitiateDisconnectReason reason, string details)
        {
            session.InitiateDisconnect(reason, details);
        }

        private bool ValidateP2PVersion(byte p2PVersion)
        {
            return p2PVersion == 4 || p2PVersion == 5;
        }

        private bool ValidateChainId(ulong chainId)
        {
            return chainId == _blockTree.ChainId;
        }
    }
}<|MERGE_RESOLUTION|>--- conflicted
+++ resolved
@@ -36,19 +36,7 @@
             switch (protocol)
             {
                 case Protocol.P2P:
-<<<<<<< HEAD
                     if (!ValidateP2PProtocol(session, eventArgs)) return false;
-=======
-                    P2PProtocolInitializedEventArgs args = (P2PProtocolInitializedEventArgs)eventArgs;
-                    if (!ValidateP2PVersion(args.P2PVersion))
-                    {
-                        if (_logger.IsTrace) _logger.Trace($"Initiating disconnect with peer: {session.RemoteNodeId}, incorrect P2PVersion: {args.P2PVersion}");
-                        _nodeStatsManager.ReportFailedValidation(session.Node, CompatibilityValidationType.P2PVersion);
-                        Disconnect(session, InitiateDisconnectReason.IncompatibleP2PVersion, $"p2p.{args.P2PVersion}");
-                        if (session.Node.IsStatic && _logger.IsWarn) _logger.Warn($"Disconnected an invalid static node: {session.Node.Host}:{session.Node.Port}, reason: {DisconnectReason.IncompatibleP2PVersion}");
-                        return false;
-                    }
->>>>>>> 4f1d2998
 
                     break;
                 case Protocol.Eth:
