<Project Sdk="Microsoft.NET.Sdk">
  <PropertyGroup>
    <Nullable>annotations</Nullable>
  </PropertyGroup>
  <ItemGroup>
    <ProjectReference Include="..\Nethermind.Blockchain\Nethermind.Blockchain.csproj" />
    <ProjectReference Include="..\Nethermind.Config\Nethermind.Config.csproj" />
    <ProjectReference Include="..\Nethermind.Core\Nethermind.Core.csproj" />
    <ProjectReference Include="..\Nethermind.Crypto\Nethermind.Crypto.csproj" />
    <ProjectReference Include="..\Nethermind.Network.Contract\Nethermind.Network.Contract.csproj" />
    <ProjectReference Include="..\Nethermind.Network.Stats\Nethermind.Network.Stats.csproj" />
    <ProjectReference Include="..\Nethermind.Synchronization\Nethermind.Synchronization.csproj" />
  </ItemGroup>
  <ItemGroup>
    <PackageReference Include="Crc32.NET" />
    <PackageReference Include="Nethermind.DotNetty.Handlers" />
<<<<<<< HEAD
    <PackageReference Include="Portable.BouncyCastle" />
    <PackageReference Include="Snappier" />
    <PackageReference Include="System.Net.Http" />
    <PackageReference Include="System.IO.Compression.ZipFile" />
=======
    <PackageReference Include="Snappy.Standard" />
>>>>>>> 01a9c26a
  </ItemGroup>
  <ItemGroup>
    <Compile Remove="Swarm\**" />
  </ItemGroup>
  <ItemGroup>
    <EmbeddedResource Remove="Swarm\**" />
  </ItemGroup>
  <ItemGroup>
    <None Remove="Swarm\**" />
  </ItemGroup>
  <ItemGroup>
    <Compile Remove="Whisper\**" />
  </ItemGroup>
  <ItemGroup>
    <EmbeddedResource Remove="Whisper\**" />
  </ItemGroup>
  <ItemGroup>
    <None Remove="Whisper\**" />
  </ItemGroup>
</Project><|MERGE_RESOLUTION|>--- conflicted
+++ resolved
@@ -14,14 +14,7 @@
   <ItemGroup>
     <PackageReference Include="Crc32.NET" />
     <PackageReference Include="Nethermind.DotNetty.Handlers" />
-<<<<<<< HEAD
-    <PackageReference Include="Portable.BouncyCastle" />
     <PackageReference Include="Snappier" />
-    <PackageReference Include="System.Net.Http" />
-    <PackageReference Include="System.IO.Compression.ZipFile" />
-=======
-    <PackageReference Include="Snappy.Standard" />
->>>>>>> 01a9c26a
   </ItemGroup>
   <ItemGroup>
     <Compile Remove="Swarm\**" />
