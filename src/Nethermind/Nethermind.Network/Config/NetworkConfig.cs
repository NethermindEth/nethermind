--- conflicted
+++ resolved
@@ -34,11 +34,8 @@
         public int DiscoveryPort { get; set; } = 30303;
         public int P2PPort { get; set; } = 30303;
         public long SimulateSendLatencyMs { get; set; } = 0;
-<<<<<<< HEAD
-        public int ProcessingThreadCount { get; set; } = 1;
-=======
         public int NumConcurrentOutgoingConnects { get; set; } = 0;
         public int ConnectTimeoutMs { get; set; } = 2000;
->>>>>>> fc358301
+        public int ProcessingThreadCount { get; set; } = 1;
     }
 }