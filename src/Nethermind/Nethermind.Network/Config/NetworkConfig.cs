// SPDX-FileCopyrightText: 2022 Demerzel Solutions Limited
// SPDX-License-Identifier: LGPL-3.0-only

using System;

namespace Nethermind.Network.Config
{
    public class NetworkConfig : INetworkConfig
    {
        public string? ExternalIp { get; set; }
        public string? LocalIp { get; set; }
        public string? StaticPeers { get; set; }
        public string? DiscoveryDns { get; set; }

        public bool OnlyStaticPeers { get; set; }
        public bool IsPeersPersistenceOn { get; set; } = true;

        [Obsolete]
        public int ActivePeersMaxCount { get => MaxActivePeers; set => MaxActivePeers = value; }
        public int MaxActivePeers { get; set; } = 50;
        public int PriorityPeersMaxCount { get; set; } = 0;
        public int PeersPersistenceInterval { get; set; } = 1000 * 5;
        public int PeersUpdateInterval { get; set; } = 250;
        public int P2PPingInterval { get; set; } = 1000 * 10;
        public int MaxPersistedPeerCount { get; set; } = 2000;
        public int PersistedPeerCountCleanupThreshold { get; set; } = 2200;
        public int MaxCandidatePeerCount { get; set; } = 10000;
        public int CandidatePeerCountCleanupThreshold { get; set; } = 11000;
        public bool DiagTracerEnabled { get; set; } = false;
        public int NettyArenaOrder { get; set; } = INetworkConfig.DefaultNettyArenaOrder;
        public uint MaxNettyArenaCount { get; set; } = INetworkConfig.DefaultMaxNettyArenaCount;
        public string Bootnodes { get; set; } = string.Empty;
        public bool EnableUPnP { get; set; } = false;
        public int DiscoveryPort { get; set; } = 30303;
        public int P2PPort { get; set; } = 30303;
        public long SimulateSendLatencyMs { get; set; } = 0;
        public int NumConcurrentOutgoingConnects { get; set; } = 0;
        public int MaxOutgoingConnectPerSec { get; set; } = 20;
        public int ConnectTimeoutMs { get; set; } = 2000;
        public int ProcessingThreadCount { get; set; } = 1;
<<<<<<< HEAD

        public int SnapRequestMinBytes { get; set; } = 20_000;
        public int SnapRequestMaxBytes { get; set; } = 2_000_000;
        public long SnapResponseLatencyLowWatermarkMs { get; set; } = 1000;
        public long SnapResponseLatencyHighWatermarkMs { get; set; } = 2000;
        public int BodiesRequestMinSize { get; set; } = 4;
        public int BodiesRequestMaxSize { get; set; } = 128;
        public long BodiesResponseLatencyLowWatermarkMs { get; set; } = 2000;
        public long BodiesResponseLatencyHighWatermarkMs { get; set; } = 3000;
        public int ReceiptsRequestMinSize { get; set; } = 4;
        public int ReceiptsRequestMaxSize { get; set; } = 128;
        public long ReceiptsResponseLatencyLowWatermarkMs { get; set; } = 2000;
        public long ReceiptsResponseLatencyHighWatermarkMs { get; set; } = 3000;
=======
        public string? ClientIdMatcher { get; set; } = null;
>>>>>>> bd255a49
    }
}<|MERGE_RESOLUTION|>--- conflicted
+++ resolved
@@ -38,7 +38,6 @@
         public int MaxOutgoingConnectPerSec { get; set; } = 20;
         public int ConnectTimeoutMs { get; set; } = 2000;
         public int ProcessingThreadCount { get; set; } = 1;
-<<<<<<< HEAD
 
         public int SnapRequestMinBytes { get; set; } = 20_000;
         public int SnapRequestMaxBytes { get; set; } = 2_000_000;
@@ -52,8 +51,6 @@
         public int ReceiptsRequestMaxSize { get; set; } = 128;
         public long ReceiptsResponseLatencyLowWatermarkMs { get; set; } = 2000;
         public long ReceiptsResponseLatencyHighWatermarkMs { get; set; } = 3000;
-=======
         public string? ClientIdMatcher { get; set; } = null;
->>>>>>> bd255a49
     }
 }