--- conflicted
+++ resolved
@@ -95,7 +95,6 @@
         [ConfigItem(DefaultValue = "1", HiddenFromDocs = true, Description = "[TECHNICAL] Num of thread in final processing of network packet. Set to more than 1 if you have very fast internet.")]
         int ProcessingThreadCount { get; set; }
 
-<<<<<<< HEAD
         [ConfigItem(DefaultValue = "20000", HiddenFromDocs = true, Description = "[TECHNICAL] Min snap request size.")]
         int SnapRequestMinBytes { get; set; }
         [ConfigItem(DefaultValue = "2000000", HiddenFromDocs = true, Description = "[TECHNICAL] Max snap request size.")]
@@ -122,9 +121,7 @@
         long ReceiptsResponseLatencyLowWatermarkMs { get; set; }
         [ConfigItem(DefaultValue = "3000", HiddenFromDocs = true, Description = "[TECHNICAL] Max receipt response latency before reducing receipt request size.")]
         long ReceiptsResponseLatencyHighWatermarkMs { get; set; }
-=======
         [ConfigItem(DefaultValue = null, HiddenFromDocs = true, Description = "[TECHNICAL] Only allow peer with clientId matching this regex. Useful for testing. eg: 'besu' to only connect to BeSU")]
         string? ClientIdMatcher { get; set; }
->>>>>>> bd255a49
     }
 }