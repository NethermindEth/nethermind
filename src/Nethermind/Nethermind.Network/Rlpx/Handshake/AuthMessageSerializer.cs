// SPDX-FileCopyrightText: 2022 Demerzel Solutions Limited
// SPDX-License-Identifier: LGPL-3.0-only

using System;
using DotNetty.Buffers;
using Nethermind.Core.Crypto;
using Nethermind.Serialization.Rlp;

namespace Nethermind.Network.Rlpx.Handshake
{
    public class AuthMessageSerializer : IZeroMessageSerializer<AuthMessage>
    {
        public const int SigOffset = 0;
        public const int SigLength = 65;
        public const int EphemeralHashOffset = SigOffset + SigLength;
        public const int EphemeralHashLength = 32;
        public const int PublicKeyOffset = EphemeralHashOffset + EphemeralHashLength;
        public const int PublicKeyLength = 64;
        public const int NonceOffset = PublicKeyOffset + PublicKeyLength;
        public const int NonceLength = 32;
        public const int IsTokenUsedLength = 1;
        public const int IsTokenUsedOffset = NonceOffset + NonceLength;
        public const int Length = IsTokenUsedOffset + IsTokenUsedLength;

        //  65 (sig)
        //  32 (ephem hash)
        //  64 (pub)
        //  32 (nonce)
        //   1 (token used)
        // =============
        // 194 (content)
        //  65 (pub)
        //  16 (IV)
        //  32 (MAC)
        // =============
        // 307 (total)

        public void Serialize(IByteBuffer byteBuffer, AuthMessage msg)
        {
            byteBuffer.EnsureWritable(Length, true);
            byteBuffer.WriteBytes(msg.Signature.Bytes);
            byteBuffer.WriteByte(msg.Signature.RecoveryId);
            byteBuffer.WriteBytes(msg.EphemeralPublicHash.Bytes);
            byteBuffer.WriteBytes(msg.PublicKey.Bytes);
            byteBuffer.WriteBytes(msg.Nonce);
            byteBuffer.WriteByte(msg.IsTokenUsed ? 0x01 : 0x00);
        }

        public AuthMessage Deserialize(IByteBuffer msgBytes)
        {
            if (msgBytes.ReadableBytes != Length)
            {
                throw new NetworkingException($"Incorrect incoming {nameof(AuthMessage)} length. Expected {Length} but was {msgBytes.ReadableBytes}", NetworkExceptionType.Validation);
            }

            AuthMessage authMessage = new();
<<<<<<< HEAD
            Span<byte> msg = msgBytes.ReadAllBytesAsSpan();
            authMessage.Signature = new Signature(msg.Slice(SigOffset, SigLength - 1), msg[64]);
            authMessage.EphemeralPublicHash = new Keccak(msg.Slice(EphemeralHashOffset, EphemeralHashLength).ToArray());
            authMessage.PublicKey = new PublicKey(msg.Slice(PublicKeyOffset, PublicKeyLength));
            authMessage.Nonce = msg.Slice(NonceOffset, NonceLength).ToArray();
            authMessage.IsTokenUsed = msg[IsTokenUsedOffset] == 0x01;
=======
            authMessage.Signature = new Signature(msgBytes.AsSpan(SigOffset, SigLength - 1), msgBytes[64]);
            authMessage.EphemeralPublicHash = new Keccak(msgBytes.Slice(EphemeralHashOffset, EphemeralHashLength));
            authMessage.PublicKey = new PublicKey(msgBytes.AsSpan(PublicKeyOffset, PublicKeyLength));
            authMessage.Nonce = msgBytes.Slice(NonceOffset, NonceLength);
            authMessage.IsTokenUsed = msgBytes[IsTokenUsedOffset] == 0x01;
>>>>>>> f7a74e2d
            return authMessage;
        }
    }
}<|MERGE_RESOLUTION|>--- conflicted
+++ resolved
@@ -53,21 +53,13 @@
                 throw new NetworkingException($"Incorrect incoming {nameof(AuthMessage)} length. Expected {Length} but was {msgBytes.ReadableBytes}", NetworkExceptionType.Validation);
             }
 
-            AuthMessage authMessage = new();
-<<<<<<< HEAD
+            AuthMessage authMessage = new AuthMessage();
             Span<byte> msg = msgBytes.ReadAllBytesAsSpan();
             authMessage.Signature = new Signature(msg.Slice(SigOffset, SigLength - 1), msg[64]);
             authMessage.EphemeralPublicHash = new Keccak(msg.Slice(EphemeralHashOffset, EphemeralHashLength).ToArray());
             authMessage.PublicKey = new PublicKey(msg.Slice(PublicKeyOffset, PublicKeyLength));
             authMessage.Nonce = msg.Slice(NonceOffset, NonceLength).ToArray();
             authMessage.IsTokenUsed = msg[IsTokenUsedOffset] == 0x01;
-=======
-            authMessage.Signature = new Signature(msgBytes.AsSpan(SigOffset, SigLength - 1), msgBytes[64]);
-            authMessage.EphemeralPublicHash = new Keccak(msgBytes.Slice(EphemeralHashOffset, EphemeralHashLength));
-            authMessage.PublicKey = new PublicKey(msgBytes.AsSpan(PublicKeyOffset, PublicKeyLength));
-            authMessage.Nonce = msgBytes.Slice(NonceOffset, NonceLength);
-            authMessage.IsTokenUsed = msgBytes[IsTokenUsedOffset] == 0x01;
->>>>>>> f7a74e2d
             return authMessage;
         }
     }
