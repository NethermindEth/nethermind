// SPDX-FileCopyrightText: 2022 Demerzel Solutions Limited
// SPDX-License-Identifier: LGPL-3.0-only

using System;
using System.Net;
using System.Threading;
using System.Threading.Tasks;
using Autofac.Features.AttributeFilters;
using DotNetty.Common.Concurrency;
using DotNetty.Handlers.Logging;
using DotNetty.Transport.Bootstrapping;
using DotNetty.Transport.Channels;
using DotNetty.Transport.Channels.Sockets;
using Nethermind.Core.Crypto;
using Nethermind.Core.Extensions;
using Nethermind.Crypto;
using Nethermind.Logging;
using Nethermind.Network.Config;
using Nethermind.Network.P2P;
using Nethermind.Network.P2P.Analyzers;
using Nethermind.Network.P2P.EventArg;
using Nethermind.Network.Rlpx.Handshake;
using Nethermind.Serialization.Rlp;
using Nethermind.Stats.Model;
using LogLevel = DotNetty.Handlers.Logging.LogLevel;

namespace Nethermind.Network.Rlpx
{
    public class RlpxHost : IRlpxHost
    {
        private IChannel? _bootstrapChannel;
        private IEventLoopGroup? _bossGroup;
        private IEventLoopGroup? _workerGroup;

        private bool _isInitialized;
        public PublicKey LocalNodeId { get; }
        public int LocalPort { get; }
        private string? LocalIp { get; }
        private readonly IHandshakeService _handshakeService;
        private readonly IMessageSerializationService _serializationService;
        private readonly ILogManager _logManager;
        private readonly ILogger _logger;
        private readonly ISessionMonitor _sessionMonitor;
        private readonly IDisconnectsAnalyzer _disconnectsAnalyzer;
        private readonly IEventExecutorGroup _group;
        private readonly TimeSpan _sendLatency;
        private readonly TimeSpan _connectTimeout;
        private readonly IChannelFactory? _channelFactory;
        private readonly IPAddress? _currentIp;
        private readonly NodeFilter? _nodeFilter;
        private readonly TimeSpan _shutdownQuietPeriod;
        private readonly TimeSpan _shutdownCloseTimeout;

        public RlpxHost(
            IMessageSerializationService serializationService,
            [KeyFilter(IProtectedPrivateKey.NodeKey)] IProtectedPrivateKey nodeKey,
            IHandshakeService handshakeService,
            ISessionMonitor sessionMonitor,
            IDisconnectsAnalyzer disconnectsAnalyzer,
            INetworkConfig networkConfig,
            ILogManager logManager,
            IChannelFactory? channelFactory = null)
        {
            // .NET Core definitely got the easy logging setup right :D
            // ResourceLeakDetector.Level = ResourceLeakDetector.DetectionLevel.Paranoid;
            // ConfigureNamedOptions<ConsoleLoggerOptions> configureNamedOptions = new("", null);
            // OptionsFactory<ConsoleLoggerOptions> optionsFactory = new(
            //     new []{ configureNamedOptions },
            //     Enumerable.Empty<IPostConfigureOptions<ConsoleLoggerOptions>>());
            // OptionsMonitor<ConsoleLoggerOptions> optionsMonitor = new(
            //     optionsFactory,
            //     Enumerable.Empty<IOptionsChangeTokenSource<ConsoleLoggerOptions>>(),
            //     new OptionsCache<ConsoleLoggerOptions>());
            // LoggerFactory loggerFactory = new(
            //     new[] { new ConsoleLoggerProvider(optionsMonitor) },
            //     new LoggerFilterOptions { MinLevel = Microsoft.Extensions.Logging.LogLevel.Warning });
            // InternalLoggerFactory.DefaultFactory = loggerFactory;

            int networkProcessingThread = networkConfig.ProcessingThreadCount;
            if (networkProcessingThread <= 1)
            {
                _group = new SingleThreadEventLoop();
            }
            else
            {
                _group = new MultithreadEventLoopGroup(networkProcessingThread);
            }
            _serializationService = serializationService ?? throw new ArgumentNullException(nameof(serializationService));
            _logManager = logManager ?? throw new ArgumentNullException(nameof(logManager));
            _logger = logManager.GetClassLogger();
            _sessionMonitor = sessionMonitor ?? throw new ArgumentNullException(nameof(sessionMonitor));
            _disconnectsAnalyzer = disconnectsAnalyzer ?? throw new ArgumentNullException(nameof(disconnectsAnalyzer));
            _handshakeService = handshakeService ?? throw new ArgumentNullException(nameof(handshakeService));
            LocalNodeId = nodeKey.PublicKey;
            LocalPort = networkConfig.P2PPort;
            LocalIp = networkConfig.LocalIp;
            _sendLatency = TimeSpan.FromMilliseconds(networkConfig.SimulateSendLatencyMs);
            _connectTimeout = TimeSpan.FromMilliseconds(networkConfig.ConnectTimeoutMs);
            _channelFactory = channelFactory;
            _shutdownQuietPeriod = TimeSpan.FromMilliseconds(Math.Min(networkConfig.RlpxHostShutdownCloseTimeoutMs, 100));
            _shutdownCloseTimeout = TimeSpan.FromMilliseconds(networkConfig.RlpxHostShutdownCloseTimeoutMs);
            _currentIp = IPAddress.TryParse(networkConfig.ExternalIp ?? networkConfig.LocalIp, out IPAddress? currentIp) ? currentIp : null;
<<<<<<< HEAD
            _nodeFilter = (networkConfig?.FilterPeersByRecentIp ?? true) ? new NodeFilter((networkConfig?.MaxActivePeers * 4) ?? 200, !(networkConfig?.FilterPeersBySameSubnet ?? true)) : null;
=======
            _nodeFilter = (networkConfig?.FilterPeersByRecentIp ?? true) ? new NodeFilter((networkConfig?.MaxActivePeers * 4) ?? 200, !networkConfig?.FilterPeersBySameSubnet ?? false) : null;
>>>>>>> 53498f0b
        }

        public bool ShouldContact(IPAddress ip) => _nodeFilter?.Set(ip, _currentIp) ?? true;

        public async Task Init()
        {
            if (_isInitialized)
            {
                throw new InvalidOperationException($"{nameof(RlpxHost)} already initialized.");
            }

            _isInitialized = true;

            try
            {
                // Default is LogicalCoreCount * 2
                // - so with two groups and 32 logical cores, we would have 128 threads
                // Max at 8 threads per group for 16 threads total
                // Min of 2 threads per group for 4 threads total
                var threads = Math.Clamp(Environment.ProcessorCount / 2, min: 2, max: 8);
                _bossGroup = new MultithreadEventLoopGroup(threads);
                _workerGroup = new MultithreadEventLoopGroup(threads);

                ServerBootstrap bootstrap = new();
                bootstrap
                    .Group(_bossGroup, _workerGroup)
                    .ChannelFactory(() => _channelFactory?.CreateServer() ?? new TcpServerSocketChannel())
                    .Option(ChannelOption.Allocator, NethermindBuffers.RlpxAllocator)
                    .Option(ChannelOption.SoBacklog, 100)
                    .ChildOption(ChannelOption.Allocator, NethermindBuffers.RlpxAllocator)
                    .ChildOption(ChannelOption.TcpNodelay, true)
                    .ChildOption(ChannelOption.SoKeepalive, true)
                    .ChildOption(ChannelOption.WriteBufferHighWaterMark, (int)3.MB())
                    .ChildOption(ChannelOption.WriteBufferLowWaterMark, (int)1.MB())
                    .Handler(new LoggingHandler("BOSS", LogLevel.TRACE))
                    .ChildHandler(new ActionChannelInitializer<IChannel>(ch =>
                    {
                        Session session = new(LocalPort, ch, _disconnectsAnalyzer, _logManager);
                        IPEndPoint? ipEndPoint = ch.RemoteAddress.ToIPEndpoint();
                        session.RemoteHost = ipEndPoint.Address.ToString();
                        session.RemotePort = ipEndPoint.Port;
                        InitializeChannel(ch, session);
                    }));

                Task<IChannel> openTask = NetworkHelper.HandlePortTakenError(() => LocalIp is null
                        ? bootstrap.BindAsync(LocalPort)
                        : bootstrap.BindAsync(IPAddress.Parse(LocalIp), LocalPort),
                    LocalPort);

                _bootstrapChannel = await openTask.ContinueWith(t =>
                {
                    if (t.IsFaulted)
                    {
                        if (_logger.IsError) _logger.Error($"{nameof(Init)} failed", t.Exception);
                        return null;
                    }

                    return t.Result;
                });

                if (_bootstrapChannel is null)
                {
                    throw new NetworkingException($"Failed to initialize {nameof(_bootstrapChannel)}", NetworkExceptionType.Other);
                }
            }
            catch (Exception ex)
            {
                _logger.Error($"{nameof(Init)} failed.", ex);
                // Replacing to prevent double dispose which hangs
                var bossGroup = Interlocked.Exchange(ref _bossGroup, null);
                var workerGroup = Interlocked.Exchange(ref _workerGroup, null);
                await Task.WhenAll(bossGroup?.ShutdownGracefullyAsync() ?? Task.CompletedTask, workerGroup?.ShutdownGracefullyAsync() ?? Task.CompletedTask);
                throw;
            }
        }

        public async Task<bool> ConnectAsync(Node node)
        {
            if (_logger.IsTrace) _logger.Trace($"|NetworkTrace| {node:s} initiating OUT connection");

            Bootstrap clientBootstrap = new();
            clientBootstrap
                .Group(_workerGroup)
                .ChannelFactory(() => _channelFactory?.CreateClient() ?? new TcpSocketChannel())
                .Option(ChannelOption.Allocator, NethermindBuffers.RlpxAllocator)
                .Option(ChannelOption.TcpNodelay, true)
                .Option(ChannelOption.SoKeepalive, true)
                .Option(ChannelOption.WriteBufferHighWaterMark, (int)3.MB())
                .Option(ChannelOption.WriteBufferLowWaterMark, (int)1.MB())
                .Option(ChannelOption.MessageSizeEstimator, DefaultMessageSizeEstimator.Default)
                .Option(ChannelOption.ConnectTimeout, _connectTimeout);
            clientBootstrap.Handler(new ActionChannelInitializer<IChannel>(ch =>
            {
                Session session = new(LocalPort, node, ch, _disconnectsAnalyzer, _logManager);
                InitializeChannel(ch, session);
            }));

            Task<IChannel> connectTask = clientBootstrap.ConnectAsync(node.Address);
            CancellationTokenSource delayCancellation = new();
            Task firstTask = await Task.WhenAny(connectTask, Task.Delay(_connectTimeout.Add(TimeSpan.FromSeconds(2)), delayCancellation.Token));
            if (firstTask != connectTask)
            {
                if (_logger.IsTrace) _logger.Trace($"|NetworkTrace| {node:s} OUT connection timed out");

                _ = connectTask.ContinueWith(async c =>
                {
                    if (connectTask.IsCompletedSuccessfully)
                    {
                        await c.Result.DisconnectAsync();
                    }
                });

                if (_logger.IsDebug) _logger.Debug($"Failed to connect to {node:s} (timeout)");
                return false;
            }

            delayCancellation.Cancel();
            if (connectTask.IsFaulted)
            {
                if (_logger.IsTrace)
                {
                    _logger.Trace($"|NetworkTrace| {node:s} error when OUT connecting {connectTask.Exception}");
                }

                if (_logger.IsDebug) _logger.Debug($"Failed to connect to {node:s}: {connectTask.Exception.Message}");
                return false;
            }

            if (_logger.IsTrace) _logger.Trace($"|NetworkTrace| {node:s} OUT connected");
            return true;
        }

        public event EventHandler<SessionEventArgs> SessionCreated;

        private void InitializeChannel(IChannel channel, ISession session)
        {
            if (session.Direction == ConnectionDirection.In)
            {
                Metrics.IncomingConnections++;
            }
            else
            {
                Metrics.OutgoingConnections++;
            }

            if (_logger.IsTrace) _logger.Trace($"|NetworkTrace| Initializing {session} channel");

            _nodeFilter?.Set(session.Node.Address.Address, _currentIp);
            _sessionMonitor.AddSession(session);
            session.Disconnected += SessionOnPeerDisconnected;
            session.MsgReceived += SessionOnActive;
            session.MsgDelivered += SessionOnActive;
            SessionCreated?.Invoke(this, new SessionEventArgs(session));

            HandshakeRole role = session.Direction == ConnectionDirection.In ? HandshakeRole.Recipient : HandshakeRole.Initiator;
            NettyHandshakeHandler handshakeHandler = new(_serializationService, _handshakeService, session, role, _logManager, _group, _sendLatency);

            IChannelPipeline pipeline = channel.Pipeline;
            pipeline.AddLast(new LoggingHandler(session.Direction.ToString().ToUpper(), LogLevel.TRACE));
            pipeline.AddLast("enc-handshake-dec", new OneTimeLengthFieldBasedFrameDecoder());
            pipeline.AddLast("enc-handshake-handler", handshakeHandler);

            channel.CloseCompletion.ContinueWith(async x =>
            {
                // The close completion is completed before actual closing or remaining packet is processed.
                // So usually, we do get a disconnect reason from peer, we just receive it after this. So w need to
                // add some delay to account for whatever that is holding the network pipeline.
                await Task.Delay(TimeSpan.FromSeconds(1));

                if (_logger.IsTrace) _logger.Trace($"|NetworkTrace| {session} channel disconnected");
                session.MarkDisconnected(DisconnectReason.ConnectionClosed, DisconnectType.Remote, "channel disconnected");
            });
        }

        private void SessionOnActive(object? sender, PeerEventArgs e)
            => _nodeFilter?.Set(e.Node.Address.Address, _currentIp);

        private void SessionOnPeerDisconnected(object sender, DisconnectEventArgs e)
        {
            ISession session = (Session)sender;
            session.Disconnected -= SessionOnPeerDisconnected;
            session.MsgReceived -= SessionOnActive;
            session.MsgDelivered -= SessionOnActive;
            session.Dispose();
        }

        public async Task Shutdown()
        {
            await (_bootstrapChannel?.CloseAsync().ContinueWith(t =>
            {
                if (t.IsFaulted)
                {
                    _logger.Error($"{nameof(Shutdown)} failed", t.Exception);
                }
            }) ?? Task.CompletedTask);

            if (_logger.IsDebug) _logger.Debug("Closed _bootstrapChannel");

            Task closingTask = Task.WhenAll(
                _bossGroup is not null ? _bossGroup.ShutdownGracefullyAsync(_shutdownQuietPeriod, _shutdownCloseTimeout) : Task.CompletedTask,
                _workerGroup is not null ? _workerGroup.ShutdownGracefullyAsync(_shutdownCloseTimeout, _shutdownCloseTimeout) : Task.CompletedTask);

            // below comment may arise from not understanding the quiet period but the resolution is correct
            // we need to add additional timeout on our side as netty is not executing internal timeout properly, often it just hangs forever on closing
            CancellationTokenSource delayCancellation = new();
            if (await Task.WhenAny(closingTask, Task.Delay(Timeouts.TcpClose, delayCancellation.Token)) != closingTask)
            {
                if (_logger.IsDebug) _logger.Debug($"Could not close rlpx connection in {Timeouts.TcpClose.TotalSeconds} seconds");
            }
            else
            {
                delayCancellation.Cancel();
            }

            if (_logger.IsInfo) _logger.Info("Local peer shutdown complete.. please wait for all components to close");
        }

        public ISessionMonitor SessionMonitor => _sessionMonitor;
    }
}<|MERGE_RESOLUTION|>--- conflicted
+++ resolved
@@ -100,11 +100,8 @@
             _shutdownQuietPeriod = TimeSpan.FromMilliseconds(Math.Min(networkConfig.RlpxHostShutdownCloseTimeoutMs, 100));
             _shutdownCloseTimeout = TimeSpan.FromMilliseconds(networkConfig.RlpxHostShutdownCloseTimeoutMs);
             _currentIp = IPAddress.TryParse(networkConfig.ExternalIp ?? networkConfig.LocalIp, out IPAddress? currentIp) ? currentIp : null;
-<<<<<<< HEAD
-            _nodeFilter = (networkConfig?.FilterPeersByRecentIp ?? true) ? new NodeFilter((networkConfig?.MaxActivePeers * 4) ?? 200, !(networkConfig?.FilterPeersBySameSubnet ?? true)) : null;
-=======
             _nodeFilter = (networkConfig?.FilterPeersByRecentIp ?? true) ? new NodeFilter((networkConfig?.MaxActivePeers * 4) ?? 200, !networkConfig?.FilterPeersBySameSubnet ?? false) : null;
->>>>>>> 53498f0b
+
         }
 
         public bool ShouldContact(IPAddress ip) => _nodeFilter?.Set(ip, _currentIp) ?? true;
