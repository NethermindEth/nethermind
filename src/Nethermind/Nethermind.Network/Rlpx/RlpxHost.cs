// SPDX-FileCopyrightText: 2022 Demerzel Solutions Limited
// SPDX-License-Identifier: LGPL-3.0-only

using System;
using System.Net;
using System.Net.Sockets;
using System.Threading;
using System.Threading.Tasks;
using DotNetty.Buffers;
using DotNetty.Codecs;
using DotNetty.Common.Concurrency;
using DotNetty.Handlers.Logging;
using DotNetty.Transport.Bootstrapping;
using DotNetty.Transport.Channels;
using DotNetty.Transport.Channels.Sockets;
using Nethermind.Core.Crypto;
using Nethermind.Logging;
using Nethermind.Network.Config;
using Nethermind.Network.P2P;
using Nethermind.Network.P2P.Analyzers;
using Nethermind.Network.P2P.EventArg;
using Nethermind.Network.Rlpx.Handshake;
using Nethermind.Stats.Model;
using ILogger = Nethermind.Logging.ILogger;
using LogLevel = DotNetty.Handlers.Logging.LogLevel;

namespace Nethermind.Network.Rlpx
{
    public class RlpxHost : IRlpxHost
    {
        private IChannel? _bootstrapChannel;
        private IEventLoopGroup _bossGroup;
        private IEventLoopGroup _workerGroup;

        private bool _isInitialized;
        public PublicKey LocalNodeId { get; }
        public int LocalPort { get; }
        public string? LocalIp { get; set; }
        private readonly IHandshakeService _handshakeService;
        private readonly IMessageSerializationService _serializationService;
        private readonly ILogManager _logManager;
        private readonly ILogger _logger;
        private readonly ISessionMonitor _sessionMonitor;
        private readonly IDisconnectsAnalyzer _disconnectsAnalyzer;
        private IEventExecutorGroup _group;
        private TimeSpan _sendLatency;
        private readonly TimeSpan _connectTimeout;

        public RlpxHost(IMessageSerializationService serializationService,
            PublicKey localNodeId,
            int localPort,
<<<<<<< HEAD
            int networkProcessingThread,
=======
            string? localIp,
            int connectTimeoutMs,
>>>>>>> fc358301
            IHandshakeService handshakeService,
            ISessionMonitor sessionMonitor,
            IDisconnectsAnalyzer disconnectsAnalyzer,
            ILogManager logManager,
            TimeSpan sendLatency
        )
        {
            // .NET Core definitely got the easy logging setup right :D
            // ResourceLeakDetector.Level = ResourceLeakDetector.DetectionLevel.Paranoid;
            // ConfigureNamedOptions<ConsoleLoggerOptions> configureNamedOptions = new("", null);
            // OptionsFactory<ConsoleLoggerOptions> optionsFactory = new(
            //     new []{ configureNamedOptions },
            //     Enumerable.Empty<IPostConfigureOptions<ConsoleLoggerOptions>>());
            // OptionsMonitor<ConsoleLoggerOptions> optionsMonitor = new(
            //     optionsFactory,
            //     Enumerable.Empty<IOptionsChangeTokenSource<ConsoleLoggerOptions>>(),
            //     new OptionsCache<ConsoleLoggerOptions>());
            // LoggerFactory loggerFactory = new(
            //     new[] { new ConsoleLoggerProvider(optionsMonitor) },
            //     new LoggerFilterOptions { MinLevel = Microsoft.Extensions.Logging.LogLevel.Warning });
            // InternalLoggerFactory.DefaultFactory = loggerFactory;

            _group = new MultithreadEventLoopGroup(networkProcessingThread);
            _serializationService = serializationService ?? throw new ArgumentNullException(nameof(serializationService));
            _logManager = logManager ?? throw new ArgumentNullException(nameof(logManager));
            _logger = logManager.GetClassLogger();
            _sessionMonitor = sessionMonitor ?? throw new ArgumentNullException(nameof(sessionMonitor));
            _disconnectsAnalyzer = disconnectsAnalyzer ?? throw new ArgumentNullException(nameof(disconnectsAnalyzer));
            _handshakeService = handshakeService ?? throw new ArgumentNullException(nameof(handshakeService));
            LocalNodeId = localNodeId ?? throw new ArgumentNullException(nameof(localNodeId));
            LocalPort = localPort;
            LocalIp = localIp;
            _sendLatency = sendLatency;
            _connectTimeout = TimeSpan.FromMilliseconds(connectTimeoutMs);
        }

        public async Task Init()
        {
            if (_isInitialized)
            {
                throw new InvalidOperationException($"{nameof(PeerManager)} already initialized.");
            }

            _isInitialized = true;

            try
            {
                _bossGroup = new MultithreadEventLoopGroup();
                _workerGroup = new MultithreadEventLoopGroup();

                ServerBootstrap bootstrap = new();
                bootstrap
                    .Group(_bossGroup, _workerGroup)
                    .Channel<TcpServerSocketChannel>()
                    .ChildOption(ChannelOption.SoBacklog, 100)
                    .Handler(new LoggingHandler("BOSS", LogLevel.TRACE))
                    .ChildHandler(new ActionChannelInitializer<ISocketChannel>(ch =>
                    {
                        Session session = new(LocalPort, ch, _disconnectsAnalyzer, _logManager);
                        session.RemoteHost = ((IPEndPoint)ch.RemoteAddress).Address.ToString();
                        session.RemotePort = ((IPEndPoint)ch.RemoteAddress).Port;
                        InitializeChannel(ch, session);
                    }));

                Task<IChannel> openTask = LocalIp is null
                    ? bootstrap.BindAsync(LocalPort)
                    : bootstrap.BindAsync(IPAddress.Parse(LocalIp), LocalPort);

                _bootstrapChannel = await openTask.ContinueWith(t =>
                {
                    if (t.IsFaulted)
                    {
                        AggregateException aggregateException = t.Exception;
                        if (aggregateException?.InnerException is SocketException socketException
                            && socketException.ErrorCode == 10048)
                        {
                            if (_logger.IsError) _logger.Error($"Port {LocalPort} is in use. You can change the port used by adding: --{nameof(NetworkConfig).Replace("Config", string.Empty)}.{nameof(NetworkConfig.P2PPort)} 30303");
                        }
                        else
                        {
                            if (_logger.IsError) _logger.Error($"{nameof(Init)} failed", t.Exception);
                        }

                        return null;
                    }

                    return t.Result;
                });

                if (_bootstrapChannel is null)
                {
                    throw new NetworkingException($"Failed to initialize {nameof(_bootstrapChannel)}", NetworkExceptionType.Other);
                }
            }
            catch (Exception ex)
            {
                _logger.Error($"{nameof(Init)} failed.", ex);
                await Task.WhenAll(_bossGroup?.ShutdownGracefullyAsync() ?? Task.CompletedTask, _workerGroup?.ShutdownGracefullyAsync() ?? Task.CompletedTask);
                throw;
            }
        }

        public async Task ConnectAsync(Node node)
        {
            if (_logger.IsTrace) _logger.Trace($"|NetworkTrace| {node:s} initiating OUT connection");

            Bootstrap clientBootstrap = new();
            clientBootstrap.Group(_workerGroup);
            clientBootstrap.Channel<TcpSocketChannel>();
            clientBootstrap.Option(ChannelOption.TcpNodelay, true);
            clientBootstrap.Option(ChannelOption.MessageSizeEstimator, DefaultMessageSizeEstimator.Default);
            clientBootstrap.Option(ChannelOption.ConnectTimeout, _connectTimeout);
            clientBootstrap.Handler(new ActionChannelInitializer<ISocketChannel>(ch =>
            {
                Session session = new(LocalPort, node, ch, _disconnectsAnalyzer, _logManager);
                InitializeChannel(ch, session);
            }));

            Task<IChannel> connectTask = clientBootstrap.ConnectAsync(node.Address);
            CancellationTokenSource delayCancellation = new();
            Task firstTask = await Task.WhenAny(connectTask, Task.Delay(_connectTimeout.Add(TimeSpan.FromSeconds(2)), delayCancellation.Token));
            if (firstTask != connectTask)
            {
                if (_logger.IsTrace) _logger.Trace($"|NetworkTrace| {node:s} OUT connection timed out");
                throw new NetworkingException($"Failed to connect to {node:s} (timeout)", NetworkExceptionType.Timeout);
            }

            delayCancellation.Cancel();
            if (connectTask.IsFaulted)
            {
                if (_logger.IsTrace)
                {
                    _logger.Trace($"|NetworkTrace| {node:s} error when OUT connecting {connectTask.Exception}");
                }

                throw new NetworkingException($"Failed to connect to {node:s}", NetworkExceptionType.TargetUnreachable, connectTask.Exception);
            }

            if (_logger.IsTrace) _logger.Trace($"|NetworkTrace| {node:s} OUT connected");
        }

        public event EventHandler<SessionEventArgs> SessionCreated;

        private void InitializeChannel(IChannel channel, ISession session)
        {
            if (session.Direction == ConnectionDirection.In)
            {
                Metrics.IncomingConnections++;
            }
            else
            {
                Metrics.OutgoingConnections++;
            }

            if (_logger.IsTrace) _logger.Trace($"|NetworkTrace| Initializing {session} channel");

            _sessionMonitor.AddSession(session);
            session.Disconnected += SessionOnPeerDisconnected;
            SessionCreated?.Invoke(this, new SessionEventArgs(session));

            HandshakeRole role = session.Direction == ConnectionDirection.In ? HandshakeRole.Recipient : HandshakeRole.Initiator;
            NettyHandshakeHandler handshakeHandler = new(_serializationService, _handshakeService, session, role, _logManager, _group, _sendLatency);

            IChannelPipeline pipeline = channel.Pipeline;
            pipeline.AddLast(new LoggingHandler(session.Direction.ToString().ToUpper(), LogLevel.TRACE));

            if (session.Direction == ConnectionDirection.Out)
            {
                pipeline.AddLast("enc-handshake-dec", new OneTimeLengthFieldBasedFrameDecoder());
            }
            pipeline.AddLast("enc-handshake-handler", handshakeHandler);

            channel.CloseCompletion.ContinueWith(async x =>
            {
                // The close completion is completed before actual closing or remaining packet is processed.
                // So usually, we do get a disconnect reason from peer, we just receive it after this. So w need to
                // add some delay to account for whatever that is holding the network pipeline.
                await Task.Delay(TimeSpan.FromSeconds(1));

                if (_logger.IsTrace) _logger.Trace($"|NetworkTrace| {session} channel disconnected");
                session.MarkDisconnected(DisconnectReason.TcpSubSystemError, DisconnectType.Remote, "channel disconnected");
            });
        }

        private void SessionOnPeerDisconnected(object sender, DisconnectEventArgs e)
        {
            ISession session = (Session)sender;
            session.Disconnected -= SessionOnPeerDisconnected;
            session.Dispose();
        }

        public async Task Shutdown()
        {
            //            InternalLoggerFactory.DefaultFactory.AddProvider(new ConsoleLoggerProvider((s, level) => true, false));
            await (_bootstrapChannel?.CloseAsync().ContinueWith(t =>
            {
                if (t.IsFaulted)
                {
                    _logger.Error($"{nameof(Shutdown)} failed", t.Exception);
                }
            }) ?? Task.CompletedTask);

            if (_logger.IsDebug) _logger.Debug("Closed _bootstrapChannel");

            // every [quietPeriod] we check if there were any event in the loop - if none then we can shutdown
            TimeSpan quietPeriod = TimeSpan.FromMilliseconds(100);
            TimeSpan nettyCloseTimeout = TimeSpan.FromMilliseconds(1000);
            Task closingTask = Task.WhenAll(
                _bossGroup.ShutdownGracefullyAsync(quietPeriod, nettyCloseTimeout),
                _workerGroup.ShutdownGracefullyAsync(nettyCloseTimeout, nettyCloseTimeout));

            // below comment may arise from not understanding the quiet period but the resolution is correct
            // we need to add additional timeout on our side as netty is not executing internal timeout properly, often it just hangs forever on closing
            CancellationTokenSource delayCancellation = new();
            if (await Task.WhenAny(closingTask, Task.Delay(Timeouts.TcpClose, delayCancellation.Token)) != closingTask)
            {
                if (_logger.IsDebug) _logger.Debug($"Could not close rlpx connection in {Timeouts.TcpClose.TotalSeconds} seconds");
            }
            else
            {
                delayCancellation.Cancel();
            }

            if (_logger.IsInfo) _logger.Info("Local peer shutdown complete.. please wait for all components to close");
        }
    }
}<|MERGE_RESOLUTION|>--- conflicted
+++ resolved
@@ -49,12 +49,9 @@
         public RlpxHost(IMessageSerializationService serializationService,
             PublicKey localNodeId,
             int localPort,
-<<<<<<< HEAD
             int networkProcessingThread,
-=======
             string? localIp,
             int connectTimeoutMs,
->>>>>>> fc358301
             IHandshakeService handshakeService,
             ISessionMonitor sessionMonitor,
             IDisconnectsAnalyzer disconnectsAnalyzer,
