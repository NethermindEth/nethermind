--- conflicted
+++ resolved
@@ -11,20 +11,12 @@
     {
         [MemberNotNullWhen(true, nameof(BatchedResponses))]
         [MemberNotNullWhen(false, nameof(Response))]
-        [MemberNotNullWhen(false, nameof(Report))]
         public bool IsCollection { get; }
 
         public IAsyncEnumerable<Entry>? BatchedResponses { get; }
         public Entry? Response { get; }
 
-<<<<<<< HEAD
         private JsonRpcResult(IAsyncEnumerable<Entry> batchedResponses)
-=======
-        public JsonRpcResponse? Response { get; }
-        public RpcReport? Report { get; }
-
-        private JsonRpcResult(IAsyncEnumerable<JsonRpcResult> batchedResponses)
->>>>>>> 2f32f482
         {
             IsCollection = true;
             BatchedResponses = batchedResponses;
