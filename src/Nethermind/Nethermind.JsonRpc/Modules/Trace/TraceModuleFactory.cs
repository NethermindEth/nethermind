--- conflicted
+++ resolved
@@ -8,36 +8,12 @@
 using Nethermind.Consensus.Tracing;
 using Nethermind.Consensus.Validators;
 using Nethermind.Core;
-<<<<<<< HEAD
-using Nethermind.Core.Crypto;
-=======
->>>>>>> 68c6c363
 using Nethermind.Evm;
 using Nethermind.Evm.TransactionProcessing;
 using Nethermind.State;
 
 namespace Nethermind.JsonRpc.Modules.Trace;
 
-<<<<<<< HEAD
-public class AutoTraceModuleFactory(IWorldStateManager worldStateManager, Func<ICodeInfoRepository> codeInfoRepositoryFunc, ILifetimeScope rootLifetimeScope) : ModuleFactoryBase<ITraceRpcModule>
-{
-    protected virtual ContainerBuilder ConfigureCommonBlockProcessing<T>(
-        ContainerBuilder builder,
-        ICodeInfoRepository codeInfoRepository,
-        IWorldState worldState
-    ) where T : ITransactionProcessorAdapter
-    {
-        // Note: Not overriding `IReceiptStorage` to null.
-        return builder
-            .AddDecorator<IRewardCalculator, MergeRpcRewardCalculator>() // TODO: Check, what if this is pre merge?
-            .AddScoped<IBlockValidator>(Always.Valid) // Why?
-            .AddDecorator<IBlockchainProcessor, OneTimeChainProcessor>()
-            .AddScoped<BlockchainProcessor.Options>(BlockchainProcessor.Options.NoReceipts)
-            .AddScoped<ICodeInfoRepository>(codeInfoRepository)
-            .AddScoped<IWorldState>(worldState)
-            .AddScoped<ITransactionProcessorAdapter, T>() // T can be trace or execute
-            .Bind<IBlockProcessor.IBlockTransactionsExecutor, IValidationTransactionExecutor>()
-=======
 public class TraceModuleFactory(IWorldStateManager worldStateManager, Func<ICodeInfoRepository> codeInfoRepositoryFunc, ILifetimeScope rootLifetimeScope) : ModuleFactoryBase<ITraceRpcModule>
 {
     protected virtual ContainerBuilder ConfigureCommonBlockProcessing<T>(ContainerBuilder builder) where T : ITransactionProcessorAdapter
@@ -53,7 +29,6 @@
                 .AddScoped<IBlockValidator>(Always.Valid) // Why?
 
                 .AddDecorator<IRewardCalculator, MergeRpcRewardCalculator>() // TODO: Check, what if this is pre merge?
->>>>>>> 68c6c363
             ;
     }
 
@@ -65,11 +40,6 @@
         // Note: The processing block has no concern with override's and scoping. As far as its concern, a standard
         // world state and code info repository is used.
         ILifetimeScope rpcProcessingScope = rootLifetimeScope.BeginLifetimeScope((builder) =>
-<<<<<<< HEAD
-            ConfigureCommonBlockProcessing<TraceTransactionProcessorAdapter>(builder, codeInfoRepository, overridableScope.WorldState));
-        ILifetimeScope validationProcessingScope = rootLifetimeScope.BeginLifetimeScope((builder) =>
-            ConfigureCommonBlockProcessing<ExecuteTransactionProcessorAdapter>(builder, codeInfoRepository, overridableScope.WorldState));
-=======
             ConfigureCommonBlockProcessing<TraceTransactionProcessorAdapter>(builder)
                 .AddScoped<ICodeInfoRepository>(codeInfoRepository)
                 .AddScoped<IWorldState>(overridableScope.WorldState));
@@ -77,7 +47,6 @@
             ConfigureCommonBlockProcessing<ExecuteTransactionProcessorAdapter>(builder)
                 .AddScoped<ICodeInfoRepository>(codeInfoRepository)
                 .AddScoped<IWorldState>(overridableScope.WorldState));
->>>>>>> 68c6c363
 
         ILifetimeScope tracerLifetimeScope = rootLifetimeScope.BeginLifetimeScope((builder) =>
         {
@@ -88,11 +57,7 @@
                 .AddScoped<IWorldState>(overridableScope.WorldState)
                 .AddScoped<ICodeInfoRepository>(codeInfoRepository)
 
-<<<<<<< HEAD
-                .AddScoped<IOverridableTxProcessorSource, AutoOverridableTxProcessingEnv>()
-=======
                 .AddScoped<IOverridableTxProcessorSource, OverridableTxProcessingEnv>()
->>>>>>> 68c6c363
                 .AddScoped<ITracerEnv, IOverridableTxProcessorSource>((scope) => new TracerEnv(new Tracer(
                         overridableScope.WorldState,
                         rpcProcessingScope.Resolve<IBlockchainProcessor>(),
