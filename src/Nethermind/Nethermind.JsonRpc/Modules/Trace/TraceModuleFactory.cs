// SPDX-FileCopyrightText: 2022 Demerzel Solutions Limited
// SPDX-License-Identifier: LGPL-3.0-only

using System;
using Nethermind.Blockchain;
using Nethermind.Blockchain.Receipts;
using Nethermind.Consensus;
using Nethermind.Consensus.Processing;
using Nethermind.Consensus.Rewards;
using Nethermind.Consensus.Tracing;
using Nethermind.Consensus.Validators;
using Nethermind.Core.Crypto;
using Nethermind.Core.Specs;
using Nethermind.Evm.TransactionProcessing;
using Nethermind.Logging;
using Nethermind.State;
<<<<<<< HEAD
using Nethermind.Facade.Proxy.Models.Simulate;
using Nethermind.Facade;
using Nethermind.JsonRpc.Modules.Eth;
=======
using Nethermind.Facade;
>>>>>>> b0a269da

namespace Nethermind.JsonRpc.Modules.Trace;

public class TraceModuleFactory(
    IWorldStateManager worldStateManager,
    IBlockTree blockTree,
    IJsonRpcConfig jsonRpcConfig,
<<<<<<< HEAD
    IBlockchainBridgeFactory blockchainBridgeFactory,
=======
    IBlockchainBridge blockchainBridge,
>>>>>>> b0a269da
    ulong secondsPerSlot,
    IBlockPreprocessorStep recoveryStep,
    IRewardCalculatorSource rewardCalculatorSource,
    IReceiptStorage receiptFinder,
    ISpecProvider specProvider,
    IPoSSwitcher poSSwitcher,
    ILogManager logManager) : ModuleFactoryBase<ITraceRpcModule>
{
    protected readonly IReadOnlyBlockTree _blockTree = blockTree.AsReadOnly();
    protected readonly IJsonRpcConfig _jsonRpcConfig = jsonRpcConfig ?? throw new ArgumentNullException(nameof(jsonRpcConfig));
<<<<<<< HEAD
    private readonly IBlockchainBridgeFactory _blockchainBridgeFactory = blockchainBridgeFactory ?? throw new ArgumentNullException(nameof(blockchainBridgeFactory));
=======
    private readonly IBlockchainBridge _blockchainBridge = blockchainBridge ?? throw new ArgumentNullException(nameof(blockchainBridge));
>>>>>>> b0a269da
    protected readonly ulong _secondsPerSlot = secondsPerSlot;
    protected readonly IReceiptStorage _receiptStorage = receiptFinder ?? throw new ArgumentNullException(nameof(receiptFinder));
    protected readonly ISpecProvider _specProvider = specProvider ?? throw new ArgumentNullException(nameof(specProvider));
    protected readonly ILogManager _logManager = logManager ?? throw new ArgumentNullException(nameof(logManager));
    protected readonly IBlockPreprocessorStep _recoveryStep = recoveryStep ?? throw new ArgumentNullException(nameof(recoveryStep));
    protected readonly IRewardCalculatorSource _rewardCalculatorSource = rewardCalculatorSource ?? throw new ArgumentNullException(nameof(rewardCalculatorSource));
    protected readonly IPoSSwitcher _poSSwitcher = poSSwitcher ?? throw new ArgumentNullException(nameof(poSSwitcher));

    protected virtual OverridableTxProcessingEnv CreateTxProcessingEnv(IOverridableWorldScope worldScope) => new(worldScope, _blockTree, _specProvider, _logManager);

    protected virtual ReadOnlyChainProcessingEnv CreateChainProcessingEnv(IOverridableWorldScope worldScope, IBlockProcessor.IBlockTransactionsExecutor transactionsExecutor, IReadOnlyTxProcessingScope scope, IRewardCalculator rewardCalculator) => new(
                scope,
                Always.Valid,
                _recoveryStep,
                rewardCalculator,
                _receiptStorage,
                _specProvider,
                _blockTree,
                worldScope.GlobalStateReader,
                _logManager,
                transactionsExecutor);

    protected virtual IBlockProcessor.IBlockTransactionsExecutor CreateRpcBlockTransactionsExecutor(IReadOnlyTxProcessingScope scope)
        => new RpcBlockTransactionsExecutor(scope.TransactionProcessor, scope.WorldState);

    protected virtual IBlockProcessor.IBlockTransactionsExecutor CreateBlockTransactionsExecutor(IReadOnlyTxProcessingScope scope)
        => new BlockProcessor.BlockValidationTransactionsExecutor(scope.TransactionProcessor, scope.WorldState);

    public override ITraceRpcModule Create()
    {
        IOverridableWorldScope overridableScope = worldStateManager.CreateOverridableWorldScope();
        OverridableTxProcessingEnv txProcessingEnv = CreateTxProcessingEnv(overridableScope);
        OverridableTxProcessingScope scope = txProcessingEnv.Build(Keccak.EmptyTreeHash);

        IRewardCalculator rewardCalculator =
            new MergeRpcRewardCalculator(_rewardCalculatorSource.Get(scope.TransactionProcessor),
                _poSSwitcher);

        IBlockProcessor.IBlockTransactionsExecutor rpcBlockTransactionsExecutor = CreateRpcBlockTransactionsExecutor(scope);
        IBlockProcessor.IBlockTransactionsExecutor executeBlockTransactionsExecutor = CreateBlockTransactionsExecutor(scope);

        ReadOnlyChainProcessingEnv traceProcessingEnv = CreateChainProcessingEnv(overridableScope, rpcBlockTransactionsExecutor, scope, rewardCalculator);
        ReadOnlyChainProcessingEnv executeProcessingEnv = CreateChainProcessingEnv(overridableScope, executeBlockTransactionsExecutor, scope, rewardCalculator);

        Tracer tracer = new(scope, traceProcessingEnv.ChainProcessor, executeProcessingEnv.ChainProcessor, traceOptions: ProcessingOptions.TraceTransactions);

<<<<<<< HEAD
        return new TraceRpcModule(_receiptStorage, tracer, _blockTree, _jsonRpcConfig, txProcessingEnv, _blockchainBridgeFactory.CreateBlockchainBridge(), _secondsPerSlot);
=======
        return new TraceRpcModule(_receiptStorage, tracer, _blockTree, _jsonRpcConfig, txProcessingEnv, _blockchainBridge, _secondsPerSlot);
>>>>>>> b0a269da
    }
}<|MERGE_RESOLUTION|>--- conflicted
+++ resolved
@@ -14,13 +14,7 @@
 using Nethermind.Evm.TransactionProcessing;
 using Nethermind.Logging;
 using Nethermind.State;
-<<<<<<< HEAD
-using Nethermind.Facade.Proxy.Models.Simulate;
 using Nethermind.Facade;
-using Nethermind.JsonRpc.Modules.Eth;
-=======
-using Nethermind.Facade;
->>>>>>> b0a269da
 
 namespace Nethermind.JsonRpc.Modules.Trace;
 
@@ -28,11 +22,7 @@
     IWorldStateManager worldStateManager,
     IBlockTree blockTree,
     IJsonRpcConfig jsonRpcConfig,
-<<<<<<< HEAD
-    IBlockchainBridgeFactory blockchainBridgeFactory,
-=======
     IBlockchainBridge blockchainBridge,
->>>>>>> b0a269da
     ulong secondsPerSlot,
     IBlockPreprocessorStep recoveryStep,
     IRewardCalculatorSource rewardCalculatorSource,
@@ -43,11 +33,7 @@
 {
     protected readonly IReadOnlyBlockTree _blockTree = blockTree.AsReadOnly();
     protected readonly IJsonRpcConfig _jsonRpcConfig = jsonRpcConfig ?? throw new ArgumentNullException(nameof(jsonRpcConfig));
-<<<<<<< HEAD
-    private readonly IBlockchainBridgeFactory _blockchainBridgeFactory = blockchainBridgeFactory ?? throw new ArgumentNullException(nameof(blockchainBridgeFactory));
-=======
     private readonly IBlockchainBridge _blockchainBridge = blockchainBridge ?? throw new ArgumentNullException(nameof(blockchainBridge));
->>>>>>> b0a269da
     protected readonly ulong _secondsPerSlot = secondsPerSlot;
     protected readonly IReceiptStorage _receiptStorage = receiptFinder ?? throw new ArgumentNullException(nameof(receiptFinder));
     protected readonly ISpecProvider _specProvider = specProvider ?? throw new ArgumentNullException(nameof(specProvider));
@@ -94,10 +80,6 @@
 
         Tracer tracer = new(scope, traceProcessingEnv.ChainProcessor, executeProcessingEnv.ChainProcessor, traceOptions: ProcessingOptions.TraceTransactions);
 
-<<<<<<< HEAD
-        return new TraceRpcModule(_receiptStorage, tracer, _blockTree, _jsonRpcConfig, txProcessingEnv, _blockchainBridgeFactory.CreateBlockchainBridge(), _secondsPerSlot);
-=======
         return new TraceRpcModule(_receiptStorage, tracer, _blockTree, _jsonRpcConfig, txProcessingEnv, _blockchainBridge, _secondsPerSlot);
->>>>>>> b0a269da
     }
 }