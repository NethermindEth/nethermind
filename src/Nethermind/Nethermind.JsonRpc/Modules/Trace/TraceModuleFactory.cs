--- conflicted
+++ resolved
@@ -17,14 +17,11 @@
 
 public class AutoTraceModuleFactory(IWorldStateManager worldStateManager, Func<ICodeInfoRepository> codeInfoRepositoryFunc, ILifetimeScope rootLifetimeScope) : ModuleFactoryBase<ITraceRpcModule>
 {
-
-<<<<<<< HEAD
-    protected virtual ContainerBuilder ConfigureCommonBlockProcessing(
+    protected virtual ContainerBuilder ConfigureCommonBlockProcessing<T>(
         ContainerBuilder builder,
         ICodeInfoRepository codeInfoRepository,
-        IWorldState worldState,
-        string transactionExecutorName
-    )
+        IWorldState worldState
+    ) where T: ITransactionProcessorAdapter
     {
         // Note: Not overriding `IReceiptStorage` to null.
         return builder
@@ -34,30 +31,9 @@
             .AddScoped<BlockchainProcessor.Options>(BlockchainProcessor.Options.NoReceipts)
             .AddScoped<ICodeInfoRepository>(codeInfoRepository)
             .AddScoped<IWorldState>(worldState)
-            .AddScoped<IBlockProcessor.IBlockTransactionsExecutor>(ctx => ctx.ResolveKeyed<IBlockProcessor.IBlockTransactionsExecutor>(transactionExecutorName))
+            .AddScoped<IBlockProcessor.IBlockTransactionsExecutor>(ctx => ctx.ResolveKeyed<IBlockProcessor.IBlockTransactionsExecutor>(IBlockProcessor.IBlockTransactionsExecutor.Validation))
             ;
     }
-=======
-    protected virtual OverridableTxProcessingEnv CreateTxProcessingEnv(IOverridableWorldScope worldScope) => new(worldScope, _blockTree, _specProvider, _logManager);
-
-    protected virtual ReadOnlyChainProcessingEnv CreateChainProcessingEnv(IOverridableWorldScope worldScope, IBlockProcessor.IBlockTransactionsExecutor transactionsExecutor, IReadOnlyTxProcessingScope scope, IRewardCalculator rewardCalculator) => new(
-                scope,
-                Always.Valid,
-                _recoveryStep,
-                rewardCalculator,
-                _receiptStorage,
-                _specProvider,
-                _blockTree,
-                worldScope.GlobalStateReader,
-                _logManager,
-                transactionsExecutor);
-
-    protected virtual IBlockProcessor.IBlockTransactionsExecutor CreateRpcBlockTransactionsExecutor(IReadOnlyTxProcessingScope scope)
-        => new BlockProcessor.BlockValidationTransactionsExecutor(new TraceTransactionProcessorAdapter(scope.TransactionProcessor), scope.WorldState);
-
-    protected virtual IBlockProcessor.IBlockTransactionsExecutor CreateBlockTransactionsExecutor(IReadOnlyTxProcessingScope scope)
-        => new BlockProcessor.BlockValidationTransactionsExecutor(new ExecuteTransactionProcessorAdapter(scope.TransactionProcessor), scope.WorldState);
->>>>>>> d2765181
 
     public override ITraceRpcModule Create()
     {
@@ -67,9 +43,9 @@
         // Note: The processing block has no concern with override's and scoping. As far as its concern, a standard
         // world state and code info repository is used.
         ILifetimeScope rpcProcessingScope = rootLifetimeScope.BeginLifetimeScope((builder) =>
-            ConfigureCommonBlockProcessing(builder, codeInfoRepository, overridableScope.WorldState, IBlockProcessor.IBlockTransactionsExecutor.Rpc));
+            ConfigureCommonBlockProcessing<TraceTransactionProcessorAdapter>(builder, codeInfoRepository, overridableScope.WorldState));
         ILifetimeScope validationProcessingScope = rootLifetimeScope.BeginLifetimeScope((builder) =>
-            ConfigureCommonBlockProcessing(builder, codeInfoRepository, overridableScope.WorldState, IBlockProcessor.IBlockTransactionsExecutor.Validation));
+            ConfigureCommonBlockProcessing<ExecuteTransactionProcessorAdapter>(builder, codeInfoRepository, overridableScope.WorldState));
 
         ILifetimeScope traceRpcLifetimeScope = rootLifetimeScope.BeginLifetimeScope((builder) =>
         {
