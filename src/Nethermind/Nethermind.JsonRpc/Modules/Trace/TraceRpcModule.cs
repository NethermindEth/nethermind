// SPDX-FileCopyrightText: 2022 Demerzel Solutions Limited
// SPDX-License-Identifier: LGPL-3.0-only

using System;
using System.Collections.Generic;
using System.Linq;
using System.Threading;
using FastEnumUtility;
using Nethermind.Blockchain.Find;
using Nethermind.Blockchain.Receipts;
using Nethermind.Consensus.Processing;
using Nethermind.Consensus.Tracing;
using Nethermind.Core;
using Nethermind.Core.Crypto;
using Nethermind.Evm;
using Nethermind.Evm.Tracing;
using Nethermind.Evm.Tracing.ParityStyle;
using Nethermind.Evm.TransactionProcessing;
using Nethermind.Facade;
using Nethermind.Facade.Eth.RpcTransaction;
using Nethermind.Facade.Proxy.Models.Simulate;
using Nethermind.Facade.Simulate;
using Nethermind.Int256;
using Nethermind.JsonRpc.Data;
using Nethermind.JsonRpc.Modules.Eth;
using Nethermind.Serialization.Rlp;
using Nethermind.State;

namespace Nethermind.JsonRpc.Modules.Trace
{
    /// <summary>
    /// All methods that receive transaction from users uses ITransactionProcessor.Trace
    /// As user might send transaction without gas and/or sender we can't charge gas fees here
    /// So at the end stateDiff will be a bit incorrect
    ///
    /// All methods that traces transactions from chain uses ITransactionProcessor.Execute
    /// From-chain transactions should have stateDiff as we got during normal execution. Also we are sure that sender have enough funds to pay gas
    /// </summary>
    public class TraceRpcModule(
        IReceiptFinder? receiptFinder,
        ITracer? tracer,
        IBlockFinder? blockFinder,
        IJsonRpcConfig? jsonRpcConfig,
        IStateReader? stateReader,
        IOverridableTxProcessorSource? env)
        : ITraceRpcModule
    {
        private readonly IReceiptFinder _receiptFinder = receiptFinder ?? throw new ArgumentNullException(nameof(receiptFinder));
        private readonly ITracer _tracer = tracer ?? throw new ArgumentNullException(nameof(tracer));
        private readonly IBlockFinder _blockFinder = blockFinder ?? throw new ArgumentNullException(nameof(blockFinder));
        private readonly TxDecoder _txDecoder = TxDecoder.Instance;
<<<<<<< HEAD
        private readonly IJsonRpcConfig _jsonRpcConfig;
        private readonly IStateReader _stateReader;
        private readonly IOverridableTxProcessorSource _env;
        private readonly IBlockchainBridge _blockchainBridge;
        private readonly ulong _secondsPerSlot;

        public TraceRpcModule(IReceiptFinder? receiptFinder, ITracer? tracer, IBlockFinder? blockFinder, IJsonRpcConfig? jsonRpcConfig, IStateReader? stateReader, IOverridableTxProcessorSource? env, IBlockchainBridge? blockchainBridge, ulong? secondsPerSlot)
        {
            _receiptFinder = receiptFinder ?? throw new ArgumentNullException(nameof(receiptFinder));
            _tracer = tracer ?? throw new ArgumentNullException(nameof(tracer));
            _blockFinder = blockFinder ?? throw new ArgumentNullException(nameof(blockFinder));
            _jsonRpcConfig = jsonRpcConfig ?? throw new ArgumentNullException(nameof(jsonRpcConfig));
            _stateReader = stateReader ?? throw new ArgumentNullException(nameof(stateReader));
            _env = env ?? throw new ArgumentNullException(nameof(env));
            _blockchainBridge = blockchainBridge ?? throw new ArgumentNullException(nameof(blockchainBridge));
            _secondsPerSlot = secondsPerSlot ?? throw new ArgumentNullException(nameof(secondsPerSlot));
        }
=======
        private readonly IJsonRpcConfig _jsonRpcConfig = jsonRpcConfig ?? throw new ArgumentNullException(nameof(jsonRpcConfig));
        private readonly IStateReader _stateReader = stateReader ?? throw new ArgumentNullException(nameof(stateReader));
        private readonly IOverridableTxProcessorSource _env = env ?? throw new ArgumentNullException(nameof(env));
>>>>>>> b23a6bd8

        public TraceRpcModule(IReceiptFinder? receiptFinder, ITracer? tracer, IBlockFinder? blockFinder, IJsonRpcConfig? jsonRpcConfig, OverridableTxProcessingEnv? env, IBlockchainBridge? blockchainBridge, ulong? secondsPerSlot)
            : this(receiptFinder, tracer, blockFinder, jsonRpcConfig, env?.StateReader, env, blockchainBridge, secondsPerSlot) { }

        public static ParityTraceTypes GetParityTypes(string[] types) =>
            types.Select(static s => FastEnum.Parse<ParityTraceTypes>(s, true)).Aggregate(static (t1, t2) => t1 | t2);

        /// <summary>
        /// Traces one transaction. Doesn't charge fees.
        /// </summary>
        public ResultWrapper<ParityTxTraceFromReplay> trace_call(TransactionForRpc call, string[] traceTypes, BlockParameter? blockParameter = null, Dictionary<Address, AccountOverride>? stateOverride = null)
        {
            blockParameter ??= BlockParameter.Latest;
            call.EnsureDefaults(_jsonRpcConfig.GasCap);

            Transaction tx = call.ToTransaction();

            return TraceTx(tx, traceTypes, blockParameter, stateOverride);
        }

        /// <summary>
        /// Traces list of transactions. Doesn't charge fees.
        /// </summary>
        public ResultWrapper<IEnumerable<ParityTxTraceFromReplay>> trace_callMany(TransactionForRpcWithTraceTypes[] calls, BlockParameter? blockParameter = null)
        {
            blockParameter ??= BlockParameter.Latest;

            SearchResult<BlockHeader> headerSearch = _blockFinder.SearchForHeader(blockParameter);
            if (headerSearch.IsError)
            {
                return ResultWrapper<IEnumerable<ParityTxTraceFromReplay>>.Fail(headerSearch);
            }

            BlockHeader header = headerSearch.Object!;
            if (!_stateReader.HasStateForBlock(header))
            {
                return GetStateFailureResult<IEnumerable<ParityTxTraceFromReplay>>(header);
            }

            Dictionary<Hash256, ParityTraceTypes> traceTypeByTransaction = new(calls.Length);
            Transaction[] txs = new Transaction[calls.Length];
            for (int i = 0; i < calls.Length; i++)
            {
                calls[i].Transaction.EnsureDefaults(_jsonRpcConfig.GasCap);
                Transaction tx = calls[i].Transaction.ToTransaction();
                tx.Hash = new Hash256(new UInt256((ulong)i).ToBigEndian());
                ParityTraceTypes traceTypes = GetParityTypes(calls[i].TraceTypes);
                txs[i] = tx;
                traceTypeByTransaction.Add(tx.Hash, traceTypes);
            }

            Block block = new(header, txs, []);
            IReadOnlyCollection<ParityLikeTxTrace>? traces = TraceBlock(block, new(traceTypeByTransaction));
            return ResultWrapper<IEnumerable<ParityTxTraceFromReplay>>.Success(traces.Select(static t => new ParityTxTraceFromReplay(t)));
        }

        /// <summary>
        /// Traces one raw transaction. Doesn't charge fees.
        /// </summary>
        public ResultWrapper<ParityTxTraceFromReplay> trace_rawTransaction(byte[] data, string[] traceTypes)
        {
            Transaction tx = _txDecoder.Decode(new RlpStream(data), RlpBehaviors.SkipTypedWrapping);
            return TraceTx(tx, traceTypes, BlockParameter.Latest);
        }

        private ResultWrapper<ParityTxTraceFromReplay> TraceTx(Transaction tx, string[] traceTypes, BlockParameter blockParameter,
            Dictionary<Address, AccountOverride>? stateOverride = null)
        {
            SearchResult<BlockHeader> headerSearch = _blockFinder.SearchForHeader(blockParameter);
            if (headerSearch.IsError)
            {
                return ResultWrapper<ParityTxTraceFromReplay>.Fail(headerSearch);
            }

            BlockHeader header = headerSearch.Object!.Clone();
            Block block = new(header, [tx], []);

            using IOverridableTxProcessingScope? scope = _env.BuildAndOverride(header, stateOverride);

            ParityTraceTypes traceTypes1 = GetParityTypes(traceTypes);
            IReadOnlyCollection<ParityLikeTxTrace> result = TraceBlock(block, new(traceTypes1));
            return ResultWrapper<ParityTxTraceFromReplay>.Success(new ParityTxTraceFromReplay(result.SingleOrDefault()));
        }

        /// <summary>
        /// Traces one transaction. As it replays existing transaction will charge gas
        /// </summary>
        public ResultWrapper<ParityTxTraceFromReplay> trace_replayTransaction(Hash256 txHash, string[] traceTypes)
        {
            SearchResult<Hash256> blockHashSearch = _receiptFinder.SearchForReceiptBlockHash(txHash);
            if (blockHashSearch.IsError)
            {
                return ResultWrapper<ParityTxTraceFromReplay>.Fail(blockHashSearch);
            }

            SearchResult<Block> blockSearch = _blockFinder.SearchForBlock(new BlockParameter(blockHashSearch.Object!));
            if (blockSearch.IsError)
            {
                return ResultWrapper<ParityTxTraceFromReplay>.Fail(blockSearch);
            }

            Block block = blockSearch.Object!;
            if (!_stateReader.HasStateForBlock(block.Header))
            {
                return GetStateFailureResult<ParityTxTraceFromReplay>(block.Header);
            }

            IReadOnlyCollection<ParityLikeTxTrace>? txTrace = ExecuteBlock(block, new ParityLikeBlockTracer(txHash, GetParityTypes(traceTypes)));
            return ResultWrapper<ParityTxTraceFromReplay>.Success(new ParityTxTraceFromReplay(txTrace));
        }

        /// <summary>
        /// Traces one block. As it replays existing block will charge gas
        /// </summary>
        public ResultWrapper<IEnumerable<ParityTxTraceFromReplay>> trace_replayBlockTransactions(BlockParameter blockParameter, string[] traceTypes)
        {
            SearchResult<Block> blockSearch = _blockFinder.SearchForBlock(blockParameter);
            if (blockSearch.IsError)
            {
                return ResultWrapper<IEnumerable<ParityTxTraceFromReplay>>.Fail(blockSearch);
            }

            Block block = blockSearch.Object!;

            if (!_stateReader.HasStateForBlock(block.Header))
            {
                return GetStateFailureResult<IEnumerable<ParityTxTraceFromReplay>>(block.Header);
            }

            ParityTraceTypes traceTypes1 = GetParityTypes(traceTypes);
            IReadOnlyCollection<ParityLikeTxTrace> txTraces = ExecuteBlock(block, new(traceTypes1));

            // ReSharper disable once CoVariantArrayConversion
            return ResultWrapper<IEnumerable<ParityTxTraceFromReplay>>.Success(txTraces.Select(static t => new ParityTxTraceFromReplay(t, true)));
        }

        /// <summary>
        /// Traces blocks specified in filter. As it replays existing transaction will charge gas
        /// </summary>
        public ResultWrapper<IEnumerable<ParityTxTraceFromStore>> trace_filter(TraceFilterForRpc traceFilterForRpc)
        {
            List<ParityLikeTxTrace> txTraces = new();
            IEnumerable<SearchResult<Block>> blocksSearch = _blockFinder.SearchForBlocksOnMainChain(
                traceFilterForRpc.FromBlock ?? BlockParameter.Latest,
                traceFilterForRpc.ToBlock ?? BlockParameter.Latest);

            foreach (SearchResult<Block> blockSearch in blocksSearch)
            {
                if (blockSearch.IsError)
                {
                    return ResultWrapper<IEnumerable<ParityTxTraceFromStore>>.Fail(blockSearch);
                }

                Block block = blockSearch.Object;
                if (!_stateReader.HasStateForBlock(block.Header))
                {
                    return GetStateFailureResult<IEnumerable<ParityTxTraceFromStore>>(block.Header);
                }

                IReadOnlyCollection<ParityLikeTxTrace> txTracesFromOneBlock = ExecuteBlock(block!, new(ParityTraceTypes.Trace | ParityTraceTypes.Rewards));
                txTraces.AddRange(txTracesFromOneBlock);
            }

            IEnumerable<ParityTxTraceFromStore> txTracesResult = txTraces.SelectMany(ParityTxTraceFromStore.FromTxTrace);

            TxTraceFilter txTracerFilter = new(traceFilterForRpc.FromAddress, traceFilterForRpc.ToAddress, traceFilterForRpc.After, traceFilterForRpc.Count);
            return ResultWrapper<IEnumerable<ParityTxTraceFromStore>>.Success(txTracerFilter.FilterTxTraces(txTracesResult));
        }

        public ResultWrapper<IEnumerable<ParityTxTraceFromStore>> trace_block(BlockParameter blockParameter)
        {
            SearchResult<Block> blockSearch = _blockFinder.SearchForBlock(blockParameter);
            if (blockSearch.IsError)
            {
                return ResultWrapper<IEnumerable<ParityTxTraceFromStore>>.Fail(blockSearch);
            }

            Block block = blockSearch.Object!;

            if (!_stateReader.HasStateForBlock(block.Header))
            {
                return GetStateFailureResult<IEnumerable<ParityTxTraceFromStore>>(block.Header);
            }

            IReadOnlyCollection<ParityLikeTxTrace> txTraces = ExecuteBlock(block, new(ParityTraceTypes.Trace | ParityTraceTypes.Rewards));
            return ResultWrapper<IEnumerable<ParityTxTraceFromStore>>.Success(txTraces.SelectMany(ParityTxTraceFromStore.FromTxTrace));
        }

        /// <summary>
        /// Traces one transaction. As it replays existing transaction will charge gas
        /// </summary>
        public ResultWrapper<IEnumerable<ParityTxTraceFromStore>> trace_get(Hash256 txHash, long[] positions)
        {
            ResultWrapper<IEnumerable<ParityTxTraceFromStore>> traceTransaction = trace_transaction(txHash);
            List<ParityTxTraceFromStore> traces = ExtractPositionsFromTxTrace(positions, traceTransaction);
            return ResultWrapper<IEnumerable<ParityTxTraceFromStore>>.Success(traces);
        }

        public static List<ParityTxTraceFromStore> ExtractPositionsFromTxTrace(long[] positions, ResultWrapper<IEnumerable<ParityTxTraceFromStore>> traceTransaction)
        {
            List<ParityTxTraceFromStore> traces = new();
            ParityTxTraceFromStore[] transactionTraces = traceTransaction.Data.ToArray();
            for (int index = 0; index < positions.Length; index++)
            {
                long position = positions[index];
                if (transactionTraces.Length > position + 1)
                {
                    ParityTxTraceFromStore tr = transactionTraces[position + 1];
                    traces.Add(tr);
                }
            }

            return traces;
        }

        /// <summary>
        /// Traces one transaction. As it replays existing transaction will charge gas
        /// </summary>
        public ResultWrapper<IEnumerable<ParityTxTraceFromStore>> trace_transaction(Hash256 txHash)
        {
            SearchResult<Hash256> blockHashSearch = _receiptFinder.SearchForReceiptBlockHash(txHash);
            if (blockHashSearch.IsError)
            {
                return ResultWrapper<IEnumerable<ParityTxTraceFromStore>>.Fail(blockHashSearch);
            }

            SearchResult<Block> blockSearch = _blockFinder.SearchForBlock(new BlockParameter(blockHashSearch.Object!));
            if (blockSearch.IsError)
            {
                return ResultWrapper<IEnumerable<ParityTxTraceFromStore>>.Fail(blockSearch);
            }

            Block block = blockSearch.Object!;

            if (!_stateReader.HasStateForBlock(block.Header))
            {
                return GetStateFailureResult<IEnumerable<ParityTxTraceFromStore>>(block.Header);
            }

            IReadOnlyCollection<ParityLikeTxTrace> txTrace = ExecuteBlock(block, new(txHash, ParityTraceTypes.Trace));
            return ResultWrapper<IEnumerable<ParityTxTraceFromStore>>.Success(ParityTxTraceFromStore.FromTxTrace(txTrace));
        }

        private IReadOnlyCollection<ParityLikeTxTrace> TraceBlock(Block block, ParityLikeBlockTracer tracer)
        {
            using CancellationTokenSource timeout = BuildTimeoutCancellationTokenSource();
            CancellationToken cancellationToken = timeout.Token;
            _tracer.Trace(block, tracer.WithCancellation(cancellationToken));
            return tracer.BuildResult();
        }

        private IReadOnlyCollection<ParityLikeTxTrace> ExecuteBlock(Block block, ParityLikeBlockTracer tracer)
        {
            using CancellationTokenSource timeout = BuildTimeoutCancellationTokenSource();
            CancellationToken cancellationToken = timeout.Token;
            _tracer.Execute(block, tracer.WithCancellation(cancellationToken));
            return tracer.BuildResult();
        }

        private static ResultWrapper<TResult> GetStateFailureResult<TResult>(BlockHeader header) =>
        ResultWrapper<TResult>.Fail($"No state available for block {header.ToString(BlockHeader.Format.FullHashAndNumber)}", ErrorCodes.ResourceUnavailable);

        private CancellationTokenSource BuildTimeoutCancellationTokenSource() =>
            _jsonRpcConfig.BuildTimeoutCancellationToken();

        /// <summary>
        /// Trace simulated blocks transactions (eth_simulateV1)
        /// </summary>
        public ResultWrapper<IReadOnlyList<SimulateBlockResult<ParityLikeTxTrace>>> trace_simulateV1(
            SimulatePayload<TransactionForRpc> payload, BlockParameter? blockParameter = null, string[]? traceTypes = null)
        {
            return new SimulateTxExecutor<ParityLikeTxTrace>(_blockchainBridge, _blockFinder, _jsonRpcConfig, new SimulateBlockTracerFactory<ParityLikeTxTrace>(Types: GetParityTypes(traceTypes ?? ["All"])), _secondsPerSlot)
                .Execute(payload, blockParameter);
        }
    }
}<|MERGE_RESOLUTION|>--- conflicted
+++ resolved
@@ -42,36 +42,20 @@
         IBlockFinder? blockFinder,
         IJsonRpcConfig? jsonRpcConfig,
         IStateReader? stateReader,
-        IOverridableTxProcessorSource? env)
+        IOverridableTxProcessorSource? env,
+        IBlockchainBridge? blockchainBridge,
+        ulong? secondsPerSlot)
         : ITraceRpcModule
     {
         private readonly IReceiptFinder _receiptFinder = receiptFinder ?? throw new ArgumentNullException(nameof(receiptFinder));
         private readonly ITracer _tracer = tracer ?? throw new ArgumentNullException(nameof(tracer));
         private readonly IBlockFinder _blockFinder = blockFinder ?? throw new ArgumentNullException(nameof(blockFinder));
         private readonly TxDecoder _txDecoder = TxDecoder.Instance;
-<<<<<<< HEAD
-        private readonly IJsonRpcConfig _jsonRpcConfig;
-        private readonly IStateReader _stateReader;
-        private readonly IOverridableTxProcessorSource _env;
-        private readonly IBlockchainBridge _blockchainBridge;
-        private readonly ulong _secondsPerSlot;
-
-        public TraceRpcModule(IReceiptFinder? receiptFinder, ITracer? tracer, IBlockFinder? blockFinder, IJsonRpcConfig? jsonRpcConfig, IStateReader? stateReader, IOverridableTxProcessorSource? env, IBlockchainBridge? blockchainBridge, ulong? secondsPerSlot)
-        {
-            _receiptFinder = receiptFinder ?? throw new ArgumentNullException(nameof(receiptFinder));
-            _tracer = tracer ?? throw new ArgumentNullException(nameof(tracer));
-            _blockFinder = blockFinder ?? throw new ArgumentNullException(nameof(blockFinder));
-            _jsonRpcConfig = jsonRpcConfig ?? throw new ArgumentNullException(nameof(jsonRpcConfig));
-            _stateReader = stateReader ?? throw new ArgumentNullException(nameof(stateReader));
-            _env = env ?? throw new ArgumentNullException(nameof(env));
-            _blockchainBridge = blockchainBridge ?? throw new ArgumentNullException(nameof(blockchainBridge));
-            _secondsPerSlot = secondsPerSlot ?? throw new ArgumentNullException(nameof(secondsPerSlot));
-        }
-=======
         private readonly IJsonRpcConfig _jsonRpcConfig = jsonRpcConfig ?? throw new ArgumentNullException(nameof(jsonRpcConfig));
         private readonly IStateReader _stateReader = stateReader ?? throw new ArgumentNullException(nameof(stateReader));
         private readonly IOverridableTxProcessorSource _env = env ?? throw new ArgumentNullException(nameof(env));
->>>>>>> b23a6bd8
+        private readonly IBlockchainBridge _blockchainBridge = blockchainBridge ?? throw new ArgumentNullException(nameof(blockchainBridge));
+        private readonly ulong _secondsPerSlot = secondsPerSlot ?? throw new ArgumentNullException(nameof(secondsPerSlot));
 
         public TraceRpcModule(IReceiptFinder? receiptFinder, ITracer? tracer, IBlockFinder? blockFinder, IJsonRpcConfig? jsonRpcConfig, OverridableTxProcessingEnv? env, IBlockchainBridge? blockchainBridge, ulong? secondsPerSlot)
             : this(receiptFinder, tracer, blockFinder, jsonRpcConfig, env?.StateReader, env, blockchainBridge, secondsPerSlot) { }
