// SPDX-FileCopyrightText: 2022 Demerzel Solutions Limited
// SPDX-License-Identifier: LGPL-3.0-only

using System.Collections.Generic;
using System.Linq;
using System.Threading;
using FastEnumUtility;
using Nethermind.Blockchain.Find;
using Nethermind.Blockchain.Receipts;
using Nethermind.Config;
using Nethermind.Consensus.Tracing;
using Nethermind.Core;
using Nethermind.Core.Crypto;
using Nethermind.Core.Extensions;
using Nethermind.Evm;
using Nethermind.Evm.Tracing;
using Nethermind.Evm.Tracing.ParityStyle;
using Nethermind.Facade;
using Nethermind.Facade.Eth.RpcTransaction;
using Nethermind.Facade.Proxy.Models.Simulate;
using Nethermind.Facade.Simulate;
using Nethermind.Int256;
using Nethermind.JsonRpc.Data;
using Nethermind.JsonRpc.Modules.Eth;
using Nethermind.Serialization.Rlp;
using Nethermind.State;

namespace Nethermind.JsonRpc.Modules.Trace
{
    /// <summary>
    /// All methods that receive transaction from users uses ITransactionProcessor.Trace
    /// As user might send transaction without gas and/or sender we can't charge gas fees here
    /// So at the end stateDiff will be a bit incorrect
    ///
    /// All methods that traces transactions from chain uses ITransactionProcessor.Execute
    /// From-chain transactions should have stateDiff as we got during normal execution. Also we are sure that sender have enough funds to pay gas
    /// </summary>
    public class TraceRpcModule(
        IReceiptFinder receiptFinder,
        ITracerEnv tracerEnv,
        IBlockFinder blockFinder,
        IJsonRpcConfig jsonRpcConfig,
        IStateReader stateReader,
        IBlockchainBridge blockchainBridge,
<<<<<<< HEAD
        ulong secondsPerSlot)
        : ITraceRpcModule
    {
        private readonly TxDecoder _txDecoder = TxDecoder.Instance;


        public TraceRpcModule(
            IReceiptFinder receiptFinder,
            ITracerEnv tracerEnv,
            IBlockFinder blockFinder,
            IJsonRpcConfig jsonRpcConfig,
            IStateReader stateReader,
            IBlockchainBridge blockchainBridge,
            IBlocksConfig blocksConfig) : this(receiptFinder, tracerEnv, blockFinder, jsonRpcConfig, stateReader, blockchainBridge, blocksConfig.SecondsPerSlot)
        {
        }
=======
        IBlocksConfig blocksConfig)
        : ITraceRpcModule
    {
        private readonly TxDecoder _txDecoder = TxDecoder.Instance;
        private readonly ulong _secondsPerSlot = blocksConfig.SecondsPerSlot;
>>>>>>> 68c6c363

        public static ParityTraceTypes GetParityTypes(string[] types) =>
            types.Select(static s => FastEnum.Parse<ParityTraceTypes>(s, true)).Aggregate(static (t1, t2) => t1 | t2);

        /// <summary>
        /// Traces one transaction. Doesn't charge fees.
        /// </summary>
        public ResultWrapper<ParityTxTraceFromReplay> trace_call(TransactionForRpc call, string[] traceTypes, BlockParameter? blockParameter = null, Dictionary<Address, AccountOverride>? stateOverride = null)
        {
            blockParameter ??= BlockParameter.Latest;
            call.EnsureDefaults(jsonRpcConfig.GasCap);

            Transaction tx = call.ToTransaction();

            return TraceTx(tx, traceTypes, blockParameter, stateOverride);
        }

        /// <summary>
        /// Traces list of transactions. Doesn't charge fees.
        /// </summary>
        public ResultWrapper<IEnumerable<ParityTxTraceFromReplay>> trace_callMany(TransactionForRpcWithTraceTypes[] calls, BlockParameter? blockParameter = null)
        {
            blockParameter ??= BlockParameter.Latest;

            SearchResult<BlockHeader> headerSearch = blockFinder.SearchForHeader(blockParameter);
            if (headerSearch.IsError)
            {
                return ResultWrapper<IEnumerable<ParityTxTraceFromReplay>>.Fail(headerSearch);
            }

            BlockHeader header = headerSearch.Object!;
            if (!stateReader.HasStateForBlock(header))
            {
                return GetStateFailureResult<IEnumerable<ParityTxTraceFromReplay>>(header);
            }

            Dictionary<Hash256, ParityTraceTypes> traceTypeByTransaction = new(calls.Length);
            Transaction[] txs = new Transaction[calls.Length];
            for (int i = 0; i < calls.Length; i++)
            {
                calls[i].Transaction.EnsureDefaults(jsonRpcConfig.GasCap);
                Transaction tx = calls[i].Transaction.ToTransaction();
                tx.Hash = new Hash256(new UInt256((ulong)i).ToValueHash());
                ParityTraceTypes traceTypes = GetParityTypes(calls[i].TraceTypes);
                txs[i] = tx;
                traceTypeByTransaction.Add(tx.Hash, traceTypes);
            }

            Block block = new(header, txs, []);
            IReadOnlyCollection<ParityLikeTxTrace>? traces = TraceBlock(block, new(traceTypeByTransaction));
            return ResultWrapper<IEnumerable<ParityTxTraceFromReplay>>.Success(traces.Select(static t => new ParityTxTraceFromReplay(t)));
        }

        /// <summary>
        /// Traces one raw transaction. Doesn't charge fees.
        /// </summary>
        public ResultWrapper<ParityTxTraceFromReplay> trace_rawTransaction(byte[] data, string[] traceTypes)
        {
            Transaction tx = _txDecoder.Decode(new RlpStream(data), RlpBehaviors.SkipTypedWrapping);
            return TraceTx(tx, traceTypes, BlockParameter.Latest);
        }

        private ResultWrapper<ParityTxTraceFromReplay> TraceTx(Transaction tx, string[] traceTypes, BlockParameter blockParameter,
            Dictionary<Address, AccountOverride>? stateOverride = null)
        {
            SearchResult<BlockHeader> headerSearch = blockFinder.SearchForHeader(blockParameter);
            if (headerSearch.IsError)
            {
                return ResultWrapper<ParityTxTraceFromReplay>.Fail(headerSearch);
            }

            BlockHeader header = headerSearch.Object!.Clone();
            Block block = new(header, [tx], []);

            var env = tracerEnv.RunInProcessingScope(header, stateOverride);

            ParityTraceTypes traceTypes1 = GetParityTypes(traceTypes);
            IReadOnlyCollection<ParityLikeTxTrace> result = TraceBlockDirect(env.Tracer, block, new(traceTypes1));
            return ResultWrapper<ParityTxTraceFromReplay>.Success(new ParityTxTraceFromReplay(result.SingleOrDefault()));
        }

        /// <summary>
        /// Traces one transaction. As it replays existing transaction will charge gas
        /// </summary>
        public ResultWrapper<ParityTxTraceFromReplay> trace_replayTransaction(Hash256 txHash, string[] traceTypes)
        {
            SearchResult<Hash256> blockHashSearch = receiptFinder.SearchForReceiptBlockHash(txHash);
            if (blockHashSearch.IsError)
            {
                return ResultWrapper<ParityTxTraceFromReplay>.Fail(blockHashSearch);
            }

            SearchResult<Block> blockSearch = blockFinder.SearchForBlock(new BlockParameter(blockHashSearch.Object!));
            if (blockSearch.IsError)
            {
                return ResultWrapper<ParityTxTraceFromReplay>.Fail(blockSearch);
            }

            Block block = blockSearch.Object!;
            if (!stateReader.HasStateForBlock(block.Header))
            {
                return GetStateFailureResult<ParityTxTraceFromReplay>(block.Header);
            }

            IReadOnlyCollection<ParityLikeTxTrace>? txTrace = ExecuteBlock(block, new ParityLikeBlockTracer(txHash, GetParityTypes(traceTypes)));
            return ResultWrapper<ParityTxTraceFromReplay>.Success(new ParityTxTraceFromReplay(txTrace));
        }

        /// <summary>
        /// Traces one block. As it replays existing block will charge gas
        /// </summary>
        public ResultWrapper<IEnumerable<ParityTxTraceFromReplay>> trace_replayBlockTransactions(BlockParameter blockParameter, string[] traceTypes)
        {
            SearchResult<Block> blockSearch = blockFinder.SearchForBlock(blockParameter);
            if (blockSearch.IsError)
            {
                return ResultWrapper<IEnumerable<ParityTxTraceFromReplay>>.Fail(blockSearch);
            }

            Block block = blockSearch.Object!;

            if (!stateReader.HasStateForBlock(block.Header))
            {
                return GetStateFailureResult<IEnumerable<ParityTxTraceFromReplay>>(block.Header);
            }

            ParityTraceTypes traceTypes1 = GetParityTypes(traceTypes);
            IReadOnlyCollection<ParityLikeTxTrace> txTraces = ExecuteBlock(block, new(traceTypes1));

            // ReSharper disable once CoVariantArrayConversion
            return ResultWrapper<IEnumerable<ParityTxTraceFromReplay>>.Success(txTraces.Select(static t => new ParityTxTraceFromReplay(t, true)));
        }

        /// <summary>
        /// Traces blocks specified in filter. As it replays existing transaction will charge gas
        /// </summary>
        public ResultWrapper<IEnumerable<ParityTxTraceFromStore>> trace_filter(TraceFilterForRpc traceFilterForRpc)
        {
            List<ParityLikeTxTrace> txTraces = new();
            IEnumerable<SearchResult<Block>> blocksSearch = blockFinder.SearchForBlocksOnMainChain(
                traceFilterForRpc.FromBlock ?? BlockParameter.Latest,
                traceFilterForRpc.ToBlock ?? BlockParameter.Latest);

            foreach (SearchResult<Block> blockSearch in blocksSearch)
            {
                if (blockSearch.IsError)
                {
                    return ResultWrapper<IEnumerable<ParityTxTraceFromStore>>.Fail(blockSearch);
                }

                Block block = blockSearch.Object;
                if (!stateReader.HasStateForBlock(block.Header))
                {
                    return GetStateFailureResult<IEnumerable<ParityTxTraceFromStore>>(block.Header);
                }

                IReadOnlyCollection<ParityLikeTxTrace> txTracesFromOneBlock = ExecuteBlock(block!, new(ParityTraceTypes.Trace | ParityTraceTypes.Rewards));
                txTraces.AddRange(txTracesFromOneBlock);
            }

            IEnumerable<ParityTxTraceFromStore> txTracesResult = txTraces.SelectMany(ParityTxTraceFromStore.FromTxTrace);

            TxTraceFilter txTracerFilter = new(traceFilterForRpc.FromAddress, traceFilterForRpc.ToAddress, traceFilterForRpc.After, traceFilterForRpc.Count);
            return ResultWrapper<IEnumerable<ParityTxTraceFromStore>>.Success(txTracerFilter.FilterTxTraces(txTracesResult));
        }

        public ResultWrapper<IEnumerable<ParityTxTraceFromStore>> trace_block(BlockParameter blockParameter)
        {
            SearchResult<Block> blockSearch = blockFinder.SearchForBlock(blockParameter);
            if (blockSearch.IsError)
            {
                return ResultWrapper<IEnumerable<ParityTxTraceFromStore>>.Fail(blockSearch);
            }

            Block block = blockSearch.Object!;

            if (!stateReader.HasStateForBlock(block.Header))
            {
                return GetStateFailureResult<IEnumerable<ParityTxTraceFromStore>>(block.Header);
            }

            IReadOnlyCollection<ParityLikeTxTrace> txTraces = ExecuteBlock(block, new(ParityTraceTypes.Trace | ParityTraceTypes.Rewards));
            return ResultWrapper<IEnumerable<ParityTxTraceFromStore>>.Success(txTraces.SelectMany(ParityTxTraceFromStore.FromTxTrace));
        }

        /// <summary>
        /// Traces one transaction. As it replays existing transaction will charge gas
        /// </summary>
        public ResultWrapper<IEnumerable<ParityTxTraceFromStore>> trace_get(Hash256 txHash, long[] positions)
        {
            ResultWrapper<IEnumerable<ParityTxTraceFromStore>> traceTransaction = trace_transaction(txHash);
            List<ParityTxTraceFromStore> traces = ExtractPositionsFromTxTrace(positions, traceTransaction);
            return ResultWrapper<IEnumerable<ParityTxTraceFromStore>>.Success(traces);
        }

        public static List<ParityTxTraceFromStore> ExtractPositionsFromTxTrace(long[] positions, ResultWrapper<IEnumerable<ParityTxTraceFromStore>> traceTransaction)
        {
            List<ParityTxTraceFromStore> traces = new();
            ParityTxTraceFromStore[] transactionTraces = traceTransaction.Data.ToArray();
            for (int index = 0; index < positions.Length; index++)
            {
                long position = positions[index];
                if (transactionTraces.Length > position + 1)
                {
                    ParityTxTraceFromStore tr = transactionTraces[position + 1];
                    traces.Add(tr);
                }
            }

            return traces;
        }

        /// <summary>
        /// Traces one transaction. As it replays existing transaction will charge gas
        /// </summary>
        public ResultWrapper<IEnumerable<ParityTxTraceFromStore>> trace_transaction(Hash256 txHash)
        {
            SearchResult<Hash256> blockHashSearch = receiptFinder.SearchForReceiptBlockHash(txHash);
            if (blockHashSearch.IsError)
            {
                return ResultWrapper<IEnumerable<ParityTxTraceFromStore>>.Fail(blockHashSearch);
            }

            SearchResult<Block> blockSearch = blockFinder.SearchForBlock(new BlockParameter(blockHashSearch.Object!));
            if (blockSearch.IsError)
            {
                return ResultWrapper<IEnumerable<ParityTxTraceFromStore>>.Fail(blockSearch);
            }

            Block block = blockSearch.Object!;

            if (!stateReader.HasStateForBlock(block.Header))
            {
                return GetStateFailureResult<IEnumerable<ParityTxTraceFromStore>>(block.Header);
            }

            IReadOnlyCollection<ParityLikeTxTrace> txTrace = ExecuteBlock(block, new(txHash, ParityTraceTypes.Trace));
            return ResultWrapper<IEnumerable<ParityTxTraceFromStore>>.Success(ParityTxTraceFromStore.FromTxTrace(txTrace));
        }

        private IReadOnlyCollection<ParityLikeTxTrace> TraceBlock(Block block, ParityLikeBlockTracer tracer)
        {
            using var env = tracerEnv.RunInProcessingScope(block.Header);

            return TraceBlockDirect(env.Tracer, block, tracer);
        }

<<<<<<< HEAD
        private IReadOnlyCollection<ParityLikeTxTrace> TraceBlockDirect(ITracer tracerT, Block block, ParityLikeBlockTracer tracer)
        {
            using CancellationTokenSource timeout = BuildTimeoutCancellationTokenSource();
            CancellationToken cancellationToken = timeout.Token;
            tracerT.Trace(block, tracer.WithCancellation(cancellationToken));
            return tracer.BuildResult();
=======
        private IReadOnlyCollection<ParityLikeTxTrace> TraceBlockDirect(ITracer tracer, Block block, ParityLikeBlockTracer parityTracer)
        {
            using CancellationTokenSource timeout = BuildTimeoutCancellationTokenSource();
            CancellationToken cancellationToken = timeout.Token;
            tracer.Trace(block, parityTracer.WithCancellation(cancellationToken));
            return parityTracer.BuildResult();
>>>>>>> 68c6c363
        }

        private IReadOnlyCollection<ParityLikeTxTrace> ExecuteBlock(Block block, ParityLikeBlockTracer tracer)
        {
            using var env = tracerEnv.RunInProcessingScope(block.Header);

            using CancellationTokenSource timeout = BuildTimeoutCancellationTokenSource();
            CancellationToken cancellationToken = timeout.Token;
            env.Tracer.Execute(block, tracer.WithCancellation(cancellationToken));
            return tracer.BuildResult();
        }

        private static ResultWrapper<TResult> GetStateFailureResult<TResult>(BlockHeader header) =>
        ResultWrapper<TResult>.Fail($"No state available for block {header.ToString(BlockHeader.Format.FullHashAndNumber)}", ErrorCodes.ResourceUnavailable);

        private CancellationTokenSource BuildTimeoutCancellationTokenSource() =>
            jsonRpcConfig.BuildTimeoutCancellationToken();

        /// <summary>
        /// Trace simulated blocks transactions (eth_simulateV1)
        /// </summary>
        public ResultWrapper<IReadOnlyList<SimulateBlockResult<ParityLikeTxTrace>>> trace_simulateV1(
            SimulatePayload<TransactionForRpc> payload, BlockParameter? blockParameter = null, string[]? traceTypes = null)
        {
<<<<<<< HEAD
            return new SimulateTxExecutor<ParityLikeTxTrace>(blockchainBridge, blockFinder, jsonRpcConfig, new ParityStyleSimulateBlockTracerFactory(types: GetParityTypes(traceTypes ?? ["Trace"])), secondsPerSlot)
=======
            return new SimulateTxExecutor<ParityLikeTxTrace>(blockchainBridge, blockFinder, jsonRpcConfig, new ParityStyleSimulateBlockTracerFactory(types: GetParityTypes(traceTypes ?? ["Trace"])), _secondsPerSlot)
>>>>>>> 68c6c363
                .Execute(payload, blockParameter);
        }
    }
}<|MERGE_RESOLUTION|>--- conflicted
+++ resolved
@@ -42,30 +42,11 @@
         IJsonRpcConfig jsonRpcConfig,
         IStateReader stateReader,
         IBlockchainBridge blockchainBridge,
-<<<<<<< HEAD
-        ulong secondsPerSlot)
-        : ITraceRpcModule
-    {
-        private readonly TxDecoder _txDecoder = TxDecoder.Instance;
-
-
-        public TraceRpcModule(
-            IReceiptFinder receiptFinder,
-            ITracerEnv tracerEnv,
-            IBlockFinder blockFinder,
-            IJsonRpcConfig jsonRpcConfig,
-            IStateReader stateReader,
-            IBlockchainBridge blockchainBridge,
-            IBlocksConfig blocksConfig) : this(receiptFinder, tracerEnv, blockFinder, jsonRpcConfig, stateReader, blockchainBridge, blocksConfig.SecondsPerSlot)
-        {
-        }
-=======
         IBlocksConfig blocksConfig)
         : ITraceRpcModule
     {
         private readonly TxDecoder _txDecoder = TxDecoder.Instance;
         private readonly ulong _secondsPerSlot = blocksConfig.SecondsPerSlot;
->>>>>>> 68c6c363
 
         public static ParityTraceTypes GetParityTypes(string[] types) =>
             types.Select(static s => FastEnum.Parse<ParityTraceTypes>(s, true)).Aggregate(static (t1, t2) => t1 | t2);
@@ -313,21 +294,12 @@
             return TraceBlockDirect(env.Tracer, block, tracer);
         }
 
-<<<<<<< HEAD
-        private IReadOnlyCollection<ParityLikeTxTrace> TraceBlockDirect(ITracer tracerT, Block block, ParityLikeBlockTracer tracer)
-        {
-            using CancellationTokenSource timeout = BuildTimeoutCancellationTokenSource();
-            CancellationToken cancellationToken = timeout.Token;
-            tracerT.Trace(block, tracer.WithCancellation(cancellationToken));
-            return tracer.BuildResult();
-=======
         private IReadOnlyCollection<ParityLikeTxTrace> TraceBlockDirect(ITracer tracer, Block block, ParityLikeBlockTracer parityTracer)
         {
             using CancellationTokenSource timeout = BuildTimeoutCancellationTokenSource();
             CancellationToken cancellationToken = timeout.Token;
             tracer.Trace(block, parityTracer.WithCancellation(cancellationToken));
             return parityTracer.BuildResult();
->>>>>>> 68c6c363
         }
 
         private IReadOnlyCollection<ParityLikeTxTrace> ExecuteBlock(Block block, ParityLikeBlockTracer tracer)
@@ -352,11 +324,7 @@
         public ResultWrapper<IReadOnlyList<SimulateBlockResult<ParityLikeTxTrace>>> trace_simulateV1(
             SimulatePayload<TransactionForRpc> payload, BlockParameter? blockParameter = null, string[]? traceTypes = null)
         {
-<<<<<<< HEAD
-            return new SimulateTxExecutor<ParityLikeTxTrace>(blockchainBridge, blockFinder, jsonRpcConfig, new ParityStyleSimulateBlockTracerFactory(types: GetParityTypes(traceTypes ?? ["Trace"])), secondsPerSlot)
-=======
             return new SimulateTxExecutor<ParityLikeTxTrace>(blockchainBridge, blockFinder, jsonRpcConfig, new ParityStyleSimulateBlockTracerFactory(types: GetParityTypes(traceTypes ?? ["Trace"])), _secondsPerSlot)
->>>>>>> 68c6c363
                 .Execute(payload, blockParameter);
         }
     }
