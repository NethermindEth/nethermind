//  Copyright (c) 2021 Demerzel Solutions Limited
//  This file is part of the Nethermind library.
// 
//  The Nethermind library is free software: you can redistribute it and/or modify
//  it under the terms of the GNU Lesser General Public License as published by
//  the Free Software Foundation, either version 3 of the License, or
//  (at your option) any later version.
// 
//  The Nethermind library is distributed in the hope that it will be useful,
//  but WITHOUT ANY WARRANTY; without even the implied warranty of
//  MERCHANTABILITY or FITNESS FOR A PARTICULAR PURPOSE. See the
//  GNU Lesser General Public License for more details.
// 
//  You should have received a copy of the GNU Lesser General Public License
//  along with the Nethermind. If not, see <http://www.gnu.org/licenses/>.

using System;
using System.Collections.Generic;
using System.Linq;
using System.Threading;
using MathNet.Numerics.Distributions;
using Nethermind.Blockchain.Find;
using Nethermind.Blockchain.Receipts;
using Nethermind.Blockchain.Tracing;
using Nethermind.Core;
using Nethermind.Core.Crypto;
using Nethermind.Core.Specs;
using Nethermind.Evm.Tracing;
using Nethermind.Evm.Tracing.ParityStyle;
using Nethermind.Int256;
using Nethermind.JsonRpc.Data;
using Nethermind.Logging;
using Nethermind.Serialization.Rlp;

namespace Nethermind.JsonRpc.Modules.Trace
{
    public class TraceRpcModule : ITraceRpcModule
    {
        private readonly IReceiptFinder _receiptFinder;
        private readonly ITracer _tracer;
        private readonly IBlockFinder _blockFinder;
        private readonly TxDecoder _txDecoder = new();
        private readonly IJsonRpcConfig _jsonRpcConfig;
        private readonly ILogManager _logManager;
        private readonly ILogger _logger;
        private readonly ISpecProvider _specProvider;
        private readonly TimeSpan _cancellationTokenTimeout;

        public TraceRpcModule(IReceiptFinder receiptFinder, ITracer tracer, IBlockFinder blockFinder, IJsonRpcConfig jsonRpcConfig, ISpecProvider specProvider ,ILogManager logManager)
        {
            _receiptFinder = receiptFinder ?? throw new ArgumentNullException(nameof(receiptFinder));
            _tracer = tracer ?? throw new ArgumentNullException(nameof(tracer));
            _blockFinder = blockFinder ?? throw new ArgumentNullException(nameof(blockFinder));
            _jsonRpcConfig = jsonRpcConfig ?? throw new ArgumentNullException(nameof(jsonRpcConfig));
            _specProvider = specProvider ?? throw new ArgumentNullException(nameof(specProvider));
            _logManager = logManager ?? throw new ArgumentNullException(nameof(logManager));
            _logger = logManager.GetClassLogger();
            _cancellationTokenTimeout = TimeSpan.FromMilliseconds(_jsonRpcConfig.Timeout);
        }

        private static ParityTraceTypes GetParityTypes(string[] types)
        {
            return types.Select(s => (ParityTraceTypes) Enum.Parse(typeof(ParityTraceTypes), s, true)).Aggregate((t1, t2) => t1 | t2);
        }

        public ResultWrapper<ParityTxTraceFromReplay> trace_call(TransactionForRpc message, string[] traceTypes, BlockParameter blockParameter)
        {
            Transaction tx = message.ToTransaction();
            return TraceTx(tx, traceTypes, blockParameter);
        }

        public ResultWrapper<ParityTxTraceFromReplay[]> trace_callMany((TransactionForRpc message, string[] traceTypes, BlockParameter numberOrTag)[] a)
        {
            throw new NotImplementedException();
        }

        public ResultWrapper<ParityTxTraceFromReplay> trace_rawTransaction(byte[] data, string[] traceTypes)
        {
            Transaction tx = _txDecoder.Decode(new RlpStream(data), RlpBehaviors.SkipTypedWrapping);
            return TraceTx(tx, traceTypes, BlockParameter.Latest);
        }

        private ResultWrapper<ParityTxTraceFromReplay> TraceTx(Transaction tx, string[] traceTypes, BlockParameter blockParameter)
        {
            SearchResult<BlockHeader> headerSearch = _blockFinder.SearchForHeader(blockParameter);
            if (headerSearch.IsError)
            {
                return ResultWrapper<ParityTxTraceFromReplay>.Fail(headerSearch);
            }

            BlockHeader header = headerSearch.Object;

            if (header.IsGenesis)
            {
                UInt256 baseFee = header.BaseFeePerGas;
                header = new BlockHeader(
                    header.Hash,
                    Keccak.OfAnEmptySequenceRlp,
                    Address.Zero,
                    header.Difficulty,
                    header.Number + 1,
                    header.GasLimit,
                    header.Timestamp + 1,
                    header.ExtraData);

                header.TotalDifficulty = 2 * header.Difficulty;
                header.BaseFeePerGas = baseFee;
            }

            Block block = new(header, new[] {tx}, Enumerable.Empty<BlockHeader>());

            IReadOnlyCollection<ParityLikeTxTrace> result = TraceBlock(block, GetParityTypes(traceTypes));
            return ResultWrapper<ParityTxTraceFromReplay>.Success(new ParityTxTraceFromReplay(result.SingleOrDefault()));
        }

        public ResultWrapper<ParityTxTraceFromReplay> trace_replayTransaction(Keccak txHash, string[] traceTypes)
        {
            SearchResult<Keccak> blockHashSearch = _receiptFinder.SearchForReceiptBlockHash(txHash);
            if (blockHashSearch.IsError)
            {
                return ResultWrapper<ParityTxTraceFromReplay>.Fail(blockHashSearch);
            }

            SearchResult<Block> blockSearch = _blockFinder.SearchForBlock(new BlockParameter(blockHashSearch.Object));
            if (blockSearch.IsError)
            {
                return ResultWrapper<ParityTxTraceFromReplay>.Fail(blockSearch);
            }

            Block block = blockSearch.Object;

            ParityLikeTxTrace txTrace = TraceTx(block, txHash, GetParityTypes(traceTypes));
            return ResultWrapper<ParityTxTraceFromReplay>.Success(new ParityTxTraceFromReplay(txTrace));
        }

        public ResultWrapper<ParityTxTraceFromReplay[]> trace_replayBlockTransactions(BlockParameter blockParameter, string[] traceTypes)
        {
            SearchResult<Block> blockSearch = _blockFinder.SearchForBlock(blockParameter);
            if (blockSearch.IsError)
            {
                return ResultWrapper<ParityTxTraceFromReplay[]>.Fail(blockSearch);
            }

            Block block = blockSearch.Object;

            IReadOnlyCollection<ParityLikeTxTrace> txTraces = TraceBlock(block, GetParityTypes(traceTypes));

            // ReSharper disable once CoVariantArrayConversion
            return ResultWrapper<ParityTxTraceFromReplay[]>.Success(txTraces.Select(t => new ParityTxTraceFromReplay(t, true)).ToArray());
        }

        public ResultWrapper<ParityTxTraceFromStore[]> trace_filter(TraceFilterForRpc traceFilterForRpc)
        {
            TxTraceFilter txTracerFilter = new(traceFilterForRpc.FromAddress, traceFilterForRpc.ToAddress, traceFilterForRpc.After, traceFilterForRpc.Count, _specProvider, _logManager);
            List<ParityLikeTxTrace> txTraces = new();
            IEnumerable<SearchResult<Block>> blocksSearch =
                _blockFinder.SearchForBlocksOnMainChain(traceFilterForRpc.FromBlock ?? BlockParameter.Latest, traceFilterForRpc.ToBlock ?? BlockParameter.Latest);
            foreach (SearchResult<Block> blockSearch in blocksSearch)
            {
                if (!txTracerFilter.ShouldContinue())
                    break;
                if (blockSearch.IsError)
                {
                    return ResultWrapper<ParityTxTraceFromStore[]>.Fail(blockSearch);
                }
                Block block = blockSearch.Object;
                if (!txTracerFilter.ShouldTraceBlock(block))
                    continue;

                IReadOnlyCollection<ParityLikeTxTrace> txTracesFromOneBlock =
                    TraceBlock(block, ParityTraceTypes.Trace | ParityTraceTypes.Rewards, txTracerFilter);
                txTraces.AddRange(txTracesFromOneBlock);
            }
            
            return ResultWrapper<ParityTxTraceFromStore[]>.Success(txTraces.SelectMany(ParityTxTraceFromStore.FromTxTrace).ToArray());
        }

        public ResultWrapper<ParityTxTraceFromStore[]> trace_block(BlockParameter blockParameter)
        {
            SearchResult<Block> blockSearch = _blockFinder.SearchForBlock(blockParameter);
            if (blockSearch.IsError)
            {
                return ResultWrapper<ParityTxTraceFromStore[]>.Fail(blockSearch);
            }

            Block block = blockSearch.Object;
            
            IReadOnlyCollection<ParityLikeTxTrace> txTraces = TraceBlock(block, ParityTraceTypes.Trace | ParityTraceTypes.Rewards);
            return ResultWrapper<ParityTxTraceFromStore[]>.Success(txTraces.SelectMany(ParityTxTraceFromStore.FromTxTrace).ToArray());
        }

        public ResultWrapper<ParityTxTraceFromStore[]> trace_get(Keccak txHash, int[] positions)
        {
            throw new NotImplementedException();
        }

        public ResultWrapper<ParityTxTraceFromStore[]> trace_transaction(Keccak txHash)
        {
            SearchResult<Keccak> blockHashSearch = _receiptFinder.SearchForReceiptBlockHash(txHash);
            if (blockHashSearch.IsError)
            {
                return ResultWrapper<ParityTxTraceFromStore[]>.Fail(blockHashSearch);
            }
            
            SearchResult<Block> blockSearch = _blockFinder.SearchForBlock(new BlockParameter(blockHashSearch.Object));
            if (blockSearch.IsError)
            {
                return ResultWrapper<ParityTxTraceFromStore[]>.Fail(blockSearch);
            }
        
            Block block = blockSearch.Object;
<<<<<<< HEAD
        
            IReadOnlyCollection<ParityLikeTxTrace> txTrace = TraceTxT(block, txHash, ParityTraceTypes.Trace | ParityTraceTypes.Rewards);
=======

            ParityLikeTxTrace txTrace = TraceTx(block, txHash, ParityTraceTypes.Trace);
>>>>>>> a3c11633
            return ResultWrapper<ParityTxTraceFromStore[]>.Success(ParityTxTraceFromStore.FromTxTrace(txTrace));
        }
        
        // public ResultWrapper<ParityTxTraceFromStore[]> trace_transaction(Keccak txHash)
        // {
        //     SearchResult<Keccak> blockHashSearch = _receiptFinder.SearchForReceiptBlockHash(txHash);
        //     if (blockHashSearch.IsError)
        //     {
        //         return ResultWrapper<ParityTxTraceFromStore[]>.Fail(blockHashSearch);
        //     }
        //     
        //     SearchResult<Block> blockSearch = _blockFinder.SearchForBlock(new BlockParameter(blockHashSearch.Object));
        //     if (blockSearch.IsError)
        //     {
        //         return ResultWrapper<ParityTxTraceFromStore[]>.Fail(blockSearch);
        //     }
        //
        //     Block block = blockSearch.Object;
        //
        //     ParityLikeTxTrace txTrace = TraceTx(block, txHash, ParityTraceTypes.Trace | ParityTraceTypes.Rewards);
        //     return ResultWrapper<ParityTxTraceFromStore[]>.Success(ParityTxTraceFromStore.FromTxTrace(txTrace));
        // }

        private IReadOnlyCollection<ParityLikeTxTrace> TraceBlock(Block block, ParityTraceTypes traceTypes, TxTraceFilter txTraceFilter = null)
        {
            using CancellationTokenSource cancellationTokenSource = new(_cancellationTokenTimeout);
            CancellationToken cancellationToken = cancellationTokenSource.Token;

            ParityLikeBlockTracer listener = new(traceTypes, txTraceFilter, _specProvider);
            _tracer.Trace(block, listener.WithCancellation(cancellationToken));

            return listener.BuildResult();
        }
        
        private IReadOnlyCollection<ParityLikeTxTrace> TraceTxT(Block block, Keccak txHash, ParityTraceTypes traceTypes)
        {
            using CancellationTokenSource cancellationTokenSource = new(_cancellationTokenTimeout);
            CancellationToken cancellationToken = cancellationTokenSource.Token;

            ParityLikeBlockTracer listener = new(txHash, traceTypes);
            _tracer.Trace(block, listener.WithCancellation(cancellationToken));

            return listener.BuildResult();
        }

        private ParityLikeTxTrace TraceTx(Block block, Keccak txHash, ParityTraceTypes traceTypes)
        {
            using CancellationTokenSource cancellationTokenSource = new(_cancellationTokenTimeout);
            CancellationToken cancellationToken = cancellationTokenSource.Token;
        
            ParityLikeBlockTracer listener = new(txHash, traceTypes);
            _tracer.Trace(block, listener.WithCancellation(cancellationToken));
        
            return listener.BuildResult().SingleOrDefault();
        }
    }
}<|MERGE_RESOLUTION|>--- conflicted
+++ resolved
@@ -207,37 +207,12 @@
             {
                 return ResultWrapper<ParityTxTraceFromStore[]>.Fail(blockSearch);
             }
-        
-            Block block = blockSearch.Object;
-<<<<<<< HEAD
-        
-            IReadOnlyCollection<ParityLikeTxTrace> txTrace = TraceTxT(block, txHash, ParityTraceTypes.Trace | ParityTraceTypes.Rewards);
-=======
+
+            Block block = blockSearch.Object;
 
             ParityLikeTxTrace txTrace = TraceTx(block, txHash, ParityTraceTypes.Trace);
->>>>>>> a3c11633
             return ResultWrapper<ParityTxTraceFromStore[]>.Success(ParityTxTraceFromStore.FromTxTrace(txTrace));
         }
-        
-        // public ResultWrapper<ParityTxTraceFromStore[]> trace_transaction(Keccak txHash)
-        // {
-        //     SearchResult<Keccak> blockHashSearch = _receiptFinder.SearchForReceiptBlockHash(txHash);
-        //     if (blockHashSearch.IsError)
-        //     {
-        //         return ResultWrapper<ParityTxTraceFromStore[]>.Fail(blockHashSearch);
-        //     }
-        //     
-        //     SearchResult<Block> blockSearch = _blockFinder.SearchForBlock(new BlockParameter(blockHashSearch.Object));
-        //     if (blockSearch.IsError)
-        //     {
-        //         return ResultWrapper<ParityTxTraceFromStore[]>.Fail(blockSearch);
-        //     }
-        //
-        //     Block block = blockSearch.Object;
-        //
-        //     ParityLikeTxTrace txTrace = TraceTx(block, txHash, ParityTraceTypes.Trace | ParityTraceTypes.Rewards);
-        //     return ResultWrapper<ParityTxTraceFromStore[]>.Success(ParityTxTraceFromStore.FromTxTrace(txTrace));
-        // }
 
         private IReadOnlyCollection<ParityLikeTxTrace> TraceBlock(Block block, ParityTraceTypes traceTypes, TxTraceFilter txTraceFilter = null)
         {
@@ -249,8 +224,8 @@
 
             return listener.BuildResult();
         }
-        
-        private IReadOnlyCollection<ParityLikeTxTrace> TraceTxT(Block block, Keccak txHash, ParityTraceTypes traceTypes)
+
+        private ParityLikeTxTrace TraceTx(Block block, Keccak txHash, ParityTraceTypes traceTypes)
         {
             using CancellationTokenSource cancellationTokenSource = new(_cancellationTokenTimeout);
             CancellationToken cancellationToken = cancellationTokenSource.Token;
@@ -258,17 +233,6 @@
             ParityLikeBlockTracer listener = new(txHash, traceTypes);
             _tracer.Trace(block, listener.WithCancellation(cancellationToken));
 
-            return listener.BuildResult();
-        }
-
-        private ParityLikeTxTrace TraceTx(Block block, Keccak txHash, ParityTraceTypes traceTypes)
-        {
-            using CancellationTokenSource cancellationTokenSource = new(_cancellationTokenTimeout);
-            CancellationToken cancellationToken = cancellationTokenSource.Token;
-        
-            ParityLikeBlockTracer listener = new(txHash, traceTypes);
-            _tracer.Trace(block, listener.WithCancellation(cancellationToken));
-        
             return listener.BuildResult().SingleOrDefault();
         }
     }
