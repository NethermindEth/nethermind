// SPDX-FileCopyrightText: 2022 Demerzel Solutions Limited
// SPDX-License-Identifier: LGPL-3.0-only

using System;
using System.Text;
using Nethermind.Core;
using Nethermind.Core.Attributes;
using Nethermind.Core.Crypto;
using Nethermind.Crypto;
using Nethermind.Facade.Eth.RpcTransaction;
using Nethermind.KeyStore;
using Nethermind.Wallet;

namespace Nethermind.JsonRpc.Modules.Personal
{
    public class PersonalRpcModule(IEcdsa ecdsa, IWallet wallet, IKeyStore keyStore) : IPersonalRpcModule
    {
        [RequiresSecurityReview("Consider removing any operations that allow to provide passphrase in JSON RPC")]
        public ResultWrapper<Address> personal_importRawKey(byte[] keyData, string passphrase)
        {
            PrivateKey privateKey = new(keyData);
            keyStore.StoreKey(privateKey, passphrase.Secure());
            return ResultWrapper<Address>.Success(privateKey.Address);
        }

        public ResultWrapper<Address[]> personal_listAccounts()
        {
            return ResultWrapper<Address[]>.Success(wallet.GetAccounts());
        }

        public ResultWrapper<bool> personal_lockAccount(Address address)
        {
            var locked = wallet.LockAccount(address);

            return ResultWrapper<bool>.Success(locked);
        }

        [RequiresSecurityReview("Consider removing any operations that allow to provide passphrase in JSON RPC")]
        public ResultWrapper<bool> personal_unlockAccount(Address address, string passphrase)
        {
            var notSecuredHere = passphrase.Secure();
            var unlocked = wallet.UnlockAccount(address, notSecuredHere);
            return ResultWrapper<bool>.Success(unlocked);
        }

        [RequiresSecurityReview("Consider removing any operations that allow to provide passphrase in JSON RPC")]
        public ResultWrapper<Address> personal_newAccount(string passphrase)
        {
            var notSecuredHere = passphrase.Secure();
            return ResultWrapper<Address>.Success(wallet.NewAccount(notSecuredHere));
        }

        [RequiresSecurityReview("Consider removing any operations that allow to provide passphrase in JSON RPC")]
        public ResultWrapper<Hash256> personal_sendTransaction(TransactionForRpc transaction, string passphrase)
        {
            throw new NotImplementedException();
        }

        public ResultWrapper<Address> personal_ecRecover(byte[] message, byte[] signature)
        {
            message = ToEthSignedMessage(message);
            Hash256 msgHash = Keccak.Compute(message);
            PublicKey publicKey = ecdsa.RecoverPublicKey(new Signature(signature), msgHash);
            return ResultWrapper<Address>.Success(publicKey.Address);
        }

        private static byte[] ToEthSignedMessage(byte[] message)
        {
            string messageString = $"\u0019Ethereum Signed Message:\n{message.Length}{UTF8Encoding.UTF8.GetString(message)}";
            message = UTF8Encoding.UTF8.GetBytes(messageString);
            return message;
        }

        [RequiresSecurityReview("Consider removing any operations that allow to provide passphrase in JSON RPC")]
        public ResultWrapper<string> personal_sign(byte[] message, Address address, string passphrase = null)
        {
            if (!wallet.IsUnlocked(address))
            {
                if (passphrase is not null)
                {
                    var notSecuredHere = passphrase.Secure();
                    wallet.UnlockAccount(address, notSecuredHere);
                }
            }

            message = ToEthSignedMessage(message);
<<<<<<< HEAD
            return ResultWrapper<string>.Success(_wallet.Sign(Keccak.Compute(message), address).ToString());
=======
            return ResultWrapper<string>.Success(wallet.Sign(Keccak.Compute(message), address).ToString());
>>>>>>> eee5ac23
        }
    }
}<|MERGE_RESOLUTION|>--- conflicted
+++ resolved
@@ -84,11 +84,7 @@
             }
 
             message = ToEthSignedMessage(message);
-<<<<<<< HEAD
-            return ResultWrapper<string>.Success(_wallet.Sign(Keccak.Compute(message), address).ToString());
-=======
             return ResultWrapper<string>.Success(wallet.Sign(Keccak.Compute(message), address).ToString());
->>>>>>> eee5ac23
         }
     }
 }