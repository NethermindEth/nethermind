--- conflicted
+++ resolved
@@ -27,17 +27,14 @@
         public static NullModuleProvider Instance = new();
         private static Task<IRpcModule> Null = Task.FromResult(default(IRpcModule));
 
-        private NullModuleProvider() { }
+        private NullModuleProvider()
+        {
+        }
 
-        public void Register<T>(IRpcModulePool<T> pool) where T : IRpcModule { }
-
-<<<<<<< HEAD
-=======
         public void Register<T>(IRpcModulePool<T> pool) where T : IRpcModule
         {
         }
 
->>>>>>> c3b219e1
         public JsonSerializer Serializer { get; } = new();
 
         public IReadOnlyCollection<JsonConverter> Converters => Array.Empty<JsonConverter>();
@@ -45,14 +42,6 @@
         public IReadOnlyCollection<string> Enabled => Array.Empty<string>();
 
         public IReadOnlyCollection<string> All => Array.Empty<string>();
-<<<<<<< HEAD
-=======
-
-        public ModuleResolution Check(string methodName, JsonRpcContext context)
-        {
-            return ModuleResolution.Unknown;
-        }
->>>>>>> c3b219e1
 
         public ModuleResolution Check(string methodName, JsonRpcContext context) => ModuleResolution.Unknown;
 
