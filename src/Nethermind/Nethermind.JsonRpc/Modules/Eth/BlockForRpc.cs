// SPDX-FileCopyrightText: 2022 Demerzel Solutions Limited
// SPDX-License-Identifier: LGPL-3.0-only

using System.Buffers.Binary;
using System.Collections.Generic;
using System.Linq;
using Nethermind.Core;
using Nethermind.Core.Crypto;
using Nethermind.Core.Specs;
using Nethermind.Int256;
using Nethermind.JsonRpc.Data;
using Nethermind.Serialization.Json;
using Nethermind.Serialization.Rlp;
using System.Text.Json;
using System.Text.Json.Serialization;
using System.Runtime.CompilerServices;

namespace Nethermind.JsonRpc.Modules.Eth;

public class BlockForRpc
{
    private readonly BlockDecoder _blockDecoder = new();
    private readonly bool _isAuRaBlock;

    protected BlockForRpc()
    {

    }

    [SkipLocalsInit]
    public BlockForRpc(Block block, bool includeFullTransactionData, ISpecProvider specProvider)
    {
        _isAuRaBlock = block.Header.AuRaSignature is not null;
        Author = block.Author ?? block.Beneficiary;
        Difficulty = block.Difficulty;
        ExtraData = block.ExtraData;
        GasLimit = block.GasLimit;
        GasUsed = block.GasUsed;
        Hash = block.Hash;
        LogsBloom = block.Bloom;
        Miner = block.Beneficiary;
        if (!_isAuRaBlock)
        {
            MixHash = block.MixHash;
            Nonce = new byte[8];
            BinaryPrimitives.WriteUInt64BigEndian(Nonce, block.Nonce);
        }
        else
        {
            Step = block.Header.AuRaStep;
            Signature = block.Header.AuRaSignature;
        }

        if (specProvider is not null)
        {
            var spec = specProvider.GetSpec(block.Header);
            if (spec.IsEip1559Enabled)
            {
                BaseFeePerGas = block.Header.BaseFeePerGas;
            }

            if (spec.IsEip4844Enabled)
            {
                BlobGasUsed = block.Header.BlobGasUsed;
                ExcessBlobGas = block.Header.ExcessBlobGas;
            }

            if (spec.IsEip4788Enabled)
            {
                ParentBeaconBlockRoot = block.ParentBeaconBlockRoot;
            }
<<<<<<< HEAD

            Number = block.Number;
            ParentHash = block.ParentHash;
            ReceiptsRoot = block.ReceiptsRoot;
            Sha3Uncles = block.UnclesHash;
            Size = _blockDecoder.GetLength(block, RlpBehaviors.None);
            StateRoot = block.StateRoot;
            Timestamp = block.Timestamp;
            TotalDifficulty = block.TotalDifficulty ?? 0;
            Transactions = includeFullTransactionData 
                ? block.Transactions.Select((t, idx) => new TransactionForRpc(block.Hash, block.Number, idx, t, block.BaseFeePerGas)).ToArray() 
                : block.Transactions.Select(t => t.Hash).OfType<object>().ToArray();
            TransactionsRoot = block.TxRoot;
            Uncles = block.Uncles.Select(o => o.Hash);
        }

        [JsonIgnore]
        public Address Author { get; set; }
        public UInt256 Difficulty { get; set; }
        public byte[] ExtraData { get; set; }
        public long GasLimit { get; set; }
        public long GasUsed { get; set; }
        
        [JsonProperty(NullValueHandling = NullValueHandling.Include)]
        public Keccak Hash { get; set; }
        
        [JsonProperty(NullValueHandling = NullValueHandling.Include)]
        public Bloom LogsBloom { get; set; }
        public Address Miner { get; set; }
        public Keccak MixHash { get; set; }
        
        public bool ShouldSerializeMixHash() => !_isAuRaBlock && MixHash != null;
        
        [JsonProperty(NullValueHandling = NullValueHandling.Include)]
        public byte[] Nonce { get; set; }

        public bool ShouldSerializeNonce() => !_isAuRaBlock;

        [JsonProperty(NullValueHandling = NullValueHandling.Include)]
        public long? Number { get; set; }
        public Keccak ParentHash { get; set; }
        public Keccak ReceiptsRoot { get; set; }
        public Keccak Sha3Uncles { get; set; }
        public byte[] Signature { get; set; }
        public bool ShouldSerializeSignature() => _isAuRaBlock;
        public long Size { get; set; }
        public Keccak StateRoot { get; set; }
        [JsonConverter(typeof(NullableLongConverter), NumberConversion.Raw)]
        public long? Step { get; set; }
        public bool ShouldSerializeStep() => _isAuRaBlock;
        public UInt256 TotalDifficulty { get; set; }
        public UInt256 Timestamp { get; set; }
        
        public UInt256? BaseFeePerGas { get; set; }
        public IEnumerable<object> Transactions { get; set; }
        public Keccak TransactionsRoot { get; set; }
        public IEnumerable<Keccak> Uncles { get; set; }
=======
        }

        Number = block.Number;
        ParentHash = block.ParentHash;
        ReceiptsRoot = block.ReceiptsRoot;
        Sha3Uncles = block.UnclesHash;
        Size = _blockDecoder.GetLength(block, RlpBehaviors.None);
        StateRoot = block.StateRoot;
        Timestamp = block.Timestamp;
        TotalDifficulty = block.TotalDifficulty ?? 0;
        Transactions = includeFullTransactionData ? block.Transactions.Select((t, idx) => new TransactionForRpc(block.Hash, block.Number, idx, t, block.BaseFeePerGas)).ToArray() : block.Transactions.Select(t => t.Hash).OfType<object>().ToArray();
        TransactionsRoot = block.TxRoot;
        Uncles = block.Uncles.Select(o => o.Hash);
        Withdrawals = block.Withdrawals;
        WithdrawalsRoot = block.Header.WithdrawalsRoot;
>>>>>>> 0a3a694f
    }

    public Address Author { get; set; }
    public UInt256 Difficulty { get; set; }
    public byte[] ExtraData { get; set; }
    public long GasLimit { get; set; }
    public long GasUsed { get; set; }

    [JsonIgnore(Condition = JsonIgnoreCondition.Never)]
    public Hash256 Hash { get; set; }

    [JsonIgnore(Condition = JsonIgnoreCondition.Never)]
    public Bloom LogsBloom { get; set; }
    public Address Miner { get; set; }
    public Hash256 MixHash { get; set; }

    public bool ShouldSerializeMixHash() => !_isAuRaBlock && MixHash is not null;

    [JsonIgnore(Condition = JsonIgnoreCondition.WhenWritingNull)]
    public byte[] Nonce { get; set; }

    public bool ShouldSerializeNonce() => !_isAuRaBlock;

    [JsonIgnore(Condition = JsonIgnoreCondition.Never)]
    public long? Number { get; set; }
    public Hash256 ParentHash { get; set; }
    public Hash256 ReceiptsRoot { get; set; }
    public Hash256 Sha3Uncles { get; set; }
    public byte[] Signature { get; set; }
    public bool ShouldSerializeSignature() => _isAuRaBlock;
    public long Size { get; set; }
    public Hash256 StateRoot { get; set; }
    [JsonConverter(typeof(NullableRawLongConverter))]
    public long? Step { get; set; }
    public bool ShouldSerializeStep() => _isAuRaBlock;
    public UInt256 TotalDifficulty { get; set; }
    public UInt256 Timestamp { get; set; }

    public UInt256? BaseFeePerGas { get; set; }
    public IEnumerable<object> Transactions { get; set; }
    public Hash256 TransactionsRoot { get; set; }
    public IEnumerable<Hash256> Uncles { get; set; }

    [JsonIgnore(Condition = JsonIgnoreCondition.WhenWritingNull)]
    public IEnumerable<Withdrawal>? Withdrawals { get; set; }

    [JsonIgnore(Condition = JsonIgnoreCondition.WhenWritingNull)]
    public Hash256? WithdrawalsRoot { get; set; }

    [JsonIgnore(Condition = JsonIgnoreCondition.WhenWritingNull)]
    public ulong? BlobGasUsed { get; set; }

    [JsonIgnore(Condition = JsonIgnoreCondition.WhenWritingNull)]
    public ulong? ExcessBlobGas { get; set; }

    [JsonIgnore(Condition = JsonIgnoreCondition.WhenWritingNull)]
    public Hash256? ParentBeaconBlockRoot { get; set; }
}<|MERGE_RESOLUTION|>--- conflicted
+++ resolved
@@ -69,65 +69,6 @@
             {
                 ParentBeaconBlockRoot = block.ParentBeaconBlockRoot;
             }
-<<<<<<< HEAD
-
-            Number = block.Number;
-            ParentHash = block.ParentHash;
-            ReceiptsRoot = block.ReceiptsRoot;
-            Sha3Uncles = block.UnclesHash;
-            Size = _blockDecoder.GetLength(block, RlpBehaviors.None);
-            StateRoot = block.StateRoot;
-            Timestamp = block.Timestamp;
-            TotalDifficulty = block.TotalDifficulty ?? 0;
-            Transactions = includeFullTransactionData 
-                ? block.Transactions.Select((t, idx) => new TransactionForRpc(block.Hash, block.Number, idx, t, block.BaseFeePerGas)).ToArray() 
-                : block.Transactions.Select(t => t.Hash).OfType<object>().ToArray();
-            TransactionsRoot = block.TxRoot;
-            Uncles = block.Uncles.Select(o => o.Hash);
-        }
-
-        [JsonIgnore]
-        public Address Author { get; set; }
-        public UInt256 Difficulty { get; set; }
-        public byte[] ExtraData { get; set; }
-        public long GasLimit { get; set; }
-        public long GasUsed { get; set; }
-        
-        [JsonProperty(NullValueHandling = NullValueHandling.Include)]
-        public Keccak Hash { get; set; }
-        
-        [JsonProperty(NullValueHandling = NullValueHandling.Include)]
-        public Bloom LogsBloom { get; set; }
-        public Address Miner { get; set; }
-        public Keccak MixHash { get; set; }
-        
-        public bool ShouldSerializeMixHash() => !_isAuRaBlock && MixHash != null;
-        
-        [JsonProperty(NullValueHandling = NullValueHandling.Include)]
-        public byte[] Nonce { get; set; }
-
-        public bool ShouldSerializeNonce() => !_isAuRaBlock;
-
-        [JsonProperty(NullValueHandling = NullValueHandling.Include)]
-        public long? Number { get; set; }
-        public Keccak ParentHash { get; set; }
-        public Keccak ReceiptsRoot { get; set; }
-        public Keccak Sha3Uncles { get; set; }
-        public byte[] Signature { get; set; }
-        public bool ShouldSerializeSignature() => _isAuRaBlock;
-        public long Size { get; set; }
-        public Keccak StateRoot { get; set; }
-        [JsonConverter(typeof(NullableLongConverter), NumberConversion.Raw)]
-        public long? Step { get; set; }
-        public bool ShouldSerializeStep() => _isAuRaBlock;
-        public UInt256 TotalDifficulty { get; set; }
-        public UInt256 Timestamp { get; set; }
-        
-        public UInt256? BaseFeePerGas { get; set; }
-        public IEnumerable<object> Transactions { get; set; }
-        public Keccak TransactionsRoot { get; set; }
-        public IEnumerable<Keccak> Uncles { get; set; }
-=======
         }
 
         Number = block.Number;
@@ -143,7 +84,6 @@
         Uncles = block.Uncles.Select(o => o.Hash);
         Withdrawals = block.Withdrawals;
         WithdrawalsRoot = block.Header.WithdrawalsRoot;
->>>>>>> 0a3a694f
     }
 
     public Address Author { get; set; }
