// SPDX-FileCopyrightText: 2022 Demerzel Solutions Limited
// SPDX-License-Identifier: LGPL-3.0-only

using System.Buffers.Binary;
using System.Collections.Generic;
using System.Linq;
using Nethermind.Core;
using Nethermind.Core.Crypto;
using Nethermind.Core.Specs;
using Nethermind.Int256;
using Nethermind.JsonRpc.Data;
using Nethermind.Serialization.Json;
using Nethermind.Serialization.Rlp;
using Newtonsoft.Json;

namespace Nethermind.JsonRpc.Modules.Eth;

public class BlockForRpc
{
    private readonly BlockDecoder _blockDecoder = new();
    private readonly bool _isAuRaBlock;

    protected BlockForRpc()
    {

    }

    public BlockForRpc(Block block, bool includeFullTransactionData, ISpecProvider specProvider)
    {
        _isAuRaBlock = block.Header.AuRaSignature is not null;
        Author = block.Author ?? block.Beneficiary;
        Difficulty = block.Difficulty;
        ExtraData = block.ExtraData;
        GasLimit = block.GasLimit;
        GasUsed = block.GasUsed;
        Hash = block.Hash;
        LogsBloom = block.Bloom;
        Miner = block.Beneficiary;
        if (!_isAuRaBlock)
        {
            MixHash = block.MixHash;
            Nonce = new byte[8];
            BinaryPrimitives.WriteUInt64BigEndian(Nonce, block.Nonce);
        }
        else
        {
            Step = block.Header.AuRaStep;
            Signature = block.Header.AuRaSignature;
        }

        if (specProvider is not null)
        {
            var spec = specProvider.GetSpec(block.Header);
            if (spec.IsEip1559Enabled)
            {
                BaseFeePerGas = block.Header.BaseFeePerGas;
            }

            if (spec.IsEip4844Enabled)
            {
                BlobGasUsed = block.Header.BlobGasUsed;
                ExcessBlobGas = block.Header.ExcessBlobGas;
            }
        }

        Number = block.Number;
        ParentHash = block.ParentHash;
        ReceiptsRoot = block.ReceiptsRoot;
        Sha3Uncles = block.UnclesHash;
        Size = _blockDecoder.GetLength(block, RlpBehaviors.None);
        StateRoot = block.StateRoot;
        Timestamp = block.Timestamp;
        TotalDifficulty = block.TotalDifficulty ?? 0;
        Transactions = includeFullTransactionData ? block.Transactions.Select((t, idx) => new TransactionForRpc(block.Hash, block.Number, idx, t, block.BaseFeePerGas)).ToArray() : block.Transactions.Select(t => t.Hash).OfType<object>().ToArray();
        TransactionsRoot = block.TxRoot;
        Uncles = block.Uncles.Select(o => o.Hash);
        Withdrawals = block.Withdrawals;
        WithdrawalsRoot = block.Header.WithdrawalsRoot;
        ParentBeackBlockRoot = block.ParentBeaconBlockRoot;
    }

    public Address Author { get; set; }
    public UInt256 Difficulty { get; set; }
    public byte[] ExtraData { get; set; }
    public long GasLimit { get; set; }
    public long GasUsed { get; set; }

    [JsonProperty(NullValueHandling = NullValueHandling.Include)]
    public Keccak Hash { get; set; }

    [JsonProperty(NullValueHandling = NullValueHandling.Include)]
    public Bloom LogsBloom { get; set; }
    public Address Miner { get; set; }
    public Keccak MixHash { get; set; }

    public bool ShouldSerializeMixHash() => !_isAuRaBlock && MixHash is not null;

    [JsonProperty(NullValueHandling = NullValueHandling.Include)]
    public byte[] Nonce { get; set; }

    public bool ShouldSerializeNonce() => !_isAuRaBlock;

    [JsonProperty(NullValueHandling = NullValueHandling.Include)]
    public long? Number { get; set; }
    public Keccak ParentHash { get; set; }
    public Keccak ReceiptsRoot { get; set; }
    public Keccak Sha3Uncles { get; set; }
    public byte[] Signature { get; set; }
    public bool ShouldSerializeSignature() => _isAuRaBlock;
    public long Size { get; set; }
    public Keccak StateRoot { get; set; }
    [JsonConverter(typeof(NullableLongConverter), NumberConversion.Raw)]
    public long? Step { get; set; }
    public bool ShouldSerializeStep() => _isAuRaBlock;
    public UInt256 TotalDifficulty { get; set; }
    public UInt256 Timestamp { get; set; }

    public UInt256? BaseFeePerGas { get; set; }
    public IEnumerable<object> Transactions { get; set; }
    public Keccak TransactionsRoot { get; set; }
    public IEnumerable<Keccak> Uncles { get; set; }

    [JsonProperty(NullValueHandling = NullValueHandling.Ignore)]
    public IEnumerable<Withdrawal>? Withdrawals { get; set; }

    [JsonProperty(NullValueHandling = NullValueHandling.Ignore)]
    public Keccak? WithdrawalsRoot { get; set; }

    [JsonProperty(NullValueHandling = NullValueHandling.Ignore)]
    public ulong? BlobGasUsed { get; set; }

    [JsonProperty(NullValueHandling = NullValueHandling.Ignore)]
<<<<<<< HEAD
    public ulong? ExcessDataGas { get; set; }

    [JsonProperty(NullValueHandling = NullValueHandling.Ignore)]
    public Keccak? ParentBeackBlockRoot { get; set; }
=======
    public ulong? ExcessBlobGas { get; set; }
>>>>>>> a3029b83
}<|MERGE_RESOLUTION|>--- conflicted
+++ resolved
@@ -130,12 +130,8 @@
     public ulong? BlobGasUsed { get; set; }
 
     [JsonProperty(NullValueHandling = NullValueHandling.Ignore)]
-<<<<<<< HEAD
-    public ulong? ExcessDataGas { get; set; }
+    public ulong? ExcessBlobGas { get; set; }
 
     [JsonProperty(NullValueHandling = NullValueHandling.Ignore)]
     public Keccak? ParentBeackBlockRoot { get; set; }
-=======
-    public ulong? ExcessBlobGas { get; set; }
->>>>>>> a3029b83
 }