--- conflicted
+++ resolved
@@ -67,11 +67,6 @@
             {
                 Topics = GetTopics(topicsElement, options);
             }
-<<<<<<< HEAD
-            else
-            {
-                Topics = null;
-            }
 
             if (filter.TryGetProperty("useIndex"u8, out JsonElement useIndex))
             {
@@ -82,8 +77,6 @@
                     _ => UseIndex
                 };
             }
-=======
->>>>>>> 553ac700
         }
         finally
         {
