--- conflicted
+++ resolved
@@ -36,19 +36,7 @@
                 BlockParameter? blockParameter)
             {
                 transactionCall.EnsureDefaults(_rpcConfig.GasCap);
-<<<<<<< HEAD
                 return base.Execute(transactionCall, blockParameter);
-=======
-
-                using CancellationTokenSource cancellationTokenSource = new(_rpcConfig.Timeout);
-                Transaction tx = transactionCall.ToTransaction(_blockchainBridge.GetChainId());
-                if (tx.IsContractCreation && tx.DataLength == 0)
-                {
-                    return ResultWrapper<TResult>.Fail("Contract creation without any data provided.",
-                                               ErrorCodes.InvalidInput);
-                }
-                return ExecuteTx(header.Clone(), tx, cancellationTokenSource.Token);
->>>>>>> f3b48a8c
             }
 
             public ResultWrapper<TResult> ExecuteTx(TransactionForRpc transactionCall, BlockParameter? blockParameter) => Execute(transactionCall, blockParameter);
@@ -103,14 +91,7 @@
 
             protected override ResultWrapper<AccessListForRpc?> ExecuteTx(BlockHeader header, Transaction tx, CancellationToken token)
             {
-<<<<<<< HEAD
                 CallOutput result = _blockchainBridge.CreateAccessList(header, tx, token, _optimize);
-
-                return result.Error is null
-                    ? ResultWrapper<AccessListForRpc>.Success(new(GetResultAccessList(tx, result), GetResultGas(tx, result)))
-                    : TryGetInputError(result) ?? ResultWrapper<AccessListForRpc>.Fail(result.Error, ErrorCodes.ExecutionError, new AccessListForRpc(GetResultAccessList(tx, result), GetResultGas(tx, result)));
-=======
-                BlockchainBridge.CallOutput result = _blockchainBridge.CreateAccessList(header, tx, token, _optimize);
 
                 if (result.Error is null)
                 {
@@ -120,9 +101,7 @@
                 return result.InputError
                     ? GetInputError(result)
                     : ResultWrapper<AccessListForRpc?>.Fail(result.Error, ErrorCodes.ExecutionError, new AccessListForRpc(GetResultAccessList(tx, result), GetResultGas(tx, result)));
->>>>>>> f3b48a8c
             }
-
 
             private static IEnumerable<AccessListItemForRpc> GetResultAccessList(Transaction tx, CallOutput result)
             {
