--- conflicted
+++ resolved
@@ -35,48 +35,8 @@
                 TransactionForRpc transactionCall,
                 BlockParameter? blockParameter)
             {
-<<<<<<< HEAD
                 transactionCall.EnsureDefaults(_rpcConfig.GasCap);
                 return base.Execute(transactionCall, blockParameter);
-=======
-                SearchResult<BlockHeader> searchResult = _blockFinder.SearchForHeader(blockParameter);
-                if (searchResult.IsError)
-                {
-                    return ResultWrapper<TResult>.Fail(searchResult);
-                }
-
-                BlockHeader header = searchResult.Object;
-                if (!HasStateForBlock(_blockchainBridge, header))
-                {
-                    return ResultWrapper<TResult>.Fail($"No state available for block {header.Hash}",
-                        ErrorCodes.ResourceUnavailable);
-                }
-
-                BlockHeader clonedHeader = header.Clone();
-                var noBaseFee = !ShouldSetBaseFee(transactionCall);
-                if (noBaseFee)
-                {
-                    clonedHeader.BaseFeePerGas = 0;
-                }
-
-                transactionCall.EnsureDefaults(_rpcConfig.GasCap);
-
-                using CancellationTokenSource cancellationTokenSource = new(_rpcConfig.Timeout);
-                Transaction tx = transactionCall.ToTransaction(_blockchainBridge.GetChainId());
-                if (tx.IsContractCreation && tx.DataLength == 0)
-                {
-                    return ResultWrapper<TResult>.Fail("Contract creation without any data provided.",
-                                               ErrorCodes.InvalidInput);
-                }
-
-                return ExecuteTx(clonedHeader, tx, cancellationTokenSource.Token);
-            }
-
-            private static bool ShouldSetBaseFee(TransactionForRpc t)
-            {
-                return
-                    t.GasPrice > 0 || t.MaxFeePerGas > 0 || t.MaxPriorityFeePerGas > 0;
->>>>>>> 0fb5c63f
             }
 
             public ResultWrapper<TResult> ExecuteTx(TransactionForRpc transactionCall, BlockParameter? blockParameter) => Execute(transactionCall, blockParameter);
@@ -116,15 +76,16 @@
 
             protected override ResultWrapper<UInt256?> ExecuteTx(BlockHeader header, Transaction tx, CancellationToken token)
             {
-<<<<<<< HEAD
-                CallOutput result = _blockchainBridge.EstimateGas(header, tx, token);
-=======
-                BlockchainBridge.CallOutput result = _blockchainBridge.EstimateGas(header, tx, _errorMargin, token);
->>>>>>> 0fb5c63f
+                CallOutput result = _blockchainBridge.EstimateGas(header, tx, _errorMargin, token);
 
-                return result.Error is null
-                    ? ResultWrapper<UInt256?>.Success((UInt256)result.GasSpent)
-                    : TryGetInputError(result) ?? ResultWrapper<UInt256?>.Fail(result.Error, ErrorCodes.ExecutionError);
+                if (result.Error is null)
+                {
+                    return ResultWrapper<UInt256?>.Success((UInt256)result.GasSpent);
+                }
+
+                return result.InputError
+                    ? GetInputError(result)
+                    : ResultWrapper<UInt256?>.Fail(result.Error, ErrorCodes.ExecutionError);
             }
         }
 
