--- conflicted
+++ resolved
@@ -1,23 +1,14 @@
 // SPDX-FileCopyrightText: 2022 Demerzel Solutions Limited
 // SPDX-License-Identifier: LGPL-3.0-only
 
-<<<<<<< HEAD
 using System.Collections.Generic;
-using System.Linq;
-=======
->>>>>>> 966113f9
 using System.Threading;
 using Nethermind.Blockchain.Find;
 using Nethermind.Core;
 using Nethermind.Core.Extensions;
 using Nethermind.Evm;
 using Nethermind.Facade;
-<<<<<<< HEAD
-using Nethermind.Facade.Eth;
-using Nethermind.Facade.Proxy.Models;
-=======
 using Nethermind.Facade.Eth.RpcTransaction;
->>>>>>> 966113f9
 using Nethermind.Int256;
 using Nethermind.JsonRpc.Data;
 using Nethermind.Specs.Forks;
@@ -67,14 +58,7 @@
             public ResultWrapper<TResult> ExecuteTx(TransactionForRpc transactionCall, BlockParameter? blockParameter, Dictionary<Address, AccountOverride>? stateOverride = null)
                 => Execute(transactionCall, blockParameter, stateOverride);
 
-<<<<<<< HEAD
             protected abstract ResultWrapper<TResult> ExecuteTx(BlockHeader header, Transaction tx, Dictionary<Address, AccountOverride>? stateOverride, CancellationToken token);
-
-            protected ResultWrapper<TResult> GetInputError(CallOutput result) =>
-                ResultWrapper<TResult>.Fail(result.Error, ErrorCodes.InvalidInput);
-=======
-            protected abstract ResultWrapper<TResult> ExecuteTx(BlockHeader header, Transaction tx, CancellationToken token);
->>>>>>> 966113f9
         }
 
         private class CallTxExecutor(IBlockchainBridge blockchainBridge, IBlockFinder blockFinder, IJsonRpcConfig rpcConfig)
@@ -111,11 +95,7 @@
         private class CreateAccessListTxExecutor(IBlockchainBridge blockchainBridge, IBlockFinder blockFinder, IJsonRpcConfig rpcConfig, bool optimize)
             : TxExecutor<AccessListResultForRpc?>(blockchainBridge, blockFinder, rpcConfig)
         {
-<<<<<<< HEAD
-            protected override ResultWrapper<AccessListForRpc?> ExecuteTx(BlockHeader header, Transaction tx, Dictionary<Address, AccountOverride> stateOverride, CancellationToken token)
-=======
-            protected override ResultWrapper<AccessListResultForRpc?> ExecuteTx(BlockHeader header, Transaction tx, CancellationToken token)
->>>>>>> 966113f9
+            protected override ResultWrapper<AccessListResultForRpc?> ExecuteTx(BlockHeader header, Transaction tx, Dictionary<Address, AccountOverride> stateOverride, CancellationToken token)
             {
                 CallOutput result = _blockchainBridge.CreateAccessList(header, tx, token, optimize);
 
