// SPDX-FileCopyrightText: 2022 Demerzel Solutions Limited
// SPDX-License-Identifier: LGPL-3.0-only

using Nethermind.Blockchain;
using Nethermind.Blockchain.Receipts;
using Nethermind.Config;
using Nethermind.Core.Specs;
using Nethermind.Facade;
using Nethermind.Facade.Eth;
using Nethermind.JsonRpc.Modules.Eth.GasPrice;
using Nethermind.JsonRpc.Modules.Eth.FeeHistory;
using Nethermind.Logging;
using Nethermind.Network;
using Nethermind.State;
using Nethermind.TxPool;
using Nethermind.Wallet;

namespace Nethermind.JsonRpc.Modules.Eth
{
    public class EthModuleFactory(
        ITxPool txPool,
        ITxSender txSender,
        IWallet wallet,
        IBlockTree blockTree,
        IJsonRpcConfig config,
        ILogManager logManager,
        IStateReader stateReader,
        IBlockchainBridgeFactory blockchainBridgeFactory,
        ISpecProvider specProvider,
        IReceiptStorage receiptStorage,
        IGasPriceOracle gasPriceOracle,
        IEthSyncingInfo ethSyncingInfo,
        IFeeHistoryOracle feeHistoryOracle,
        IProtocolsManager protocolsManager,
<<<<<<< HEAD
        ulong secondsPerSlot)
=======
        IBlocksConfig blocksConfig,
        IForkInfo forkInfo)
>>>>>>> 2e346112
        : ModuleFactoryBase<IEthRpcModule>
    {
        private readonly ulong _secondsPerSlot = blocksConfig.SecondsPerSlot;
        private readonly IReadOnlyBlockTree _blockTree = blockTree.AsReadOnly();
<<<<<<< HEAD
        private readonly ILogManager _logManager = logManager ?? throw new ArgumentNullException(nameof(logManager));
        private readonly IStateReader _stateReader = stateReader ?? throw new ArgumentNullException(nameof(stateReader));
        private readonly IBlockchainBridgeFactory _blockchainBridgeFactory = blockchainBridgeFactory ?? throw new ArgumentNullException(nameof(blockchainBridgeFactory));
        private readonly ITxPool _txPool = txPool ?? throw new ArgumentNullException(nameof(txPool));
        private readonly ITxSender _txSender = txSender ?? throw new ArgumentNullException(nameof(txSender));
        private readonly IWallet _wallet = wallet ?? throw new ArgumentNullException(nameof(wallet));
        private readonly IJsonRpcConfig _rpcConfig = config ?? throw new ArgumentNullException(nameof(config));
        private readonly ISpecProvider _specProvider = specProvider ?? throw new ArgumentNullException(nameof(specProvider));
        private readonly IReceiptStorage _receiptStorage = receiptStorage ?? throw new ArgumentNullException(nameof(receiptStorage));
        private readonly IGasPriceOracle _gasPriceOracle = gasPriceOracle ?? throw new ArgumentNullException(nameof(gasPriceOracle));
        private readonly IEthSyncingInfo _ethSyncingInfo = ethSyncingInfo ?? throw new ArgumentNullException(nameof(ethSyncingInfo));
        private readonly IFeeHistoryOracle _feeHistoryOracle = feeHistoryOracle ?? throw new ArgumentNullException(nameof(feeHistoryOracle));
        private readonly IProtocolsManager _protocolsManager = protocolsManager ?? throw new ArgumentNullException(nameof(protocolsManager));
=======
>>>>>>> 2e346112

        public override IEthRpcModule Create()
        {
            return new EthRpcModule(
                config,
                blockchainBridgeFactory.CreateBlockchainBridge(),
                _blockTree,
<<<<<<< HEAD
                _receiptStorage,
                _stateReader,
                _txPool,
                _txSender,
                _wallet,
                _logManager,
                _specProvider,
                _gasPriceOracle,
                _ethSyncingInfo,
                _feeHistoryOracle,
                protocolsManager,
                secondsPerSlot);
=======
                receiptStorage,
                stateReader,
                txPool,
                txSender,
                wallet,
                logManager,
                specProvider,
                gasPriceOracle,
                ethSyncingInfo,
                feeHistoryOracle,
                protocolsManager,
                forkInfo,
                _secondsPerSlot);
>>>>>>> 2e346112
        }
    }
}<|MERGE_RESOLUTION|>--- conflicted
+++ resolved
@@ -32,32 +32,12 @@
         IEthSyncingInfo ethSyncingInfo,
         IFeeHistoryOracle feeHistoryOracle,
         IProtocolsManager protocolsManager,
-<<<<<<< HEAD
-        ulong secondsPerSlot)
-=======
         IBlocksConfig blocksConfig,
         IForkInfo forkInfo)
->>>>>>> 2e346112
         : ModuleFactoryBase<IEthRpcModule>
     {
         private readonly ulong _secondsPerSlot = blocksConfig.SecondsPerSlot;
         private readonly IReadOnlyBlockTree _blockTree = blockTree.AsReadOnly();
-<<<<<<< HEAD
-        private readonly ILogManager _logManager = logManager ?? throw new ArgumentNullException(nameof(logManager));
-        private readonly IStateReader _stateReader = stateReader ?? throw new ArgumentNullException(nameof(stateReader));
-        private readonly IBlockchainBridgeFactory _blockchainBridgeFactory = blockchainBridgeFactory ?? throw new ArgumentNullException(nameof(blockchainBridgeFactory));
-        private readonly ITxPool _txPool = txPool ?? throw new ArgumentNullException(nameof(txPool));
-        private readonly ITxSender _txSender = txSender ?? throw new ArgumentNullException(nameof(txSender));
-        private readonly IWallet _wallet = wallet ?? throw new ArgumentNullException(nameof(wallet));
-        private readonly IJsonRpcConfig _rpcConfig = config ?? throw new ArgumentNullException(nameof(config));
-        private readonly ISpecProvider _specProvider = specProvider ?? throw new ArgumentNullException(nameof(specProvider));
-        private readonly IReceiptStorage _receiptStorage = receiptStorage ?? throw new ArgumentNullException(nameof(receiptStorage));
-        private readonly IGasPriceOracle _gasPriceOracle = gasPriceOracle ?? throw new ArgumentNullException(nameof(gasPriceOracle));
-        private readonly IEthSyncingInfo _ethSyncingInfo = ethSyncingInfo ?? throw new ArgumentNullException(nameof(ethSyncingInfo));
-        private readonly IFeeHistoryOracle _feeHistoryOracle = feeHistoryOracle ?? throw new ArgumentNullException(nameof(feeHistoryOracle));
-        private readonly IProtocolsManager _protocolsManager = protocolsManager ?? throw new ArgumentNullException(nameof(protocolsManager));
-=======
->>>>>>> 2e346112
 
         public override IEthRpcModule Create()
         {
@@ -65,20 +45,6 @@
                 config,
                 blockchainBridgeFactory.CreateBlockchainBridge(),
                 _blockTree,
-<<<<<<< HEAD
-                _receiptStorage,
-                _stateReader,
-                _txPool,
-                _txSender,
-                _wallet,
-                _logManager,
-                _specProvider,
-                _gasPriceOracle,
-                _ethSyncingInfo,
-                _feeHistoryOracle,
-                protocolsManager,
-                secondsPerSlot);
-=======
                 receiptStorage,
                 stateReader,
                 txPool,
@@ -92,7 +58,6 @@
                 protocolsManager,
                 forkInfo,
                 _secondsPerSlot);
->>>>>>> 2e346112
         }
     }
 }