//  Copyright (c) 2021 Demerzel Solutions Limited
//  This file is part of the Nethermind library.
// 
//  The Nethermind library is free software: you can redistribute it and/or modify
//  it under the terms of the GNU Lesser General Public License as published by
//  the Free Software Foundation, either version 3 of the License, or
//  (at your option) any later version.
// 
//  The Nethermind library is distributed in the hope that it will be useful,
//  but WITHOUT ANY WARRANTY; without even the implied warranty of
//  MERCHANTABILITY or FITNESS FOR A PARTICULAR PURPOSE. See the
//  GNU Lesser General Public License for more details.
// 
//  You should have received a copy of the GNU Lesser General Public License
//  along with the Nethermind. If not, see <http://www.gnu.org/licenses/>.

using System;
using System.Collections.Generic;
using Nethermind.Blockchain;
<<<<<<< HEAD
using Nethermind.Blockchain.Receipts;
=======
using Nethermind.Consensus;
>>>>>>> 11f503b2
using Nethermind.Core.Specs;
using Nethermind.Facade;
using Nethermind.JsonRpc.Data;
using Nethermind.JsonRpc.Modules.Eth.GasPrice;
using Nethermind.JsonRpc.Modules.Eth.FeeHistory;
using Nethermind.Logging;
using Nethermind.State;
using Nethermind.TxPool;
using Nethermind.Wallet;
using Newtonsoft.Json;

namespace Nethermind.JsonRpc.Modules.Eth
{
    public class EthModuleFactory : ModuleFactoryBase<IEthRpcModule>
    {
        private readonly IReadOnlyBlockTree _blockTree;
        private readonly ILogManager _logManager;
        private readonly IStateReader _stateReader;
        private readonly IBlockchainBridgeFactory _blockchainBridgeFactory;
        private readonly ITxPool _txPool;
        private readonly ITxSender _txSender;
        private readonly IWallet _wallet;
        private readonly IJsonRpcConfig _rpcConfig;
        private readonly IMiningConfig _miningConfig;
        private readonly ISpecProvider _specProvider;
<<<<<<< HEAD
        private readonly IReceiptStorage _receiptStorage;
=======
        private readonly IGasPriceOracle _gasPriceOracle;
>>>>>>> 11f503b2

        public EthModuleFactory(
            ITxPool txPool,
            ITxSender txSender,
            IWallet wallet,
            IBlockTree blockTree,
            IJsonRpcConfig config,
            ILogManager logManager,
            IStateReader stateReader,
            IBlockchainBridgeFactory blockchainBridgeFactory,
            ISpecProvider specProvider,
<<<<<<< HEAD
            IReceiptStorage receiptStorage)
=======
            IGasPriceOracle gasPriceOracle)
>>>>>>> 11f503b2
        {
            _txPool = txPool ?? throw new ArgumentNullException(nameof(txPool));
            _txSender = txSender ?? throw new ArgumentNullException(nameof(txSender));
            _wallet = wallet ?? throw new ArgumentNullException(nameof(wallet));
            _rpcConfig = config ?? throw new ArgumentNullException(nameof(config));
            _logManager = logManager ?? throw new ArgumentNullException(nameof(logManager));
            _stateReader = stateReader ?? throw new ArgumentNullException(nameof(stateReader));
            _blockchainBridgeFactory = blockchainBridgeFactory ?? throw new ArgumentNullException(nameof(blockchainBridgeFactory));
            _specProvider = specProvider ?? throw new ArgumentNullException(nameof(specProvider));
<<<<<<< HEAD
            _receiptStorage = receiptStorage ?? throw new ArgumentNullException(nameof(receiptStorage));
=======
            _gasPriceOracle = gasPriceOracle ?? throw new ArgumentNullException(nameof(gasPriceOracle));
>>>>>>> 11f503b2
            _blockTree = blockTree.AsReadOnly();
        }
        
        public override IEthRpcModule Create()
        {
            return new EthRpcModule(
                _rpcConfig,
                _blockchainBridgeFactory.CreateBlockchainBridge(),
                _blockTree,
                _stateReader,
                _txPool,
                _txSender,
                _wallet,
                _logManager,
                _specProvider,
<<<<<<< HEAD
                new GasPriceOracle(_blockTree, _specProvider),
                new FeeHistoryOracle(_blockTree, _receiptStorage, _specProvider));
=======
                _gasPriceOracle);
>>>>>>> 11f503b2
        }

        public static List<JsonConverter> Converters = new()
        {
            new SyncingResultConverter(),
            new ProofConverter()
        };

        public override IReadOnlyCollection<JsonConverter> GetConverters() => Converters;
    }
}<|MERGE_RESOLUTION|>--- conflicted
+++ resolved
@@ -17,11 +17,8 @@
 using System;
 using System.Collections.Generic;
 using Nethermind.Blockchain;
-<<<<<<< HEAD
 using Nethermind.Blockchain.Receipts;
-=======
 using Nethermind.Consensus;
->>>>>>> 11f503b2
 using Nethermind.Core.Specs;
 using Nethermind.Facade;
 using Nethermind.JsonRpc.Data;
@@ -45,13 +42,9 @@
         private readonly ITxSender _txSender;
         private readonly IWallet _wallet;
         private readonly IJsonRpcConfig _rpcConfig;
-        private readonly IMiningConfig _miningConfig;
         private readonly ISpecProvider _specProvider;
-<<<<<<< HEAD
-        private readonly IReceiptStorage _receiptStorage;
-=======
+        private readonly IReceiptStorage _receiptStorage;		
         private readonly IGasPriceOracle _gasPriceOracle;
->>>>>>> 11f503b2
 
         public EthModuleFactory(
             ITxPool txPool,
@@ -63,11 +56,8 @@
             IStateReader stateReader,
             IBlockchainBridgeFactory blockchainBridgeFactory,
             ISpecProvider specProvider,
-<<<<<<< HEAD
-            IReceiptStorage receiptStorage)
-=======
+            IReceiptStorage receiptStorage,
             IGasPriceOracle gasPriceOracle)
->>>>>>> 11f503b2
         {
             _txPool = txPool ?? throw new ArgumentNullException(nameof(txPool));
             _txSender = txSender ?? throw new ArgumentNullException(nameof(txSender));
@@ -77,11 +67,8 @@
             _stateReader = stateReader ?? throw new ArgumentNullException(nameof(stateReader));
             _blockchainBridgeFactory = blockchainBridgeFactory ?? throw new ArgumentNullException(nameof(blockchainBridgeFactory));
             _specProvider = specProvider ?? throw new ArgumentNullException(nameof(specProvider));
-<<<<<<< HEAD
             _receiptStorage = receiptStorage ?? throw new ArgumentNullException(nameof(receiptStorage));
-=======
-            _gasPriceOracle = gasPriceOracle ?? throw new ArgumentNullException(nameof(gasPriceOracle));
->>>>>>> 11f503b2
+            _gasPriceOracle = gasPriceOracle ?? throw new ArgumentNullException(nameof(gasPriceOracle));			
             _blockTree = blockTree.AsReadOnly();
         }
         
@@ -97,12 +84,8 @@
                 _wallet,
                 _logManager,
                 _specProvider,
-<<<<<<< HEAD
-                new GasPriceOracle(_blockTree, _specProvider),
+				_gasPriceOracle,
                 new FeeHistoryOracle(_blockTree, _receiptStorage, _specProvider));
-=======
-                _gasPriceOracle);
->>>>>>> 11f503b2
         }
 
         public static List<JsonConverter> Converters = new()
