--- conflicted
+++ resolved
@@ -18,10 +18,7 @@
 using System.Collections.Generic;
 using Nethermind.Blockchain;
 using Nethermind.Blockchain.Receipts;
-<<<<<<< HEAD
-=======
 using Nethermind.Consensus;
->>>>>>> 9b6bc925
 using Nethermind.Core.Specs;
 using Nethermind.Facade;
 using Nethermind.Facade.Eth;
@@ -47,13 +44,9 @@
         private readonly IWallet _wallet;
         private readonly IJsonRpcConfig _rpcConfig;
         private readonly ISpecProvider _specProvider;
-<<<<<<< HEAD
-        private readonly IReceiptFinder _receiptFinder;
-=======
         private readonly IReceiptStorage _receiptStorage;		
         private readonly IGasPriceOracle _gasPriceOracle;
         private readonly IEthSyncingInfo _ethSyncingInfo;
->>>>>>> 9b6bc925
 
         public EthModuleFactory(
             ITxPool txPool,
@@ -65,13 +58,9 @@
             IStateReader stateReader,
             IBlockchainBridgeFactory blockchainBridgeFactory,
             ISpecProvider specProvider,
-<<<<<<< HEAD
-            IReceiptFinder receiptFinder)
-=======
             IReceiptStorage receiptStorage,
             IGasPriceOracle gasPriceOracle,
             IEthSyncingInfo ethSyncingInfo)
->>>>>>> 9b6bc925
         {
             _txPool = txPool ?? throw new ArgumentNullException(nameof(txPool));
             _txSender = txSender ?? throw new ArgumentNullException(nameof(txSender));
@@ -81,13 +70,9 @@
             _stateReader = stateReader ?? throw new ArgumentNullException(nameof(stateReader));
             _blockchainBridgeFactory = blockchainBridgeFactory ?? throw new ArgumentNullException(nameof(blockchainBridgeFactory));
             _specProvider = specProvider ?? throw new ArgumentNullException(nameof(specProvider));
-<<<<<<< HEAD
-            _receiptFinder = receiptFinder ?? throw new ArgumentNullException(nameof(receiptFinder));
-=======
             _ethSyncingInfo = ethSyncingInfo ?? throw new ArgumentNullException(nameof(ethSyncingInfo));
             _receiptStorage = receiptStorage ?? throw new ArgumentNullException(nameof(receiptStorage));
             _gasPriceOracle = gasPriceOracle ?? throw new ArgumentNullException(nameof(gasPriceOracle));			
->>>>>>> 9b6bc925
             _blockTree = blockTree.AsReadOnly();
         }
         
@@ -101,7 +86,7 @@
                 _txPool,
                 _txSender,
                 _wallet,
-                _receiptFinder,
+                _receiptStorage,
                 _logManager,
                 _specProvider,
                 _gasPriceOracle,
