//  Copyright (c) 2021 Demerzel Solutions Limited
//  This file is part of the Nethermind library.
// 
//  The Nethermind library is free software: you can redistribute it and/or modify
//  it under the terms of the GNU Lesser General Public License as published by
//  the Free Software Foundation, either version 3 of the License, or
//  (at your option) any later version.
// 
//  The Nethermind library is distributed in the hope that it will be useful,
//  but WITHOUT ANY WARRANTY; without even the implied warranty of
//  MERCHANTABILITY or FITNESS FOR A PARTICULAR PURPOSE. See the
//  GNU Lesser General Public License for more details.
// 
//  You should have received a copy of the GNU Lesser General Public License
//  along with the Nethermind. If not, see <http://www.gnu.org/licenses/>.

using System;
using System.Collections.Generic;
using Nethermind.Blockchain;
using Nethermind.Core.Specs;
using Nethermind.Facade;
using Nethermind.JsonRpc.Data;
<<<<<<< HEAD
using Nethermind.JsonRpc.Modules.Eth.FeeHistory;
=======
using Nethermind.JsonRpc.Modules.Eth.GasPrice;
>>>>>>> f317d61a
using Nethermind.Logging;
using Nethermind.State;
using Nethermind.TxPool;
using Nethermind.Wallet;
using Newtonsoft.Json;

namespace Nethermind.JsonRpc.Modules.Eth
{
    public class EthModuleFactory : ModuleFactoryBase<IEthRpcModule>
    {
        private readonly IReadOnlyBlockTree _blockTree;
        private readonly ILogManager _logManager;
        private readonly IStateReader _stateReader;
        private readonly IBlockchainBridgeFactory _blockchainBridgeFactory;
        private readonly ITxPool _txPool;
        private readonly ITxSender _txSender;
        private readonly IWallet _wallet;
        private readonly IJsonRpcConfig _rpcConfig;
        private readonly ISpecProvider _specProvider;
        private readonly IFeeHistoryOracle _feeHistoryOracle;

        public EthModuleFactory(
            ITxPool txPool,
            ITxSender txSender,
            IWallet wallet,
            IBlockTree blockTree,
            IJsonRpcConfig config,
            ILogManager logManager,
            IStateReader stateReader,
            IBlockchainBridgeFactory blockchainBridgeFactory,
            ISpecProvider specProvider,
            IFeeHistoryOracle feeHistoryOracle)
        {
            _txPool = txPool ?? throw new ArgumentNullException(nameof(txPool));
            _txSender = txSender ?? throw new ArgumentNullException(nameof(txSender));
            _wallet = wallet ?? throw new ArgumentNullException(nameof(wallet));
            _rpcConfig = config ?? throw new ArgumentNullException(nameof(config));
            _logManager = logManager ?? throw new ArgumentNullException(nameof(logManager));
            _stateReader = stateReader ?? throw new ArgumentNullException(nameof(stateReader));
            _blockchainBridgeFactory = blockchainBridgeFactory ?? throw new ArgumentNullException(nameof(blockchainBridgeFactory));
            _specProvider = specProvider ?? throw new ArgumentNullException(nameof(specProvider));
            _feeHistoryOracle = feeHistoryOracle ?? throw new ArgumentNullException(nameof(feeHistoryOracle));
            _blockTree = blockTree.AsReadOnly();
        }
        
        public override IEthRpcModule Create()
        {
            return new EthRpcModule(
                _rpcConfig,
                _blockchainBridgeFactory.CreateBlockchainBridge(),
                _blockTree,
                _stateReader,
                _txPool,
                _txSender,
                _wallet,
                _logManager,
                _specProvider,
<<<<<<< HEAD
                _feeHistoryOracle);
=======
                new GasPriceOracle(_blockTree, _specProvider));
>>>>>>> f317d61a
        }

        public static List<JsonConverter> Converters = new()
        {
            new SyncingResultConverter(),
            new ProofConverter()
        };

        public override IReadOnlyCollection<JsonConverter> GetConverters() => Converters;
    }
}<|MERGE_RESOLUTION|>--- conflicted
+++ resolved
@@ -20,11 +20,8 @@
 using Nethermind.Core.Specs;
 using Nethermind.Facade;
 using Nethermind.JsonRpc.Data;
-<<<<<<< HEAD
+using Nethermind.JsonRpc.Modules.Eth.GasPrice;
 using Nethermind.JsonRpc.Modules.Eth.FeeHistory;
-=======
-using Nethermind.JsonRpc.Modules.Eth.GasPrice;
->>>>>>> f317d61a
 using Nethermind.Logging;
 using Nethermind.State;
 using Nethermind.TxPool;
@@ -82,11 +79,8 @@
                 _wallet,
                 _logManager,
                 _specProvider,
-<<<<<<< HEAD
-                _feeHistoryOracle);
-=======
                 new GasPriceOracle(_blockTree, _specProvider));
->>>>>>> f317d61a
+            _feeHistoryOracle);
         }
 
         public static List<JsonConverter> Converters = new()
