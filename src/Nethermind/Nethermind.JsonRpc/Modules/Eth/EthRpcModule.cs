--- conflicted
+++ resolved
@@ -37,11 +37,7 @@
 using Nethermind.Logging;
 using Nethermind.Network;
 using Nethermind.Network.Contract.P2P;
-<<<<<<< HEAD
-using Nethermind.Network.P2P;
-=======
 using Nethermind.Serialization.Json;
->>>>>>> 2e346112
 using Nethermind.Serialization.Rlp;
 using Nethermind.State;
 using Nethermind.State.Proofs;
@@ -72,10 +68,7 @@
     IEthSyncingInfo ethSyncingInfo,
     IFeeHistoryOracle feeHistoryOracle,
     IProtocolsManager protocolsManager,
-<<<<<<< HEAD
-=======
     IForkInfo forkInfo,
->>>>>>> 2e346112
     ulong? secondsPerSlot) : IEthRpcModule
 {
     protected readonly Encoding _messageEncoding = Encoding.UTF8;
