// SPDX-FileCopyrightText: 2023 Demerzel Solutions Limited
// SPDX-License-Identifier: LGPL-3.0-only

using System;
using System.Collections.Generic;
using System.Linq;
using System.Security;
using System.Text;
using System.Text.Json;
using System.Text.Json.Nodes;
using System.Threading;
using System.Threading.Tasks;
using Nethermind.Blockchain.Filters;
using Nethermind.Blockchain.Find;
using Nethermind.Blockchain.Receipts;
using Nethermind.Core;
using Nethermind.Core.Collections;
using Nethermind.Core.Crypto;
using Nethermind.Core.Extensions;
using Nethermind.Core.Specs;
using Nethermind.Evm;
using Nethermind.Evm.Precompiles;
using Nethermind.Facade;
using Nethermind.Facade.Eth;
using Nethermind.Facade.Eth.RpcTransaction;
using Nethermind.Facade.Filters;
using Nethermind.Facade.Proxy.Models.Simulate;
using Nethermind.Facade.Simulate;
using Nethermind.Int256;
using Nethermind.JsonRpc.Data;
using Nethermind.JsonRpc.Modules.Eth.FeeHistory;
using Nethermind.JsonRpc.Modules.Eth.GasPrice;
using Nethermind.Logging;
using Nethermind.Network;
using Nethermind.Network.Contract.P2P;
<<<<<<< HEAD
using Nethermind.Network.P2P;
=======
using Nethermind.Serialization.Json;
>>>>>>> eee5ac23
using Nethermind.Serialization.Rlp;
using Nethermind.State;
using Nethermind.State.Proofs;
using Nethermind.Synchronization.ParallelSync;
using Nethermind.Trie;
using Nethermind.TxPool;
using Nethermind.Wallet;
using Block = Nethermind.Core.Block;
using BlockHeader = Nethermind.Core.BlockHeader;
using ResultType = Nethermind.Core.ResultType;
using Signature = Nethermind.Core.Crypto.Signature;
using Transaction = Nethermind.Core.Transaction;

namespace Nethermind.JsonRpc.Modules.Eth;

public partial class EthRpcModule(
    IJsonRpcConfig rpcConfig,
    IBlockchainBridge blockchainBridge,
    IBlockFinder blockFinder,
    IReceiptFinder receiptFinder,
    IStateReader stateReader,
    ITxPool txPool,
    ITxSender txSender,
    IWallet wallet,
    ILogManager logManager,
    ISpecProvider specProvider,
    IGasPriceOracle gasPriceOracle,
    IEthSyncingInfo ethSyncingInfo,
    IFeeHistoryOracle feeHistoryOracle,
    IProtocolsManager protocolsManager,
<<<<<<< HEAD
=======
    IForkInfo forkInfo,
>>>>>>> eee5ac23
    ulong? secondsPerSlot) : IEthRpcModule
{
    protected readonly Encoding _messageEncoding = Encoding.UTF8;
    protected readonly IJsonRpcConfig _rpcConfig = rpcConfig ?? throw new ArgumentNullException(nameof(rpcConfig));
    protected readonly IBlockchainBridge _blockchainBridge = blockchainBridge ?? throw new ArgumentNullException(nameof(blockchainBridge));
    protected readonly IBlockFinder _blockFinder = blockFinder ?? throw new ArgumentNullException(nameof(blockFinder));
    protected readonly IReceiptFinder _receiptFinder = receiptFinder ?? throw new ArgumentNullException(nameof(receiptFinder));
    protected readonly IStateReader _stateReader = stateReader ?? throw new ArgumentNullException(nameof(stateReader));
    protected readonly ITxPool _txPool = txPool ?? throw new ArgumentNullException(nameof(txPool));
    protected readonly ITxSender _txSender = txSender ?? throw new ArgumentNullException(nameof(txSender));
    protected readonly IWallet _wallet = wallet ?? throw new ArgumentNullException(nameof(wallet));
    protected readonly ISpecProvider _specProvider = specProvider ?? throw new ArgumentNullException(nameof(specProvider));
    protected readonly ILogger _logger = logManager.GetClassLogger();
    protected readonly IGasPriceOracle _gasPriceOracle = gasPriceOracle ?? throw new ArgumentNullException(nameof(gasPriceOracle));
    protected readonly IEthSyncingInfo _ethSyncingInfo = ethSyncingInfo ?? throw new ArgumentNullException(nameof(ethSyncingInfo));
    protected readonly IFeeHistoryOracle _feeHistoryOracle = feeHistoryOracle ?? throw new ArgumentNullException(nameof(feeHistoryOracle));
    protected readonly IProtocolsManager _protocolsManager = protocolsManager ?? throw new ArgumentNullException(nameof(protocolsManager));
    protected readonly ulong _secondsPerSlot = secondsPerSlot ?? throw new ArgumentNullException(nameof(secondsPerSlot));
    readonly JsonSerializerOptions UnchangedDictionaryKeyOptions = new(EthereumJsonSerializer.JsonOptionsIndented) { DictionaryKeyPolicy = null };

    public ResultWrapper<string> eth_protocolVersion()
    {
        int highestVersion = _protocolsManager.GetHighestProtocolVersion(Protocol.Eth);
        return ResultWrapper<string>.Success(highestVersion.ToHexString());
    }

    public ResultWrapper<SyncingResult> eth_syncing()
    {
        return ResultWrapper<SyncingResult>.Success(_ethSyncingInfo.GetFullInfo());
    }

    public ResultWrapper<byte[]> eth_snapshot()
    {
        return ResultWrapper<byte[]>.Fail("eth_snapshot not supported");
    }

    public ResultWrapper<Address> eth_coinbase()
    {
        return ResultWrapper<Address>.Success(Address.Zero);
    }

    public async Task<ResultWrapper<UInt256?>> eth_gasPrice()
    {
        return ResultWrapper<UInt256?>.Success(await _gasPriceOracle.GetGasPriceEstimate());
    }

    public ResultWrapper<UInt256?> eth_blobBaseFee()
    {
        if (_blockFinder.Head?.Header?.ExcessBlobGas is null)
        {
            return ResultWrapper<UInt256?>.Success(UInt256.Zero);
        }

        IReleaseSpec spec = _specProvider.GetSpec(_blockFinder.Head?.Header!);
        if (!BlobGasCalculator.TryCalculateFeePerBlobGas(_blockFinder.Head?.Header?.ExcessBlobGas ?? 0,
                spec.BlobBaseFeeUpdateFraction, out UInt256 feePerBlobGas))
        {
            return ResultWrapper<UInt256?>.Fail("Unable to calculate the current blob base fee");
        }
        return ResultWrapper<UInt256?>.Success(feePerBlobGas);
    }

    public ResultWrapper<UInt256?> eth_maxPriorityFeePerGas()
    {
        UInt256 gasPriceWithBaseFee = _gasPriceOracle.GetMaxPriorityGasFeeEstimate();
        return ResultWrapper<UInt256?>.Success(gasPriceWithBaseFee);
    }

    public ResultWrapper<FeeHistoryResults> eth_feeHistory(int blockCount, BlockParameter newestBlock, double[]? rewardPercentiles = null)
    {
        return _feeHistoryOracle.GetFeeHistory(blockCount, newestBlock, rewardPercentiles);
    }

    public ResultWrapper<IEnumerable<Address>> eth_accounts()
    {
        try
        {
            Address[] result = _wallet.GetAccounts();
            Address[] data = result.ToArray();
            return ResultWrapper<IEnumerable<Address>>.Success(data.ToArray());
        }
        catch (Exception)
        {
            return ResultWrapper<IEnumerable<Address>>.Fail("Error while getting key addresses from wallet.");
        }
    }

    public Task<ResultWrapper<long?>> eth_blockNumber()
    {
        long number = _blockchainBridge.HeadBlock?.Number ?? 0;
        return Task.FromResult(ResultWrapper<long?>.Success(number));
    }

    public Task<ResultWrapper<UInt256?>> eth_getBalance(Address address, BlockParameter? blockParameter = null)
    {
        SearchResult<BlockHeader> searchResult = _blockFinder.SearchForHeader(blockParameter);
        if (searchResult.IsError)
        {
            return Task.FromResult(GetFailureResult<UInt256?, BlockHeader>(searchResult, _ethSyncingInfo.SyncMode.HaveNotSyncedHeadersYet()));
        }

        BlockHeader header = searchResult.Object;
        if (!_blockchainBridge.HasStateForBlock(header!))
        {
            return Task.FromResult(GetStateFailureResult<UInt256?>(header));
        }

        _stateReader.TryGetAccount(header!, address, out AccountStruct account);
        return Task.FromResult(ResultWrapper<UInt256?>.Success(account.Balance));
    }

    public ResultWrapper<byte[]> eth_getStorageAt(Address address, UInt256 positionIndex,
        BlockParameter? blockParameter = null)
    {
        SearchResult<BlockHeader> searchResult = _blockFinder.SearchForHeader(blockParameter);
        if (searchResult.IsError)
        {
            return GetFailureResult<byte[], BlockHeader>(searchResult, _ethSyncingInfo.SyncMode.HaveNotSyncedHeadersYet());
        }

        BlockHeader? header = searchResult.Object;
        try
        {
            ReadOnlySpan<byte> storage = _stateReader.GetStorage(header!, address, positionIndex);
            return ResultWrapper<byte[]>.Success(storage.IsEmpty ? Bytes32.Zero.Unwrap() : storage!.PadLeft(32));
        }
        catch (MissingTrieNodeException e)
        {
            var hash = e.Hash;
            return ResultWrapper<byte[]>.Fail($"missing trie node {hash} (path ) state {hash} is not available", ErrorCodes.InvalidInput);
        }
    }

    public Task<ResultWrapper<UInt256>> eth_getTransactionCount(Address address, BlockParameter? blockParameter)
    {
        if (blockParameter == BlockParameter.Pending)
        {
            UInt256 pendingNonce = _txPool.GetLatestPendingNonce(address);
            return Task.FromResult(ResultWrapper<UInt256>.Success(pendingNonce));
        }

        SearchResult<BlockHeader> searchResult = _blockFinder.SearchForHeader(blockParameter);
        if (searchResult.IsError)
        {
            return Task.FromResult(GetFailureResult<UInt256, BlockHeader>(searchResult, _ethSyncingInfo.SyncMode.HaveNotSyncedHeadersYet()));
        }

        BlockHeader header = searchResult.Object;
        if (!_blockchainBridge.HasStateForBlock(header!))
        {
            return Task.FromResult(GetStateFailureResult<UInt256>(header));
        }

        _stateReader.TryGetAccount(header!, address, out AccountStruct account);
        return Task.FromResult(ResultWrapper<UInt256>.Success(account.Nonce));
    }

    public ResultWrapper<UInt256?> eth_getBlockTransactionCountByHash(Hash256 blockHash)
    {
        SearchResult<Block> searchResult = _blockFinder.SearchForBlock(new BlockParameter(blockHash));
        return searchResult.IsError
            ? ResultWrapper<UInt256?>.Success(null)
            : ResultWrapper<UInt256?>.Success((UInt256)searchResult.Object!.Transactions.Length);
    }

    public ResultWrapper<UInt256?> eth_getBlockTransactionCountByNumber(BlockParameter blockParameter)
    {
        SearchResult<Block> searchResult = _blockFinder.SearchForBlock(blockParameter);
        return searchResult.IsError
            ? ResultWrapper<UInt256?>.Success(null)
            : ResultWrapper<UInt256?>.Success((UInt256)searchResult.Object!.Transactions.Length);
    }

    public ResultWrapper<UInt256?> eth_getUncleCountByBlockHash(Hash256 blockHash)
    {
        SearchResult<Block> searchResult = _blockFinder.SearchForBlock(new BlockParameter(blockHash));
        return searchResult.IsError
            ? ResultWrapper<UInt256?>.Success(null)
            : ResultWrapper<UInt256?>.Success((UInt256)searchResult.Object!.Uncles.Length);
    }

    public ResultWrapper<UInt256?> eth_getUncleCountByBlockNumber(BlockParameter? blockParameter)
    {
        SearchResult<Block> searchResult = _blockFinder.SearchForBlock(blockParameter);
        return searchResult.IsError
            ? ResultWrapper<UInt256?>.Success(null)
            : ResultWrapper<UInt256?>.Success((UInt256)searchResult.Object!.Uncles.Length);
    }

    public ResultWrapper<byte[]> eth_getCode(Address address, BlockParameter? blockParameter = null)
    {
        SearchResult<BlockHeader> searchResult = _blockFinder.SearchForHeader(blockParameter);
        if (searchResult.IsError)
        {
            return GetFailureResult<byte[], BlockHeader>(searchResult, _ethSyncingInfo.SyncMode.HaveNotSyncedHeadersYet());
        }

        BlockHeader header = searchResult.Object;
        return !_blockchainBridge.HasStateForBlock(header!)
            ? GetStateFailureResult<byte[]>(header)
            : ResultWrapper<byte[]>.Success(
                _stateReader.TryGetAccount(header!, address, out AccountStruct account)
                    ? _stateReader.GetCode(account.CodeHash)
                    : []);
    }

    public ResultWrapper<string> eth_sign(Address addressData, byte[] message)
    {
        Signature sig;
        try
        {
            sig = _wallet.SignMessage(message, addressData);
        }
        catch (SecurityException e)
        {
            return ResultWrapper<string>.Fail(e.Message, ErrorCodes.AccountLocked);
        }
        catch (Exception)
        {
            return ResultWrapper<string>.Fail($"Unable to sign as {addressData}");
        }

        if (_logger.IsTrace) _logger.Trace($"eth_sign request {addressData}, {message}, result: {sig}");
        return ResultWrapper<string>.Success(sig.ToString());
    }

    public virtual Task<ResultWrapper<Hash256>> eth_sendTransaction(TransactionForRpc rpcTx)
    {
        Transaction tx = rpcTx.ToTransaction();
        tx.ChainId = _blockchainBridge.GetChainId();

        UInt256? nonce = rpcTx is LegacyTransactionForRpc legacy ? legacy.Nonce : null;

        TxHandlingOptions options = nonce is null ? TxHandlingOptions.ManagedNonce : TxHandlingOptions.None;
        return SendTx(tx, options);
    }

    public virtual async Task<ResultWrapper<Hash256>> eth_sendRawTransaction(byte[] transaction)
    {
        try
        {
            Transaction tx = Rlp.Decode<Transaction>(transaction,
                RlpBehaviors.AllowUnsigned | RlpBehaviors.SkipTypedWrapping | RlpBehaviors.InMempoolForm);
            return await SendTx(tx);
        }
        catch (RlpException)
        {
            return ResultWrapper<Hash256>.Fail("Invalid RLP.", ErrorCodes.TransactionRejected);
        }
    }

    private async Task<ResultWrapper<Hash256>> SendTx(Transaction tx,
        TxHandlingOptions txHandlingOptions = TxHandlingOptions.None)
    {
        try
        {
            (Hash256 txHash, AcceptTxResult? acceptTxResult) =
                await _txSender.SendTransaction(tx, txHandlingOptions | TxHandlingOptions.PersistentBroadcast);

            return acceptTxResult.Equals(AcceptTxResult.Accepted)
                ? ResultWrapper<Hash256>.Success(txHash)
                : ResultWrapper<Hash256>.Fail(acceptTxResult?.ToString() ?? string.Empty, ErrorCodes.TransactionRejected);
        }
        catch (SecurityException e)
        {
            return ResultWrapper<Hash256>.Fail(e.Message, ErrorCodes.AccountLocked);
        }
        catch (Exception e)
        {
            if (_logger.IsError) _logger.Error("Failed to send transaction.", e);
            return ResultWrapper<Hash256>.Fail(e.Message, ErrorCodes.TransactionRejected);
        }
    }

    public virtual ResultWrapper<string> eth_call(TransactionForRpc transactionCall, BlockParameter? blockParameter = null, Dictionary<Address, AccountOverride>? stateOverride = null) =>
        new CallTxExecutor(_blockchainBridge, _blockFinder, _rpcConfig)
            .ExecuteTx(transactionCall, blockParameter, stateOverride);

    public ResultWrapper<IReadOnlyList<SimulateBlockResult<SimulateCallResult>>> eth_simulateV1(SimulatePayload<TransactionForRpc> payload, BlockParameter? blockParameter = null) =>
        new SimulateTxExecutor<SimulateCallResult>(_blockchainBridge, _blockFinder, _rpcConfig, new SimulateBlockMutatorTracerFactory(), secondsPerSlot: _secondsPerSlot)
            .Execute(payload, blockParameter);

    public virtual ResultWrapper<UInt256?> eth_estimateGas(TransactionForRpc transactionCall, BlockParameter? blockParameter, Dictionary<Address, AccountOverride>? stateOverride = null) =>
        new EstimateGasTxExecutor(_blockchainBridge, _blockFinder, _rpcConfig)
            .ExecuteTx(transactionCall, blockParameter, stateOverride);

    public virtual ResultWrapper<AccessListResultForRpc?> eth_createAccessList(TransactionForRpc transactionCall, BlockParameter? blockParameter = null, bool optimize = true) =>
        new CreateAccessListTxExecutor(_blockchainBridge, _blockFinder, _rpcConfig, optimize)
            .ExecuteTx(transactionCall, blockParameter);

    public ResultWrapper<BlockForRpc> eth_getBlockByHash(Hash256 blockHash, bool returnFullTransactionObjects)
    {
        return GetBlock(new BlockParameter(blockHash), returnFullTransactionObjects);
    }

    public ResultWrapper<BlockForRpc> eth_getBlockByNumber(BlockParameter blockParameter,
        bool returnFullTransactionObjects)
    {
        return GetBlock(blockParameter, returnFullTransactionObjects);
    }

    protected virtual ResultWrapper<BlockForRpc?> GetBlock(BlockParameter blockParameter, bool returnFullTransactionObjects)
    {
        SearchResult<Block> searchResult = _blockFinder.SearchForBlock(blockParameter, true);
        if (searchResult.IsError)
        {
            return ResultWrapper<BlockForRpc?>.Success(null);
        }

        Block block = searchResult.Object!;
        if (returnFullTransactionObjects && block is not null)
        {
            _blockchainBridge.RecoverTxSenders(block);
        }

        return ResultWrapper<BlockForRpc?>.Success(block is null
            ? null
            : new BlockForRpc(block, returnFullTransactionObjects, _specProvider));
    }

    public virtual ResultWrapper<TransactionForRpc?> eth_getTransactionByHash(Hash256 transactionHash)
    {
        (TxReceipt? receipt, Transaction? transaction, UInt256? baseFee) = _blockchainBridge.GetTransaction(transactionHash, checkTxnPool: true);
        if (transaction is null)
        {
            return ResultWrapper<TransactionForRpc?>.Success(null);
        }

        RecoverTxSenderIfNeeded(transaction);
        TransactionForRpc transactionModel = TransactionForRpc.FromTransaction(transaction, receipt?.BlockHash, receipt?.BlockNumber, receipt?.Index, baseFee, _specProvider.ChainId);
        if (_logger.IsTrace) _logger.Trace($"eth_getTransactionByHash request {transactionHash}, result: {transactionModel.Hash}");
        return ResultWrapper<TransactionForRpc?>.Success(transactionModel);
    }

    public ResultWrapper<string?> eth_getRawTransactionByHash(Hash256 transactionHash)
    {
        Transaction? transaction = _blockchainBridge.GetTransaction(transactionHash, checkTxnPool: true).Transaction;
        if (transaction is null)
        {
            return ResultWrapper<string?>.Success(null);
        }

        RlpBehaviors encodingSettings = RlpBehaviors.SkipTypedWrapping | (transaction.IsInMempoolForm() ? RlpBehaviors.InMempoolForm : RlpBehaviors.None);

        using NettyRlpStream stream = TxDecoder.Instance.EncodeToNewNettyStream(transaction, encodingSettings);
        return ResultWrapper<string?>.Success(stream.AsSpan().ToHexString(false));
    }

    public ResultWrapper<TransactionForRpc[]> eth_pendingTransactions()
    {
        Transaction[] transactions = _txPool.GetPendingTransactions();
        TransactionForRpc[] transactionsModels = new TransactionForRpc[transactions.Length];
        for (int i = 0; i < transactions.Length; i++)
        {
            Transaction transaction = transactions[i];
            RecoverTxSenderIfNeeded(transaction);
            transactionsModels[i] = TransactionForRpc.FromTransaction(transaction, chainId: _specProvider.ChainId);
            transactionsModels[i].BlockHash = Keccak.Zero;
        }

        if (_logger.IsTrace) _logger.Trace($"eth_pendingTransactions request, result: {transactionsModels.Length}");
        return ResultWrapper<TransactionForRpc[]>.Success(transactionsModels);
    }

    public ResultWrapper<TransactionForRpc> eth_getTransactionByBlockHashAndIndex(Hash256 blockHash, UInt256 positionIndex)
    {
        ResultWrapper<TransactionForRpc> result = GetTransactionByBlockAndIndex(new BlockParameter(blockHash), positionIndex);
        if (_logger.IsTrace && result.Result.ResultType == ResultType.Success) _logger.Trace($"eth_getTransactionByBlockHashAndIndex request {blockHash}, index: {positionIndex}, result: {result.Data?.Hash}");
        return result;
    }

    public ResultWrapper<TransactionForRpc> eth_getTransactionByBlockNumberAndIndex(BlockParameter blockParameter, UInt256 positionIndex)
    {
        ResultWrapper<TransactionForRpc> result = GetTransactionByBlockAndIndex(blockParameter, positionIndex);
        if (_logger.IsTrace && result.Result.ResultType == ResultType.Success) _logger.Trace($"eth_getTransactionByBlockNumberAndIndex request {blockParameter}, index: {positionIndex}, result: {result.Data?.Hash}");
        return result;
    }

    protected virtual ResultWrapper<TransactionForRpc?> GetTransactionByBlockAndIndex(BlockParameter blockParameter, UInt256 positionIndex)
    {
        SearchResult<Block> searchResult = _blockFinder.SearchForBlock(blockParameter);
        if (searchResult.IsError)
        {
            return ResultWrapper<TransactionForRpc?>.Success(null);
        }

        Block block = searchResult.Object!;
        if (positionIndex < 0 || positionIndex > block.Transactions.Length - 1)
        {
            return ResultWrapper<TransactionForRpc?>.Success(null);
        }

        Transaction transaction = block.Transactions[(int)positionIndex];
        RecoverTxSenderIfNeeded(transaction);

        TransactionForRpc transactionModel = TransactionForRpc.FromTransaction(transaction, block.Hash, block.Number, (int)positionIndex, block.BaseFeePerGas, _specProvider.ChainId);
        return ResultWrapper<TransactionForRpc?>.Success(transactionModel);
    }

    public ResultWrapper<BlockForRpc?> eth_getUncleByBlockHashAndIndex(Hash256 blockHash, UInt256 positionIndex)
    {
        return GetUncle(new BlockParameter(blockHash), positionIndex);
    }

    public ResultWrapper<BlockForRpc?> eth_getUncleByBlockNumberAndIndex(BlockParameter blockParameter,
        UInt256 positionIndex)
    {
        return GetUncle(blockParameter, positionIndex);
    }

    private ResultWrapper<BlockForRpc?> GetUncle(BlockParameter blockParameter, UInt256 positionIndex)
    {
        SearchResult<Block> searchResult = _blockFinder.SearchForBlock(blockParameter);
        if (searchResult.IsError)
        {
            return ResultWrapper<BlockForRpc?>.Success(null);
        }

        Block block = searchResult.Object!;
        if (positionIndex < 0 || positionIndex > block.Uncles.Length - 1)
        {
            return ResultWrapper<BlockForRpc?>.Success(null);
        }

        BlockHeader uncleHeader = block.Uncles[(int)positionIndex];
        return ResultWrapper<BlockForRpc?>.Success(new BlockForRpc(new Block(uncleHeader), false, _specProvider));
    }

    public ResultWrapper<UInt256?> eth_newFilter(Filter filter)
    {
        BlockParameter fromBlock = filter.FromBlock;
        BlockParameter toBlock = filter.ToBlock;
        int filterId = _blockchainBridge.NewFilter(fromBlock, toBlock, filter.Address, filter.Topics);
        return ResultWrapper<UInt256?>.Success((UInt256)filterId);
    }

    public ResultWrapper<UInt256?> eth_newBlockFilter()
    {
        int filterId = _blockchainBridge.NewBlockFilter();
        return ResultWrapper<UInt256?>.Success((UInt256)filterId);
    }

    public ResultWrapper<UInt256?> eth_newPendingTransactionFilter()
    {
        int filterId = _blockchainBridge.NewPendingTransactionFilter();
        return ResultWrapper<UInt256?>.Success((UInt256)filterId);
    }

    public ResultWrapper<bool?> eth_uninstallFilter(UInt256 filterId)
    {
        _blockchainBridge.UninstallFilter((int)filterId);
        return ResultWrapper<bool?>.Success(true);
    }

    public ResultWrapper<IEnumerable<object>> eth_getFilterChanges(UInt256 filterId)
    {
        int id = (int)filterId;
        FilterType filterType = _blockchainBridge.GetFilterType(id);
        switch (filterType)
        {
            case FilterType.BlockFilter:
                {
                    return _blockchainBridge.FilterExists(id)
                        ? ResultWrapper<IEnumerable<object>>.Success(_blockchainBridge.GetBlockFilterChanges(id))
                        : ResultWrapper<IEnumerable<object>>.Fail($"Filter not found", ErrorCodes.InvalidInput);
                }
            case FilterType.PendingTransactionFilter:
                {
                    return _blockchainBridge.FilterExists(id)
                        ? ResultWrapper<IEnumerable<object>>.Success(_blockchainBridge.GetPendingTransactionFilterChanges(id))
                        : ResultWrapper<IEnumerable<object>>.Fail($"Filter not found", ErrorCodes.InvalidInput);
                }
            case FilterType.LogFilter:
                {
                    return _blockchainBridge.FilterExists(id)
                        ? ResultWrapper<IEnumerable<object>>.Success(_blockchainBridge.GetLogFilterChanges(id).ToArray())
                        : ResultWrapper<IEnumerable<object>>.Fail($"Filter not found", ErrorCodes.InvalidInput);
                }
            default:
                {
                    return ResultWrapper<IEnumerable<object>>.Fail($"Filter type {filterType} is not supported.", ErrorCodes.InvalidInput);
                }
        }
    }

    public ResultWrapper<IEnumerable<FilterLog>> eth_getFilterLogs(UInt256 filterId)
    {
        CancellationTokenSource timeout = BuildTimeoutCancellationTokenSource();
        CancellationToken cancellationToken = timeout.Token;

        try
        {
            int id = filterId <= int.MaxValue ? (int)filterId : -1;
            bool filterFound = _blockchainBridge.TryGetLogs(id, out IEnumerable<FilterLog> filterLogs, cancellationToken);
            if (id < 0 || !filterFound)
            {
                timeout.Dispose();
                return ResultWrapper<IEnumerable<FilterLog>>.Fail($"Filter with id: {filterId} does not exist.");
            }
            else
            {
                return ResultWrapper<IEnumerable<FilterLog>>.Success(GetLogs(filterLogs, timeout));
            }
        }
        catch (ResourceNotFoundException exception)
        {
            timeout.Dispose();
            return GetFailureResult<IEnumerable<FilterLog>>(exception, _ethSyncingInfo.SyncMode.HaveNotSyncedReceiptsYet());
        }
    }

    public ResultWrapper<IEnumerable<FilterLog>> eth_getLogs(Filter filter)
    {
        BlockParameter fromBlock = filter.FromBlock;
        BlockParameter toBlock = filter.ToBlock;

        // because of lazy evaluation of enumerable, we need to do the validation here first
        using CancellationTokenSource timeout = BuildTimeoutCancellationTokenSource();
        CancellationToken cancellationToken = timeout.Token;

        if (!TryFindBlockHeaderOrUseLatest(_blockFinder, ref toBlock, out SearchResult<BlockHeader> toBlockResult, out long? sourceToBlockNumber))
        {
            return FailWithNoHeadersSyncedYet(toBlockResult);
        }

        cancellationToken.ThrowIfCancellationRequested();

        SearchResult<BlockHeader> fromBlockResult;
        long? sourceFromBlockNumber;

        if (fromBlock == toBlock)
        {
            fromBlockResult = toBlockResult;
            sourceFromBlockNumber = sourceToBlockNumber;
        }
        else if (!TryFindBlockHeaderOrUseLatest(_blockFinder, ref fromBlock, out fromBlockResult, out sourceFromBlockNumber))
        {
            return FailWithNoHeadersSyncedYet(fromBlockResult);
        }

        if (sourceFromBlockNumber > sourceToBlockNumber)
        {
            return ResultWrapper<IEnumerable<FilterLog>>.Fail("invalid block range params", ErrorCodes.InvalidParams);
        }

        if (_blockFinder.Head?.Number is not null && sourceFromBlockNumber > _blockFinder.Head.Number)
        {
            return ResultWrapper<IEnumerable<FilterLog>>.Success([]);
        }

        cancellationToken.ThrowIfCancellationRequested();

        BlockHeader fromBlockHeader = fromBlockResult.Object;
        BlockHeader toBlockHeader = toBlockResult.Object;

        try
        {
            LogFilter logFilter = _blockchainBridge.GetFilter(fromBlock, toBlock, filter.Address, filter.Topics);

            IEnumerable<FilterLog> filterLogs = _blockchainBridge.GetLogs(logFilter, fromBlockHeader, toBlockHeader, cancellationToken);

            ArrayPoolList<FilterLog> logs = new(_rpcConfig.MaxLogsPerResponse);

            foreach (FilterLog log in filterLogs)
            {
                logs.Add(log);
                if (JsonRpcContext.Current.Value?.IsAuthenticated != true // not authenticated
                    && _rpcConfig.MaxLogsPerResponse != 0                 // not unlimited
                    && logs.Count > _rpcConfig.MaxLogsPerResponse)
                {
                    logs.Dispose();
                    return ResultWrapper<IEnumerable<FilterLog>>.Fail($"Too many logs requested. Max logs per response is {_rpcConfig.MaxLogsPerResponse}.", ErrorCodes.LimitExceeded);
                }
            }

            return ResultWrapper<IEnumerable<FilterLog>>.Success(logs);
        }
        catch (ResourceNotFoundException exception)
        {
            return GetFailureResult<IEnumerable<FilterLog>>(exception, _ethSyncingInfo.SyncMode.HaveNotSyncedReceiptsYet());
        }

        ResultWrapper<IEnumerable<FilterLog>> FailWithNoHeadersSyncedYet(SearchResult<BlockHeader> blockResult)
            => GetFailureResult<IEnumerable<FilterLog>, BlockHeader>(blockResult, _ethSyncingInfo.SyncMode.HaveNotSyncedHeadersYet());

        // If there is an error, we check if we seach by number and it's after the head, then try to use head instead
        static bool TryFindBlockHeaderOrUseLatest(IBlockFinder blockFinder, ref BlockParameter blockParameter, out SearchResult<BlockHeader> blockResult, out long? sourceBlockNumber)
        {
            blockResult = blockFinder.SearchForHeader(blockParameter);

            if (blockResult.IsError)
            {
                if (blockParameter.Type is BlockParameterType.BlockNumber &&
                    blockFinder.Head?.Number < blockParameter.BlockNumber)
                {
                    blockResult = new SearchResult<BlockHeader>(blockFinder.Head.Header);

                    sourceBlockNumber = blockParameter.BlockNumber.Value;
                    return true;
                }

                sourceBlockNumber = null;
                return false;
            }

            sourceBlockNumber = blockResult.Object.Number;
            return true;
        }
    }

    // https://github.com/ethereum/EIPs/issues/1186
    public ResultWrapper<AccountProof> eth_getProof(Address accountAddress, UInt256[] storageKeys,
        BlockParameter blockParameter)
    {
        SearchResult<BlockHeader> searchResult = _blockFinder.SearchForHeader(blockParameter);
        if (searchResult.IsError)
        {
            return GetFailureResult<AccountProof, BlockHeader>(searchResult, _ethSyncingInfo.SyncMode.HaveNotSyncedHeadersYet());
        }

        BlockHeader header = searchResult.Object;

        if (!_blockchainBridge.HasStateForBlock(header!))
        {
            return GetStateFailureResult<AccountProof>(header);
        }

        AccountProofCollector accountProofCollector = new(accountAddress, storageKeys);
        _blockchainBridge.RunTreeVisitor(accountProofCollector, header!.StateRoot!);
        return ResultWrapper<AccountProof>.Success(accountProofCollector.BuildResult());
    }

    public ResultWrapper<ulong> eth_chainId()
    {
        try
        {
            ulong chainId = _blockchainBridge.GetChainId();
            return ResultWrapper<ulong>.Success(chainId);
        }
        catch (Exception ex)
        {
            return ResultWrapper<ulong>.Fail(ex.Message, ErrorCodes.InternalError, 0L);
        }
    }

    protected void RecoverTxSenderIfNeeded(Transaction transaction)
    {
        transaction.SenderAddress ??= _blockchainBridge.RecoverTxSender(transaction);
    }

    private static IEnumerable<FilterLog> GetLogs(IEnumerable<FilterLog> logs, CancellationTokenSource cancellationTokenSource)
    {
        using (cancellationTokenSource)
        {
            foreach (FilterLog log in logs)
            {
                yield return log;
            }
        }
    }

    public ResultWrapper<AccountForRpc?> eth_getAccount(Address accountAddress, BlockParameter? blockParameter)
    {
        SearchResult<BlockHeader> searchResult = _blockFinder.SearchForHeader(blockParameter);
        if (searchResult.IsError)
        {
            return GetFailureResult<AccountForRpc?, BlockHeader>(searchResult, _ethSyncingInfo.SyncMode.HaveNotSyncedHeadersYet());
        }

        BlockHeader header = searchResult.Object!;
        if (!_blockchainBridge.HasStateForBlock(header))
            return GetStateFailureResult<AccountForRpc?>(header);
        return ResultWrapper<AccountForRpc?>.Success(
            _stateReader.TryGetAccount(header, accountAddress, out AccountStruct account)
                ? new AccountForRpc(account)
                : null);
    }

    public ResultWrapper<AccountInfoForRpc?> eth_getAccountInfo(Address accountAddress, BlockParameter? blockParameter)
    {
        SearchResult<BlockHeader> searchResult = _blockFinder.SearchForHeader(blockParameter);
        if (searchResult.IsError)
        {
            return GetFailureResult<AccountInfoForRpc?, BlockHeader>(searchResult, _ethSyncingInfo.SyncMode.HaveNotSyncedHeadersYet());
        }

        BlockHeader header = searchResult.Object!;
        if (!_blockchainBridge.HasStateForBlock(header))
            return GetStateFailureResult<AccountInfoForRpc?>(header);
        return ResultWrapper<AccountInfoForRpc?>.Success(
            _stateReader.TryGetAccount(header, accountAddress, out AccountStruct account)
                ? new AccountInfoForRpc
                {
                    Balance = account.Balance,
                    Nonce = account.Nonce,
                    Code = _stateReader.GetCode(account.CodeHash) ?? []
                }
                : AccountInfoForRpc.Empty);
    }

    protected static ResultWrapper<TResult> GetFailureResult<TResult, TSearch>(SearchResult<TSearch> searchResult, bool isTemporary) where TSearch : class =>
        ResultWrapper<TResult>.Fail(searchResult, isTemporary && searchResult.ErrorCode == ErrorCodes.ResourceNotFound);

    private static ResultWrapper<TResult> GetFailureResult<TResult>(ResourceNotFoundException exception, bool isTemporary) =>
        ResultWrapper<TResult>.Fail(exception.Message, ErrorCodes.ResourceNotFound, isTemporary);

    private ResultWrapper<TResult> GetStateFailureResult<TResult>(BlockHeader header) =>
        ResultWrapper<TResult>.Fail($"No state available for block {header.ToString(BlockHeader.Format.FullHashAndNumber)}", ErrorCodes.ResourceUnavailable, _ethSyncingInfo.SyncMode.HaveNotSyncedStateYet());

    public virtual ResultWrapper<ReceiptForRpc?> eth_getTransactionReceipt(Hash256 txHash)
    {
        (TxReceipt? receipt, TxGasInfo? gasInfo, int logIndexStart) = _blockchainBridge.GetReceiptAndGasInfo(txHash);
        if (receipt is null || gasInfo is null)
        {
            return ResultWrapper<ReceiptForRpc>.Success(null);
        }

        if (_logger.IsTrace) _logger.Trace($"eth_getTransactionReceipt request {txHash}, result: {txHash}");
        return ResultWrapper<ReceiptForRpc>.Success(new(txHash, receipt, gasInfo.Value, logIndexStart));
    }

    public virtual ResultWrapper<ReceiptForRpc[]?> eth_getBlockReceipts(BlockParameter blockParameter)
    {
        SearchResult<Block> searchResult = blockFinder.SearchForBlock(blockParameter);
        return searchResult switch
        {
            { IsError: true } => ResultWrapper<ReceiptForRpc[]?>.Success(null),
            _ => _receiptFinder.GetBlockReceipts(blockParameter, _blockFinder, _specProvider)
        };
    }

    public ResultWrapper<JsonNode> eth_config()
    {
        ForkActivationsSummary forks = forkInfo.GetForkActivationsSummary(_blockFinder.Head?.Header);

        return ResultWrapper<JsonNode>.Success(JsonNode.Parse(JsonSerializer.Serialize((new ForkConfigSummary
        {
            Current = GetForkConfig(forks.Current, _specProvider)!,
            Next = GetForkConfig(forks.Next, _specProvider),
            Last = GetForkConfig(forks.Last, _specProvider)
        }), UnchangedDictionaryKeyOptions)));

        static ForkConfig? GetForkConfig(Fork? fork, ISpecProvider specProvider)
        {
            if (fork is null)
            {
                return null;
            }

            IReleaseSpec? spec = specProvider.GetSpec(fork.Value.Activation.BlockNumber, fork.Value.Activation.Timestamp);

            return new ForkConfig
            {
                ActivationTime = fork.Value.Activation.Timestamp is not null ? (int)fork.Value.Activation.Timestamp : null,
                ActivationBlock = fork.Value.Activation.Timestamp is null ? (int)fork.Value.Activation.BlockNumber : null,
                BlobSchedule = spec.IsEip4844Enabled ? new BlobScheduleSettingsForRpc
                {
                    BaseFeeUpdateFraction = (int)spec.BlobBaseFeeUpdateFraction,
                    Max = (int)spec.MaxBlobCount,
                    Target = (int)spec.TargetBlobCount,
                } : null,
                ChainId = specProvider.ChainId,
                ForkId = fork.Value.Id.HashBytes,
                Precompiles = spec.ListPrecompiles(),
                SystemContracts = spec.ListSystemContracts(),
            };
        }
    }

    private CancellationTokenSource BuildTimeoutCancellationTokenSource() =>
        _rpcConfig.BuildTimeoutCancellationToken();
}<|MERGE_RESOLUTION|>--- conflicted
+++ resolved
@@ -33,11 +33,7 @@
 using Nethermind.Logging;
 using Nethermind.Network;
 using Nethermind.Network.Contract.P2P;
-<<<<<<< HEAD
-using Nethermind.Network.P2P;
-=======
 using Nethermind.Serialization.Json;
->>>>>>> eee5ac23
 using Nethermind.Serialization.Rlp;
 using Nethermind.State;
 using Nethermind.State.Proofs;
@@ -68,10 +64,7 @@
     IEthSyncingInfo ethSyncingInfo,
     IFeeHistoryOracle feeHistoryOracle,
     IProtocolsManager protocolsManager,
-<<<<<<< HEAD
-=======
     IForkInfo forkInfo,
->>>>>>> eee5ac23
     ulong? secondsPerSlot) : IEthRpcModule
 {
     protected readonly Encoding _messageEncoding = Encoding.UTF8;
