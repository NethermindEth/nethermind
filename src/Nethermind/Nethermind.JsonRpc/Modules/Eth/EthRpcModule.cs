﻿//  Copyright (c) 2021 Demerzel Solutions Limited
//  This file is part of the Nethermind library.
// 
//  The Nethermind library is free software: you can redistribute it and/or modify
//  it under the terms of the GNU Lesser General Public License as published by
//  the Free Software Foundation, either version 3 of the License, or
//  (at your option) any later version.
// 
//  The Nethermind library is distributed in the hope that it will be useful,
//  but WITHOUT ANY WARRANTY; without even the implied warranty of
//  MERCHANTABILITY or FITNESS FOR A PARTICULAR PURPOSE. See the
//  GNU Lesser General Public License for more details.
// 
//  You should have received a copy of the GNU Lesser General Public License
//  along with the Nethermind. If not, see <http://www.gnu.org/licenses/>.

using System;
using System.Collections.Generic;
using System.Linq;
using System.Security;
using System.Text;
using System.Threading;
using System.Threading.Tasks;
using Nethermind.Blockchain.Filters;
using Nethermind.Blockchain.Find;
using Nethermind.Core;
using Nethermind.Core.Crypto;
using Nethermind.Core.Extensions;
using Nethermind.Core.Specs;
using Nethermind.Int256;
using Nethermind.Facade;
using Nethermind.JsonRpc.Data;
<<<<<<< HEAD
using Nethermind.JsonRpc.Modules.Eth.FeeHistory;
=======
using Nethermind.JsonRpc.Modules.Eth.GasPrice;
>>>>>>> f317d61a
using Nethermind.Logging;
using Nethermind.Serialization.Rlp;
using Nethermind.State;
using Nethermind.State.Proofs;
using Nethermind.Trie;
using Nethermind.TxPool;
using Nethermind.Wallet;
using Block = Nethermind.Core.Block;
using BlockHeader = Nethermind.Core.BlockHeader;
using Signature = Nethermind.Core.Crypto.Signature;
using Transaction = Nethermind.Core.Transaction;

namespace Nethermind.JsonRpc.Modules.Eth
{
    public partial class EthRpcModule : IEthRpcModule
    {
        private readonly Encoding _messageEncoding = Encoding.UTF8;
        private readonly IJsonRpcConfig _rpcConfig;
        private readonly IBlockchainBridge _blockchainBridge;
        private readonly IBlockFinder _blockFinder;
        private readonly IStateReader _stateReader;
        private readonly ITxPool _txPoolBridge;
        private readonly ITxSender _txSender;
        private readonly IWallet _wallet;
        private readonly ISpecProvider _specProvider;
        private readonly ILogger _logger;
<<<<<<< HEAD
        private readonly IFeeHistoryOracle _feeHistoryOracle;
=======
        private readonly IGasPriceOracle _gasPriceOracle;

>>>>>>> f317d61a
        private static bool HasStateForBlock(IBlockchainBridge blockchainBridge, BlockHeader header)
        {
            RootCheckVisitor rootCheckVisitor = new();
            blockchainBridge.RunTreeVisitor(rootCheckVisitor, header.StateRoot);
            return rootCheckVisitor.HasRoot;
        }
        
        
        public EthRpcModule(
            IJsonRpcConfig rpcConfig,
            IBlockchainBridge blockchainBridge,
            IBlockFinder blockFinder,
            IStateReader stateReader,
            ITxPool txPool,
            ITxSender txSender,
            IWallet wallet,
            ILogManager logManager,
            ISpecProvider specProvider,
<<<<<<< HEAD
            IFeeHistoryOracle feeHistoryOracle)
=======
            IGasPriceOracle gasPriceOracle)
>>>>>>> f317d61a
        {
            _logger = logManager.GetClassLogger();
            _rpcConfig = rpcConfig ?? throw new ArgumentNullException(nameof(rpcConfig));
            _blockchainBridge = blockchainBridge ?? throw new ArgumentNullException(nameof(blockchainBridge));
            _blockFinder = blockFinder ?? throw new ArgumentNullException(nameof(blockFinder));
            _stateReader = stateReader ?? throw new ArgumentNullException(nameof(stateReader));
            _txPoolBridge = txPool ?? throw new ArgumentNullException(nameof(txPool));
            _txSender = txSender ?? throw new ArgumentNullException(nameof(txSender));
            _wallet = wallet ?? throw new ArgumentNullException(nameof(wallet));
            _specProvider = specProvider ?? throw new ArgumentNullException(nameof(specProvider));
<<<<<<< HEAD
            _feeHistoryOracle = feeHistoryOracle ?? throw new ArgumentNullException(nameof(feeHistoryOracle));
=======
            _gasPriceOracle = gasPriceOracle ?? throw new ArgumentNullException(nameof(gasPriceOracle));
>>>>>>> f317d61a
        }

        public ResultWrapper<string> eth_protocolVersion()
        {
            return ResultWrapper<string>.Success("0x41");
        }

        public ResultWrapper<SyncingResult> eth_syncing()
        {
            SyncingResult result;
            long bestSuggestedNumber = _blockFinder.FindBestSuggestedHeader().Number;

            long headNumberOrZero = _blockFinder.Head?.Number ?? 0;
            bool isSyncing = bestSuggestedNumber > headNumberOrZero + 8;

            if (isSyncing)
            {
                result = new SyncingResult
                {
                    CurrentBlock = headNumberOrZero,
                    HighestBlock = bestSuggestedNumber,
                    StartingBlock = 0L,
                    IsSyncing = true
                };
            }
            else
            {
                result = SyncingResult.NotSyncing;
            }

            return ResultWrapper<SyncingResult>.Success(result);
        }

        public ResultWrapper<byte[]> eth_snapshot()
        {
            return ResultWrapper<byte[]>.Fail("eth_snapshot not supported");
        }

        public ResultWrapper<Address> eth_coinbase()
        {
            return ResultWrapper<Address>.Success(Address.Zero);
        }

        public ResultWrapper<bool?> eth_mining()
        {
            return ResultWrapper<bool?>.Success(_blockchainBridge.IsMining);
        }

        public ResultWrapper<UInt256?> eth_hashrate()
        {
            return ResultWrapper<UInt256?>.Success(0);
        }

        public ResultWrapper<UInt256?> eth_gasPrice()
        {
            return ResultWrapper<UInt256?>.Success(_gasPriceOracle.GetGasPriceEstimate());
        }

        public ResultWrapper<FeeHistoryResults> eth_feeHistory(int blockCount, BlockParameter newestBlock, double[]? rewardPercentiles = null)
        {
            return  _feeHistoryOracle.GetFeeHistory(blockCount, newestBlock, rewardPercentiles);
        }

        public ResultWrapper<IEnumerable<Address>> eth_accounts()
        {
            try
            {
                var result = _wallet.GetAccounts();
                Address[] data = result.ToArray();
                return ResultWrapper<IEnumerable<Address>>.Success(data.ToArray());
            }
            catch (Exception)
            {
                return ResultWrapper<IEnumerable<Address>>.Fail("Error while getting key addresses from wallet.");
            }
        }

        public Task<ResultWrapper<long?>> eth_blockNumber()
        {
            long number = _blockchainBridge.BeamHead?.Number ?? 0;
            return Task.FromResult(ResultWrapper<long?>.Success(number));
        }

        public Task<ResultWrapper<UInt256?>> eth_getBalance(Address address, BlockParameter? blockParameter = null)
        {
            SearchResult<BlockHeader> searchResult = _blockFinder.SearchForHeader(blockParameter);
            if (searchResult.IsError)
            {
                return Task.FromResult(ResultWrapper<UInt256?>.Fail(searchResult));
            }

            BlockHeader header = searchResult.Object;
            if (!HasStateForBlock(_blockchainBridge, header))
            {
                return Task.FromResult(ResultWrapper<UInt256?>.Fail($"No state available for block {header.Hash}",
                    ErrorCodes.ResourceUnavailable));
            }

            Account account = _stateReader.GetAccount(header.StateRoot, address);
            return Task.FromResult(ResultWrapper<UInt256?>.Success(account?.Balance ?? UInt256.Zero));
        }

        public ResultWrapper<byte[]> eth_getStorageAt(Address address, UInt256 positionIndex,
            BlockParameter? blockParameter = null)
        {
            SearchResult<BlockHeader> searchResult = _blockFinder.SearchForHeader(blockParameter);
            if (searchResult.IsError)
            {
                return ResultWrapper<byte[]>.Fail(searchResult);
            }

            BlockHeader? header = searchResult.Object;
            Account account = _stateReader.GetAccount(header.StateRoot, address);
            if (account == null)
            {
                return ResultWrapper<byte[]>.Success(Array.Empty<byte>());
            }

            byte[] storage = _stateReader.GetStorage(account.StorageRoot, positionIndex);
            return ResultWrapper<byte[]>.Success(storage.PadLeft(32));
        }

        public Task<ResultWrapper<UInt256?>> eth_getTransactionCount(Address address, BlockParameter blockParameter)
        {
            SearchResult<BlockHeader> searchResult = _blockFinder.SearchForHeader(blockParameter);
            if (searchResult.IsError)
            {
                return Task.FromResult(ResultWrapper<UInt256?>.Fail(searchResult));
            }

            BlockHeader header = searchResult.Object;
            if (!HasStateForBlock(_blockchainBridge, header))
            {
                return Task.FromResult(ResultWrapper<UInt256?>.Fail($"No state available for block {header.Hash}",
                    ErrorCodes.ResourceUnavailable));
            }

            Account account = _stateReader.GetAccount(header.StateRoot, address);
            UInt256 nonce = account?.Nonce ?? 0;

            return Task.FromResult(ResultWrapper<UInt256?>.Success(nonce));
        }

        public ResultWrapper<UInt256?> eth_getBlockTransactionCountByHash(Keccak blockHash)
        {
            SearchResult<Block> searchResult = _blockFinder.SearchForBlock(new BlockParameter(blockHash));
            if (searchResult.IsError)
            {
                return ResultWrapper<UInt256?>.Fail(searchResult);
            }

            return ResultWrapper<UInt256?>.Success((UInt256)searchResult.Object.Transactions.Length);
        }

        public ResultWrapper<UInt256?> eth_getBlockTransactionCountByNumber(BlockParameter blockParameter)
        {
            SearchResult<Block> searchResult = _blockFinder.SearchForBlock(blockParameter);
            if (searchResult.IsError)
            {
                return ResultWrapper<UInt256?>.Fail(searchResult);
            }

            return ResultWrapper<UInt256?>.Success((UInt256)searchResult.Object.Transactions.Length);
        }

        public ResultWrapper<UInt256?> eth_getUncleCountByBlockHash(Keccak blockHash)
        {
            SearchResult<Block> searchResult = _blockFinder.SearchForBlock(new BlockParameter(blockHash));
            if (searchResult.IsError)
            {
                return ResultWrapper<UInt256?>.Fail(searchResult);
            }

            return ResultWrapper<UInt256?>.Success((UInt256)searchResult.Object.Ommers.Length);
        }

        public ResultWrapper<UInt256?> eth_getUncleCountByBlockNumber(BlockParameter? blockParameter)
        {
            SearchResult<Block> searchResult = _blockFinder.SearchForBlock(blockParameter);
            if (searchResult.IsError)
            {
                return ResultWrapper<UInt256?>.Fail(searchResult);
            }

            return ResultWrapper<UInt256?>.Success((UInt256)searchResult.Object.Ommers.Length);
        }

        public ResultWrapper<byte[]> eth_getCode(Address address, BlockParameter? blockParameter = null)
        {
            SearchResult<BlockHeader> searchResult = _blockFinder.SearchForHeader(blockParameter);
            if (searchResult.IsError)
            {
                return ResultWrapper<byte[]>.Fail(searchResult);
            }

            BlockHeader header = searchResult.Object;
            if (!HasStateForBlock(_blockchainBridge, header))
            {
                return ResultWrapper<byte[]>.Fail($"No state available for block {header.Hash}",
                    ErrorCodes.ResourceUnavailable);
            }

            Account account = _stateReader.GetAccount(header.StateRoot, address);
            if (account == null)
            {
                return ResultWrapper<byte[]>.Success(Array.Empty<byte>());
            }

            var code = _stateReader.GetCode(account.CodeHash);
            return ResultWrapper<byte[]>.Success(code);
        }

        public ResultWrapper<byte[]> eth_sign(Address addressData, byte[] message)
        {
            Signature sig;
            try
            {
                Address address = addressData;
                string messageText = _messageEncoding.GetString(message);
                const string signatureTemplate = "\x19Ethereum Signed Message:\n{0}{1}";
                string signatureText = string.Format(signatureTemplate, messageText.Length, messageText);
                sig = _wallet.Sign(Keccak.Compute(signatureText), address);
            }
            catch (SecurityException e)
            {
                return ResultWrapper<byte[]>.Fail(e.Message, ErrorCodes.AccountLocked);
            }
            catch (Exception)
            {
                return ResultWrapper<byte[]>.Fail($"Unable to sign as {addressData}");
            }

            if (_logger.IsTrace) _logger.Trace($"eth_sign request {addressData}, {message}, result: {sig}");
            return ResultWrapper<byte[]>.Success(sig.Bytes);
        }

        public Task<ResultWrapper<Keccak>> eth_sendTransaction(TransactionForRpc rpcTx)
        {
            Transaction tx = rpcTx.ToTransactionWithDefaults(_blockchainBridge.GetChainId());
            TxHandlingOptions options = rpcTx.Nonce == null ? TxHandlingOptions.ManagedNonce : TxHandlingOptions.None;
            return SendTx(tx, options);
        }

        public async Task<ResultWrapper<Keccak>> eth_sendRawTransaction(byte[] transaction)
        {
            try
            {
                Transaction tx = Rlp.Decode<Transaction>(transaction, RlpBehaviors.AllowUnsigned | RlpBehaviors.SkipTypedWrapping);
                return await SendTx(tx);
            }
            catch (RlpException)
            {
                return ResultWrapper<Keccak>.Fail("Invalid RLP.", ErrorCodes.TransactionRejected);
            }
        }

        private async Task<ResultWrapper<Keccak>> SendTx(Transaction tx,
            TxHandlingOptions txHandlingOptions = TxHandlingOptions.None)
        {
            try
            {
                (Keccak txHash, AddTxResult? addTxResult) =
                    await _txSender.SendTransaction(tx, txHandlingOptions | TxHandlingOptions.PersistentBroadcast);

                return addTxResult == AddTxResult.Added
                    ? ResultWrapper<Keccak>.Success(txHash)
                    : ResultWrapper<Keccak>.Fail(addTxResult?.ToString() ?? string.Empty, ErrorCodes.TransactionRejected);
            }
            catch (SecurityException e)
            {
                return ResultWrapper<Keccak>.Fail(e.Message, ErrorCodes.AccountLocked);
            }
            catch (Exception e)
            {
                if (_logger.IsError) _logger.Error("Failed to send transaction.", e);
                return ResultWrapper<Keccak>.Fail(e.Message, ErrorCodes.TransactionRejected);
            }
        }

        public ResultWrapper<string> eth_call(TransactionForRpc transactionCall, BlockParameter? blockParameter = null) =>
            new CallTxExecutor(_blockchainBridge, _blockFinder, _rpcConfig)
                .ExecuteTx(transactionCall, blockParameter);

        public ResultWrapper<UInt256?> eth_estimateGas(TransactionForRpc transactionCall, BlockParameter blockParameter) =>
            new EstimateGasTxExecutor(_blockchainBridge, _blockFinder, _rpcConfig)
                .ExecuteTx(transactionCall, blockParameter);

        public ResultWrapper<AccessListForRpc> eth_createAccessList(TransactionForRpc transactionCall, BlockParameter? blockParameter = null, bool optimize = true) =>
            new CreateAccessListTxExecutor(_blockchainBridge, _blockFinder, _rpcConfig, optimize)
                .ExecuteTx(transactionCall, blockParameter);

        public ResultWrapper<BlockForRpc> eth_getBlockByHash(Keccak blockHash, bool returnFullTransactionObjects)
        {
            return GetBlock(new BlockParameter(blockHash), returnFullTransactionObjects);
        }

        public ResultWrapper<BlockForRpc> eth_getBlockByNumber(BlockParameter blockParameter,
            bool returnFullTransactionObjects)
        {
            return GetBlock(blockParameter, returnFullTransactionObjects);
        }

        private ResultWrapper<BlockForRpc> GetBlock(BlockParameter blockParameter, bool returnFullTransactionObjects)
        {
            SearchResult<Block> searchResult = _blockFinder.SearchForBlock(blockParameter, true);
            if (searchResult.IsError)
            {
                return ResultWrapper<BlockForRpc>.Fail(searchResult);
            }

            Block? block = searchResult.Object;
            if (block != null)
            {
                _blockchainBridge.RecoverTxSenders(block);
            }

            return ResultWrapper<BlockForRpc>.Success(block == null
                ? null
                : new BlockForRpc(block, returnFullTransactionObjects, _specProvider));
        }

        public Task<ResultWrapper<TransactionForRpc>> eth_getTransactionByHash(Keccak transactionHash)
        {
            UInt256? baseFee = null;
            _txPoolBridge.TryGetPendingTransaction(transactionHash, out Transaction transaction);
            TxReceipt receipt = null; // note that if transaction is pending then for sure no receipt is known
            if (transaction == null)
            {
                (receipt, transaction, baseFee) = _blockchainBridge.GetTransaction(transactionHash);
                if (transaction == null)
                {
                    return Task.FromResult(ResultWrapper<TransactionForRpc>.Success(null));
                }
            }

            RecoverTxSenderIfNeeded(transaction);
            TransactionForRpc transactionModel =
                new(receipt?.BlockHash, receipt?.BlockNumber, receipt?.Index, transaction, baseFee);
            if (_logger.IsTrace)
                _logger.Trace($"eth_getTransactionByHash request {transactionHash}, result: {transactionModel.Hash}");
            return Task.FromResult(ResultWrapper<TransactionForRpc>.Success(transactionModel));
        }

        public ResultWrapper<TransactionForRpc[]> eth_pendingTransactions()
        {
            var transactions = _txPoolBridge.GetPendingTransactions();
            var transactionsModels = new TransactionForRpc[transactions.Length];
            for (int i = 0; i < transactions.Length; i++)
            {
                var transaction = transactions[i];
                RecoverTxSenderIfNeeded(transaction);
                transactionsModels[i] = new TransactionForRpc(transaction);
                transactionsModels[i].BlockHash = Keccak.Zero;
            }

            if (_logger.IsTrace) _logger.Trace($"eth_pendingTransactions request, result: {transactionsModels.Length}");
            return ResultWrapper<TransactionForRpc[]>.Success(transactionsModels);
        }

        public ResultWrapper<TransactionForRpc> eth_getTransactionByBlockHashAndIndex(Keccak blockHash,
            UInt256 positionIndex)
        {
            SearchResult<Block> searchResult = _blockFinder.SearchForBlock(new BlockParameter(blockHash));
            if (searchResult.IsError)
            {
                return ResultWrapper<TransactionForRpc>.Fail(searchResult);
            }

            Block block = searchResult.Object;
            if (positionIndex < 0 || positionIndex > block.Transactions.Length - 1)
            {
                return ResultWrapper<TransactionForRpc>.Fail("Position Index is incorrect", ErrorCodes.InvalidParams);
            }

            Transaction transaction = block.Transactions[(int)positionIndex];
            RecoverTxSenderIfNeeded(transaction);

            TransactionForRpc transactionModel = new(block.Hash, block.Number, (int)positionIndex, transaction, block.BaseFeePerGas);

            return ResultWrapper<TransactionForRpc>.Success(transactionModel);
        }

        public ResultWrapper<TransactionForRpc> eth_getTransactionByBlockNumberAndIndex(BlockParameter blockParameter,
            UInt256 positionIndex)
        {
            SearchResult<Block> searchResult = _blockFinder.SearchForBlock(blockParameter);
            if (searchResult.IsError)
            {
                return ResultWrapper<TransactionForRpc>.Fail(searchResult);
            }

            Block? block = searchResult.Object;
            if (positionIndex < 0 || positionIndex > block.Transactions.Length - 1)
            {
                return ResultWrapper<TransactionForRpc>.Fail("Position Index is incorrect", ErrorCodes.InvalidParams);
            }

            Transaction transaction = block.Transactions[(int)positionIndex];
            RecoverTxSenderIfNeeded(transaction);

            TransactionForRpc transactionModel = new(block.Hash, block.Number, (int)positionIndex, transaction, block.BaseFeePerGas);

            if (_logger.IsDebug)
                _logger.Debug(
                    $"eth_getTransactionByBlockNumberAndIndex request {blockParameter}, index: {positionIndex}, result: {transactionModel.Hash}");
            return ResultWrapper<TransactionForRpc>.Success(transactionModel);
        }

        public Task<ResultWrapper<GetTransactionReceiptResponse>> eth_getTransactionReceipt(Keccak txHash)
        {
            var result = _blockchainBridge.GetReceiptAndEffectiveGasPrice(txHash);
            if (result.Receipt == null)
            {
                return Task.FromResult(ResultWrapper<GetTransactionReceiptResponse>.Success(null));
            }

            GetTransactionReceiptResponse receiptModel = new(txHash, result.Receipt, result.EffectiveGasPrice);
            if (_logger.IsTrace) _logger.Trace($"eth_getTransactionReceipt request {txHash}, result: {txHash}");
            return Task.FromResult(ResultWrapper<GetTransactionReceiptResponse>.Success(receiptModel));
        }

        public ResultWrapper<BlockForRpc> eth_getUncleByBlockHashAndIndex(Keccak blockHash, UInt256 positionIndex)
        {
            return GetUncle(new BlockParameter(blockHash), positionIndex);
        }

        public ResultWrapper<BlockForRpc> eth_getUncleByBlockNumberAndIndex(BlockParameter blockParameter,
            UInt256 positionIndex)
        {
            return GetUncle(blockParameter, positionIndex);
        }

        private ResultWrapper<BlockForRpc> GetUncle(BlockParameter blockParameter, UInt256 positionIndex)
        {
            SearchResult<Block> searchResult = _blockFinder.SearchForBlock(blockParameter);
            if (searchResult.IsError)
            {
                return ResultWrapper<BlockForRpc>.Fail(searchResult);
            }

            Block block = searchResult.Object;
            if (positionIndex < 0 || positionIndex > block.Ommers.Length - 1)
            {
                return ResultWrapper<BlockForRpc>.Fail("Position Index is incorrect", ErrorCodes.InvalidParams);
            }

            BlockHeader ommerHeader = block.Ommers[(int)positionIndex];
            return ResultWrapper<BlockForRpc>.Success(new BlockForRpc(new Block(ommerHeader, BlockBody.Empty), false, _specProvider));
        }

        public ResultWrapper<UInt256?> eth_newFilter(Filter filter)
        {
            BlockParameter fromBlock = filter.FromBlock;
            BlockParameter toBlock = filter.ToBlock;
            int filterId = _blockchainBridge.NewFilter(fromBlock, toBlock, filter.Address, filter.Topics);
            return ResultWrapper<UInt256?>.Success((UInt256)filterId);
        }

        public ResultWrapper<UInt256?> eth_newBlockFilter()
        {
            int filterId = _blockchainBridge.NewBlockFilter();
            return ResultWrapper<UInt256?>.Success((UInt256)filterId);
        }

        public ResultWrapper<UInt256?> eth_newPendingTransactionFilter()
        {
            int filterId = _blockchainBridge.NewPendingTransactionFilter();
            return ResultWrapper<UInt256?>.Success((UInt256)filterId);
        }

        public ResultWrapper<bool?> eth_uninstallFilter(UInt256 filterId)
        {
            _blockchainBridge.UninstallFilter((int)filterId);
            return ResultWrapper<bool?>.Success(true);
        }

        public ResultWrapper<IEnumerable<object>> eth_getFilterChanges(UInt256 filterId)
        {
            int id = (int)filterId;
            FilterType filterType = _blockchainBridge.GetFilterType(id);
            switch (filterType)
            {
                case FilterType.BlockFilter:
                {
                    return _blockchainBridge.FilterExists(id)
                        ? ResultWrapper<IEnumerable<object>>.Success(_blockchainBridge.GetBlockFilterChanges(id))
                        : ResultWrapper<IEnumerable<object>>.Fail($"Filter with id: '{filterId}' does not exist.");
                }

                case FilterType.PendingTransactionFilter:
                {
                    return _blockchainBridge.FilterExists(id)
                        ? ResultWrapper<IEnumerable<object>>.Success(_blockchainBridge
                            .GetPendingTransactionFilterChanges(id))
                        : ResultWrapper<IEnumerable<object>>.Fail($"Filter with id: '{filterId}' does not exist.");
                }

                case FilterType.LogFilter:
                {
                    return _blockchainBridge.FilterExists(id)
                        ? ResultWrapper<IEnumerable<object>>.Success(
                            _blockchainBridge.GetLogFilterChanges(id).ToArray())
                        : ResultWrapper<IEnumerable<object>>.Fail($"Filter with id: '{filterId}' does not exist.");
                }

                default:
                {
                    throw new NotSupportedException($"Filter type {filterType} is not supported");
                }
            }
        }

        public ResultWrapper<IEnumerable<FilterLog>> eth_getFilterLogs(UInt256 filterId)
        {
            int id = (int)filterId;

            return _blockchainBridge.FilterExists(id)
                ? ResultWrapper<IEnumerable<FilterLog>>.Success(_blockchainBridge.GetFilterLogs(id))
                : ResultWrapper<IEnumerable<FilterLog>>.Fail($"Filter with id: '{filterId}' does not exist.");
        }

        public ResultWrapper<IEnumerable<FilterLog>> eth_getLogs(Filter filter)
        {
            IEnumerable<FilterLog> GetLogs(BlockParameter blockParameter, BlockParameter toBlockParameter,
                CancellationTokenSource cancellationTokenSource, CancellationToken token)
            {
                using (cancellationTokenSource)
                {
                    foreach (FilterLog log in _blockchainBridge.GetLogs(blockParameter, toBlockParameter,
                        filter.Address, filter.Topics, token))
                    {
                        yield return log;
                    }
                }
            }

            BlockParameter fromBlock = filter.FromBlock;
            BlockParameter toBlock = filter.ToBlock;

            try
            {
                CancellationTokenSource cancellationTokenSource = new(_rpcConfig.Timeout);
                return ResultWrapper<IEnumerable<FilterLog>>.Success(GetLogs(fromBlock, toBlock,
                    cancellationTokenSource, cancellationTokenSource.Token));
            }
            catch (ArgumentException e)
            {
                switch (e.Message)
                {
                    case ILogFinder.NotFoundError:
                        return ResultWrapper<IEnumerable<FilterLog>>.Fail(e.Message, ErrorCodes.ResourceNotFound);
                    default:
                        return ResultWrapper<IEnumerable<FilterLog>>.Fail(e.Message, ErrorCodes.InvalidParams);
                }
            }
        }

        public ResultWrapper<IEnumerable<byte[]>> eth_getWork()
        {
            return ResultWrapper<IEnumerable<byte[]>>.Fail("eth_getWork not supported", ErrorCodes.MethodNotFound);
        }

        public ResultWrapper<bool?> eth_submitWork(byte[] nonce, Keccak headerPowHash, byte[] mixDigest)
        {
            return ResultWrapper<bool?>.Fail("eth_submitWork not supported", ErrorCodes.MethodNotFound, null);
        }

        public ResultWrapper<bool?> eth_submitHashrate(string hashRate, string id)
        {
            return ResultWrapper<bool?>.Fail("eth_submitHashrate not supported", ErrorCodes.MethodNotFound, null);
        }

        // https://github.com/ethereum/EIPs/issues/1186	
        public ResultWrapper<AccountProof> eth_getProof(Address accountAddress, byte[][] storageKeys,
            BlockParameter blockParameter)
        {
            BlockHeader header;
            try
            {
                header = _blockFinder.FindHeader(blockParameter);
                if (header == null)
                {
                    return ResultWrapper<AccountProof>.Fail($"{blockParameter} block not found",
                        ErrorCodes.ResourceNotFound, null);
                }

                if (!HasStateForBlock(_blockchainBridge, header))
                {
                    return ResultWrapper<AccountProof>.Fail($"No state available for block {header.Hash}",
                        ErrorCodes.ResourceUnavailable);
                }
            }
            catch (Exception ex)
            {
                return ResultWrapper<AccountProof>.Fail(ex.Message, ErrorCodes.InternalError, null);
            }

            AccountProofCollector accountProofCollector = new(accountAddress, storageKeys);
            _blockchainBridge.RunTreeVisitor(accountProofCollector, header.StateRoot);

            return ResultWrapper<AccountProof>.Success(accountProofCollector.BuildResult());
        }

        public ResultWrapper<ulong> eth_chainId()
        {
            try
            {
                ulong chainId = _blockchainBridge.GetChainId();
                return ResultWrapper<ulong>.Success(chainId);
            }
            catch (Exception ex)
            {
                return ResultWrapper<ulong>.Fail(ex.Message, ErrorCodes.InternalError, 0L);
            }
        }

        private void RecoverTxSenderIfNeeded(Transaction transaction)
        {
            if (transaction.SenderAddress == null)
            {
                _blockchainBridge.RecoverTxSender(transaction);
            }
        }
    }
}<|MERGE_RESOLUTION|>--- conflicted
+++ resolved
@@ -30,11 +30,8 @@
 using Nethermind.Int256;
 using Nethermind.Facade;
 using Nethermind.JsonRpc.Data;
-<<<<<<< HEAD
 using Nethermind.JsonRpc.Modules.Eth.FeeHistory;
-=======
 using Nethermind.JsonRpc.Modules.Eth.GasPrice;
->>>>>>> f317d61a
 using Nethermind.Logging;
 using Nethermind.Serialization.Rlp;
 using Nethermind.State;
@@ -61,20 +58,16 @@
         private readonly IWallet _wallet;
         private readonly ISpecProvider _specProvider;
         private readonly ILogger _logger;
-<<<<<<< HEAD
+        private readonly IGasPriceOracle _gasPriceOracle;
+
         private readonly IFeeHistoryOracle _feeHistoryOracle;
-=======
-        private readonly IGasPriceOracle _gasPriceOracle;
-
->>>>>>> f317d61a
         private static bool HasStateForBlock(IBlockchainBridge blockchainBridge, BlockHeader header)
         {
             RootCheckVisitor rootCheckVisitor = new();
             blockchainBridge.RunTreeVisitor(rootCheckVisitor, header.StateRoot);
             return rootCheckVisitor.HasRoot;
         }
-        
-        
+
         public EthRpcModule(
             IJsonRpcConfig rpcConfig,
             IBlockchainBridge blockchainBridge,
@@ -85,11 +78,8 @@
             IWallet wallet,
             ILogManager logManager,
             ISpecProvider specProvider,
-<<<<<<< HEAD
+            IGasPriceOracle gasPriceOracle,
             IFeeHistoryOracle feeHistoryOracle)
-=======
-            IGasPriceOracle gasPriceOracle)
->>>>>>> f317d61a
         {
             _logger = logManager.GetClassLogger();
             _rpcConfig = rpcConfig ?? throw new ArgumentNullException(nameof(rpcConfig));
@@ -100,11 +90,8 @@
             _txSender = txSender ?? throw new ArgumentNullException(nameof(txSender));
             _wallet = wallet ?? throw new ArgumentNullException(nameof(wallet));
             _specProvider = specProvider ?? throw new ArgumentNullException(nameof(specProvider));
-<<<<<<< HEAD
+            _gasPriceOracle = gasPriceOracle ?? throw new ArgumentNullException(nameof(gasPriceOracle));
             _feeHistoryOracle = feeHistoryOracle ?? throw new ArgumentNullException(nameof(feeHistoryOracle));
-=======
-            _gasPriceOracle = gasPriceOracle ?? throw new ArgumentNullException(nameof(gasPriceOracle));
->>>>>>> f317d61a
         }
 
         public ResultWrapper<string> eth_protocolVersion()
