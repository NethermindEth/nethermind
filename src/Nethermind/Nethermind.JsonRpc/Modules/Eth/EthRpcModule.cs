// SPDX-FileCopyrightText: 2023 Demerzel Solutions Limited
// SPDX-License-Identifier: LGPL-3.0-only

using System;
using System.Collections.Generic;
using System.Linq;
using System.Security;
using System.Text;
using System.Threading;
using System.Threading.Tasks;
using Nethermind.Blockchain.Filters;
using Nethermind.Blockchain.Find;
using Nethermind.Blockchain.Receipts;
using Nethermind.Core;
using Nethermind.Core.Crypto;
using Nethermind.Core.Extensions;
using Nethermind.Core.Specs;
using Nethermind.Evm;
using Nethermind.Facade;
using Nethermind.Facade.Eth;
using Nethermind.Facade.Filters;
using Nethermind.Int256;
using Nethermind.JsonRpc.Data;
using Nethermind.JsonRpc.Modules.Eth.FeeHistory;
using Nethermind.JsonRpc.Modules.Eth.GasPrice;
using Nethermind.Logging;
using Nethermind.Network.P2P;
using Nethermind.Serialization.Rlp;
using Nethermind.State;
using Nethermind.State.Proofs;
using Nethermind.Synchronization.ParallelSync;
using Nethermind.Trie;
using Nethermind.TxPool;
using Nethermind.Wallet;
using Block = Nethermind.Core.Block;
using BlockHeader = Nethermind.Core.BlockHeader;
using Signature = Nethermind.Core.Crypto.Signature;
using Transaction = Nethermind.Core.Transaction;

namespace Nethermind.JsonRpc.Modules.Eth;

public partial class EthRpcModule : IEthRpcModule
{
    private readonly Encoding _messageEncoding = Encoding.UTF8;
    private readonly IJsonRpcConfig _rpcConfig;
    private readonly IBlockchainBridge _blockchainBridge;
    private readonly IBlockFinder _blockFinder;
    private readonly IReceiptFinder _receiptFinder;
    private readonly IStateReader _stateReader;
    private readonly ITxPool _txPoolBridge;
    private readonly ITxSender _txSender;
    private readonly IWallet _wallet;
    private readonly ISpecProvider _specProvider;
    private readonly ILogger _logger;
    private readonly IGasPriceOracle _gasPriceOracle;
    private readonly IEthSyncingInfo _ethSyncingInfo;

    private readonly IFeeHistoryOracle _feeHistoryOracle;
    private static bool HasStateForBlock(IBlockchainBridge blockchainBridge, BlockHeader header)
    {
        return blockchainBridge.HasStateForRoot(header.StateRoot!);
    }

    public EthRpcModule(
        IJsonRpcConfig rpcConfig,
        IBlockchainBridge blockchainBridge,
        IBlockFinder blockFinder,
        IReceiptFinder receiptFinder,
        IStateReader stateReader,
        ITxPool txPool,
        ITxSender txSender,
        IWallet wallet,
        ILogManager logManager,
        ISpecProvider specProvider,
        IGasPriceOracle gasPriceOracle,
        IEthSyncingInfo ethSyncingInfo,
        IFeeHistoryOracle feeHistoryOracle)
    {
        _logger = logManager.GetClassLogger();
        _rpcConfig = rpcConfig ?? throw new ArgumentNullException(nameof(rpcConfig));
        _blockchainBridge = blockchainBridge ?? throw new ArgumentNullException(nameof(blockchainBridge));
        _blockFinder = blockFinder ?? throw new ArgumentNullException(nameof(blockFinder));
        _receiptFinder = receiptFinder ?? throw new ArgumentNullException(nameof(receiptFinder));
        _stateReader = stateReader ?? throw new ArgumentNullException(nameof(stateReader));
        _txPoolBridge = txPool ?? throw new ArgumentNullException(nameof(txPool));
        _txSender = txSender ?? throw new ArgumentNullException(nameof(txSender));
        _wallet = wallet ?? throw new ArgumentNullException(nameof(wallet));
        _specProvider = specProvider ?? throw new ArgumentNullException(nameof(specProvider));
        _gasPriceOracle = gasPriceOracle ?? throw new ArgumentNullException(nameof(gasPriceOracle));
        _ethSyncingInfo = ethSyncingInfo ?? throw new ArgumentNullException(nameof(ethSyncingInfo));
        _feeHistoryOracle = feeHistoryOracle ?? throw new ArgumentNullException(nameof(feeHistoryOracle));
    }

    public ResultWrapper<string> eth_protocolVersion()
    {
        int highestVersion = P2PProtocolInfoProvider.GetHighestVersionOfEthProtocol();
        return ResultWrapper<string>.Success(highestVersion.ToHexString());
    }

    public ResultWrapper<SyncingResult> eth_syncing()
    {
        return ResultWrapper<SyncingResult>.Success(_ethSyncingInfo.GetFullInfo());
    }

    public ResultWrapper<byte[]> eth_snapshot()
    {
        return ResultWrapper<byte[]>.Fail("eth_snapshot not supported");
    }

    public ResultWrapper<Address> eth_coinbase()
    {
        return ResultWrapper<Address>.Success(Address.Zero);
    }

    public ResultWrapper<UInt256?> eth_gasPrice()
    {
        return ResultWrapper<UInt256?>.Success(_gasPriceOracle.GetGasPriceEstimate());
    }

    public ResultWrapper<UInt256?> eth_maxPriorityFeePerGas()
    {
        UInt256 gasPriceWithBaseFee = _gasPriceOracle.GetMaxPriorityGasFeeEstimate();
        return ResultWrapper<UInt256?>.Success(gasPriceWithBaseFee);
    }

    public ResultWrapper<FeeHistoryResults> eth_feeHistory(long blockCount, BlockParameter newestBlock, double[]? rewardPercentiles = null)
    {
        return _feeHistoryOracle.GetFeeHistory(blockCount, newestBlock, rewardPercentiles);
    }

    public ResultWrapper<IEnumerable<Address>> eth_accounts()
    {
        try
        {
            Address[] result = _wallet.GetAccounts();
            Address[] data = result.ToArray();
            return ResultWrapper<IEnumerable<Address>>.Success(data.ToArray());
        }
        catch (Exception)
        {
            return ResultWrapper<IEnumerable<Address>>.Fail("Error while getting key addresses from wallet.");
        }
    }

    public Task<ResultWrapper<long?>> eth_blockNumber()
    {
        long number = _blockchainBridge.HeadBlock?.Number ?? 0;
        return Task.FromResult(ResultWrapper<long?>.Success(number));
    }

    public Task<ResultWrapper<UInt256?>> eth_getBalance(Address address, BlockParameter? blockParameter = null)
    {
        SearchResult<BlockHeader> searchResult = _blockFinder.SearchForHeader(blockParameter);
        if (searchResult.IsError)
        {
            return Task.FromResult(GetFailureResult<UInt256?, BlockHeader>(searchResult, _ethSyncingInfo.SyncMode.HaveNotSyncedHeadersYet()));
        }

        BlockHeader header = searchResult.Object;
        if (!HasStateForBlock(_blockchainBridge, header!))
        {
            return Task.FromResult(GetStateFailureResult<UInt256?>(header));
        }

        Account account = _stateReader.GetAccount(header!.StateRoot!, address);
        return Task.FromResult(ResultWrapper<UInt256?>.Success(account?.Balance ?? UInt256.Zero));
    }

    public ResultWrapper<byte[]> eth_getStorageAt(Address address, UInt256 positionIndex,
        BlockParameter? blockParameter = null)
    {
        SearchResult<BlockHeader> searchResult = _blockFinder.SearchForHeader(blockParameter);
        if (searchResult.IsError)
        {
            return GetFailureResult<byte[], BlockHeader>(searchResult, _ethSyncingInfo.SyncMode.HaveNotSyncedHeadersYet());
        }

        BlockHeader? header = searchResult.Object;
        Account account = _stateReader.GetAccount(header!.StateRoot!, address);
        if (account is null)
        {
            return ResultWrapper<byte[]>.Success(Array.Empty<byte>());
        }

        byte[] storage = _stateReader.GetStorage(account.StorageRoot, positionIndex);
        return ResultWrapper<byte[]>.Success(storage!.PadLeft(32));
    }

    public Task<ResultWrapper<UInt256>> eth_getTransactionCount(Address address, BlockParameter blockParameter)
    {
        if (blockParameter == BlockParameter.Pending)
        {
            UInt256 pendingNonce = _txPoolBridge.GetLatestPendingNonce(address);
            return Task.FromResult(ResultWrapper<UInt256>.Success(pendingNonce));
        }

        SearchResult<BlockHeader> searchResult = _blockFinder.SearchForHeader(blockParameter);
        if (searchResult.IsError)
        {
            return Task.FromResult(GetFailureResult<UInt256, BlockHeader>(searchResult, _ethSyncingInfo.SyncMode.HaveNotSyncedHeadersYet()));
        }

        BlockHeader header = searchResult.Object;
        if (!HasStateForBlock(_blockchainBridge, header!))
        {
            return Task.FromResult(GetStateFailureResult<UInt256>(header));
        }

        Account account = _stateReader.GetAccount(header!.StateRoot!, address);
        UInt256 nonce = account?.Nonce ?? 0;

        return Task.FromResult(ResultWrapper<UInt256>.Success(nonce));
    }

    public ResultWrapper<UInt256?> eth_getBlockTransactionCountByHash(Hash256 blockHash)
    {
        SearchResult<Block> searchResult = _blockFinder.SearchForBlock(new BlockParameter(blockHash));
        return searchResult.IsError
            ? GetFailureResult<UInt256?, Block>(searchResult, _ethSyncingInfo.SyncMode.HaveNotSyncedBodiesYet())
            : ResultWrapper<UInt256?>.Success((UInt256)searchResult.Object!.Transactions.Length);
    }

    public ResultWrapper<UInt256?> eth_getBlockTransactionCountByNumber(BlockParameter blockParameter)
    {
        SearchResult<Block> searchResult = _blockFinder.SearchForBlock(blockParameter);
        return searchResult.IsError
            ? GetFailureResult<UInt256?, Block>(searchResult, _ethSyncingInfo.SyncMode.HaveNotSyncedBodiesYet())
            : ResultWrapper<UInt256?>.Success((UInt256)searchResult.Object!.Transactions.Length);
    }

    public ResultWrapper<ReceiptForRpc[]> eth_getBlockReceipts(BlockParameter blockParameter)
    {
        return _receiptFinder.GetBlockReceipts(blockParameter, _blockFinder, _specProvider);
    }

    public ResultWrapper<UInt256?> eth_getUncleCountByBlockHash(Hash256 blockHash)
    {
        SearchResult<Block> searchResult = _blockFinder.SearchForBlock(new BlockParameter(blockHash));
        return searchResult.IsError
            ? GetFailureResult<UInt256?, Block>(searchResult, _ethSyncingInfo.SyncMode.HaveNotSyncedBodiesYet())
            : ResultWrapper<UInt256?>.Success((UInt256)searchResult.Object!.Uncles.Length);
    }

    public ResultWrapper<UInt256?> eth_getUncleCountByBlockNumber(BlockParameter? blockParameter)
    {
        SearchResult<Block> searchResult = _blockFinder.SearchForBlock(blockParameter);
        return searchResult.IsError
            ? GetFailureResult<UInt256?, Block>(searchResult, _ethSyncingInfo.SyncMode.HaveNotSyncedBodiesYet())
            : ResultWrapper<UInt256?>.Success((UInt256)searchResult.Object!.Uncles.Length);
    }

    public ResultWrapper<byte[]> eth_getCode(Address address, BlockParameter? blockParameter = null)
    {
        SearchResult<BlockHeader> searchResult = _blockFinder.SearchForHeader(blockParameter);
        if (searchResult.IsError)
        {
            return GetFailureResult<byte[], BlockHeader>(searchResult, _ethSyncingInfo.SyncMode.HaveNotSyncedHeadersYet());
        }

        BlockHeader header = searchResult.Object;
        if (!HasStateForBlock(_blockchainBridge, header!))
        {
            return GetStateFailureResult<byte[]>(header);
        }

        Account account = _stateReader.GetAccount(header!.StateRoot!, address);
        if (account is null)
        {
            return ResultWrapper<byte[]>.Success(Array.Empty<byte>());
        }

        byte[]? code = _stateReader.GetCode(account.CodeHash);
        return ResultWrapper<byte[]>.Success(code);
    }

    public ResultWrapper<byte[]> eth_sign(Address addressData, byte[] message)
    {
        Signature sig;
        try
        {
            Address address = addressData;
            string messageText = _messageEncoding.GetString(message);
            const string signatureTemplate = "\x19Ethereum Signed Message:\n{0}{1}";
            string signatureText = string.Format(signatureTemplate, messageText.Length, messageText);
            sig = _wallet.Sign(Keccak.Compute(signatureText), address);
        }
        catch (SecurityException e)
        {
            return ResultWrapper<byte[]>.Fail(e.Message, ErrorCodes.AccountLocked);
        }
        catch (Exception)
        {
            return ResultWrapper<byte[]>.Fail($"Unable to sign as {addressData}");
        }

        if (_logger.IsTrace) _logger.Trace($"eth_sign request {addressData}, {message}, result: {sig}");
        return ResultWrapper<byte[]>.Success(sig.Bytes);
    }

    public Task<ResultWrapper<Hash256>> eth_sendTransaction(TransactionForRpc rpcTx)
    {
        Transaction tx = rpcTx.ToTransactionWithDefaults(_blockchainBridge.GetChainId());
        TxHandlingOptions options = rpcTx.Nonce is null ? TxHandlingOptions.ManagedNonce : TxHandlingOptions.None;
        return SendTx(tx, options);
    }

    public async Task<ResultWrapper<Hash256>> eth_sendRawTransaction(byte[] transaction)
    {
        try
        {
            Transaction tx = Rlp.Decode<Transaction>(transaction,
                RlpBehaviors.AllowUnsigned | RlpBehaviors.SkipTypedWrapping | RlpBehaviors.InMempoolForm);
            return await SendTx(tx);
        }
        catch (RlpException)
        {
            return ResultWrapper<Hash256>.Fail("Invalid RLP.", ErrorCodes.TransactionRejected);
        }
    }

    private async Task<ResultWrapper<Hash256>> SendTx(Transaction tx,
        TxHandlingOptions txHandlingOptions = TxHandlingOptions.None)
    {
        try
        {
            (Hash256 txHash, AcceptTxResult? acceptTxResult) =
                await _txSender.SendTransaction(tx, txHandlingOptions | TxHandlingOptions.PersistentBroadcast);

            return acceptTxResult.Equals(AcceptTxResult.Accepted)
                ? ResultWrapper<Hash256>.Success(txHash)
                : ResultWrapper<Hash256>.Fail(acceptTxResult?.ToString() ?? string.Empty, ErrorCodes.TransactionRejected);
        }
        catch (SecurityException e)
        {
            return ResultWrapper<Hash256>.Fail(e.Message, ErrorCodes.AccountLocked);
        }
        catch (Exception e)
        {
            if (_logger.IsError) _logger.Error("Failed to send transaction.", e);
            return ResultWrapper<Hash256>.Fail(e.Message, ErrorCodes.TransactionRejected);
        }
    }

    public ResultWrapper<string> eth_call(TransactionForRpc transactionCall, BlockParameter? blockParameter = null) =>
        new CallTxExecutor(_blockchainBridge, _blockFinder, _rpcConfig)
            .ExecuteTx(transactionCall, blockParameter);

    public ResultWrapper<UInt256?> eth_estimateGas(TransactionForRpc transactionCall, BlockParameter blockParameter) =>
        new EstimateGasTxExecutor(_blockchainBridge, _blockFinder, _rpcConfig)
            .ExecuteTx(transactionCall, blockParameter);

<<<<<<< HEAD
    public ResultWrapper<AccessListForRpc> eth_createAccessList(TransactionForRpc transactionCall, BlockParameter? blockParameter = null, bool optimize = false) =>
=======
    public ResultWrapper<AccessListForRpc?> eth_createAccessList(TransactionForRpc transactionCall, BlockParameter? blockParameter = null, bool optimize = true) =>
>>>>>>> 0a3a694f
        new CreateAccessListTxExecutor(_blockchainBridge, _blockFinder, _rpcConfig, optimize)
            .ExecuteTx(transactionCall, blockParameter);

    public ResultWrapper<BlockForRpc> eth_getBlockByHash(Hash256 blockHash, bool returnFullTransactionObjects)
    {
        return GetBlock(new BlockParameter(blockHash), returnFullTransactionObjects);
    }

    public ResultWrapper<BlockForRpc> eth_getBlockByNumber(BlockParameter blockParameter,
        bool returnFullTransactionObjects)
    {
        return GetBlock(blockParameter, returnFullTransactionObjects);
    }

    private ResultWrapper<BlockForRpc> GetBlock(BlockParameter blockParameter, bool returnFullTransactionObjects)
    {
        SearchResult<Block> searchResult = _blockFinder.SearchForBlock(blockParameter, true);
        if (searchResult.IsError)
        {
            return GetFailureResult<BlockForRpc, Block>(searchResult, _ethSyncingInfo.SyncMode.HaveNotSyncedBodiesYet());
        }

        Block? block = searchResult.Object;
        if (returnFullTransactionObjects && block is not null)
        {
            _blockchainBridge.RecoverTxSenders(block);
        }

        return ResultWrapper<BlockForRpc>.Success(block is null
            ? null
            : new BlockForRpc(block, returnFullTransactionObjects, _specProvider));
    }

    public Task<ResultWrapper<TransactionForRpc>> eth_getTransactionByHash(Hash256 transactionHash)
    {
        UInt256? baseFee = null;
        _txPoolBridge.TryGetPendingTransaction(transactionHash, out Transaction transaction);
        TxReceipt receipt = null; // note that if transaction is pending then for sure no receipt is known
        if (transaction is null)
        {
            (receipt, transaction, baseFee) = _blockchainBridge.GetTransaction(transactionHash);
            if (transaction is null)
            {
                return Task.FromResult(ResultWrapper<TransactionForRpc>.Success(null));
            }
        }

        RecoverTxSenderIfNeeded(transaction);
        TransactionForRpc transactionModel =
            new(receipt?.BlockHash, receipt?.BlockNumber, receipt?.Index, transaction, baseFee);
        if (_logger.IsTrace)
            _logger.Trace($"eth_getTransactionByHash request {transactionHash}, result: {transactionModel.Hash}");
        return Task.FromResult(ResultWrapper<TransactionForRpc>.Success(transactionModel));
    }

    public ResultWrapper<TransactionForRpc[]> eth_pendingTransactions()
    {
        Transaction[] transactions = _txPoolBridge.GetPendingTransactions();
        TransactionForRpc[] transactionsModels = new TransactionForRpc[transactions.Length];
        for (int i = 0; i < transactions.Length; i++)
        {
            Transaction transaction = transactions[i];
            RecoverTxSenderIfNeeded(transaction);
            transactionsModels[i] = new TransactionForRpc(transaction);
            transactionsModels[i].BlockHash = Keccak.Zero;
        }

        if (_logger.IsTrace) _logger.Trace($"eth_pendingTransactions request, result: {transactionsModels.Length}");
        return ResultWrapper<TransactionForRpc[]>.Success(transactionsModels);
    }

    public ResultWrapper<TransactionForRpc> eth_getTransactionByBlockHashAndIndex(Hash256 blockHash,
        UInt256 positionIndex)
    {
        SearchResult<Block> searchResult = _blockFinder.SearchForBlock(new BlockParameter(blockHash));
        if (searchResult.IsError)
        {
            return GetFailureResult<TransactionForRpc, Block>(searchResult, _ethSyncingInfo.SyncMode.HaveNotSyncedBodiesYet());
        }

        Block block = searchResult.Object;
        if (positionIndex < 0 || positionIndex > block!.Transactions.Length - 1)
        {
            return ResultWrapper<TransactionForRpc>.Fail("Position Index is incorrect", ErrorCodes.InvalidParams);
        }

        Transaction transaction = block.Transactions[(int)positionIndex];
        RecoverTxSenderIfNeeded(transaction);

        TransactionForRpc transactionModel = new(block.Hash, block.Number, (int)positionIndex, transaction, block.BaseFeePerGas);

        return ResultWrapper<TransactionForRpc>.Success(transactionModel);
    }

    public ResultWrapper<TransactionForRpc> eth_getTransactionByBlockNumberAndIndex(BlockParameter blockParameter,
        UInt256 positionIndex)
    {
        SearchResult<Block> searchResult = _blockFinder.SearchForBlock(blockParameter);
        if (searchResult.IsError)
        {
            return GetFailureResult<TransactionForRpc, Block>(searchResult, _ethSyncingInfo.SyncMode.HaveNotSyncedBodiesYet());
        }

        Block? block = searchResult.Object;
        if (positionIndex < 0 || positionIndex > block!.Transactions.Length - 1)
        {
            return ResultWrapper<TransactionForRpc>.Fail("Position Index is incorrect", ErrorCodes.InvalidParams);
        }

        Transaction transaction = block.Transactions[(int)positionIndex];
        RecoverTxSenderIfNeeded(transaction);

        TransactionForRpc transactionModel = new(block.Hash, block.Number, (int)positionIndex, transaction, block.BaseFeePerGas);

        if (_logger.IsDebug)
            _logger.Debug(
                $"eth_getTransactionByBlockNumberAndIndex request {blockParameter}, index: {positionIndex}, result: {transactionModel.Hash}");
        return ResultWrapper<TransactionForRpc>.Success(transactionModel);
    }

    public Task<ResultWrapper<ReceiptForRpc>> eth_getTransactionReceipt(Hash256 txHash)
    {
        (TxReceipt? receipt, TxGasInfo? gasInfo, int logIndexStart) = _blockchainBridge.GetReceiptAndGasInfo(txHash);
        if (receipt is null || gasInfo is null)
        {
            return Task.FromResult(ResultWrapper<ReceiptForRpc>.Success(null));
        }

        if (_logger.IsTrace) _logger.Trace($"eth_getTransactionReceipt request {txHash}, result: {txHash}");
        return Task.FromResult(ResultWrapper<ReceiptForRpc>.Success(new(txHash, receipt, gasInfo.Value, logIndexStart)));
    }

    public ResultWrapper<BlockForRpc> eth_getUncleByBlockHashAndIndex(Hash256 blockHash, UInt256 positionIndex)
    {
        return GetUncle(new BlockParameter(blockHash), positionIndex);
    }

    public ResultWrapper<BlockForRpc> eth_getUncleByBlockNumberAndIndex(BlockParameter blockParameter,
        UInt256 positionIndex)
    {
        return GetUncle(blockParameter, positionIndex);
    }

    private ResultWrapper<BlockForRpc> GetUncle(BlockParameter blockParameter, UInt256 positionIndex)
    {
        SearchResult<Block> searchResult = _blockFinder.SearchForBlock(blockParameter);
        if (searchResult.IsError)
        {
            return GetFailureResult<BlockForRpc, Block>(searchResult, _ethSyncingInfo.SyncMode.HaveNotSyncedBodiesYet());
        }

        Block block = searchResult.Object;
        if (positionIndex < 0 || positionIndex > block!.Uncles.Length - 1)
        {
            return ResultWrapper<BlockForRpc>.Fail("Position Index is incorrect", ErrorCodes.InvalidParams);
        }

        BlockHeader uncleHeader = block.Uncles[(int)positionIndex];
        return ResultWrapper<BlockForRpc>.Success(new BlockForRpc(new Block(uncleHeader), false, _specProvider));
    }

    public ResultWrapper<UInt256?> eth_newFilter(Filter filter)
    {
        BlockParameter fromBlock = filter.FromBlock;
        BlockParameter toBlock = filter.ToBlock;
        int filterId = _blockchainBridge.NewFilter(fromBlock, toBlock, filter.Address, filter.Topics);
        return ResultWrapper<UInt256?>.Success((UInt256)filterId);
    }

    public ResultWrapper<UInt256?> eth_newBlockFilter()
    {
        int filterId = _blockchainBridge.NewBlockFilter();
        return ResultWrapper<UInt256?>.Success((UInt256)filterId);
    }

    public ResultWrapper<UInt256?> eth_newPendingTransactionFilter()
    {
        int filterId = _blockchainBridge.NewPendingTransactionFilter();
        return ResultWrapper<UInt256?>.Success((UInt256)filterId);
    }

    public ResultWrapper<bool?> eth_uninstallFilter(UInt256 filterId)
    {
        _blockchainBridge.UninstallFilter((int)filterId);
        return ResultWrapper<bool?>.Success(true);
    }

    public ResultWrapper<IEnumerable<object>> eth_getFilterChanges(UInt256 filterId)
    {
        int id = (int)filterId;
        FilterType filterType = _blockchainBridge.GetFilterType(id);
        switch (filterType)
        {
            case FilterType.BlockFilter:
                {
                    return _blockchainBridge.FilterExists(id)
                        ? ResultWrapper<IEnumerable<object>>.Success(_blockchainBridge.GetBlockFilterChanges(id))
                        : ResultWrapper<IEnumerable<object>>.Fail($"Filter not found", ErrorCodes.InvalidInput);
                }
            case FilterType.PendingTransactionFilter:
                {
                    return _blockchainBridge.FilterExists(id)
                        ? ResultWrapper<IEnumerable<object>>.Success(_blockchainBridge.GetPendingTransactionFilterChanges(id))
                        : ResultWrapper<IEnumerable<object>>.Fail($"Filter not found", ErrorCodes.InvalidInput);
                }
            case FilterType.LogFilter:
                {
                    return _blockchainBridge.FilterExists(id)
                        ? ResultWrapper<IEnumerable<object>>.Success(_blockchainBridge.GetLogFilterChanges(id).ToArray())
                        : ResultWrapper<IEnumerable<object>>.Fail($"Filter not found", ErrorCodes.InvalidInput);
                }
            default:
                {
                    return ResultWrapper<IEnumerable<object>>.Fail($"Filter type {filterType} is not supported.", ErrorCodes.InvalidInput);
                }
        }
    }

    public ResultWrapper<IEnumerable<FilterLog>> eth_getFilterLogs(UInt256 filterId)
    {
        CancellationTokenSource cancellationTokenSource = new(_rpcConfig.Timeout);
        CancellationToken cancellationToken = cancellationTokenSource.Token;

        try
        {
            int id = filterId <= int.MaxValue ? (int)filterId : -1;
            bool filterFound = _blockchainBridge.TryGetLogs(id, out IEnumerable<FilterLog> filterLogs, cancellationToken);
            if (id < 0 || !filterFound)
            {
                cancellationTokenSource.Dispose();
                return ResultWrapper<IEnumerable<FilterLog>>.Fail($"Filter with id: {filterId} does not exist.");
            }
            else
            {
                return ResultWrapper<IEnumerable<FilterLog>>.Success(GetLogs(filterLogs, cancellationTokenSource));
            }
        }
        catch (ResourceNotFoundException exception)
        {
            cancellationTokenSource.Dispose();
            return GetFailureResult<IEnumerable<FilterLog>>(exception, _ethSyncingInfo.SyncMode.HaveNotSyncedReceiptsYet());
        }
    }

    public ResultWrapper<IEnumerable<FilterLog>> eth_getLogs(Filter filter)
    {
        // because of lazy evaluation of enumerable, we need to do the validation here first
        CancellationTokenSource cancellationTokenSource = new(_rpcConfig.Timeout);
        CancellationToken cancellationToken = cancellationTokenSource.Token;

        SearchResult<BlockHeader> fromBlockResult;
        SearchResult<BlockHeader> toBlockResult;

        if (filter.FromBlock == filter.ToBlock)
            fromBlockResult = toBlockResult = _blockFinder.SearchForHeader(filter.ToBlock);
        else
        {
            toBlockResult = _blockFinder.SearchForHeader(filter.ToBlock);

            if (toBlockResult.IsError)
            {
                cancellationTokenSource.Dispose();
                return GetFailureResult<IEnumerable<FilterLog>, BlockHeader>(toBlockResult, _ethSyncingInfo.SyncMode.HaveNotSyncedHeadersYet());
            }

            cancellationToken.ThrowIfCancellationRequested();
            fromBlockResult = _blockFinder.SearchForHeader(filter.FromBlock);
        }

        if (fromBlockResult.IsError)
        {
            cancellationTokenSource.Dispose();
            return GetFailureResult<IEnumerable<FilterLog>, BlockHeader>(fromBlockResult, _ethSyncingInfo.SyncMode.HaveNotSyncedHeadersYet());
        }

        cancellationToken.ThrowIfCancellationRequested();

        long fromBlockNumber = fromBlockResult.Object!.Number;
        long toBlockNumber = toBlockResult.Object!.Number;

        if (fromBlockNumber > toBlockNumber && toBlockNumber != 0)
        {
            cancellationTokenSource.Dispose();

            return ResultWrapper<IEnumerable<FilterLog>>.Fail($"From block {fromBlockNumber} is later than to block {toBlockNumber}.", ErrorCodes.InvalidParams);
        }

        try
        {
            IEnumerable<FilterLog> filterLogs = _blockchainBridge.GetLogs(filter.FromBlock!, filter.ToBlock!,
                filter.Address, filter.Topics, cancellationToken);

            return ResultWrapper<IEnumerable<FilterLog>>.Success(GetLogs(filterLogs, cancellationTokenSource));
        }
        catch (ResourceNotFoundException exception)
        {
            return GetFailureResult<IEnumerable<FilterLog>>(exception, _ethSyncingInfo.SyncMode.HaveNotSyncedReceiptsYet());
        }
    }

    // https://github.com/ethereum/EIPs/issues/1186
    public ResultWrapper<AccountProof> eth_getProof(Address accountAddress, UInt256[] storageKeys,
        BlockParameter blockParameter)
    {
        SearchResult<BlockHeader> searchResult = _blockFinder.SearchForHeader(blockParameter);
        if (searchResult.IsError)
        {
            return GetFailureResult<AccountProof, BlockHeader>(searchResult, _ethSyncingInfo.SyncMode.HaveNotSyncedHeadersYet());
        }

        BlockHeader header = searchResult.Object;

        if (!HasStateForBlock(_blockchainBridge, header!))
        {
            return GetStateFailureResult<AccountProof>(header);
        }

        AccountProofCollector accountProofCollector = new(accountAddress, storageKeys);
        _blockchainBridge.RunTreeVisitor(accountProofCollector, header!.StateRoot!);
        return ResultWrapper<AccountProof>.Success(accountProofCollector.BuildResult());
    }

    public ResultWrapper<ulong> eth_chainId()
    {
        try
        {
            ulong chainId = _blockchainBridge.GetChainId();
            return ResultWrapper<ulong>.Success(chainId);
        }
        catch (Exception ex)
        {
            return ResultWrapper<ulong>.Fail(ex.Message, ErrorCodes.InternalError, 0L);
        }
    }

    private void RecoverTxSenderIfNeeded(Transaction transaction)
    {
        transaction.SenderAddress ??= _blockchainBridge.RecoverTxSender(transaction);
    }

    private IEnumerable<FilterLog> GetLogs(IEnumerable<FilterLog> logs, CancellationTokenSource cancellationTokenSource)
    {
        using (cancellationTokenSource)
        {
            foreach (FilterLog log in logs)
            {
                yield return log;
            }
        }
    }

    public ResultWrapper<AccountForRpc> eth_getAccount(Address accountAddress, BlockParameter? blockParameter)
    {
        SearchResult<BlockHeader> searchResult = _blockFinder.SearchForHeader(blockParameter);
        if (searchResult.IsError)
        {
            return GetFailureResult<AccountForRpc, BlockHeader>(searchResult, _ethSyncingInfo.SyncMode.HaveNotSyncedHeadersYet());
        }

        BlockHeader header = searchResult.Object;
        if (!HasStateForBlock(_blockchainBridge, header!))
        {
            return GetStateFailureResult<AccountForRpc>(header);
        }

        Account account = _stateReader.GetAccount(header!.StateRoot!, accountAddress);
        return ResultWrapper<AccountForRpc>.Success(account is null ? null : new AccountForRpc(account));
    }

    private static ResultWrapper<TResult> GetFailureResult<TResult, TSearch>(SearchResult<TSearch> searchResult, bool isTemporary) where TSearch : class =>
        ResultWrapper<TResult>.Fail(searchResult, isTemporary && searchResult.ErrorCode == ErrorCodes.ResourceNotFound);

    private static ResultWrapper<TResult> GetFailureResult<TResult>(ResourceNotFoundException exception, bool isTemporary) =>
        ResultWrapper<TResult>.Fail(exception.Message, ErrorCodes.ResourceNotFound, isTemporary);

    private ResultWrapper<TResult> GetStateFailureResult<TResult>(BlockHeader header) =>
        ResultWrapper<TResult>.Fail($"No state available for block {header.ToString(BlockHeader.Format.FullHashAndNumber)}", ErrorCodes.ResourceUnavailable, _ethSyncingInfo.SyncMode.HaveNotSyncedStateYet());
}<|MERGE_RESOLUTION|>--- conflicted
+++ resolved
@@ -349,11 +349,7 @@
         new EstimateGasTxExecutor(_blockchainBridge, _blockFinder, _rpcConfig)
             .ExecuteTx(transactionCall, blockParameter);
 
-<<<<<<< HEAD
-    public ResultWrapper<AccessListForRpc> eth_createAccessList(TransactionForRpc transactionCall, BlockParameter? blockParameter = null, bool optimize = false) =>
-=======
     public ResultWrapper<AccessListForRpc?> eth_createAccessList(TransactionForRpc transactionCall, BlockParameter? blockParameter = null, bool optimize = true) =>
->>>>>>> 0a3a694f
         new CreateAccessListTxExecutor(_blockchainBridge, _blockFinder, _rpcConfig, optimize)
             .ExecuteTx(transactionCall, blockParameter);
 
