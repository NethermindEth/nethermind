--- conflicted
+++ resolved
@@ -343,15 +343,10 @@
         new CallTxExecutor(_blockchainBridge, _blockFinder, _rpcConfig)
             .ExecuteTx(transactionCall, blockParameter, stateOverride);
 
-<<<<<<< HEAD
     public ResultWrapper<IReadOnlyList<SimulateBlockResult<SimulateCallResult>>> eth_simulateV1(
         SimulatePayload<TransactionForRpc> payload, BlockParameter? blockParameter = null)
     {
         return new SimulateTxExecutor<SimulateCallResult>(_blockchainBridge, _blockFinder, _rpcConfig, _secondsPerSlot)
-=======
-    public ResultWrapper<IReadOnlyList<SimulateBlockResult>> eth_simulateV1(SimulatePayload<TransactionForRpc> payload, BlockParameter? blockParameter = null) =>
-        new SimulateTxExecutor(_blockchainBridge, _blockFinder, _rpcConfig)
->>>>>>> 25cbb944
             .Execute(payload, blockParameter);
     }
 
