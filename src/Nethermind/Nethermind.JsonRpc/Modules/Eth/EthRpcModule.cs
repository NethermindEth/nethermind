--- conflicted
+++ resolved
@@ -181,11 +181,6 @@
         {
             return ResultWrapper<byte[]>.Success(Array.Empty<byte>());
         }
-<<<<<<< HEAD
-
-        byte[] storage = _stateReader.GetStorage(header!.StateRoot!, account.StorageRoot, address, positionIndex);
-=======
->>>>>>> 9b6dbab0
         return ResultWrapper<byte[]>.Success(storage!.PadLeft(32));
     }
 
