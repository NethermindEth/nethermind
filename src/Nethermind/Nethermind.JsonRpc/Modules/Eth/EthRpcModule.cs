--- conflicted
+++ resolved
@@ -336,12 +336,8 @@
     public Task<ResultWrapper<Keccak>> eth_sendTransaction(TransactionForRpc rpcTx)
     {
         Transaction tx = rpcTx.ToTransactionWithDefaults(_blockchainBridge.GetChainId());
-<<<<<<< HEAD
-        TxHandlingOptions options = rpcTx.Nonce == null ? TxHandlingOptions.ManagedNonce : TxHandlingOptions.None;
+        TxHandlingOptions options = rpcTx.Nonce is null ? TxHandlingOptions.ManagedNonce : TxHandlingOptions.None;
         tx.Hash ??= tx.CalculateHash();
-=======
-        TxHandlingOptions options = rpcTx.Nonce is null ? TxHandlingOptions.ManagedNonce : TxHandlingOptions.None;
->>>>>>> f14da669
         return SendTx(tx, options);
     }
 
