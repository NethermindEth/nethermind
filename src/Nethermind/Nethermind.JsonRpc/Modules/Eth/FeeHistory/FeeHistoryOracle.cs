--- conflicted
+++ resolved
@@ -108,13 +108,9 @@
         {
             BlockFeeHistorySearchInfo BlockFeeHistorySearchInfoFromBlock(Block b)
             {
-<<<<<<< HEAD
-                BlobGasCalculator.TryCalculateFeePerBlobGas(b.Header, out UInt256 feePerBlobGas);
-=======
                 IReleaseSpec spec = _specProvider.GetSpec(b.Header);
                 BlobGasCalculator.TryCalculateFeePerBlobGas(b.Header, spec.BlobBaseFeeUpdateFraction,
                     out UInt256 feePerBlobGas);
->>>>>>> b95ac182
 
                 double blobGasUsedRatio = 0;
                 var maxBlobGasPerBlob = _specProvider.GetSpec(b.Header).MaxBlobCount * Eip4844Constants.GasPerBlob;
