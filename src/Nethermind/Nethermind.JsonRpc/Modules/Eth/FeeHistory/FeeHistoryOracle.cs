--- conflicted
+++ resolved
@@ -45,11 +45,7 @@
             long oldestBlockNumber = block!.Number;
             Stack<UInt256> baseFeePerGas = new((int)(blockCount + 1));
             baseFeePerGas.Push(BaseFeeCalculator.Calculate(block!.Header, _specProvider.GetSpecFor1559(block!.Number + 1)));
-<<<<<<< HEAD
-            Stack<double> gasUsedRatio = new Stack<double>((int)blockCount);
-=======
             Stack<double> gasUsedRatio = new((int)blockCount);
->>>>>>> 25f696ac
 
             Stack<UInt256[]>? rewards = rewardPercentiles is null || rewardPercentiles.Any() is false ? null : new Stack<UInt256[]>((int)blockCount);
 
