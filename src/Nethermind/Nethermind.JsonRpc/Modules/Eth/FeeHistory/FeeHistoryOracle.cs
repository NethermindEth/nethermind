--- conflicted
+++ resolved
@@ -111,7 +111,7 @@
             double CalculateBlobGasUsedRatio(Block b, out UInt256 feePerBlobGas)
             {
                 IReleaseSpec spec = _specProvider.GetSpec(b.Header);
-                BlobGasCalculator.TryCalculateFeePerBlobGas(b.Header, spec.BlobBaseFeeUpdateFraction, out feePerBlobGas);
+                BlobGasCalculator.TryCalculateFeePerBlobGas(b.Header, out feePerBlobGas, spec);
 
                 var maxBlobGasPerBlob = spec.GetMaxBlobGasPerBlock();
                 return maxBlobGasPerBlob == 0 ? 0 : (b.BlobGasUsed ?? 0) / (double)maxBlobGasPerBlob;
@@ -119,12 +119,8 @@
 
             BlockFeeHistorySearchInfo BlockFeeHistorySearchInfoFromBlock(Block b)
             {
-<<<<<<< HEAD
-                BlobGasCalculator.TryCalculateFeePerBlobGas(b.Header, out UInt256 feePerBlobGas, _specProvider.GetSpec(b.Header));
-=======
                 double blobGasUsedRatio = CalculateBlobGasUsedRatio(b, out UInt256 feePerBlobGas);
 
->>>>>>> 65189ede
                 return new(
                     b.Number,
                     b.BaseFeePerGas,
