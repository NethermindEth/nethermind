--- conflicted
+++ resolved
@@ -107,12 +107,12 @@
         {
             BlockFeeHistorySearchInfo BlockFeeHistorySearchInfoFromBlock(Block b)
             {
-                BlobGasCalculator.TryCalculateBlobGasPricePerUnit(b.Header, out UInt256 blobGas);
+                BlobGasCalculator.TryCalculateFeePerBlobGas(b.Header, out UInt256 feePerBlobGas);
                 return new(
                     b.Number,
                     b.BaseFeePerGas,
                     BaseFeeCalculator.Calculate(b.Header, _specProvider.GetSpecFor1559(b.Number + 1)),
-                    blobGas == UInt256.MaxValue ? 0 : blobGas,
+                    feePerBlobGas == UInt256.MaxValue ? 0 : feePerBlobGas,
                     b.GasUsed / (double)b.GasLimit,
                     (b.BlobGasUsed ?? 0) / (double)Eip4844Constants.MaxBlobGasPerBlock,
                     b.ParentHash,
@@ -154,16 +154,7 @@
                     ErrorCodes.ResourceUnavailable);
             }
 
-<<<<<<< HEAD
-            long oldestBlockNumber = block!.Number;
-            Stack<UInt256> baseFeePerGas = new((int)(blockCount + 1));
-            baseFeePerGas.Push(BaseFeeCalculator.Calculate(block!.Header, _specProvider.GetSpecFor1559(block!.Number + 1)));
-            Stack<UInt256> baseFeePerBlobGas = new((int)(blockCount + 1));
-            BlobGasCalculator.TryCalculateFeePerBlobGas(block!.Header, out UInt256 feePerBlobGas);
-            baseFeePerBlobGas.Push(feePerBlobGas == UInt256.MaxValue ? 0 : feePerBlobGas);
-=======
             BlockFeeHistorySearchInfo info = historyInfo.Value;
->>>>>>> 489f3277
 
             // Assumes if blockCount is ever greater than the BlockNumber then BlockNumber must fall within integer size limits
             var effectiveBlockCount = info.BlockNumber < blockCount - 1 ? (int)info.BlockNumber + 1 : blockCount;
@@ -182,21 +173,12 @@
 
             while (historyInfo is not null && effectiveBlockCount-- > 0)
             {
-<<<<<<< HEAD
-                oldestBlockNumber = block.Number;
-                baseFeePerGas.Push(block.BaseFeePerGas);
-                BlobGasCalculator.TryCalculateFeePerBlobGas(block!.Header, out feePerBlobGas);
-                baseFeePerBlobGas.Push(feePerBlobGas == UInt256.MaxValue ? 0 : feePerBlobGas);
-                gasUsedRatio.Push(block.GasUsed / (double)block.GasLimit);
-                blobGasUsedRatio.Push((block.BlobGasUsed ?? 0) / (double)Eip4844Constants.MaxBlobGasPerBlock);
-=======
                 info = historyInfo.Value;
                 oldestBlockNumber = info.BlockNumber;
                 baseFeePerGas[effectiveBlockCount] = info.BlockBaseFeePerGas;
                 baseFeePerBlobGas[effectiveBlockCount] = info.BaseFeePerBlobGas;
                 gasUsedRatio[effectiveBlockCount] = info.GasUsedRatio;
                 blobGasUsedRatio[effectiveBlockCount] = info.BlobGasUsedRatio;
->>>>>>> 489f3277
                 if (rewards is not null)
                 {
                     ArrayPoolList<UInt256>? rewardsInBlock = CalculateRewardsPercentiles(info, rewardPercentiles);
