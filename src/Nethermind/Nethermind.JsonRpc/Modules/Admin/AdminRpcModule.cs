--- conflicted
+++ resolved
@@ -55,85 +55,6 @@
         _networkConfig = networkConfig ?? throw new ArgumentNullException(nameof(networkConfig));
         _staticNodesManager = staticNodesManager ?? throw new ArgumentNullException(nameof(staticNodesManager));
         _pruningTrigger = pruningTrigger;
-<<<<<<< HEAD
-
-        BuildNodeInfo();
-    }
-
-    private void BuildNodeInfo()
-    {
-        _nodeInfo = new NodeInfo();
-        _nodeInfo.Name = ProductInfo.ClientId;
-        _nodeInfo.Enode = _enode.Info;
-        byte[] publicKeyBytes = _enode.PublicKey?.Bytes;
-        _nodeInfo.Id = (publicKeyBytes == null ? Keccak.Zero : Keccak.Compute(publicKeyBytes)).ToString(false);
-        _nodeInfo.Ip = _enode.HostIp?.ToString();
-        _nodeInfo.ListenAddress = $"{_enode.HostIp}:{_enode.Port}";
-        _nodeInfo.Ports.Discovery = _networkConfig.DiscoveryPort;
-        _nodeInfo.Ports.Listener = _networkConfig.P2PPort;
-        UpdateEthProtocolInfo();
-    }
-
-    private void UpdateEthProtocolInfo()
-    {
-        _nodeInfo.Protocols["eth"].Difficulty = _blockTree.Head?.TotalDifficulty ?? 0;
-        _nodeInfo.Protocols["eth"].ChainId = _blockTree.ChainId;
-        _nodeInfo.Protocols["eth"].HeadHash = _blockTree.HeadHash;
-        _nodeInfo.Protocols["eth"].GenesisHash = _blockTree.GenesisHash;
-    }
-
-    public async Task<ResultWrapper<string>> admin_addPeer(string enode, bool addToStaticNodes = false)
-    {
-        bool added;
-        if (addToStaticNodes)
-        {
-            added = await _staticNodesManager.AddAsync(enode);
-        }
-        else
-        {
-            NetworkNode networkNode = new(enode);
-            _peerPool.GetOrAdd(new Node(networkNode));
-            added = true;
-        }
-
-        return added
-            ? ResultWrapper<string>.Success(enode)
-            : ResultWrapper<string>.Fail("Failed to add peer.");
-    }
-
-    public async Task<ResultWrapper<string>> admin_removePeer(string enode, bool removeFromStaticNodes = false)
-    {
-        bool removed;
-        if (removeFromStaticNodes)
-        {
-            removed = await _staticNodesManager.RemoveAsync(enode);
-        }
-        else
-        {
-            removed = _peerPool.TryRemove(new NetworkNode(enode).NodeId, out Peer _);
-        }
-        
-        return removed
-            ? ResultWrapper<string>.Success(enode)
-            : ResultWrapper<string>.Fail("Failed to remove peer.");
-    }
-    
-    public ResultWrapper<PeerInfo[]> admin_peers(bool includeDetails = false)
-        => ResultWrapper<PeerInfo[]>.Success(
-            _peerPool.ActivePeers.Select(p => new PeerInfo(p.Value, includeDetails)).ToArray());
-
-    public ResultWrapper<NodeInfo> admin_nodeInfo()
-    {
-        UpdateEthProtocolInfo();
-        return ResultWrapper<NodeInfo>.Success(_nodeInfo);
-    }
-
-    public ResultWrapper<string> admin_dataDir()
-    {
-        return ResultWrapper<string>.Success(_dataDir);
-    }
-
-=======
 
         BuildNodeInfo();
     }
@@ -211,7 +132,6 @@
         return ResultWrapper<string>.Success(_dataDir);
     }
 
->>>>>>> 8f28e4a8
     public ResultWrapper<bool> admin_setSolc()
     {
         return ResultWrapper<bool>.Success(true);
