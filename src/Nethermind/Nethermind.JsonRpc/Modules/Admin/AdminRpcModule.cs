// SPDX-FileCopyrightText: 2022 Demerzel Solutions Limited
// SPDX-License-Identifier: LGPL-3.0-only

using System;
using System.Linq;
using System.Threading.Tasks;
using Nethermind.Blockchain;
using Nethermind.Blockchain.FullPruning;
using Nethermind.Config;
using Nethermind.Core;
using Nethermind.Core.Crypto;
using Nethermind.Era1;
using Nethermind.Network;
using Nethermind.Network.Config;
using Nethermind.Specs.ChainSpecStyle;
using Nethermind.Stats.Model;

namespace Nethermind.JsonRpc.Modules.Admin;

public class AdminRpcModule : IAdminRpcModule
{
    private readonly ChainParameters _parameters;
    private readonly IBlockTree _blockTree;
    private readonly INetworkConfig _networkConfig;
    private readonly IPeerPool _peerPool;
    private readonly IStaticNodesManager _staticNodesManager;
    private readonly IEnode _enode;
    private readonly string _dataDir;
    private readonly ManualPruningTrigger _pruningTrigger;
    private NodeInfo _nodeInfo = null!;
    private readonly IAdminEraService _eraService;

    public AdminRpcModule(
        IBlockTree blockTree,
        INetworkConfig networkConfig,
        IPeerPool peerPool,
        IStaticNodesManager staticNodesManager,
        IEnode enode,
        IAdminEraService eraService,
        string dataDir,
        ManualPruningTrigger pruningTrigger,
        ChainParameters parameters)
    {
        _enode = enode ?? throw new ArgumentNullException(nameof(enode));
        _dataDir = dataDir ?? throw new ArgumentNullException(nameof(dataDir));
        _blockTree = blockTree ?? throw new ArgumentNullException(nameof(blockTree));
        _peerPool = peerPool ?? throw new ArgumentNullException(nameof(peerPool));
        _networkConfig = networkConfig ?? throw new ArgumentNullException(nameof(networkConfig));
        _staticNodesManager = staticNodesManager ?? throw new ArgumentNullException(nameof(staticNodesManager));
        _pruningTrigger = pruningTrigger;
<<<<<<< HEAD
        _eraService = eraService;
=======
        _parameters = parameters ?? throw new ArgumentNullException(nameof(parameters));

>>>>>>> 6601f4c2
        BuildNodeInfo();
    }

    private void BuildNodeInfo()
    {
        _nodeInfo = new NodeInfo
        {
            Name = ProductInfo.ClientId,
            Enode = _enode.Info,
            Id = (_enode.PublicKey?.Hash ?? Keccak.Zero).ToString(false),
            Ip = _enode.HostIp?.ToString(),
            ListenAddress = $"{_enode.HostIp}:{_enode.Port}",
            Ports =
            {
                Discovery = _networkConfig.DiscoveryPort,
                Listener = _networkConfig.P2PPort
            }
        };

        UpdateEthProtocolInfo();
    }

    private void UpdateEthProtocolInfo()
    {
        _nodeInfo.Protocols["eth"].Difficulty = _blockTree.Head?.TotalDifficulty ?? 0;
        _nodeInfo.Protocols["eth"].NewtorkId = _blockTree.ChainId;
        _nodeInfo.Protocols["eth"].HeadHash = _blockTree.HeadHash;
        _nodeInfo.Protocols["eth"].GenesisHash = _blockTree.GenesisHash;
        _nodeInfo.Protocols["eth"].Config = _parameters;
    }

    public async Task<ResultWrapper<string>> admin_addPeer(string enode, bool addToStaticNodes = false)
    {
        bool added;
        if (addToStaticNodes)
        {
            added = await _staticNodesManager.AddAsync(enode);
        }
        else
        {
            NetworkNode networkNode = new(enode);
            _peerPool.GetOrAdd(new Node(networkNode));
            added = true;
        }

        return added
            ? ResultWrapper<string>.Success(enode)
            : ResultWrapper<string>.Fail("Failed to add peer.");
    }

    public async Task<ResultWrapper<string>> admin_removePeer(string enode, bool removeFromStaticNodes = false)
    {
        bool removed;
        if (removeFromStaticNodes)
        {
            removed = await _staticNodesManager.RemoveAsync(enode);
        }
        else
        {
            removed = _peerPool.TryRemove(new NetworkNode(enode).NodeId, out Peer _);
        }

        return removed
            ? ResultWrapper<string>.Success(enode)
            : ResultWrapper<string>.Fail("Failed to remove peer.");
    }

    public ResultWrapper<PeerInfo[]> admin_peers(bool includeDetails = false)
        => ResultWrapper<PeerInfo[]>.Success(
            _peerPool.ActivePeers.Select(p => new PeerInfo(p.Value, includeDetails)).ToArray());

    public ResultWrapper<NodeInfo> admin_nodeInfo()
    {
        UpdateEthProtocolInfo();
        return ResultWrapper<NodeInfo>.Success(_nodeInfo);
    }

    public ResultWrapper<string> admin_dataDir()
    {
        return ResultWrapper<string>.Success(_dataDir);
    }

    public ResultWrapper<bool> admin_setSolc()
    {
        return ResultWrapper<bool>.Success(true);
    }

    public ResultWrapper<PruningStatus> admin_prune()
    {
        return ResultWrapper<PruningStatus>.Success(_pruningTrigger.Trigger());
    }

    public Task<ResultWrapper<string>> admin_exportHistory(string destination, int start, int end)
    {
        return ResultWrapper<string>.Success(_eraService.ExportHistory(destination, start, end));
    }

    public Task<ResultWrapper<string>> admin_importHistory(string source, int start, int end, string? accumulatorFile)
    {
        return ResultWrapper<string>.Success(_eraService.ImportHistory(source, start, end, accumulatorFile));
    }
}<|MERGE_RESOLUTION|>--- conflicted
+++ resolved
@@ -48,12 +48,9 @@
         _networkConfig = networkConfig ?? throw new ArgumentNullException(nameof(networkConfig));
         _staticNodesManager = staticNodesManager ?? throw new ArgumentNullException(nameof(staticNodesManager));
         _pruningTrigger = pruningTrigger;
-<<<<<<< HEAD
         _eraService = eraService;
-=======
         _parameters = parameters ?? throw new ArgumentNullException(nameof(parameters));
 
->>>>>>> 6601f4c2
         BuildNodeInfo();
     }
 
