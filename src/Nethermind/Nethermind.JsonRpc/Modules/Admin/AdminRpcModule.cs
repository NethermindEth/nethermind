// SPDX-FileCopyrightText: 2022 Demerzel Solutions Limited
// SPDX-License-Identifier: LGPL-3.0-only

using System;
using System.Linq;
using System.Threading.Tasks;
using Nethermind.Blockchain;
using Nethermind.Blockchain.Find;
using Nethermind.Blockchain.FullPruning;
using Nethermind.Config;
using Nethermind.Core;
using Nethermind.Core.Crypto;
using Nethermind.Era1;
using Nethermind.Network;
using Nethermind.Network.Config;
using Nethermind.Specs.ChainSpecStyle;
using Nethermind.State;
using Nethermind.Stats.Model;
using Nethermind.Synchronization.FastSync;

namespace Nethermind.JsonRpc.Modules.Admin;

public class AdminRpcModule : IAdminRpcModule
{
    private readonly ChainParameters _parameters;
    private readonly IBlockTree _blockTree;
    private readonly INetworkConfig _networkConfig;
    private readonly IPeerPool _peerPool;
    private readonly IStaticNodesManager _staticNodesManager;
    private readonly IEnode _enode;
    private readonly string _dataDir;
    private readonly ManualPruningTrigger _pruningTrigger;
    private readonly IBlockingVerifyTrie _blockingVerifyTrie;
    private readonly IStateReader _stateReader;
    private NodeInfo _nodeInfo = null!;
    private readonly IAdminEraService _eraService;

    public AdminRpcModule(
        IBlockTree blockTree,
        INetworkConfig networkConfig,
        IPeerPool peerPool,
        IStaticNodesManager staticNodesManager,
        IBlockingVerifyTrie blockingVerifyTrie,
        IStateReader stateReader,
        IEnode enode,
        IAdminEraService eraService,
        string dataDir,
        ManualPruningTrigger pruningTrigger,
        ChainParameters parameters)
    {
        _enode = enode ?? throw new ArgumentNullException(nameof(enode));
        _dataDir = dataDir ?? throw new ArgumentNullException(nameof(dataDir));
        _blockTree = blockTree ?? throw new ArgumentNullException(nameof(blockTree));
        _peerPool = peerPool ?? throw new ArgumentNullException(nameof(peerPool));
        _networkConfig = networkConfig ?? throw new ArgumentNullException(nameof(networkConfig));
        _staticNodesManager = staticNodesManager ?? throw new ArgumentNullException(nameof(staticNodesManager));
        _blockingVerifyTrie = blockingVerifyTrie ?? throw new ArgumentNullException(nameof(blockingVerifyTrie));
        _stateReader = stateReader ?? throw new ArgumentNullException(nameof(stateReader));
        _pruningTrigger = pruningTrigger;
        _eraService = eraService;
        _parameters = parameters ?? throw new ArgumentNullException(nameof(parameters));

        BuildNodeInfo();
    }

    private void BuildNodeInfo()
    {
        _nodeInfo = new NodeInfo
        {
            Name = ProductInfo.ClientId,
            Enode = _enode.Info,
            Id = (_enode.PublicKey?.Hash ?? Keccak.Zero).ToString(false),
            Ip = _enode.HostIp?.ToString(),
            ListenAddress = $"{_enode.HostIp}:{_enode.Port}",
            Ports =
            {
                Discovery = _networkConfig.DiscoveryPort,
                Listener = _networkConfig.P2PPort
            }
        };

        UpdateEthProtocolInfo();
    }

    private void UpdateEthProtocolInfo()
    {
        _nodeInfo.Protocols["eth"].Difficulty = _blockTree.Head?.TotalDifficulty ?? 0;
        _nodeInfo.Protocols["eth"].NewtorkId = _blockTree.NetworkId;
        _nodeInfo.Protocols["eth"].ChainId = _blockTree.ChainId;
        _nodeInfo.Protocols["eth"].HeadHash = _blockTree.HeadHash;
        _nodeInfo.Protocols["eth"].GenesisHash = _blockTree.GenesisHash;
        _nodeInfo.Protocols["eth"].Config = _parameters;
    }

    public async Task<ResultWrapper<string>> admin_addPeer(string enode, bool addToStaticNodes = false)
    {
        bool added;
        if (addToStaticNodes)
        {
            added = await _staticNodesManager.AddAsync(enode);
        }
        else
        {
            NetworkNode networkNode = new(enode);
            _peerPool.GetOrAdd(new Node(networkNode));
            added = true;
        }

        return added
            ? ResultWrapper<string>.Success(enode)
            : ResultWrapper<string>.Fail("Failed to add peer.");
    }

    public async Task<ResultWrapper<string>> admin_removePeer(string enode, bool removeFromStaticNodes = false)
    {
        bool removed;
        if (removeFromStaticNodes)
        {
            removed = await _staticNodesManager.RemoveAsync(enode);
        }
        else
        {
            removed = _peerPool.TryRemove(new NetworkNode(enode).NodeId, out Peer _);
        }

        return removed
            ? ResultWrapper<string>.Success(enode)
            : ResultWrapper<string>.Fail("Failed to remove peer.");
    }

    public ResultWrapper<PeerInfo[]> admin_peers(bool includeDetails = false)
        => ResultWrapper<PeerInfo[]>.Success(
            _peerPool.ActivePeers.Select(p => new PeerInfo(p.Value, includeDetails)).ToArray());

    public ResultWrapper<NodeInfo> admin_nodeInfo()
    {
        UpdateEthProtocolInfo();
        return ResultWrapper<NodeInfo>.Success(_nodeInfo);
    }

    public ResultWrapper<string> admin_dataDir()
    {
        return ResultWrapper<string>.Success(_dataDir);
    }

    public ResultWrapper<bool> admin_setSolc()
    {
        return ResultWrapper<bool>.Success(true);
    }

    public ResultWrapper<bool> admin_isStateRootAvailable(BlockParameter block)
    {
        BlockHeader? header = _blockTree.FindHeader(block);
        if (header is null)
        {
            return ResultWrapper<bool>.Fail("Unable to find block. Unable to know state root to verify.");
        }

        return ResultWrapper<bool>.Success(_stateReader.HasStateForBlock(header));
    }

    public ResultWrapper<PruningStatus> admin_prune()
    {
        return ResultWrapper<PruningStatus>.Success(_pruningTrigger.Trigger());
    }

<<<<<<< HEAD
    public Task<ResultWrapper<string>> admin_exportHistory(string destination, int start = 0, int end = 0)
    {
        return ResultWrapper<string>.Success(_eraService.ExportHistory(destination, start, end));
    }

    public Task<ResultWrapper<string>> admin_importHistory(string source, int start = 0, int end = 0, string? accumulatorFile = null)
    {
        return ResultWrapper<string>.Success(_eraService.ImportHistory(source, start, end, accumulatorFile));
=======
    public ResultWrapper<string> admin_verifyTrie(BlockParameter block)
    {
        BlockHeader? header = _blockTree.FindHeader(block);
        if (header is null)
        {
            return ResultWrapper<string>.Fail("Unable to find block. Unable to know state root to verify.");
        }

        if (!_stateReader.HasStateForBlock(header))
        {
            return ResultWrapper<string>.Fail("Unable to start verify trie. State for block missing.");
        }

        if (!_blockingVerifyTrie.TryStartVerifyTrie(header))
        {
            return ResultWrapper<string>.Fail("Unable to start verify trie. Verify trie already running.");
        }

        return ResultWrapper<string>.Success("Starting.");
>>>>>>> 95a68876
    }
}<|MERGE_RESOLUTION|>--- conflicted
+++ resolved
@@ -164,7 +164,6 @@
         return ResultWrapper<PruningStatus>.Success(_pruningTrigger.Trigger());
     }
 
-<<<<<<< HEAD
     public Task<ResultWrapper<string>> admin_exportHistory(string destination, int start = 0, int end = 0)
     {
         return ResultWrapper<string>.Success(_eraService.ExportHistory(destination, start, end));
@@ -173,7 +172,8 @@
     public Task<ResultWrapper<string>> admin_importHistory(string source, int start = 0, int end = 0, string? accumulatorFile = null)
     {
         return ResultWrapper<string>.Success(_eraService.ImportHistory(source, start, end, accumulatorFile));
-=======
+    }
+
     public ResultWrapper<string> admin_verifyTrie(BlockParameter block)
     {
         BlockHeader? header = _blockTree.FindHeader(block);
@@ -193,6 +193,5 @@
         }
 
         return ResultWrapper<string>.Success("Starting.");
->>>>>>> 95a68876
     }
 }