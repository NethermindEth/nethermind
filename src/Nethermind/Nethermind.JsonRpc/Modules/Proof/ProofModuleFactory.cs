// SPDX-FileCopyrightText: 2022 Demerzel Solutions Limited
// SPDX-License-Identifier: LGPL-3.0-only

using System;
using Autofac;
using Nethermind.Blockchain.Receipts;
using Nethermind.Consensus.Processing;
using Nethermind.Consensus.Rewards;
using Nethermind.Consensus.Tracing;
using Nethermind.Consensus.Validators;
using Nethermind.Core;
using Nethermind.Core.Crypto;
using Nethermind.Evm.TransactionProcessing;
using Nethermind.State;

namespace Nethermind.JsonRpc.Modules.Proof
{
    public class AutoProofModuleFactory(
        ILifetimeScope rootLifetimeScope,
        IReadOnlyTxProcessingEnvFactory readOnlyTxProcessingEnvFactory
    ) : ModuleFactoryBase<IProofRpcModule>
    {
<<<<<<< HEAD
=======
        private readonly IBlockPreprocessorStep _recoveryStep = recoveryStep ?? throw new ArgumentNullException(nameof(recoveryStep));
        private readonly IReceiptFinder _receiptFinder = receiptFinder ?? throw new ArgumentNullException(nameof(receiptFinder));
        protected readonly ISpecProvider SpecProvider = specProvider ?? throw new ArgumentNullException(nameof(specProvider));
        protected readonly ILogManager LogManager = logManager ?? throw new ArgumentNullException(nameof(logManager));
        protected readonly IReadOnlyBlockTree BlockTree = blockTree.AsReadOnly();
        protected readonly IWorldStateManager WorldStateManager = worldStateManager ?? throw new ArgumentNullException(nameof(worldStateManager));

        protected virtual IBlockProcessor.IBlockTransactionsExecutor CreateRpcBlockTransactionsExecutor(IReadOnlyTxProcessingScope scope)
        {
            return new BlockProcessor.BlockValidationTransactionsExecutor(new TraceTransactionProcessorAdapter(scope.TransactionProcessor), scope.WorldState);
        }
>>>>>>> d2765181

        public override IProofRpcModule Create()
        {
            IReadOnlyTxProcessingScope txProcessingEnv = readOnlyTxProcessingEnvFactory.Create().Build(Keccak.EmptyTreeHash);
            ILifetimeScope blockProcessingScope = rootLifetimeScope.BeginLifetimeScope((builder) =>
            {
                builder
                    .AddScoped<IWorldState>(txProcessingEnv.WorldState)
                    .AddScoped<IReceiptStorage>(NullReceiptStorage.Instance)
                    .AddScoped<IBlockProcessor.IBlockTransactionsExecutor>(ctx =>
                        ctx.ResolveKeyed<IBlockProcessor.IBlockTransactionsExecutor>(IBlockProcessor.IBlockTransactionsExecutor.Rpc)
                    )
                    .AddDecorator<IBlockchainProcessor, OneTimeChainProcessor>()
                    .AddScoped<IRewardCalculator>(NoBlockRewards.Instance)
                    .AddScoped<IBlockValidator>(Always.Valid) // Why?
                    .AddScoped<BlockchainProcessor.Options>(BlockchainProcessor.Options.NoReceipts)
                    .AddScoped<IReadOnlyTxProcessingScope>(txProcessingEnv)
                    .AddScoped<ITracer, Tracer>()
                    ;
            });

            // The tracer need a null receipts while the proof does not
            ILifetimeScope proofRpcScope = rootLifetimeScope.BeginLifetimeScope((builder) =>
            {
                builder.AddSingleton<ITracer>(blockProcessingScope.Resolve<ITracer>());
            });

            proofRpcScope.Disposer.AddInstanceForAsyncDisposal(blockProcessingScope);
            rootLifetimeScope.Disposer.AddInstanceForDisposal(proofRpcScope);

            return proofRpcScope.Resolve<IProofRpcModule>();
        }
    }
}<|MERGE_RESOLUTION|>--- conflicted
+++ resolved
@@ -20,20 +20,6 @@
         IReadOnlyTxProcessingEnvFactory readOnlyTxProcessingEnvFactory
     ) : ModuleFactoryBase<IProofRpcModule>
     {
-<<<<<<< HEAD
-=======
-        private readonly IBlockPreprocessorStep _recoveryStep = recoveryStep ?? throw new ArgumentNullException(nameof(recoveryStep));
-        private readonly IReceiptFinder _receiptFinder = receiptFinder ?? throw new ArgumentNullException(nameof(receiptFinder));
-        protected readonly ISpecProvider SpecProvider = specProvider ?? throw new ArgumentNullException(nameof(specProvider));
-        protected readonly ILogManager LogManager = logManager ?? throw new ArgumentNullException(nameof(logManager));
-        protected readonly IReadOnlyBlockTree BlockTree = blockTree.AsReadOnly();
-        protected readonly IWorldStateManager WorldStateManager = worldStateManager ?? throw new ArgumentNullException(nameof(worldStateManager));
-
-        protected virtual IBlockProcessor.IBlockTransactionsExecutor CreateRpcBlockTransactionsExecutor(IReadOnlyTxProcessingScope scope)
-        {
-            return new BlockProcessor.BlockValidationTransactionsExecutor(new TraceTransactionProcessorAdapter(scope.TransactionProcessor), scope.WorldState);
-        }
->>>>>>> d2765181
 
         public override IProofRpcModule Create()
         {
@@ -44,8 +30,9 @@
                     .AddScoped<IWorldState>(txProcessingEnv.WorldState)
                     .AddScoped<IReceiptStorage>(NullReceiptStorage.Instance)
                     .AddScoped<IBlockProcessor.IBlockTransactionsExecutor>(ctx =>
-                        ctx.ResolveKeyed<IBlockProcessor.IBlockTransactionsExecutor>(IBlockProcessor.IBlockTransactionsExecutor.Rpc)
+                        ctx.ResolveKeyed<IBlockProcessor.IBlockTransactionsExecutor>(IBlockProcessor.IBlockTransactionsExecutor.Validation)
                     )
+                    .AddScoped<ITransactionProcessorAdapter, TraceTransactionProcessorAdapter>()
                     .AddDecorator<IBlockchainProcessor, OneTimeChainProcessor>()
                     .AddScoped<IRewardCalculator>(NoBlockRewards.Instance)
                     .AddScoped<IBlockValidator>(Always.Valid) // Why?
