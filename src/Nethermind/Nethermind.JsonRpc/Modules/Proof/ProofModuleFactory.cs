--- conflicted
+++ resolved
@@ -48,11 +48,8 @@
 
             IReadOnlyTxProcessingScope scope = txProcessingEnv.Build(Keccak.EmptyTreeHash);
 
-<<<<<<< HEAD
-            RpcBlockTransactionsExecutor traceExecutor = new(scope.TransactionProcessor, scope.WorldState, _specProvider);
-=======
+            // RpcBlockTransactionsExecutor traceExecutor = new(scope.TransactionProcessor, scope.WorldState, _specProvider);
             IBlockProcessor.IBlockTransactionsExecutor traceExecutor = CreateRpcBlockTransactionsExecutor(scope);
->>>>>>> 65189ede
 
             ReadOnlyChainProcessingEnv chainProcessingEnv = new(
                 scope,
