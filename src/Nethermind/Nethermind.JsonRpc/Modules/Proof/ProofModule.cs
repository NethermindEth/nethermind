//  Copyright (c) 2018 Demerzel Solutions Limited
//  This file is part of the Nethermind library.
// 
//  The Nethermind library is free software: you can redistribute it and/or modify
//  it under the terms of the GNU Lesser General Public License as published by
//  the Free Software Foundation, either version 3 of the License, or
//  (at your option) any later version.
// 
//  The Nethermind library is distributed in the hope that it will be useful,
//  but WITHOUT ANY WARRANTY; without even the implied warranty of
//  MERCHANTABILITY or FITNESS FOR A PARTICULAR PURPOSE. See the
//  GNU Lesser General Public License for more details.
// 
//  You should have received a copy of the GNU Lesser General Public License
//  along with the Nethermind. If not, see <http://www.gnu.org/licenses/>.

using System;
using System.Collections.Generic;
using System.Linq;
using Nethermind.Blockchain;
using Nethermind.Blockchain.Find;
using Nethermind.Blockchain.Proofs;
using Nethermind.Blockchain.Receipts;
using Nethermind.Blockchain.Tracing;
using Nethermind.Core;
using Nethermind.Core.Attributes;
using Nethermind.Core.Crypto;
using Nethermind.Core.Extensions;
using Nethermind.Core.Specs;
using Nethermind.Evm.Tracing;
using Nethermind.Evm.Tracing.Proofs;
using Nethermind.JsonRpc.Data;
using Nethermind.Logging;
using Nethermind.Serialization.Rlp;
using Nethermind.Store.Proofs;

namespace Nethermind.JsonRpc.Modules.Proof
{
    /// <summary>
    /// <inheritdoc cref="IProofModule"/>
    /// </summary>
    public class ProofModule : IProofModule
    {
        private readonly ILogger _logger;
        private readonly ITracer _tracer;
        private readonly IBlockFinder _blockFinder;
        private readonly IReceiptFinder _receiptFinder;
        private readonly ISpecProvider _specProvider;
        private readonly HeaderDecoder _headerDecoder = new HeaderDecoder();

        public ProofModule(
            ITracer tracer,
            IBlockFinder blockFinder,
            IReceiptFinder receiptFinder,
            ISpecProvider specProvider,
            ILogManager logManager)
        {
            _tracer = tracer ?? throw new ArgumentNullException(nameof(tracer));
            _blockFinder = blockFinder ?? throw new ArgumentNullException(nameof(blockFinder));
            _receiptFinder = receiptFinder ?? throw new ArgumentNullException(nameof(receiptFinder));
            _specProvider = specProvider ?? throw new ArgumentNullException(nameof(specProvider));
            _logger = logManager?.GetClassLogger() ?? throw new ArgumentNullException(nameof(logManager));
        }

        public ResultWrapper<CallResultWithProof> proof_call(TransactionForRpc tx, BlockParameter blockParameter)
        {
            SearchResult<BlockHeader> searchResult = _blockFinder.SearchForHeader(blockParameter);
            if (searchResult.IsError)
            {
                return ResultWrapper<CallResultWithProof>.Fail(searchResult);
            }

            BlockHeader sourceHeader = searchResult.Object;
            BlockHeader callHeader = new BlockHeader(
                sourceHeader.Hash,
                Keccak.OfAnEmptySequenceRlp,
                Address.Zero,
                0,
                sourceHeader.Number + 1,
                sourceHeader.GasLimit,
                sourceHeader.Timestamp,
                Bytes.Empty);
<<<<<<< HEAD

            callHeader.TxRoot = Keccak.EmptyTreeHash;
            callHeader.ReceiptsRoot = Keccak.EmptyTreeHash;
            callHeader.Author = Address.SystemUser;
            callHeader.TotalDifficulty = sourceHeader.TotalDifficulty + callHeader.Difficulty;
            callHeader.Hash = callHeader.CalculateHash();
=======
>>>>>>> d79998fe
            
            callHeader.TxRoot = Keccak.EmptyTreeHash;
            callHeader.ReceiptsRoot = Keccak.EmptyTreeHash;
            callHeader.Author = Address.SystemUser;
            callHeader.TotalDifficulty = sourceHeader.TotalDifficulty + callHeader.Difficulty;
            callHeader.Hash = callHeader.CalculateHash();

            Transaction transaction = tx.ToTransaction();
            transaction.SenderAddress ??= Address.SystemUser;
            if (transaction.GasLimit == 0)
            {
                transaction.GasLimit = callHeader.GasLimit;
            }
            
            Block block = new Block(callHeader, new[] {transaction}, Enumerable.Empty<BlockHeader>());

            ProofBlockTracer proofBlockTracer = new ProofBlockTracer(null, transaction.SenderAddress == Address.SystemUser);
            _tracer.Trace(block, proofBlockTracer);

            CallResultWithProof callResultWithProof = new CallResultWithProof();
            ProofTxTracer proofTxTracer = proofBlockTracer.BuildResult().Single();

            callResultWithProof.BlockHeaders = CollectHeaderBytes(proofTxTracer, sourceHeader);
            callResultWithProof.Result = proofTxTracer.Output;

            // we collect proofs from before execution (after learning which addresses will be touched)
            // if we wanted to collect post execution proofs then we would need to use BeforeRestore on the tracer
            callResultWithProof.Accounts = CollectAccountProofs(sourceHeader.StateRoot, proofTxTracer);

            return ResultWrapper<CallResultWithProof>.Success(callResultWithProof);
        }

        public ResultWrapper<TransactionWithProof> proof_getTransactionByHash(Keccak txHash, bool includeHeader)
        {
            TxReceipt receipt = _receiptFinder.Find(txHash);
            if (receipt == null)
            {
                return ResultWrapper<TransactionWithProof>.Fail($"{txHash} receipt (transaction) could not be found", ErrorCodes.ResourceNotFound);
            }

            SearchResult<Block> searchResult = _blockFinder.SearchForBlock(new BlockParameter(receipt.BlockHash));
            if (searchResult.IsError)
            {
                return ResultWrapper<TransactionWithProof>.Fail(searchResult);
            }

            Block block = searchResult.Object;
            Transaction[] txs = block.Transactions;
            Transaction transaction = txs[receipt.Index];

            TransactionWithProof txWithProof = new TransactionWithProof();
            txWithProof.Transaction = new TransactionForRpc(block.Hash, block.Number, receipt.Index, transaction);
            txWithProof.TxProof = BuildTxProofs(txs, receipt.Index);
            if (includeHeader)
            {
                txWithProof.BlockHeader = _headerDecoder.Encode(block.Header).Bytes;
            }

            return ResultWrapper<TransactionWithProof>.Success(txWithProof);
        }

        public ResultWrapper<ReceiptWithProof> proof_getTransactionReceipt(Keccak txHash, bool includeHeader)
        {
            TxReceipt receipt = _receiptFinder.Find(txHash);
            if (receipt == null)
            {
                return ResultWrapper<ReceiptWithProof>.Fail($"{txHash} receipt could not be found", ErrorCodes.ResourceNotFound);
            }

            SearchResult<Block> searchResult = _blockFinder.SearchForBlock(new BlockParameter(receipt.BlockHash));
            if (searchResult.IsError)
            {
                return ResultWrapper<ReceiptWithProof>.Fail(searchResult);
            }

            Block block = searchResult.Object;

            BlockReceiptsTracer receiptsTracer = new BlockReceiptsTracer();
            receiptsTracer.SetOtherTracer(NullBlockTracer.Instance);
            _tracer.Trace(block, receiptsTracer);

            TxReceipt[] receipts = receiptsTracer.TxReceipts;
            Transaction[] txs = block.Transactions;

            ReceiptWithProof receiptWithProof = new ReceiptWithProof();
            receiptWithProof.Receipt = new ReceiptForRpc(txHash, receipt);
            receiptWithProof.ReceiptProof = BuildReceiptProofs(block.Number, receipts, receipt.Index);
            receiptWithProof.TxProof = BuildTxProofs(txs, receipt.Index);
            if (includeHeader)
            {
                receiptWithProof.BlockHeader = _headerDecoder.Encode(block.Header).Bytes;
            }

            return ResultWrapper<ReceiptWithProof>.Success(receiptWithProof);
        }

        private AccountProof[] CollectAccountProofs(Keccak stateRoot, ProofTxTracer proofTxTracer)
        {
            List<AccountProof> accountProofs = new List<AccountProof>();
            foreach (Address address in proofTxTracer.Accounts)
            {
                AccountProofCollector collector = new AccountProofCollector(address, proofTxTracer.Storages
                    .Where(s => s.Address == address)
                    .Select(s => s.Index).ToArray());

                _tracer.Accept(collector, stateRoot);
                accountProofs.Add(collector.BuildResult());
            }

            return accountProofs.ToArray();
        }

        private byte[][] CollectHeaderBytes(ProofTxTracer proofTxTracer, BlockHeader tracedBlockHeader)
        {
            List<BlockHeader> relevantHeaders = new List<BlockHeader> {tracedBlockHeader};
            foreach (Keccak blockHash in proofTxTracer.BlockHashes)
            {
                relevantHeaders.Add(_blockFinder.FindHeader(blockHash));
            }

            return relevantHeaders
                .Select(h => _headerDecoder.Encode(h).Bytes).ToArray();
        }

        private byte[][] BuildTxProofs(Transaction[] txs, int index)
        {
            return new TxTrie(txs, true).BuildProof(index);
        }

        private byte[][] BuildReceiptProofs(long blockNumber, TxReceipt[] receipts, int index)
        {
            return new ReceiptTrie(blockNumber, _specProvider, receipts, true).BuildProof(index);
        }
    }
}<|MERGE_RESOLUTION|>--- conflicted
+++ resolved
@@ -75,20 +75,12 @@
                 sourceHeader.Hash,
                 Keccak.OfAnEmptySequenceRlp,
                 Address.Zero,
+                
                 0,
                 sourceHeader.Number + 1,
                 sourceHeader.GasLimit,
                 sourceHeader.Timestamp,
                 Bytes.Empty);
-<<<<<<< HEAD
-
-            callHeader.TxRoot = Keccak.EmptyTreeHash;
-            callHeader.ReceiptsRoot = Keccak.EmptyTreeHash;
-            callHeader.Author = Address.SystemUser;
-            callHeader.TotalDifficulty = sourceHeader.TotalDifficulty + callHeader.Difficulty;
-            callHeader.Hash = callHeader.CalculateHash();
-=======
->>>>>>> d79998fe
             
             callHeader.TxRoot = Keccak.EmptyTreeHash;
             callHeader.ReceiptsRoot = Keccak.EmptyTreeHash;
@@ -102,6 +94,7 @@
             {
                 transaction.GasLimit = callHeader.GasLimit;
             }
+
             
             Block block = new Block(callHeader, new[] {transaction}, Enumerable.Empty<BlockHeader>());
 
