// SPDX-FileCopyrightText: 2022 Demerzel Solutions Limited
// SPDX-License-Identifier: LGPL-3.0-only

using System;
using System.Collections.Generic;
using System.Linq;
using Nethermind.Blockchain.Find;
using Nethermind.Blockchain.Receipts;
using Nethermind.Consensus.Tracing;
using Nethermind.Core;
using Nethermind.Core.Crypto;
using Nethermind.Core.Specs;
using Nethermind.Crypto;
using Nethermind.Evm;
using Nethermind.Evm.Tracing;
using Nethermind.Evm.Tracing.Proofs;
using Nethermind.JsonRpc.Data;
using Nethermind.Logging;
using Nethermind.Serialization.Rlp;
using Nethermind.State.Proofs;

namespace Nethermind.JsonRpc.Modules.Proof
{
    /// <summary>
    /// <inheritdoc cref="IProofRpcModule"/>
    /// </summary>
    public class ProofRpcModule : IProofRpcModule
    {
        private readonly ILogger _logger;
        private readonly ITracer _tracer;
        private readonly IBlockFinder _blockFinder;
        private readonly IReceiptFinder _receiptFinder;
        private readonly ISpecProvider _specProvider;
        private readonly HeaderDecoder _headerDecoder = new();

        public ProofRpcModule(
            ITracer tracer,
            IBlockFinder blockFinder,
            IReceiptFinder receiptFinder,
            ISpecProvider specProvider,
            ILogManager logManager)
        {
            _tracer = tracer ?? throw new ArgumentNullException(nameof(tracer));
            _blockFinder = blockFinder ?? throw new ArgumentNullException(nameof(blockFinder));
            _receiptFinder = receiptFinder ?? throw new ArgumentNullException(nameof(receiptFinder));
            _specProvider = specProvider ?? throw new ArgumentNullException(nameof(specProvider));
            _logger = logManager?.GetClassLogger() ?? throw new ArgumentNullException(nameof(logManager));
        }

        public ResultWrapper<CallResultWithProof> proof_call(TransactionForRpc tx, BlockParameter blockParameter)
        {
            SearchResult<BlockHeader> searchResult = _blockFinder.SearchForHeader(blockParameter);
            if (searchResult.IsError)
            {
                return ResultWrapper<CallResultWithProof>.Fail(searchResult);
            }

            BlockHeader sourceHeader = searchResult.Object;
            BlockHeader callHeader = new(
                sourceHeader.Hash,
                Keccak.OfAnEmptySequenceRlp,
                Address.Zero,
                0,
                sourceHeader.Number + 1,
                sourceHeader.GasLimit,
                sourceHeader.Timestamp,
                Array.Empty<byte>())
            {
                TxRoot = Keccak.EmptyTreeHash,
                ReceiptsRoot = Keccak.EmptyTreeHash,
                Author = Address.SystemUser
            };

            callHeader.TotalDifficulty = sourceHeader.TotalDifficulty + callHeader.Difficulty;
            callHeader.Hash = callHeader.CalculateHash();

            Transaction transaction = tx.ToTransaction();
            transaction.SenderAddress ??= Address.SystemUser;

            if (transaction.GasLimit == 0)
            {
                transaction.GasLimit = callHeader.GasLimit;
            }

            Block block = new(callHeader, new[] { transaction }, Enumerable.Empty<BlockHeader>());

            ProofBlockTracer proofBlockTracer = new(null, transaction.SenderAddress == Address.SystemUser);
            _tracer.Trace(block, proofBlockTracer);

            CallResultWithProof callResultWithProof = new();
            ProofTxTracer proofTxTracer = proofBlockTracer.BuildResult().Single();

            callResultWithProof.BlockHeaders = CollectHeaderBytes(proofTxTracer, sourceHeader);
            callResultWithProof.Result = proofTxTracer.Output;

            // we collect proofs from before execution (after learning which addresses will be touched)
            // if we wanted to collect post execution proofs then we would need to use BeforeRestore on the tracer
            callResultWithProof.Accounts = CollectAccountProofs(sourceHeader.StateRoot, proofTxTracer);

            return ResultWrapper<CallResultWithProof>.Success(callResultWithProof);
        }

        public ResultWrapper<TransactionWithProof> proof_getTransactionByHash(Hash256 txHash, bool includeHeader)
        {
            Hash256 blockHash = _receiptFinder.FindBlockHash(txHash);
            if (blockHash is null)
            {
                return ResultWrapper<TransactionWithProof>.Fail($"{txHash} receipt (transaction) could not be found", ErrorCodes.ResourceNotFound);
            }

            SearchResult<Block> searchResult = _blockFinder.SearchForBlock(new BlockParameter(blockHash));
            if (searchResult.IsError)
            {
                return ResultWrapper<TransactionWithProof>.Fail(searchResult);
            }

            Block block = searchResult.Object;
            TxReceipt receipt = _receiptFinder.Get(block).ForTransaction(txHash);
            Transaction[] txs = block.Transactions;
            Transaction transaction = txs[receipt.Index];

            TransactionWithProof txWithProof = new();
            txWithProof.Transaction = new TransactionForRpc(block.Hash, block.Number, receipt.Index, transaction, block.BaseFeePerGas);
            txWithProof.TxProof = BuildTxProofs(txs, _specProvider.GetSpec(block.Header), receipt.Index);
            if (includeHeader)
            {
                txWithProof.BlockHeader = _headerDecoder.Encode(block.Header).Bytes;
            }

            return ResultWrapper<TransactionWithProof>.Success(txWithProof);
        }

        public ResultWrapper<ReceiptWithProof> proof_getTransactionReceipt(Hash256 txHash, bool includeHeader)
        {
            Hash256 blockHash = _receiptFinder.FindBlockHash(txHash);
            if (blockHash is null)
            {
                return ResultWrapper<ReceiptWithProof>.Fail($"{txHash} receipt could not be found", ErrorCodes.ResourceNotFound);
            }

            SearchResult<Block> searchResult = _blockFinder.SearchForBlock(new BlockParameter(blockHash));
            if (searchResult.IsError)
            {
                return ResultWrapper<ReceiptWithProof>.Fail(searchResult);
            }

            Block block = searchResult.Object;
            TxReceipt receipt = _receiptFinder.Get(block).ForTransaction(txHash);
            BlockReceiptsTracer receiptsTracer = new();
            receiptsTracer.SetOtherTracer(NullBlockTracer.Instance);
            _tracer.Trace(block, receiptsTracer);

            TxReceipt[] receipts = receiptsTracer.TxReceipts.ToArray();
            Transaction[] txs = block.Transactions;
            ReceiptWithProof receiptWithProof = new();
            bool isEip1559Enabled = _specProvider.GetSpec(block.Header).IsEip1559Enabled;
            Transaction? tx = txs.FirstOrDefault(x => x.Hash == txHash);

            int logIndexStart = _receiptFinder.Get(block).GetBlockLogFirstIndex(receipt.Index);

            receiptWithProof.Receipt = new ReceiptForRpc(txHash, receipt, tx?.GetGasInfo(isEip1559Enabled, block.Header) ?? new(), logIndexStart);
            receiptWithProof.ReceiptProof = BuildReceiptProofs(block.Header, receipts, receipt.Index);
            receiptWithProof.TxProof = BuildTxProofs(txs, _specProvider.GetSpec(block.Header), receipt.Index);

            if (includeHeader)
            {
                receiptWithProof.BlockHeader = _headerDecoder.Encode(block.Header).Bytes;
            }

            return ResultWrapper<ReceiptWithProof>.Success(receiptWithProof);
        }

        private AccountProof[] CollectAccountProofs(Hash256 stateRoot, ProofTxTracer proofTxTracer)
        {
            List<AccountProof> accountProofs = new();
            foreach (Address address in proofTxTracer.Accounts)
            {
                AccountProofCollector collector = new(address, proofTxTracer.Storages
                    .Where(s => s.Address == address)
                    .Select(s => s.Index).ToArray());

                _tracer.Accept(collector, stateRoot);
                accountProofs.Add(collector.BuildResult());
            }

            return accountProofs.ToArray();
        }

        private byte[][] CollectHeaderBytes(ProofTxTracer proofTxTracer, BlockHeader tracedBlockHeader)
        {
            List<BlockHeader> relevantHeaders = new() { tracedBlockHeader };
            foreach (Hash256 blockHash in proofTxTracer.BlockHashes)
            {
                relevantHeaders.Add(_blockFinder.FindHeader(blockHash));
            }

            return relevantHeaders
                .Select(h => _headerDecoder.Encode(h).Bytes).ToArray();
        }

        private static byte[][] BuildTxProofs(Transaction[] txs, IReleaseSpec releaseSpec, int index)
        {
            return TxTrie.CalculateProof(txs, index);
        }

        private byte[][] BuildReceiptProofs(BlockHeader blockHeader, TxReceipt[] receipts, int index)
        {
<<<<<<< HEAD
            return new ReceiptTrie<TxReceipt>(_specProvider.GetSpec(blockHeader), receipts, ReceiptMessageDecoder.Instance, true).BuildProof(index);
=======
            return ReceiptTrie.CalculateReceiptProofs(_specProvider.GetSpec(blockHeader), receipts, index);
>>>>>>> 7a40043f
        }
    }
}<|MERGE_RESOLUTION|>--- conflicted
+++ resolved
@@ -205,11 +205,7 @@
 
         private byte[][] BuildReceiptProofs(BlockHeader blockHeader, TxReceipt[] receipts, int index)
         {
-<<<<<<< HEAD
-            return new ReceiptTrie<TxReceipt>(_specProvider.GetSpec(blockHeader), receipts, ReceiptMessageDecoder.Instance, true).BuildProof(index);
-=======
-            return ReceiptTrie.CalculateReceiptProofs(_specProvider.GetSpec(blockHeader), receipts, index);
->>>>>>> 7a40043f
+            return ReceiptTrie<TxReceipt>.CalculateReceiptProofs(_specProvider.GetSpec(blockHeader), receipts, index);
         }
     }
 }