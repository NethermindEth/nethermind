// SPDX-FileCopyrightText: 2022 Demerzel Solutions Limited
// SPDX-License-Identifier: LGPL-3.0-only

using System;

namespace Nethermind.JsonRpc.Modules;

public static class IRpcModuleProviderExtensions
{
    private static readonly int _cpuCount = Environment.ProcessorCount;

<<<<<<< HEAD
        public static void RegisterBounded<T>(
            this IRpcModuleProvider rpcModuleProvider,
            ModuleFactoryBase<T> factory,
            int maxCount,
            int timeout,
            ILogManager logManager,
            int requestQueueLimit = 0)
            where T : IRpcModule
        {
            rpcModuleProvider.Register(new BoundedModulePool<T>(factory, maxCount, timeout, logManager));
        }
=======
    public static void RegisterBounded<T>(
        this IRpcModuleProvider rpcModuleProvider,
        ModuleFactoryBase<T> factory,
        int maxCount,
        int timeout,
        int requestQueueLimit = 0)
        where T : IRpcModule
    {
        rpcModuleProvider.Register(new BoundedModulePool<T>(factory, maxCount, timeout, requestQueueLimit));
    }
>>>>>>> dbb8c0b8

    public static void RegisterBoundedByCpuCount<T>(
        this IRpcModuleProvider rpcModuleProvider,
        ModuleFactoryBase<T> factory,
        int timeout)
        where T : IRpcModule
    {
        RegisterBounded(rpcModuleProvider, factory, _cpuCount, timeout);
    }

    public static void RegisterSingle<T>(
        this IRpcModuleProvider rpcModuleProvider,
        T module,
        bool allowExclusive = true)
        where T : IRpcModule
    {
        rpcModuleProvider.Register(new SingletonModulePool<T>(module, allowExclusive));
    }
}<|MERGE_RESOLUTION|>--- conflicted
+++ resolved
@@ -2,53 +2,40 @@
 // SPDX-License-Identifier: LGPL-3.0-only
 
 using System;
+using Nethermind.Logging;
 
-namespace Nethermind.JsonRpc.Modules;
+namespace Nethermind.JsonRpc.Modules
+{
+    public static class IRpcModuleProviderExtensions
+    {
+        private static readonly int _cpuCount = Environment.ProcessorCount;
 
-public static class IRpcModuleProviderExtensions
-{
-    private static readonly int _cpuCount = Environment.ProcessorCount;
-
-<<<<<<< HEAD
         public static void RegisterBounded<T>(
             this IRpcModuleProvider rpcModuleProvider,
             ModuleFactoryBase<T> factory,
             int maxCount,
-            int timeout,
-            ILogManager logManager,
-            int requestQueueLimit = 0)
+            int timeout)
             where T : IRpcModule
         {
-            rpcModuleProvider.Register(new BoundedModulePool<T>(factory, maxCount, timeout, logManager));
+            rpcModuleProvider.Register(new BoundedModulePool<T>(factory, maxCount, timeout));
         }
-=======
-    public static void RegisterBounded<T>(
-        this IRpcModuleProvider rpcModuleProvider,
-        ModuleFactoryBase<T> factory,
-        int maxCount,
-        int timeout,
-        int requestQueueLimit = 0)
-        where T : IRpcModule
-    {
-        rpcModuleProvider.Register(new BoundedModulePool<T>(factory, maxCount, timeout, requestQueueLimit));
-    }
->>>>>>> dbb8c0b8
 
-    public static void RegisterBoundedByCpuCount<T>(
-        this IRpcModuleProvider rpcModuleProvider,
-        ModuleFactoryBase<T> factory,
-        int timeout)
-        where T : IRpcModule
-    {
-        RegisterBounded(rpcModuleProvider, factory, _cpuCount, timeout);
-    }
+        public static void RegisterBoundedByCpuCount<T>(
+            this IRpcModuleProvider rpcModuleProvider,
+            ModuleFactoryBase<T> factory,
+            int timeout)
+            where T : IRpcModule
+        {
+            RegisterBounded(rpcModuleProvider, factory, _cpuCount, timeout);
+        }
 
-    public static void RegisterSingle<T>(
-        this IRpcModuleProvider rpcModuleProvider,
-        T module,
-        bool allowExclusive = true)
-        where T : IRpcModule
-    {
-        rpcModuleProvider.Register(new SingletonModulePool<T>(module, allowExclusive));
+        public static void RegisterSingle<T>(
+            this IRpcModuleProvider rpcModuleProvider,
+            T module,
+            bool allowExclusive = true)
+            where T : IRpcModule
+        {
+            rpcModuleProvider.Register(new SingletonModulePool<T>(module, allowExclusive));
+        }
     }
 }