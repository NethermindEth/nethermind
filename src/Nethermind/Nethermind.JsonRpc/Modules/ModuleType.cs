--- conflicted
+++ resolved
@@ -32,37 +32,6 @@
         public const string Rpc = nameof(Rpc);
         public const string Rbuilder = nameof(Rbuilder);
 
-<<<<<<< HEAD
-        public static IEnumerable<string> AllBuiltInModules { get; } = new List<string>()
-        {
-            Admin,
-            Clique,
-            Engine,
-            Db,
-            Debug,
-            Erc20,
-            Eth,
-            LogIndex,
-            Evm,
-            Flashbots,
-            Net,
-            Nft,
-            Parity,
-            Personal,
-            Proof,
-            Subscribe,
-            Trace,
-            TxPool,
-            Web3,
-            Vault,
-            Deposit,
-            Health,
-            Rpc,
-            Rbuilder,
-        };
-
-=======
->>>>>>> 5eacf46d
         public static IEnumerable<string> DefaultModules { get; } = new List<string>()
         {
             Eth,
