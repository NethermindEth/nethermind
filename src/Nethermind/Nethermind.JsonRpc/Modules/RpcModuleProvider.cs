//  Copyright (c) 2021 Demerzel Solutions Limited
//  This file is part of the Nethermind library.
//
//  The Nethermind library is free software: you can redistribute it and/or modify
//  it under the terms of the GNU Lesser General Public License as published by
//  the Free Software Foundation, either version 3 of the License, or
//  (at your option) any later version.
//
//  The Nethermind library is distributed in the hope that it will be useful,
//  but WITHOUT ANY WARRANTY; without even the implied warranty of
//  MERCHANTABILITY or FITNESS FOR A PARTICULAR PURPOSE. See the
//  GNU Lesser General Public License for more details.
//
//  You should have received a copy of the GNU Lesser General Public License
//  along with the Nethermind. If not, see <http://www.gnu.org/licenses/>.

using System;
using System.Collections.Generic;
using System.IO;
using System.IO.Abstractions;
using System.Linq;
using System.Reflection;
using System.Threading.Tasks;
using Nethermind.Logging;
using Newtonsoft.Json;

namespace Nethermind.JsonRpc.Modules
{
    public class RpcModuleProvider : IRpcModuleProvider
    {
        private readonly ILogger _logger;
        private readonly IJsonRpcConfig _jsonRpcConfig;

<<<<<<< HEAD
        private readonly HashSet<string> _modules = new(StringComparer.InvariantCultureIgnoreCase);
        private readonly HashSet<string> _enabledModules = new(StringComparer.InvariantCultureIgnoreCase);
        private readonly Dictionary<string, ResolvedMethodInfo> _methods = new(StringComparer.InvariantCulture);

        private readonly Dictionary<string, (Func<bool, Task<IRpcModule>> RentModule, Action<IRpcModule> ReturnModule, IRpcModulePool ModulePool)> _pools = new();
=======
        private readonly List<string> _modules = new();
        private readonly List<string> _enabledModules = new();

        private readonly Dictionary<string, ResolvedMethodInfo> _methods
            = new(StringComparer.InvariantCulture);

        private readonly Dictionary<string, (Func<bool, Task<IRpcModule>> RentModule, Action<IRpcModule> ReturnModule)> _pools
            = new();
>>>>>>> c3b219e1

        private readonly IRpcMethodFilter _filter = NullRpcMethodFilter.Instance;

        public RpcModuleProvider(IFileSystem fileSystem, IJsonRpcConfig jsonRpcConfig, ILogManager logManager)
        {
            _logger = logManager?.GetClassLogger() ?? throw new ArgumentNullException(nameof(logManager));
            _jsonRpcConfig = jsonRpcConfig ?? throw new ArgumentNullException(nameof(jsonRpcConfig));
            if (fileSystem.File.Exists(_jsonRpcConfig.CallsFilterFilePath))
            {
                if (_logger.IsWarn) _logger.Warn("Applying JSON RPC filter.");
                _filter = new RpcMethodFilter(_jsonRpcConfig.CallsFilterFilePath, fileSystem, _logger);
            }
        }

        public JsonSerializer Serializer { get; } = new();

        public IReadOnlyCollection<JsonConverter> Converters { get; } = new List<JsonConverter>();

        public IReadOnlyCollection<string> Enabled => _enabledModules;

        public IReadOnlyCollection<string> All => _modules;

        public void Register<T>(IRpcModulePool<T> pool) where T : IRpcModule
        {
            RpcModuleAttribute attribute = typeof(T).GetCustomAttribute<RpcModuleAttribute>();
            if (attribute == null)
            {
<<<<<<< HEAD
                if(_logger.IsWarn) _logger.Warn($"Cannot register {typeof(T).Name} as a JSON RPC module because it does not have a {nameof(RpcModuleAttribute)} applied.");
=======
                if (_logger.IsWarn) _logger.Warn(
                    $"Cannot register {typeof(T).Name} as a JSON RPC module because it does not have a {nameof(RpcModuleAttribute)} applied.");
>>>>>>> c3b219e1
                return;
            }

            string moduleType = attribute.ModuleType;

<<<<<<< HEAD
            _pools[moduleType] = (async canBeShared => await pool.GetModule(canBeShared), m => pool.ReturnModule((T) m), pool);
=======
            _pools[moduleType] = (async canBeShared => await pool.GetModule(canBeShared), m => pool.ReturnModule((T)m));
>>>>>>> c3b219e1
            _modules.Add(moduleType);

            IReadOnlyCollection<JsonConverter> poolConverters = pool.Factory.GetConverters();
            ((List<JsonConverter>)Converters).AddRange(poolConverters);

            foreach ((string name, (MethodInfo info, bool readOnly, RpcEndpoint availability)) in GetMethodDict(typeof(T)))
            {
                ResolvedMethodInfo resolvedMethodInfo = new(moduleType, info, readOnly, availability);
                if (_filter.AcceptMethod(resolvedMethodInfo.ToString()))
                {
                    _methods[name] = resolvedMethodInfo;
                }
            }

            if (_jsonRpcConfig.EnabledModules.Contains(moduleType, StringComparer.InvariantCultureIgnoreCase))
            {
                _enabledModules.Add(moduleType);
            }
        }

        public ModuleResolution Check(string methodName, JsonRpcContext context)
        {
            if (!_methods.TryGetValue(methodName, out ResolvedMethodInfo result))
                return ModuleResolution.Unknown;

            if ((result.Availability & context.RpcEndpoint) == RpcEndpoint.None)
                return ModuleResolution.EndpointDisabled;

            if (context.Url != null)
                return context.Url.EnabledModules.Contains(result.ModuleType, StringComparer.InvariantCultureIgnoreCase) ? ModuleResolution.Enabled : ModuleResolution.Disabled;

            return _enabledModules.Contains(result.ModuleType) ? ModuleResolution.Enabled : ModuleResolution.Disabled;
        }

        public (MethodInfo, bool) Resolve(string methodName)
        {
            if (!_methods.TryGetValue(methodName, out ResolvedMethodInfo result)) return (null, false);

            return (result.MethodInfo, result.ReadOnly);
        }

        public Task<IRpcModule> Rent(string methodName, bool canBeShared)
        {
            if (!_methods.TryGetValue(methodName, out ResolvedMethodInfo result)) return null;

            return _pools[result.ModuleType].RentModule(canBeShared);
        }

        public void Return(string methodName, IRpcModule rpcModule)
        {
            if (!_methods.TryGetValue(methodName, out ResolvedMethodInfo result))
                throw new InvalidOperationException("Not possible to return an unresolved module");

            _pools[result.ModuleType].ReturnModule(rpcModule);
        }

        public IRpcModulePool? GetPool(string moduleType) => _pools.TryGetValue(moduleType, out var poolInfo) ? poolInfo.ModulePool : null;

        private IDictionary<string, (MethodInfo, bool, RpcEndpoint)> GetMethodDict(Type type)
        {
            var methods = type.GetMethods(BindingFlags.Public | BindingFlags.Instance | BindingFlags.DeclaredOnly);
            return methods.ToDictionary(
                x => x.Name.Trim(),
                x =>
                {
                    JsonRpcMethodAttribute? jsonRpcMethodAttribute = x.GetCustomAttribute<JsonRpcMethodAttribute>();
                    return (x, jsonRpcMethodAttribute?.IsSharable ?? true, jsonRpcMethodAttribute?.Availability ?? RpcEndpoint.All);
                });
        }

        private class ResolvedMethodInfo
        {
            public ResolvedMethodInfo(
                string moduleType,
                MethodInfo methodInfo,
                bool readOnly,
                RpcEndpoint availability)
            {
                ModuleType = moduleType;
                MethodInfo = methodInfo;
                ReadOnly = readOnly;
                Availability = availability;
            }

            public string ModuleType { get; }
            public MethodInfo MethodInfo { get; }
            public bool ReadOnly { get; }
            public RpcEndpoint Availability { get; }

            public override string ToString()
            {
                return MethodInfo.Name;
            }
        }
    }
}<|MERGE_RESOLUTION|>--- conflicted
+++ resolved
@@ -31,22 +31,11 @@
         private readonly ILogger _logger;
         private readonly IJsonRpcConfig _jsonRpcConfig;
 
-<<<<<<< HEAD
         private readonly HashSet<string> _modules = new(StringComparer.InvariantCultureIgnoreCase);
         private readonly HashSet<string> _enabledModules = new(StringComparer.InvariantCultureIgnoreCase);
         private readonly Dictionary<string, ResolvedMethodInfo> _methods = new(StringComparer.InvariantCulture);
 
         private readonly Dictionary<string, (Func<bool, Task<IRpcModule>> RentModule, Action<IRpcModule> ReturnModule, IRpcModulePool ModulePool)> _pools = new();
-=======
-        private readonly List<string> _modules = new();
-        private readonly List<string> _enabledModules = new();
-
-        private readonly Dictionary<string, ResolvedMethodInfo> _methods
-            = new(StringComparer.InvariantCulture);
-
-        private readonly Dictionary<string, (Func<bool, Task<IRpcModule>> RentModule, Action<IRpcModule> ReturnModule)> _pools
-            = new();
->>>>>>> c3b219e1
 
         private readonly IRpcMethodFilter _filter = NullRpcMethodFilter.Instance;
 
@@ -74,22 +63,13 @@
             RpcModuleAttribute attribute = typeof(T).GetCustomAttribute<RpcModuleAttribute>();
             if (attribute == null)
             {
-<<<<<<< HEAD
                 if(_logger.IsWarn) _logger.Warn($"Cannot register {typeof(T).Name} as a JSON RPC module because it does not have a {nameof(RpcModuleAttribute)} applied.");
-=======
-                if (_logger.IsWarn) _logger.Warn(
-                    $"Cannot register {typeof(T).Name} as a JSON RPC module because it does not have a {nameof(RpcModuleAttribute)} applied.");
->>>>>>> c3b219e1
                 return;
             }
 
             string moduleType = attribute.ModuleType;
 
-<<<<<<< HEAD
             _pools[moduleType] = (async canBeShared => await pool.GetModule(canBeShared), m => pool.ReturnModule((T) m), pool);
-=======
-            _pools[moduleType] = (async canBeShared => await pool.GetModule(canBeShared), m => pool.ReturnModule((T)m));
->>>>>>> c3b219e1
             _modules.Add(moduleType);
 
             IReadOnlyCollection<JsonConverter> poolConverters = pool.Factory.GetConverters();
