--- conflicted
+++ resolved
@@ -47,11 +47,7 @@
         return ResultWrapper<int>.Success(_debugBridge.DeleteChainSlice(startNumber));
     }
 
-<<<<<<< HEAD
-    public ResultWrapper<GethLikeTxTrace> debug_traceTransaction(Keccak transactionHash, GethTraceOptions? options = null)
-=======
-    public ResultWrapper<GethLikeTxTrace> debug_traceTransaction(Hash256 transactionHash, GethTraceOptions options = null)
->>>>>>> b11273d7
+    public ResultWrapper<GethLikeTxTrace> debug_traceTransaction(Hash256 transactionHash, GethTraceOptions? options = null)
     {
         using CancellationTokenSource cancellationTokenSource = new(_traceTimeout);
         CancellationToken cancellationToken = cancellationTokenSource.Token;
