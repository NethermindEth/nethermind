// SPDX-FileCopyrightText: 2025 Demerzel Solutions Limited
// SPDX-License-Identifier: LGPL-3.0-only

using System;
using System.IO;
using System.Linq;
using System.Threading;
using System.Threading.Tasks;
using Nethermind.Blockchain.Find;
using Nethermind.Core;
using Nethermind.Core.Crypto;
using Nethermind.Core.Extensions;
using Nethermind.Blockchain.Tracing.GethStyle;
using Nethermind.JsonRpc.Data;
using Nethermind.Logging;
using Nethermind.Serialization.Rlp;
using Nethermind.Synchronization.Reporting;
using System.Collections.Generic;
using Nethermind.JsonRpc.Modules.Eth;
using Nethermind.Core.Specs;
using Nethermind.Facade.Eth.RpcTransaction;
using Nethermind.Config;
using Nethermind.TxPool;
using Nethermind.Facade.Proxy.Models.Simulate;
using Nethermind.Facade;
using Nethermind.Facade.Simulate;

namespace Nethermind.JsonRpc.Modules.DebugModule;

public class DebugRpcModule(
    ILogManager logManager,
    IDebugBridge debugBridge,
    IJsonRpcConfig jsonRpcConfig,
    ISpecProvider specProvider,
    IBlockchainBridge blockchainBridge,
    IBlocksConfig blocksConfig,
    IBlockFinder blockFinder)
    : IDebugRpcModule
{
    private readonly ILogger _logger = logManager.GetClassLogger();
    private readonly BlockDecoder _blockDecoder = new();
    private readonly ulong _secondsPerSlot = blocksConfig.SecondsPerSlot;

    private static bool HasStateForBlock(IBlockchainBridge blockchainBridge, BlockHeader header)
    {
        return blockchainBridge.HasStateForBlock(header);
    }

    private static bool HasStateForBlock(IBlockchainBridge blockchainBridge, BlockHeader header)
    {
        return blockchainBridge.HasStateForRoot(header.StateRoot!);
    }

    public ResultWrapper<ChainLevelForRpc> debug_getChainLevel(in long number)
    {
        ChainLevelInfo levelInfo = debugBridge.GetLevelInfo(number);
        return levelInfo is null
            ? ResultWrapper<ChainLevelForRpc>.Fail($"Chain level {number} does not exist", ErrorCodes.ResourceNotFound)
            : ResultWrapper<ChainLevelForRpc>.Success(new ChainLevelForRpc(levelInfo));
    }

    public ResultWrapper<int> debug_deleteChainSlice(in long startNumber, bool force = false)
    {
        return ResultWrapper<int>.Success(debugBridge.DeleteChainSlice(startNumber, force));
    }

    public ResultWrapper<GethLikeTxTrace> debug_traceTransaction(Hash256 transactionHash, GethTraceOptions? options = null)
    {
<<<<<<< HEAD
        Hash256? blockHash = _debugBridge.GetTransactionBlockHash(transactionHash);
=======
        Hash256? blockHash = debugBridge.GetTransactionBlockHash(transactionHash);
>>>>>>> 2e346112
        if (blockHash is null)
        {
            return ResultWrapper<GethLikeTxTrace>.Fail($"Cannot find block hash for transaction {transactionHash}", ErrorCodes.ResourceNotFound);
        }

        var header = TryGetHeader<GethLikeTxTrace>(blockHash!, out var headerError);
        if (headerError is not null)
        {
            return headerError;
        }

        using CancellationTokenSource timeout = BuildTimeoutCancellationTokenSource();
        CancellationToken cancellationToken = timeout.Token;
        GethLikeTxTrace? transactionTrace = debugBridge.GetTransactionTrace(transactionHash, cancellationToken, options);
        if (transactionTrace is null)
        {
            return ResultWrapper<GethLikeTxTrace>.Fail($"Cannot find transactionTrace for hash: {transactionHash}", ErrorCodes.ResourceNotFound);
        }

        if (_logger.IsTrace) _logger.Trace($"{nameof(debug_traceTransaction)} request {transactionHash}, result: trace");
        return ResultWrapper<GethLikeTxTrace>.Success(transactionTrace);
    }

    public ResultWrapper<GethLikeTxTrace> debug_traceCall(TransactionForRpc call, BlockParameter? blockParameter = null, GethTraceOptions? options = null)
    {
        blockParameter ??= BlockParameter.Latest;

        var header = TryGetHeader<GethLikeTxTrace>(blockParameter, out var headerError);
        if (headerError is not null)
        {
            return headerError;
        }

        // default to previous block gas if unspecified
        call.Gas ??= header.GasLimit;

        // enforces gas cap
        call.EnsureDefaults(jsonRpcConfig.GasCap);

        Transaction tx = call.ToTransaction();
        using CancellationTokenSource timeout = BuildTimeoutCancellationTokenSource();
        CancellationToken cancellationToken = timeout.Token;

        GethLikeTxTrace transactionTrace = debugBridge.GetTransactionTrace(tx, blockParameter, cancellationToken, options);
        if (transactionTrace is null)
        {
            return ResultWrapper<GethLikeTxTrace>.Fail($"Cannot find transactionTrace for hash: {tx.Hash}", ErrorCodes.ResourceNotFound);
        }

        if (_logger.IsTrace) _logger.Trace($"{nameof(debug_traceTransaction)} request {tx.Hash}, result: trace");
        return ResultWrapper<GethLikeTxTrace>.Success(transactionTrace);
    }

    public ResultWrapper<GethLikeTxTrace> debug_traceTransactionByBlockhashAndIndex(Hash256 blockhash, int index, GethTraceOptions options = null)
    {
        var header = TryGetHeader<GethLikeTxTrace>(blockhash, out var headerError);
        if (headerError is not null)
        {
            return headerError;
        }

        using CancellationTokenSource timeout = BuildTimeoutCancellationTokenSource();
        CancellationToken cancellationToken = timeout.Token;
        var transactionTrace = debugBridge.GetTransactionTrace(blockhash, index, cancellationToken, options);
        if (transactionTrace is null)
        {
            return ResultWrapper<GethLikeTxTrace>.Fail($"Cannot find transactionTrace {blockhash}", ErrorCodes.ResourceNotFound);
        }

        if (_logger.IsTrace) _logger.Trace($"{nameof(debug_traceTransactionByBlockhashAndIndex)} request {blockhash}, result: trace");
        return ResultWrapper<GethLikeTxTrace>.Success(transactionTrace);
    }

    public ResultWrapper<GethLikeTxTrace> debug_traceTransactionByBlockAndIndex(BlockParameter blockParameter, int index, GethTraceOptions options = null)
    {
        var header = TryGetHeader<GethLikeTxTrace>(blockParameter, out var headerError);
        if (headerError is not null)
        {
            return headerError;
        }

        using CancellationTokenSource timeout = BuildTimeoutCancellationTokenSource();
        CancellationToken cancellationToken = timeout.Token;
        long? blockNo = blockParameter.BlockNumber;
        if (!blockNo.HasValue)
        {
            throw new InvalidDataException("Block number value incorrect");
        }

        var transactionTrace = debugBridge.GetTransactionTrace(blockNo.Value, index, cancellationToken, options);
        if (transactionTrace is null)
        {
            return ResultWrapper<GethLikeTxTrace>.Fail($"Cannot find transactionTrace {blockNo}", ErrorCodes.ResourceNotFound);
        }

        if (_logger.IsTrace) _logger.Trace($"{nameof(debug_traceTransactionByBlockAndIndex)} request {blockNo}, result: trace");
        return ResultWrapper<GethLikeTxTrace>.Success(transactionTrace);
    }

    public ResultWrapper<GethLikeTxTrace> debug_traceTransactionInBlockByHash(byte[] blockRlp, Hash256 transactionHash, GethTraceOptions options = null)
    {
        var block = TryGetBlock<GethLikeTxTrace>(new Rlp(blockRlp), out var blockError);
        if (blockError is not null)
        {
            return blockError;
        }

        using CancellationTokenSource timeout = BuildTimeoutCancellationTokenSource();
        CancellationToken cancellationToken = timeout.Token;
<<<<<<< HEAD
        var transactionTrace = _debugBridge.GetTransactionTrace(block, transactionHash, cancellationToken, options);
=======
        var transactionTrace = debugBridge.GetTransactionTrace(block, transactionHash, cancellationToken, options);
>>>>>>> 2e346112
        if (transactionTrace is null)
        {
            return ResultWrapper<GethLikeTxTrace>.Fail($"Trace is null for RLP {blockRlp.ToHexString()} and transactionTrace hash {transactionHash}", ErrorCodes.ResourceNotFound);
        }

        return ResultWrapper<GethLikeTxTrace>.Success(transactionTrace);
    }

    public ResultWrapper<GethLikeTxTrace> debug_traceTransactionInBlockByIndex(byte[] blockRlp, int txIndex, GethTraceOptions options = null)
    {
        var block = TryGetBlock<GethLikeTxTrace>(new Rlp(blockRlp), out var blockError);
        if (blockError is not null)
        {
            return blockError;
        }

        using CancellationTokenSource timeout = BuildTimeoutCancellationTokenSource();
        CancellationToken cancellationToken = timeout.Token;
<<<<<<< HEAD
        var blockTrace = _debugBridge.GetBlockTrace(block, cancellationToken, options);
=======
        var blockTrace = debugBridge.GetBlockTrace(block, cancellationToken, options);
>>>>>>> 2e346112
        var transactionTrace = blockTrace?.ElementAtOrDefault(txIndex);
        if (transactionTrace is null)
        {
            return ResultWrapper<GethLikeTxTrace>.Fail($"Trace is null for RLP {blockRlp.ToHexString()} and transaction index {txIndex}", ErrorCodes.ResourceNotFound);
        }

        return ResultWrapper<GethLikeTxTrace>.Success(transactionTrace);
    }

    public async Task<ResultWrapper<bool>> debug_migrateReceipts(long from, long to) =>
        ResultWrapper<bool>.Success(await debugBridge.MigrateReceipts(from, to));

    public Task<ResultWrapper<bool>> debug_insertReceipts(BlockParameter blockParameter, ReceiptForRpc[] receiptForRpc)
    {
        debugBridge.InsertReceipts(blockParameter, receiptForRpc.Select(static r => r.ToReceipt()).ToArray());
        return Task.FromResult(ResultWrapper<bool>.Success(true));
    }

    public ResultWrapper<IReadOnlyCollection<GethLikeTxTrace>> debug_traceBlock(byte[] blockRlp, GethTraceOptions options = null)
    {
        var block = TryGetBlock<IReadOnlyCollection<GethLikeTxTrace>>(new Rlp(blockRlp), out var blockError);
        if (blockError is not null)
        {
            return blockError;
        }

        using CancellationTokenSource? timeout = BuildTimeoutCancellationTokenSource();
        CancellationToken cancellationToken = timeout.Token;
        try
        {
<<<<<<< HEAD
            var blockTrace = _debugBridge.GetBlockTrace(block, cancellationToken, options);
=======
            var blockTrace = debugBridge.GetBlockTrace(block, cancellationToken, options);
>>>>>>> 2e346112

            if (blockTrace is null)
                return ResultWrapper<IReadOnlyCollection<GethLikeTxTrace>>.Fail($"Trace is null for RLP {blockRlp.ToHexString()}", ErrorCodes.ResourceNotFound);

            if (_logger.IsTrace) _logger.Trace($"{nameof(debug_traceBlock)} request {blockRlp.ToHexString()}, result: {blockTrace}");

            return ResultWrapper<IReadOnlyCollection<GethLikeTxTrace>>.Success(blockTrace);
        }
        catch (RlpException)
        {
            return ResultWrapper<IReadOnlyCollection<GethLikeTxTrace>>.Fail($"Error decoding block RLP: {blockRlp.ToHexString()}", ErrorCodes.InvalidInput);
        }
        catch (ArgumentNullException)
        {
            return ResultWrapper<IReadOnlyCollection<GethLikeTxTrace>>.Fail($"Couldn't find any block", ErrorCodes.InvalidInput);
        }
    }

    public ResultWrapper<IReadOnlyCollection<GethLikeTxTrace>> debug_traceBlockByNumber(BlockParameter blockNumber, GethTraceOptions options = null)
    {
        var header = TryGetHeader<IReadOnlyCollection<GethLikeTxTrace>>(blockNumber, out var headerError);
        if (headerError is not null)
        {
            return headerError;
        }

        using CancellationTokenSource? timeout = BuildTimeoutCancellationTokenSource();
        CancellationToken cancellationToken = timeout.Token;

<<<<<<< HEAD
        IReadOnlyCollection<GethLikeTxTrace>? blockTrace = _debugBridge.GetBlockTrace(blockNumber, cancellationToken, options);
=======
        IReadOnlyCollection<GethLikeTxTrace>? blockTrace = debugBridge.GetBlockTrace(blockNumber, cancellationToken, options);
>>>>>>> 2e346112

        try
        {
            if (blockTrace is null)
                return ResultWrapper<IReadOnlyCollection<GethLikeTxTrace>>.Fail($"Trace is null for block {blockNumber}", ErrorCodes.ResourceNotFound);

            if (_logger.IsTrace) _logger.Trace($"{nameof(debug_traceBlockByNumber)} request {blockNumber}, result: {blockTrace}");

            return ResultWrapper<IReadOnlyCollection<GethLikeTxTrace>>.Success(blockTrace);
        }
        catch (ArgumentNullException)
        {
            return ResultWrapper<IReadOnlyCollection<GethLikeTxTrace>>.Fail($"Trace is null for block {blockNumber}", ErrorCodes.InvalidInput);
        }
    }

    public ResultWrapper<IReadOnlyCollection<GethLikeTxTrace>> debug_traceBlockByHash(Hash256 blockHash, GethTraceOptions options = null)
    {
        var header = TryGetHeader<IReadOnlyCollection<GethLikeTxTrace>>(blockHash, out var headerError);
        if (headerError is not null)
        {
            return headerError;
        }

        using CancellationTokenSource? timeout = BuildTimeoutCancellationTokenSource();
        CancellationToken cancellationToken = timeout.Token;
        IReadOnlyCollection<GethLikeTxTrace>? blockTrace = debugBridge.GetBlockTrace(new BlockParameter(blockHash), cancellationToken, options);

        try
        {
            if (blockTrace is null)
                return ResultWrapper<IReadOnlyCollection<GethLikeTxTrace>>.Fail($"Trace is null for block {blockHash}", ErrorCodes.ResourceNotFound);

            if (_logger.IsTrace) _logger.Trace($"{nameof(debug_traceBlockByHash)} request {blockHash}, result: {blockTrace}");

            return ResultWrapper<IReadOnlyCollection<GethLikeTxTrace>>.Success(blockTrace);
        }
        catch (ArgumentNullException)
        {
            return ResultWrapper<IReadOnlyCollection<GethLikeTxTrace>>.Fail($"Trace is null for block {blockHash}", ErrorCodes.InvalidInput);
        }
    }

    public ResultWrapper<GethLikeTxTrace[]> debug_traceBlockFromFile(string fileName, GethTraceOptions options = null)
    {
        throw new NotImplementedException();
    }

    public ResultWrapper<object> debug_dumpBlock(BlockParameter blockParameter)
    {
        throw new NotImplementedException();
    }

    public ResultWrapper<GcStats> debug_gcStats()
    {
        throw new NotImplementedException();
    }

    public ResultWrapper<byte[]> debug_getBlockRlp(long blockNumber)
    {
        byte[] rlp = debugBridge.GetBlockRlp(new BlockParameter(blockNumber));
        if (rlp is null)
        {
            return ResultWrapper<byte[]>.Fail($"Block {blockNumber} was not found", ErrorCodes.ResourceNotFound);
        }

        return ResultWrapper<byte[]>.Success(rlp);
    }

    public ResultWrapper<byte[]> debug_getBlockRlpByHash(Hash256 hash)
    {
        byte[] rlp = debugBridge.GetBlockRlp(new BlockParameter(hash));
        if (rlp is null)
        {
            return ResultWrapper<byte[]>.Fail($"Block {hash} was not found", ErrorCodes.ResourceNotFound);
        }

        return ResultWrapper<byte[]>.Success(rlp);
    }

    public ResultWrapper<MemStats> debug_memStats(BlockParameter blockParameter)
    {
        throw new NotImplementedException();
    }

    public ResultWrapper<byte[]> debug_seedHash(BlockParameter blockParameter)
    {
        throw new NotImplementedException();
    }

    public ResultWrapper<bool> debug_setHead(BlockParameter blockParameter)
    {
        throw new NotImplementedException();
    }

    public ResultWrapper<byte[]> debug_getFromDb(string dbName, byte[] key)
    {
        var dbValue = debugBridge.GetDbValue(dbName, key);
        return ResultWrapper<byte[]>.Success(dbValue);
    }

    public ResultWrapper<object> debug_getConfigValue(string category, string name)
    {
        var configValue = debugBridge.GetConfigValue(category, name);
        return ResultWrapper<object>.Success(configValue);
    }

    public ResultWrapper<bool> debug_resetHead(Hash256 blockHash)
    {
        debugBridge.UpdateHeadBlock(blockHash);
        return ResultWrapper<bool>.Success(true);
    }

    public ResultWrapper<string?> debug_getRawTransaction(Hash256 transactionHash)
    {
        Transaction? transaction = debugBridge.GetTransactionFromHash(transactionHash);
        if (transaction is null)
        {
            return ResultWrapper<string?>.Fail($"Transaction {transactionHash} was not found", ErrorCodes.ResourceNotFound);
        }

        RlpBehaviors encodingSettings = RlpBehaviors.SkipTypedWrapping | (transaction.IsInMempoolForm() ? RlpBehaviors.InMempoolForm : RlpBehaviors.None);

        using NettyRlpStream stream = TxDecoder.Instance.EncodeToNewNettyStream(transaction, encodingSettings);
        return ResultWrapper<string?>.Success(stream.AsSpan().ToHexString(false));
    }

    public ResultWrapper<byte[][]> debug_getRawReceipts(BlockParameter blockParameter)
    {
        TxReceipt[] receipts = debugBridge.GetReceiptsForBlock(blockParameter);
        if (receipts is null)
        {
            return ResultWrapper<byte[][]>.Fail($"Receipts are not found for block {blockParameter}", ErrorCodes.ResourceNotFound);
        }

        if (receipts.Length == 0)
        {
            return ResultWrapper<byte[][]>.Success([]);
        }
        RlpBehaviors behavior =
            (specProvider.GetReceiptSpec(receipts[0].BlockNumber).IsEip658Enabled ?
                RlpBehaviors.Eip658Receipts : RlpBehaviors.None) | RlpBehaviors.SkipTypedWrapping;
        var rlp = receipts.Select(tx => Rlp.Encode(tx, behavior).Bytes);
        return ResultWrapper<byte[][]>.Success(rlp.ToArray());
    }

    public ResultWrapper<byte[]> debug_getRawBlock(BlockParameter blockParameter)
    {
        var blockRLP = debugBridge.GetBlockRlp(blockParameter);
        if (blockRLP is null)
        {
            return ResultWrapper<byte[]>.Fail($"Block {blockParameter} was not found", ErrorCodes.ResourceNotFound);
        }
        return ResultWrapper<byte[]>.Success(blockRLP);
    }

    public ResultWrapper<byte[]> debug_getRawHeader(BlockParameter blockParameter)
    {
        var block = debugBridge.GetBlock(blockParameter);
        if (block is null)
        {
            return ResultWrapper<byte[]>.Fail($"Block {blockParameter} was not found", ErrorCodes.ResourceNotFound);
        }
        Rlp rlp = Rlp.Encode<BlockHeader>(block.Header);
        return ResultWrapper<byte[]>.Success(rlp.Bytes);
    }

    public Task<ResultWrapper<SyncReportSymmary>> debug_getSyncStage()
    {
        return ResultWrapper<SyncReportSymmary>.Success(debugBridge.GetCurrentSyncStage());
    }

    public ResultWrapper<IEnumerable<string>> debug_standardTraceBlockToFile(Hash256 blockHash, GethTraceOptions options = null)
    {
        using CancellationTokenSource timeout = BuildTimeoutCancellationTokenSource();
        CancellationToken cancellationToken = timeout.Token;

        IEnumerable<string>? files = debugBridge.TraceBlockToFile(blockHash, cancellationToken, options);

        if (_logger.IsTrace) _logger.Trace($"{nameof(debug_standardTraceBlockToFile)} request {blockHash}, result: {files}");

        return ResultWrapper<IEnumerable<string>>.Success(files);
    }

    public ResultWrapper<IEnumerable<string>> debug_standardTraceBadBlockToFile(Hash256 blockHash, GethTraceOptions options = null)
    {
        using CancellationTokenSource cancellationTokenSource = BuildTimeoutCancellationTokenSource();
        CancellationToken cancellationToken = cancellationTokenSource.Token;

        IEnumerable<string>? files = debugBridge.TraceBadBlockToFile(blockHash, cancellationToken, options);

        if (_logger.IsTrace) _logger.Trace($"{nameof(debug_standardTraceBadBlockToFile)} request {blockHash}, result: {files}");

        return ResultWrapper<IEnumerable<string>>.Success(files);
    }

    public ResultWrapper<IEnumerable<BadBlock>> debug_getBadBlocks()
    {
        IEnumerable<BadBlock> badBlocks = debugBridge.GetBadBlocks().Select(block => new BadBlock(block, true, specProvider, _blockDecoder));
        return ResultWrapper<IEnumerable<BadBlock>>.Success(badBlocks);
    }

    private CancellationTokenSource BuildTimeoutCancellationTokenSource() =>
        jsonRpcConfig.BuildTimeoutCancellationToken();

    public ResultWrapper<IReadOnlyList<SimulateBlockResult<GethLikeTxTrace>>> debug_simulateV1(
        SimulatePayload<TransactionForRpc> payload, BlockParameter? blockParameter = null, GethTraceOptions? options = null)
    {
        return new SimulateTxExecutor<GethLikeTxTrace>(blockchainBridge, blockFinder, jsonRpcConfig, new GethStyleSimulateBlockTracerFactory(options: options ?? GethTraceOptions.Default), _secondsPerSlot)
            .Execute(payload, blockParameter);
    }

    private static ResultWrapper<TResult> GetFailureResult<TResult, TSearch>(SearchResult<TSearch> searchResult, bool isTemporary)
        where TSearch : class =>
        ResultWrapper<TResult>.Fail(searchResult, isTemporary && searchResult.ErrorCode == ErrorCodes.ResourceNotFound);

    private static ResultWrapper<TResult> GetStateFailureResult<TResult>(BlockHeader header) =>
        ResultWrapper<TResult>.Fail($"No state available for block {header.ToString(BlockHeader.Format.FullHashAndNumber)}", ErrorCodes.ResourceUnavailable);

    private static ResultWrapper<TResult> GetRlpDecodingFailureResult<TResult>(Rlp blockRlp) =>
        ResultWrapper<TResult>.Fail($"Error decoding block RLP: {blockRlp.Bytes.ToHexString()}", ErrorCodes.InvalidInput);

    private BlockHeader? TryGetHeader<TResult>(BlockParameter blockParameter, out ResultWrapper<TResult>? error)
    {
<<<<<<< HEAD
        SearchResult<BlockHeader> searchResult = _blockFinder.SearchForHeader(blockParameter);
=======
        SearchResult<BlockHeader> searchResult = blockFinder.SearchForHeader(blockParameter);
>>>>>>> 2e346112
        BlockHeader? header = searchResult.Object;

        if (searchResult.IsError)
        {
<<<<<<< HEAD
            error = GetFailureResult<TResult, BlockHeader>(searchResult, _debugBridge.HaveNotSyncedHeadersYet());
            return null;
        }
        if (!HasStateForBlock(_blockchainBridge, header))
=======
            error = GetFailureResult<TResult, BlockHeader>(searchResult, debugBridge.HaveNotSyncedHeadersYet());
            return null;
        }
        if (!HasStateForBlock(blockchainBridge, header))
>>>>>>> 2e346112
        {
            error = GetStateFailureResult<TResult>(header);
            return null;
        }

        error = default!;
        return header;
    }

    private BlockHeader? TryGetHeader<TResult>(Hash256 blockHash, out ResultWrapper<TResult>? error)
    {
<<<<<<< HEAD
        BlockHeader? header = _blockFinder.FindHeader(blockHash);
=======
        BlockHeader? header = blockFinder.FindHeader(blockHash);
>>>>>>> 2e346112

        if (header is null)
        {
            error = GetFailureResult<TResult, BlockHeader>(
                new SearchResult<BlockHeader>($"Cannot find header for block hash: {blockHash}", ErrorCodes.ResourceNotFound),
<<<<<<< HEAD
                _debugBridge.HaveNotSyncedHeadersYet());
            return null;
        }
        if (!HasStateForBlock(_blockchainBridge, header))
=======
                debugBridge.HaveNotSyncedHeadersYet());
            return null;
        }
        if (!HasStateForBlock(blockchainBridge, header))
>>>>>>> 2e346112
        {
            error = GetStateFailureResult<TResult>(header);
            return null;
        }

        error = default!;
        return header;
    }

    private Block? TryGetBlock<TResult>(Rlp blockRlp, out ResultWrapper<TResult>? error)
    {
        Block? block;

        try
        {
            block = _blockDecoder.Decode(blockRlp.Bytes);
            if (block is null)
            {
                error = GetRlpDecodingFailureResult<TResult>(blockRlp);
                return null;
            }

            if (block.TotalDifficulty is null)
            {
                block.Header.TotalDifficulty = 1;
            }
        }
        catch (RlpException)
        {
            error = GetRlpDecodingFailureResult<TResult>(blockRlp);
            return null;
        }

<<<<<<< HEAD
        if (!HasStateForBlock(_blockchainBridge, block.Header))
=======
        if (!HasStateForBlock(blockchainBridge, block.Header))
>>>>>>> 2e346112
        {
            error = GetStateFailureResult<TResult>(block.Header);
            return null;
        }

        error = default!;
        return block;
    }
}<|MERGE_RESOLUTION|>--- conflicted
+++ resolved
@@ -46,11 +46,6 @@
         return blockchainBridge.HasStateForBlock(header);
     }
 
-    private static bool HasStateForBlock(IBlockchainBridge blockchainBridge, BlockHeader header)
-    {
-        return blockchainBridge.HasStateForRoot(header.StateRoot!);
-    }
-
     public ResultWrapper<ChainLevelForRpc> debug_getChainLevel(in long number)
     {
         ChainLevelInfo levelInfo = debugBridge.GetLevelInfo(number);
@@ -66,11 +61,7 @@
 
     public ResultWrapper<GethLikeTxTrace> debug_traceTransaction(Hash256 transactionHash, GethTraceOptions? options = null)
     {
-<<<<<<< HEAD
-        Hash256? blockHash = _debugBridge.GetTransactionBlockHash(transactionHash);
-=======
         Hash256? blockHash = debugBridge.GetTransactionBlockHash(transactionHash);
->>>>>>> 2e346112
         if (blockHash is null)
         {
             return ResultWrapper<GethLikeTxTrace>.Fail($"Cannot find block hash for transaction {transactionHash}", ErrorCodes.ResourceNotFound);
@@ -180,11 +171,7 @@
 
         using CancellationTokenSource timeout = BuildTimeoutCancellationTokenSource();
         CancellationToken cancellationToken = timeout.Token;
-<<<<<<< HEAD
-        var transactionTrace = _debugBridge.GetTransactionTrace(block, transactionHash, cancellationToken, options);
-=======
         var transactionTrace = debugBridge.GetTransactionTrace(block, transactionHash, cancellationToken, options);
->>>>>>> 2e346112
         if (transactionTrace is null)
         {
             return ResultWrapper<GethLikeTxTrace>.Fail($"Trace is null for RLP {blockRlp.ToHexString()} and transactionTrace hash {transactionHash}", ErrorCodes.ResourceNotFound);
@@ -203,11 +190,7 @@
 
         using CancellationTokenSource timeout = BuildTimeoutCancellationTokenSource();
         CancellationToken cancellationToken = timeout.Token;
-<<<<<<< HEAD
-        var blockTrace = _debugBridge.GetBlockTrace(block, cancellationToken, options);
-=======
         var blockTrace = debugBridge.GetBlockTrace(block, cancellationToken, options);
->>>>>>> 2e346112
         var transactionTrace = blockTrace?.ElementAtOrDefault(txIndex);
         if (transactionTrace is null)
         {
@@ -238,11 +221,7 @@
         CancellationToken cancellationToken = timeout.Token;
         try
         {
-<<<<<<< HEAD
-            var blockTrace = _debugBridge.GetBlockTrace(block, cancellationToken, options);
-=======
             var blockTrace = debugBridge.GetBlockTrace(block, cancellationToken, options);
->>>>>>> 2e346112
 
             if (blockTrace is null)
                 return ResultWrapper<IReadOnlyCollection<GethLikeTxTrace>>.Fail($"Trace is null for RLP {blockRlp.ToHexString()}", ErrorCodes.ResourceNotFound);
@@ -272,11 +251,7 @@
         using CancellationTokenSource? timeout = BuildTimeoutCancellationTokenSource();
         CancellationToken cancellationToken = timeout.Token;
 
-<<<<<<< HEAD
-        IReadOnlyCollection<GethLikeTxTrace>? blockTrace = _debugBridge.GetBlockTrace(blockNumber, cancellationToken, options);
-=======
         IReadOnlyCollection<GethLikeTxTrace>? blockTrace = debugBridge.GetBlockTrace(blockNumber, cancellationToken, options);
->>>>>>> 2e346112
 
         try
         {
@@ -501,26 +476,15 @@
 
     private BlockHeader? TryGetHeader<TResult>(BlockParameter blockParameter, out ResultWrapper<TResult>? error)
     {
-<<<<<<< HEAD
-        SearchResult<BlockHeader> searchResult = _blockFinder.SearchForHeader(blockParameter);
-=======
         SearchResult<BlockHeader> searchResult = blockFinder.SearchForHeader(blockParameter);
->>>>>>> 2e346112
         BlockHeader? header = searchResult.Object;
 
         if (searchResult.IsError)
         {
-<<<<<<< HEAD
-            error = GetFailureResult<TResult, BlockHeader>(searchResult, _debugBridge.HaveNotSyncedHeadersYet());
-            return null;
-        }
-        if (!HasStateForBlock(_blockchainBridge, header))
-=======
             error = GetFailureResult<TResult, BlockHeader>(searchResult, debugBridge.HaveNotSyncedHeadersYet());
             return null;
         }
         if (!HasStateForBlock(blockchainBridge, header))
->>>>>>> 2e346112
         {
             error = GetStateFailureResult<TResult>(header);
             return null;
@@ -532,27 +496,16 @@
 
     private BlockHeader? TryGetHeader<TResult>(Hash256 blockHash, out ResultWrapper<TResult>? error)
     {
-<<<<<<< HEAD
-        BlockHeader? header = _blockFinder.FindHeader(blockHash);
-=======
         BlockHeader? header = blockFinder.FindHeader(blockHash);
->>>>>>> 2e346112
 
         if (header is null)
         {
             error = GetFailureResult<TResult, BlockHeader>(
                 new SearchResult<BlockHeader>($"Cannot find header for block hash: {blockHash}", ErrorCodes.ResourceNotFound),
-<<<<<<< HEAD
-                _debugBridge.HaveNotSyncedHeadersYet());
-            return null;
-        }
-        if (!HasStateForBlock(_blockchainBridge, header))
-=======
                 debugBridge.HaveNotSyncedHeadersYet());
             return null;
         }
         if (!HasStateForBlock(blockchainBridge, header))
->>>>>>> 2e346112
         {
             error = GetStateFailureResult<TResult>(header);
             return null;
@@ -586,11 +539,7 @@
             return null;
         }
 
-<<<<<<< HEAD
-        if (!HasStateForBlock(_blockchainBridge, block.Header))
-=======
         if (!HasStateForBlock(blockchainBridge, block.Header))
->>>>>>> 2e346112
         {
             error = GetStateFailureResult<TResult>(block.Header);
             return null;
