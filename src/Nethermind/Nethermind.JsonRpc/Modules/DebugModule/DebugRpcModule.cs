// SPDX-FileCopyrightText: 2022 Demerzel Solutions Limited
// SPDX-License-Identifier: LGPL-3.0-only

using System;
using System.IO;
using System.Linq;
using System.Threading;
using System.Threading.Tasks;
using Nethermind.Blockchain.Find;
using Nethermind.Core;
using Nethermind.Core.Crypto;
using Nethermind.Core.Extensions;
using Nethermind.Evm.Tracing.GethStyle;
using Nethermind.JsonRpc.Data;
using Nethermind.Logging;
using Nethermind.Serialization.Rlp;
using Nethermind.Synchronization.Reporting;
using System.Collections.Generic;
using Nethermind.JsonRpc.Modules.Eth;
using Nethermind.Core.Specs;
using Nethermind.Facade.Eth.RpcTransaction;
using DotNetty.Buffers;
using Nethermind.TxPool;
using Nethermind.Facade.Proxy.Models.Simulate;
using Nethermind.Facade;
using Nethermind.Facade.Simulate;

namespace Nethermind.JsonRpc.Modules.DebugModule;

public class DebugRpcModule : IDebugRpcModule
{
    private readonly IDebugBridge _debugBridge;
    private readonly ILogger _logger;
    private readonly IJsonRpcConfig _jsonRpcConfig;
    private readonly ISpecProvider _specProvider;
    private readonly BlockDecoder _blockDecoder;
    private readonly IBlockchainBridge _blockchainBridge;
    private readonly ulong _secondsPerSlot;
    private readonly IBlockFinder _blockFinder;

    public DebugRpcModule(ILogManager logManager, IDebugBridge debugBridge, IJsonRpcConfig jsonRpcConfig, ISpecProvider specProvider, IBlockchainBridge? blockchainBridge, ulong? secondsPerSlot, IBlockFinder? blockFinder)
    {
        _debugBridge = debugBridge ?? throw new ArgumentNullException(nameof(debugBridge));
        _jsonRpcConfig = jsonRpcConfig ?? throw new ArgumentNullException(nameof(jsonRpcConfig));
        _specProvider = specProvider ?? throw new ArgumentNullException(nameof(specProvider));
        _logger = logManager.GetClassLogger();
        _blockDecoder = new BlockDecoder();
        _blockchainBridge = blockchainBridge ?? throw new ArgumentNullException(nameof(blockchainBridge));
        _secondsPerSlot = secondsPerSlot ?? throw new ArgumentNullException(nameof(secondsPerSlot));
        _blockFinder = blockFinder ?? throw new ArgumentNullException(nameof(blockFinder));
    }

    public ResultWrapper<ChainLevelForRpc> debug_getChainLevel(in long number)
    {
        ChainLevelInfo levelInfo = _debugBridge.GetLevelInfo(number);
        return levelInfo is null
            ? ResultWrapper<ChainLevelForRpc>.Fail($"Chain level {number} does not exist", ErrorCodes.ResourceNotFound)
            : ResultWrapper<ChainLevelForRpc>.Success(new ChainLevelForRpc(levelInfo));
    }

    public ResultWrapper<int> debug_deleteChainSlice(in long startNumber, bool force = false)
    {
        return ResultWrapper<int>.Success(_debugBridge.DeleteChainSlice(startNumber, force));
    }

    public ResultWrapper<GethLikeTxTrace> debug_traceTransaction(Hash256 transactionHash, GethTraceOptions? options = null)
    {
        using CancellationTokenSource timeout = BuildTimeoutCancellationTokenSource();
        CancellationToken cancellationToken = timeout.Token;
        GethLikeTxTrace? transactionTrace = _debugBridge.GetTransactionTrace(transactionHash, cancellationToken, options);
        if (transactionTrace is null)
        {
            return ResultWrapper<GethLikeTxTrace>.Fail($"Cannot find transactionTrace for hash: {transactionHash}", ErrorCodes.ResourceNotFound);
        }

        if (_logger.IsTrace) _logger.Trace($"{nameof(debug_traceTransaction)} request {transactionHash}, result: trace");
        return ResultWrapper<GethLikeTxTrace>.Success(transactionTrace);
    }

    public ResultWrapper<GethLikeTxTrace> debug_traceCall(TransactionForRpc call, BlockParameter? blockParameter = null, GethTraceOptions? options = null)
    {
        blockParameter ??= BlockParameter.Latest;
        call.EnsureDefaults(_jsonRpcConfig.GasCap);
        Transaction tx = call.ToTransaction();
        using CancellationTokenSource timeout = BuildTimeoutCancellationTokenSource();
        CancellationToken cancellationToken = timeout.Token;

        GethLikeTxTrace transactionTrace = _debugBridge.GetTransactionTrace(tx, blockParameter, cancellationToken, options);
        if (transactionTrace is null)
        {
            return ResultWrapper<GethLikeTxTrace>.Fail($"Cannot find transactionTrace for hash: {tx.Hash}", ErrorCodes.ResourceNotFound);
        }

        if (_logger.IsTrace) _logger.Trace($"{nameof(debug_traceTransaction)} request {tx.Hash}, result: trace");
        return ResultWrapper<GethLikeTxTrace>.Success(transactionTrace);
    }

    public ResultWrapper<GethLikeTxTrace> debug_traceTransactionByBlockhashAndIndex(Hash256 blockhash, int index, GethTraceOptions options = null)
    {
        using CancellationTokenSource timeout = BuildTimeoutCancellationTokenSource();
        CancellationToken cancellationToken = timeout.Token;
        var transactionTrace = _debugBridge.GetTransactionTrace(blockhash, index, cancellationToken, options);
        if (transactionTrace is null)
        {
            return ResultWrapper<GethLikeTxTrace>.Fail($"Cannot find transactionTrace {blockhash}", ErrorCodes.ResourceNotFound);
        }

        if (_logger.IsTrace) _logger.Trace($"{nameof(debug_traceTransactionByBlockhashAndIndex)} request {blockhash}, result: trace");
        return ResultWrapper<GethLikeTxTrace>.Success(transactionTrace);
    }

    public ResultWrapper<GethLikeTxTrace> debug_traceTransactionByBlockAndIndex(BlockParameter blockParameter, int index, GethTraceOptions options = null)
    {
        using CancellationTokenSource timeout = BuildTimeoutCancellationTokenSource();
        CancellationToken cancellationToken = timeout.Token;
        long? blockNo = blockParameter.BlockNumber;
        if (!blockNo.HasValue)
        {
            throw new InvalidDataException("Block number value incorrect");
        }

        var transactionTrace = _debugBridge.GetTransactionTrace(blockNo.Value, index, cancellationToken, options);
        if (transactionTrace is null)
        {
            return ResultWrapper<GethLikeTxTrace>.Fail($"Cannot find transactionTrace {blockNo}", ErrorCodes.ResourceNotFound);
        }

        if (_logger.IsTrace) _logger.Trace($"{nameof(debug_traceTransactionByBlockAndIndex)} request {blockNo}, result: trace");
        return ResultWrapper<GethLikeTxTrace>.Success(transactionTrace);
    }

    public ResultWrapper<GethLikeTxTrace> debug_traceTransactionInBlockByHash(byte[] blockRlp, Hash256 transactionHash, GethTraceOptions options = null)
    {
        using CancellationTokenSource timeout = BuildTimeoutCancellationTokenSource();
        CancellationToken cancellationToken = timeout.Token;
        var transactionTrace = _debugBridge.GetTransactionTrace(new Rlp(blockRlp), transactionHash, cancellationToken, options);
        if (transactionTrace is null)
        {
            return ResultWrapper<GethLikeTxTrace>.Fail($"Trace is null for RLP {blockRlp.ToHexString()} and transactionTrace hash {transactionHash}", ErrorCodes.ResourceNotFound);
        }

        return ResultWrapper<GethLikeTxTrace>.Success(transactionTrace);
    }

    public ResultWrapper<GethLikeTxTrace> debug_traceTransactionInBlockByIndex(byte[] blockRlp, int txIndex, GethTraceOptions options = null)
    {
        using CancellationTokenSource timeout = BuildTimeoutCancellationTokenSource();
        CancellationToken cancellationToken = timeout.Token;
        var blockTrace = _debugBridge.GetBlockTrace(new Rlp(blockRlp), cancellationToken, options);
        var transactionTrace = blockTrace?.ElementAtOrDefault(txIndex);
        if (transactionTrace is null)
        {
            return ResultWrapper<GethLikeTxTrace>.Fail($"Trace is null for RLP {blockRlp.ToHexString()} and transaction index {txIndex}", ErrorCodes.ResourceNotFound);
        }

        return ResultWrapper<GethLikeTxTrace>.Success(transactionTrace);
    }

    public async Task<ResultWrapper<bool>> debug_migrateReceipts(long from, long to) =>
        ResultWrapper<bool>.Success(await _debugBridge.MigrateReceipts(from, to));

    public Task<ResultWrapper<bool>> debug_insertReceipts(BlockParameter blockParameter, ReceiptForRpc[] receiptForRpc)
    {
        _debugBridge.InsertReceipts(blockParameter, receiptForRpc.Select(static r => r.ToReceipt()).ToArray());
        return Task.FromResult(ResultWrapper<bool>.Success(true));
    }

    public ResultWrapper<IReadOnlyCollection<GethLikeTxTrace>> debug_traceBlock(byte[] blockRlp, GethTraceOptions options = null)
    {
        using CancellationTokenSource? timeout = BuildTimeoutCancellationTokenSource();
        CancellationToken cancellationToken = timeout.Token;
        try
        {
            var blockTrace = _debugBridge.GetBlockTrace(new Rlp(blockRlp), cancellationToken, options);

            if (blockTrace is null)
                return ResultWrapper<IReadOnlyCollection<GethLikeTxTrace>>.Fail($"Trace is null for RLP {blockRlp.ToHexString()}", ErrorCodes.ResourceNotFound);

            if (_logger.IsTrace) _logger.Trace($"{nameof(debug_traceBlock)} request {blockRlp.ToHexString()}, result: {blockTrace}");

            return ResultWrapper<IReadOnlyCollection<GethLikeTxTrace>>.Success(blockTrace);
        }
        catch (RlpException)
        {
            return ResultWrapper<IReadOnlyCollection<GethLikeTxTrace>>.Fail($"Error decoding block rlp: {blockRlp.ToHexString()}", ErrorCodes.InvalidInput);
        }
        catch (ArgumentNullException)
        {
            return ResultWrapper<IReadOnlyCollection<GethLikeTxTrace>>.Fail($"Couldn't find any block", ErrorCodes.InvalidInput);
        }
    }

    public ResultWrapper<IReadOnlyCollection<GethLikeTxTrace>> debug_traceBlockByNumber(BlockParameter blockNumber, GethTraceOptions options = null)
    {
        using CancellationTokenSource? timeout = BuildTimeoutCancellationTokenSource();
        CancellationToken cancellationToken = timeout.Token;
        IReadOnlyCollection<GethLikeTxTrace>? blockTrace = _debugBridge.GetBlockTrace(blockNumber, cancellationToken, options);

        try
        {
            if (blockTrace is null)
                return ResultWrapper<IReadOnlyCollection<GethLikeTxTrace>>.Fail($"Trace is null for block {blockNumber}", ErrorCodes.ResourceNotFound);

            if (_logger.IsTrace) _logger.Trace($"{nameof(debug_traceBlockByNumber)} request {blockNumber}, result: {blockTrace}");

            return ResultWrapper<IReadOnlyCollection<GethLikeTxTrace>>.Success(blockTrace);
        }
        catch (ArgumentNullException)
        {
            return ResultWrapper<IReadOnlyCollection<GethLikeTxTrace>>.Fail($"Trace is null for block {blockNumber}", ErrorCodes.InvalidInput);
        }
    }

    public ResultWrapper<IReadOnlyCollection<GethLikeTxTrace>> debug_traceBlockByHash(Hash256 blockHash, GethTraceOptions options = null)
    {
        using CancellationTokenSource? timeout = BuildTimeoutCancellationTokenSource();
        CancellationToken cancellationToken = timeout.Token;
        IReadOnlyCollection<GethLikeTxTrace>? blockTrace = _debugBridge.GetBlockTrace(new BlockParameter(blockHash), cancellationToken, options);

        try
        {
            if (blockTrace is null)
                return ResultWrapper<IReadOnlyCollection<GethLikeTxTrace>>.Fail($"Trace is null for block {blockHash}", ErrorCodes.ResourceNotFound);

            if (_logger.IsTrace) _logger.Trace($"{nameof(debug_traceBlockByHash)} request {blockHash}, result: {blockTrace}");

            return ResultWrapper<IReadOnlyCollection<GethLikeTxTrace>>.Success(blockTrace);
        }
        catch (ArgumentNullException)
        {
            return ResultWrapper<IReadOnlyCollection<GethLikeTxTrace>>.Fail($"Trace is null for block {blockHash}", ErrorCodes.InvalidInput);
        }
    }

    public ResultWrapper<GethLikeTxTrace[]> debug_traceBlockFromFile(string fileName, GethTraceOptions options = null)
    {
        throw new NotImplementedException();
    }

    public ResultWrapper<object> debug_dumpBlock(BlockParameter blockParameter)
    {
        throw new NotImplementedException();
    }

    public ResultWrapper<GcStats> debug_gcStats()
    {
        throw new NotImplementedException();
    }

    public ResultWrapper<byte[]> debug_getBlockRlp(long blockNumber)
    {
        byte[] rlp = _debugBridge.GetBlockRlp(new BlockParameter(blockNumber));
        if (rlp is null)
        {
            return ResultWrapper<byte[]>.Fail($"Block {blockNumber} was not found", ErrorCodes.ResourceNotFound);
        }

        return ResultWrapper<byte[]>.Success(rlp);
    }

    public ResultWrapper<byte[]> debug_getBlockRlpByHash(Hash256 hash)
    {
        byte[] rlp = _debugBridge.GetBlockRlp(new BlockParameter(hash));
        if (rlp is null)
        {
            return ResultWrapper<byte[]>.Fail($"Block {hash} was not found", ErrorCodes.ResourceNotFound);
        }

        return ResultWrapper<byte[]>.Success(rlp);
    }

    public ResultWrapper<MemStats> debug_memStats(BlockParameter blockParameter)
    {
        throw new NotImplementedException();
    }

    public ResultWrapper<byte[]> debug_seedHash(BlockParameter blockParameter)
    {
        throw new NotImplementedException();
    }

    public ResultWrapper<bool> debug_setHead(BlockParameter blockParameter)
    {
        throw new NotImplementedException();
    }

    public ResultWrapper<byte[]> debug_getFromDb(string dbName, byte[] key)
    {
        var dbValue = _debugBridge.GetDbValue(dbName, key);
        return ResultWrapper<byte[]>.Success(dbValue);
    }

    public ResultWrapper<object> debug_getConfigValue(string category, string name)
    {
        var configValue = _debugBridge.GetConfigValue(category, name);
        return ResultWrapper<object>.Success(configValue);
    }

    public ResultWrapper<bool> debug_resetHead(Hash256 blockHash)
    {
        _debugBridge.UpdateHeadBlock(blockHash);
        return ResultWrapper<bool>.Success(true);
    }

    public ResultWrapper<string?> debug_getRawTransaction(Hash256 transactionHash)
    {
        Transaction? transaction = _debugBridge.GetTransactionFromHash(transactionHash);
        if (transaction is null)
        {
            return ResultWrapper<string?>.Fail($"Transaction {transactionHash} was not found", ErrorCodes.ResourceNotFound);
        }

        RlpBehaviors encodingSettings = RlpBehaviors.SkipTypedWrapping | (transaction.IsInMempoolForm() ? RlpBehaviors.InMempoolForm : RlpBehaviors.None);

        IByteBuffer buffer = PooledByteBufferAllocator.Default.Buffer(TxDecoder.Instance.GetLength(transaction, encodingSettings));
        using NettyRlpStream stream = new(buffer);
        TxDecoder.Instance.Encode(stream, transaction, encodingSettings);

        return ResultWrapper<string?>.Success(buffer.AsSpan().ToHexString(false));
    }

    public ResultWrapper<byte[][]> debug_getRawReceipts(BlockParameter blockParameter)
    {
        TxReceipt[] receipts = _debugBridge.GetReceiptsForBlock(blockParameter);
        if (receipts is null)
        {
            return ResultWrapper<byte[][]>.Fail($"Receipts are not found for block {blockParameter}", ErrorCodes.ResourceNotFound);
        }

        if (receipts.Length == 0)
        {
            return ResultWrapper<byte[][]>.Success([]);
        }
        RlpBehaviors behavior =
            (_specProvider.GetReceiptSpec(receipts[0].BlockNumber).IsEip658Enabled ?
            RlpBehaviors.Eip658Receipts : RlpBehaviors.None) | RlpBehaviors.SkipTypedWrapping;
        var rlp = receipts.Select(tx => Rlp.Encode(tx, behavior).Bytes);
        return ResultWrapper<byte[][]>.Success(rlp.ToArray());
    }

    public ResultWrapper<byte[]> debug_getRawBlock(BlockParameter blockParameter)
    {
        var blockRLP = _debugBridge.GetBlockRlp(blockParameter);
        if (blockRLP is null)
        {
            return ResultWrapper<byte[]>.Fail($"Block {blockParameter} was not found", ErrorCodes.ResourceNotFound);
        }
        return ResultWrapper<byte[]>.Success(blockRLP);
    }

    public ResultWrapper<byte[]> debug_getRawHeader(BlockParameter blockParameter)
    {
        var block = _debugBridge.GetBlock(blockParameter);
        if (block is null)
        {
            return ResultWrapper<byte[]>.Fail($"Block {blockParameter} was not found", ErrorCodes.ResourceNotFound);
        }
        Rlp rlp = Rlp.Encode<BlockHeader>(block.Header);
        return ResultWrapper<byte[]>.Success(rlp.Bytes);
    }

    public Task<ResultWrapper<SyncReportSymmary>> debug_getSyncStage()
    {
        return ResultWrapper<SyncReportSymmary>.Success(_debugBridge.GetCurrentSyncStage());
    }

    public ResultWrapper<IEnumerable<string>> debug_standardTraceBlockToFile(Hash256 blockHash, GethTraceOptions options = null)
    {
        using CancellationTokenSource timeout = BuildTimeoutCancellationTokenSource();
        CancellationToken cancellationToken = timeout.Token;

        IEnumerable<string>? files = _debugBridge.TraceBlockToFile(blockHash, cancellationToken, options);

        if (_logger.IsTrace) _logger.Trace($"{nameof(debug_standardTraceBlockToFile)} request {blockHash}, result: {files}");

        return ResultWrapper<IEnumerable<string>>.Success(files);
    }

    public ResultWrapper<IEnumerable<string>> debug_standardTraceBadBlockToFile(Hash256 blockHash, GethTraceOptions options = null)
    {
        using CancellationTokenSource cancellationTokenSource = BuildTimeoutCancellationTokenSource();
        CancellationToken cancellationToken = cancellationTokenSource.Token;

        IEnumerable<string>? files = _debugBridge.TraceBadBlockToFile(blockHash, cancellationToken, options);

        if (_logger.IsTrace) _logger.Trace($"{nameof(debug_standardTraceBadBlockToFile)} request {blockHash}, result: {files}");

        return ResultWrapper<IEnumerable<string>>.Success(files);
    }

    public ResultWrapper<IEnumerable<BadBlock>> debug_getBadBlocks()
    {
        IEnumerable<BadBlock> badBlocks = _debugBridge.GetBadBlocks().Select(block => new BadBlock(block, true, _specProvider, _blockDecoder));
        return ResultWrapper<IEnumerable<BadBlock>>.Success(badBlocks);
    }

    private CancellationTokenSource BuildTimeoutCancellationTokenSource() =>
        _jsonRpcConfig.BuildTimeoutCancellationToken();

    public ResultWrapper<IReadOnlyList<SimulateBlockResult<GethLikeTxTrace>>> debug_simulateV1(
        SimulatePayload<TransactionForRpc> payload, BlockParameter? blockParameter = null, GethTraceOptions? options = null)
    {
<<<<<<< HEAD
        return new SimulateTxExecutor<GethLikeTxTrace>(_blockchainBridge, _blockFinder, _jsonRpcConfig, new SimulateBlockTracerFactory<GethLikeTxTrace>(Options: options ?? GethTraceOptions.Default), _secondsPerSlot)
=======
        return new SimulateTxExecutor<GethLikeTxTrace>(_blockchainBridge, _blockFinder, _jsonRpcConfig, new GethStyleSimulateBlockTracerFactory<GethLikeTxTrace>(Options: options ?? GethTraceOptions.Default), _secondsPerSlot)
>>>>>>> b0a269da
            .Execute(payload, blockParameter);
    }
}<|MERGE_RESOLUTION|>--- conflicted
+++ resolved
@@ -400,11 +400,7 @@
     public ResultWrapper<IReadOnlyList<SimulateBlockResult<GethLikeTxTrace>>> debug_simulateV1(
         SimulatePayload<TransactionForRpc> payload, BlockParameter? blockParameter = null, GethTraceOptions? options = null)
     {
-<<<<<<< HEAD
-        return new SimulateTxExecutor<GethLikeTxTrace>(_blockchainBridge, _blockFinder, _jsonRpcConfig, new SimulateBlockTracerFactory<GethLikeTxTrace>(Options: options ?? GethTraceOptions.Default), _secondsPerSlot)
-=======
         return new SimulateTxExecutor<GethLikeTxTrace>(_blockchainBridge, _blockFinder, _jsonRpcConfig, new GethStyleSimulateBlockTracerFactory<GethLikeTxTrace>(Options: options ?? GethTraceOptions.Default), _secondsPerSlot)
->>>>>>> b0a269da
             .Execute(payload, blockParameter);
     }
 }