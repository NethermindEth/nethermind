// SPDX-FileCopyrightText: 2022 Demerzel Solutions Limited
// SPDX-License-Identifier: LGPL-3.0-only

using System;
using System.Collections.Generic;
using System.IO;
using System.Threading;
using System.Threading.Tasks;
using Nethermind.Blockchain;
using Nethermind.Blockchain.Blocks;
using Nethermind.Blockchain.Find;
using Nethermind.Blockchain.Receipts;
using Nethermind.Config;
using Nethermind.Consensus.Tracing;
using Nethermind.Core;
using Nethermind.Core.Crypto;
using Nethermind.Core.Specs;
using Nethermind.Db;
using Nethermind.Evm.Tracing.GethStyle;
using Nethermind.Serialization.Rlp;
using Nethermind.State.Proofs;
using Nethermind.Synchronization.ParallelSync;
using Nethermind.Synchronization.Reporting;

namespace Nethermind.JsonRpc.Modules.DebugModule;

public class DebugBridge : IDebugBridge
{
    private readonly IConfigProvider _configProvider;
    private readonly IGethStyleTracer _tracer;
    private readonly IBlockTree _blockTree;
    private readonly IReceiptStorage _receiptStorage;
    private readonly IReceiptsMigration _receiptsMigration;
    private readonly ISpecProvider _specProvider;
    private readonly ISyncModeSelector _syncModeSelector;
    private readonly IBlockStore _badBlockStore;
    private readonly Dictionary<string, IDb> _dbMappings;

    public DebugBridge(
        IConfigProvider configProvider,
        IReadOnlyDbProvider dbProvider,
        IGethStyleTracer tracer,
        IBlockTree blockTree,
        IReceiptStorage receiptStorage,
        IReceiptsMigration receiptsMigration,
        ISpecProvider specProvider,
        ISyncModeSelector syncModeSelector,
        IBlockStore badBlockStore)
    {
        _configProvider = configProvider ?? throw new ArgumentNullException(nameof(configProvider));
        _tracer = tracer ?? throw new ArgumentNullException(nameof(tracer));
        _blockTree = blockTree ?? throw new ArgumentNullException(nameof(blockTree));
        _receiptStorage = receiptStorage ?? throw new ArgumentNullException(nameof(receiptStorage));
        _receiptsMigration = receiptsMigration ?? throw new ArgumentNullException(nameof(receiptsMigration));
        _specProvider = specProvider ?? throw new ArgumentNullException(nameof(specProvider));
        _syncModeSelector = syncModeSelector ?? throw new ArgumentNullException(nameof(syncModeSelector));
        _badBlockStore = badBlockStore;
        dbProvider = dbProvider ?? throw new ArgumentNullException(nameof(dbProvider));
        IDb blockInfosDb = dbProvider.BlockInfosDb ?? throw new ArgumentNullException(nameof(dbProvider.BlockInfosDb));
        IDb blocksDb = dbProvider.BlocksDb ?? throw new ArgumentNullException(nameof(dbProvider.BlocksDb));
        IDb headersDb = dbProvider.HeadersDb ?? throw new ArgumentNullException(nameof(dbProvider.HeadersDb));
        IDb codeDb = dbProvider.CodeDb ?? throw new ArgumentNullException(nameof(dbProvider.CodeDb));
        IDb metadataDb = dbProvider.MetadataDb ?? throw new ArgumentNullException(nameof(dbProvider.MetadataDb));

        _dbMappings = new Dictionary<string, IDb>(StringComparer.InvariantCultureIgnoreCase)
        {
            {DbNames.State, dbProvider.StateDb},
            {DbNames.Storage, dbProvider.StateDb},
            {DbNames.BlockInfos, blockInfosDb},
            {DbNames.Blocks, blocksDb},
            {DbNames.Headers, headersDb},
            {DbNames.Metadata, metadataDb},
            {DbNames.Code, codeDb},
        };

        IColumnsDb<ReceiptsColumns> receiptsDb = dbProvider.ReceiptsDb ?? throw new ArgumentNullException(nameof(dbProvider.ReceiptsDb));
        foreach (ReceiptsColumns receiptsDbColumnKey in receiptsDb.ColumnKeys)
        {
            _dbMappings[DbNames.Receipts + receiptsDbColumnKey] = receiptsDb.GetColumnDb(receiptsDbColumnKey);
        }
    }

    public IEnumerable<Block> GetBadBlocks() => _badBlockStore.GetAll();

    public byte[] GetDbValue(string dbName, byte[] key) => _dbMappings[dbName][key];

    public ChainLevelInfo GetLevelInfo(long number) => _blockTree.FindLevel(number);

    public int DeleteChainSlice(long startNumber, bool force = false) => _blockTree.DeleteChainSlice(startNumber, force: force);

    public void UpdateHeadBlock(Hash256 blockHash) => _blockTree.UpdateHeadBlock(blockHash);

    public Task<bool> MigrateReceipts(long blockNumber)
        => _receiptsMigration.Run(blockNumber + 1); // add 1 to make go from inclusive (better for API) to exclusive (better for internal)

    public void InsertReceipts(BlockParameter blockParameter, TxReceipt[] txReceipts)
    {
        SearchResult<Block> searchResult = _blockTree.SearchForBlock(blockParameter);
        if (searchResult.IsError)
        {
            throw new InvalidDataException(searchResult.Error);
        }

        Block block = searchResult.Object;
        ReceiptTrie receiptTrie = new(_specProvider.GetSpec(block.Header), txReceipts);
        receiptTrie.UpdateRootHash();
        if (block.ReceiptsRoot != receiptTrie.RootHash)
        {
            throw new InvalidDataException("Receipts root mismatch");
        }

        _receiptStorage.Insert(block, txReceipts);
    }

<<<<<<< HEAD
    public GethLikeTxTrace GetTransactionTrace(Hash256 transactionHash, CancellationToken cancellationToken, GethTraceOptions? gethTraceOptions = null) =>
        _tracer.Trace(transactionHash, gethTraceOptions ?? GethTraceOptions.Default, cancellationToken);
=======
    public TxReceipt[]? GetReceiptsForBlock(BlockParameter blockParam)
    {
        SearchResult<Block> searchResult = _blockTree.SearchForBlock(blockParam);
        if (searchResult.IsError)
        {
            throw new InvalidDataException(searchResult.Error);
        }

        Block block = searchResult.Object;
        return _receiptStorage.Get(block);
    }

    public Transaction? GetTransactionFromHash(Hash256 txHash)
    {
        Hash256 blockHash = _receiptStorage.FindBlockHash(txHash);
        SearchResult<Block> searchResult = _blockTree.SearchForBlock(new BlockParameter(blockHash));
        if (searchResult.IsError)
        {
            throw new InvalidDataException(searchResult.Error);
        }
        Block block = searchResult.Object;
        TxReceipt txReceipt = _receiptStorage.Get(block).ForTransaction(txHash);
        return block?.Transactions[txReceipt.Index];
    }

    public GethLikeTxTrace GetTransactionTrace(Hash256 transactionHash, CancellationToken cancellationToken, GethTraceOptions gethTraceOptions = null)
    {
        return _tracer.Trace(transactionHash, gethTraceOptions ?? GethTraceOptions.Default, cancellationToken);
    }
>>>>>>> 7d2958fa

    public GethLikeTxTrace GetTransactionTrace(long blockNumber, int index, CancellationToken cancellationToken, GethTraceOptions? gethTraceOptions = null) =>
        _tracer.Trace(blockNumber, index, gethTraceOptions ?? GethTraceOptions.Default, cancellationToken);

    public GethLikeTxTrace GetTransactionTrace(Hash256 blockHash, int index, CancellationToken cancellationToken, GethTraceOptions? gethTraceOptions = null) =>
        _tracer.Trace(blockHash, index, gethTraceOptions ?? GethTraceOptions.Default, cancellationToken);

    public GethLikeTxTrace GetTransactionTrace(Rlp blockRlp, Hash256 transactionHash, CancellationToken cancellationToken, GethTraceOptions? gethTraceOptions = null) =>
        _tracer.Trace(blockRlp, transactionHash, gethTraceOptions ?? GethTraceOptions.Default, cancellationToken);

    public GethLikeTxTrace? GetTransactionTrace(Transaction transaction, BlockParameter blockParameter, CancellationToken cancellationToken, GethTraceOptions? gethTraceOptions = null) =>
        _tracer.Trace(blockParameter, transaction, gethTraceOptions ?? GethTraceOptions.Default, cancellationToken);

    public IReadOnlyCollection<GethLikeTxTrace> GetBlockTrace(BlockParameter blockParameter, CancellationToken cancellationToken, GethTraceOptions? gethTraceOptions = null) =>
        _tracer.TraceBlock(blockParameter, gethTraceOptions ?? GethTraceOptions.Default, cancellationToken);

    public IReadOnlyCollection<GethLikeTxTrace> GetBlockTrace(Rlp blockRlp, CancellationToken cancellationToken, GethTraceOptions? gethTraceOptions = null) =>
        _tracer.TraceBlock(blockRlp, gethTraceOptions ?? GethTraceOptions.Default, cancellationToken);

<<<<<<< HEAD
    public byte[] GetBlockRlp(Hash256 blockHash) => _dbMappings[DbNames.Blocks].Get(blockHash);
=======

    public byte[]? GetBlockRlp(BlockParameter parameter)
    {
        if (parameter.BlockHash is Hash256 hash)
        {
            return GetBlockRlp(hash);

        }
        if (parameter.BlockNumber is long num)
        {
            return GetBlockRlp(num);
        }
        return null;
    }

    public byte[] GetBlockRlp(Hash256 blockHash)
    {
        return _dbMappings[DbNames.Blocks].Get(blockHash);
    }
>>>>>>> 7d2958fa

    public Block? GetBlock(BlockParameter param)
        => _blockTree.FindBlock(param);
    public byte[] GetBlockRlp(long number)
    {
        Hash256 hash = _blockTree.FindHash(number);
        return hash is null ? null : _dbMappings[DbNames.Blocks].Get(hash);
    }

    public object GetConfigValue(string category, string name) => _configProvider.GetRawValue(category, name);

    public SyncReportSymmary GetCurrentSyncStage()
    {
        return new SyncReportSymmary
        {
            CurrentStage = _syncModeSelector.Current.ToString()
        };
    }

    public IEnumerable<string> TraceBlockToFile(
        Hash256 blockHash,
        CancellationToken cancellationToken,
        GethTraceOptions? gethTraceOptions = null) =>
        _tracer.TraceBlockToFile(blockHash, gethTraceOptions ?? GethTraceOptions.Default, cancellationToken);
}<|MERGE_RESOLUTION|>--- conflicted
+++ resolved
@@ -112,10 +112,8 @@
         _receiptStorage.Insert(block, txReceipts);
     }
 
-<<<<<<< HEAD
     public GethLikeTxTrace GetTransactionTrace(Hash256 transactionHash, CancellationToken cancellationToken, GethTraceOptions? gethTraceOptions = null) =>
         _tracer.Trace(transactionHash, gethTraceOptions ?? GethTraceOptions.Default, cancellationToken);
-=======
     public TxReceipt[]? GetReceiptsForBlock(BlockParameter blockParam)
     {
         SearchResult<Block> searchResult = _blockTree.SearchForBlock(blockParam);
@@ -141,12 +139,6 @@
         return block?.Transactions[txReceipt.Index];
     }
 
-    public GethLikeTxTrace GetTransactionTrace(Hash256 transactionHash, CancellationToken cancellationToken, GethTraceOptions gethTraceOptions = null)
-    {
-        return _tracer.Trace(transactionHash, gethTraceOptions ?? GethTraceOptions.Default, cancellationToken);
-    }
->>>>>>> 7d2958fa
-
     public GethLikeTxTrace GetTransactionTrace(long blockNumber, int index, CancellationToken cancellationToken, GethTraceOptions? gethTraceOptions = null) =>
         _tracer.Trace(blockNumber, index, gethTraceOptions ?? GethTraceOptions.Default, cancellationToken);
 
@@ -165,9 +157,7 @@
     public IReadOnlyCollection<GethLikeTxTrace> GetBlockTrace(Rlp blockRlp, CancellationToken cancellationToken, GethTraceOptions? gethTraceOptions = null) =>
         _tracer.TraceBlock(blockRlp, gethTraceOptions ?? GethTraceOptions.Default, cancellationToken);
 
-<<<<<<< HEAD
     public byte[] GetBlockRlp(Hash256 blockHash) => _dbMappings[DbNames.Blocks].Get(blockHash);
-=======
 
     public byte[]? GetBlockRlp(BlockParameter parameter)
     {
@@ -182,12 +172,6 @@
         }
         return null;
     }
-
-    public byte[] GetBlockRlp(Hash256 blockHash)
-    {
-        return _dbMappings[DbNames.Blocks].Get(blockHash);
-    }
->>>>>>> 7d2958fa
 
     public Block? GetBlock(BlockParameter param)
         => _blockTree.FindBlock(param);
