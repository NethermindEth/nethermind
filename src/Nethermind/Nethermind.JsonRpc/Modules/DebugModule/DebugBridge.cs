--- conflicted
+++ resolved
@@ -107,39 +107,10 @@
             throw new InvalidDataException(searchResult.Error);
         }
 
-<<<<<<< HEAD
-        public TxReceipt[]? GetReceiptsForBlock(BlockParameter blockParam) 
-        {
-            SearchResult<Block> searchResult = _blockTree.SearchForBlock(blockParam);
-            if (searchResult.IsError)
-            {
-                throw new InvalidDataException(searchResult.Error);
-            }
-
-            Block block = searchResult.Object;
-            return _receiptStorage.Get(block);
-        }
-
-        public Transaction? GetTransactionFromHash(Keccak txHash)
-        {
-            Keccak blockHash = _receiptStorage.FindBlockHash(txHash);
-            SearchResult<Block> searchResult = _blockTree.SearchForBlock(new BlockParameter(blockHash));
-            if (searchResult.IsError)
-            {
-                throw new InvalidDataException(searchResult.Error);
-            }
-            Block block = searchResult.Object;
-            TxReceipt txReceipt = _receiptStorage.Get(block).ForTransaction(txHash);
-            return block?.Transactions[txReceipt.Index];
-        }
-
-        public GethLikeTxTrace GetTransactionTrace(Keccak transactionHash, CancellationToken cancellationToken, GethTraceOptions gethTraceOptions = null)
-=======
         Block block = searchResult.Object;
         ReceiptTrie receiptTrie = new(_specProvider.GetSpec(block.Header), txReceipts);
         receiptTrie.UpdateRootHash();
         if (block.ReceiptsRoot != receiptTrie.RootHash)
->>>>>>> 0a3a694f
         {
             throw new InvalidDataException("Receipts root mismatch");
         }
@@ -147,10 +118,35 @@
         _receiptStorage.Insert(block, txReceipts);
     }
 
-    public GethLikeTxTrace GetTransactionTrace(Hash256 transactionHash, CancellationToken cancellationToken, GethTraceOptions gethTraceOptions = null)
-    {
-        return _tracer.Trace(transactionHash, gethTraceOptions ?? GethTraceOptions.Default, cancellationToken);
-    }
+        public TxReceipt[]? GetReceiptsForBlock(BlockParameter blockParam) 
+        {
+            SearchResult<Block> searchResult = _blockTree.SearchForBlock(blockParam);
+            if (searchResult.IsError)
+            {
+                throw new InvalidDataException(searchResult.Error);
+            }
+
+            Block block = searchResult.Object;
+            return _receiptStorage.Get(block);
+        }
+
+        public Transaction? GetTransactionFromHash(Keccak txHash)
+        {
+            Keccak blockHash = _receiptStorage.FindBlockHash(txHash);
+            SearchResult<Block> searchResult = _blockTree.SearchForBlock(new BlockParameter(blockHash));
+            if (searchResult.IsError)
+            {
+                throw new InvalidDataException(searchResult.Error);
+            }
+            Block block = searchResult.Object;
+            TxReceipt txReceipt = _receiptStorage.Get(block).ForTransaction(txHash);
+            return block?.Transactions[txReceipt.Index];
+        }
+
+        public GethLikeTxTrace GetTransactionTrace(Keccak transactionHash, CancellationToken cancellationToken, GethTraceOptions gethTraceOptions = null)
+        {
+            return _tracer.Trace(transactionHash, gethTraceOptions ?? GethTraceOptions.Default, cancellationToken);
+        }
 
     public GethLikeTxTrace GetTransactionTrace(long blockNumber, int index, CancellationToken cancellationToken, GethTraceOptions gethTraceOptions = null)
     {
@@ -172,7 +168,16 @@
         return _tracer.Trace(blockParameter, transaction, gethTraceOptions ?? GethTraceOptions.Default, cancellationToken);
     }
 
-<<<<<<< HEAD
+    public IReadOnlyCollection<GethLikeTxTrace> GetBlockTrace(BlockParameter blockParameter, CancellationToken cancellationToken, GethTraceOptions gethTraceOptions = null)
+    {
+        return _tracer.TraceBlock(blockParameter, gethTraceOptions ?? GethTraceOptions.Default, cancellationToken);
+    }
+
+    public IReadOnlyCollection<GethLikeTxTrace> GetBlockTrace(Rlp blockRlp, CancellationToken cancellationToken, GethTraceOptions? gethTraceOptions = null)
+    {
+        return _tracer.TraceBlock(blockRlp, gethTraceOptions ?? GethTraceOptions.Default, cancellationToken);
+    }
+
 
         public byte[] GetBlockRlp(BlockParameter parameter)
         {
@@ -185,28 +190,16 @@
             {
                 var blockHash = _blockTree.FindHash(num);
                 return GetBlockRlp(new BlockParameter(blockHash));
+    public byte[] GetBlockRlp(Hash256 blockHash)
+    {
+        return _dbMappings[DbNames.Blocks].Get(blockHash);
+    }
 
             }
             return null;
         }
         public Block? GetBlock(BlockParameter param)
             => _blockTree.FindBlock(param);
-=======
-    public IReadOnlyCollection<GethLikeTxTrace> GetBlockTrace(BlockParameter blockParameter, CancellationToken cancellationToken, GethTraceOptions gethTraceOptions = null)
-    {
-        return _tracer.TraceBlock(blockParameter, gethTraceOptions ?? GethTraceOptions.Default, cancellationToken);
-    }
-
-    public IReadOnlyCollection<GethLikeTxTrace> GetBlockTrace(Rlp blockRlp, CancellationToken cancellationToken, GethTraceOptions? gethTraceOptions = null)
-    {
-        return _tracer.TraceBlock(blockRlp, gethTraceOptions ?? GethTraceOptions.Default, cancellationToken);
-    }
-
-    public byte[] GetBlockRlp(Hash256 blockHash)
-    {
-        return _dbMappings[DbNames.Blocks].Get(blockHash);
-    }
-
     public byte[] GetBlockRlp(long number)
     {
         Hash256 hash = _blockTree.FindHash(number);
@@ -217,7 +210,6 @@
     {
         return _configProvider.GetRawValue(category, name);
     }
->>>>>>> 0a3a694f
 
     public SyncReportSymmary GetCurrentSyncStage()
     {
