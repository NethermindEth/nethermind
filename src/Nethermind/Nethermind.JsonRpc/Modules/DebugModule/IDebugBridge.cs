--- conflicted
+++ resolved
@@ -35,10 +35,7 @@
     void InsertReceipts(BlockParameter blockParameter, TxReceipt[] receipts);
     SyncReportSymmary GetCurrentSyncStage();
     IEnumerable<string> TraceBlockToFile(Hash256 blockHash, CancellationToken cancellationToken, GethTraceOptions? gethTraceOptions = null);
-<<<<<<< HEAD
     public IEnumerable<Block> GetBadBlocks();
-=======
     TxReceipt[]? GetReceiptsForBlock(BlockParameter param);
     Transaction? GetTransactionFromHash(Hash256 hash);
->>>>>>> 7d2958fa
 }