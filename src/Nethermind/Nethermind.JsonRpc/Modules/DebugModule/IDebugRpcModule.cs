--- conflicted
+++ resolved
@@ -85,13 +85,6 @@
     [JsonRpcMethod(Description = "Sets the block number up to which receipts will be migrated to (Nethermind specific).")]
     Task<ResultWrapper<bool>> debug_migrateReceipts(long blockNumber);
 
-    [JsonRpcMethod(Description = "Insert receipts for the block after verifying receipts root correctness.")]
-    Task<ResultWrapper<bool>> debug_insertReceipts(BlockParameter blockParameter, ReceiptForRpc[] receiptForRpc);
-
-    [JsonRpcMethod(Description = "Retrives Nethermind Sync Stage, With extra Metadata")]
-    Task<ResultWrapper<SyncReportSymmary>> debug_getSyncStage();
-
-<<<<<<< HEAD
         [JsonRpcMethod(Description = "Insert receipts for the block after verifying receipts root correctness.")]
         Task<ResultWrapper<bool>> debug_insertReceipts(BlockParameter blockParameter, ReceiptForRpc[] receiptForRpc);
     
@@ -107,9 +100,13 @@
         [JsonRpcMethod(Description = "Get Raw Transaction format.")]
         ResultWrapper<byte[]> debug_getRawTransaction(Keccak transactionHash);
     }
-=======
+    [JsonRpcMethod(Description = "Insert receipts for the block after verifying receipts root correctness.")]
+    Task<ResultWrapper<bool>> debug_insertReceipts(BlockParameter blockParameter, ReceiptForRpc[] receiptForRpc);
+
+    [JsonRpcMethod(Description = "Retrives Nethermind Sync Stage, With extra Metadata")]
+    Task<ResultWrapper<SyncReportSymmary>> debug_getSyncStage();
+
     [JsonRpcMethod(Description = "Writes to a file the full stack trace of all invoked opcodes of the transaction specified (or all transactions if not specified) that was included in the block specified. The parent of the block must be present or it will fail.",
         IsImplemented = true, IsSharable = false)]
     ResultWrapper<IEnumerable<string>> debug_standardTraceBlockToFile(Hash256 blockHash, GethTraceOptions options = null);
->>>>>>> 0a3a694f
 }