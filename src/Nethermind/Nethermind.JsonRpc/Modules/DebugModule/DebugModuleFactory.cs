// SPDX-FileCopyrightText: 2022 Demerzel Solutions Limited
// SPDX-License-Identifier: LGPL-3.0-only

using System;
using System.Collections.Generic;
using System.IO.Abstractions;
using Nethermind.Blockchain;
using Nethermind.Blockchain.Receipts;
using Nethermind.Config;
using Nethermind.Consensus.Processing;
using Nethermind.Consensus.Rewards;
using Nethermind.Consensus.Tracing;
using Nethermind.Consensus.Validators;
using Nethermind.Core.Specs;
using Nethermind.Db;
using Nethermind.Evm.Tracing.GethStyle.JavaScript;
using Nethermind.Evm.TransactionProcessing;
using Nethermind.Logging;
using Nethermind.Synchronization.ParallelSync;
using Nethermind.Trie.Pruning;
using System.Text.Json;
using System.Text.Json.Serialization;

namespace Nethermind.JsonRpc.Modules.DebugModule;

public class DebugModuleFactory : ModuleFactoryBase<IDebugRpcModule>
{
    private readonly IJsonRpcConfig _jsonRpcConfig;
    private readonly IBlockValidator _blockValidator;
    private readonly IRewardCalculatorSource _rewardCalculatorSource;
    private readonly IReceiptStorage _receiptStorage;
    private readonly IReceiptsMigration _receiptsMigration;
    private readonly IReadOnlyTrieStore _trieStore;
    private readonly IConfigProvider _configProvider;
    private readonly ISpecProvider _specProvider;
    private readonly ILogManager _logManager;
    private readonly IBlockPreprocessorStep _recoveryStep;
    private readonly IReadOnlyDbProvider _dbProvider;
    private readonly IReadOnlyBlockTree _blockTree;
    private readonly ISyncModeSelector _syncModeSelector;
    private readonly IFileSystem _fileSystem;
    private ILogger _logger;

    public DebugModuleFactory(
        IDbProvider dbProvider,
        IBlockTree blockTree,
        IJsonRpcConfig jsonRpcConfig,
        IBlockValidator blockValidator,
        IBlockPreprocessorStep recoveryStep,
        IRewardCalculatorSource rewardCalculator,
        IReceiptStorage receiptStorage,
        IReceiptsMigration receiptsMigration,
        IReadOnlyTrieStore trieStore,
        IConfigProvider configProvider,
        ISpecProvider specProvider,
        ISyncModeSelector syncModeSelector,
        IFileSystem fileSystem,
        ILogManager logManager)
    {
        _dbProvider = dbProvider.AsReadOnly(false);
        _blockTree = blockTree.AsReadOnly();
        _jsonRpcConfig = jsonRpcConfig ?? throw new ArgumentNullException(nameof(jsonRpcConfig));
        _blockValidator = blockValidator ?? throw new ArgumentNullException(nameof(blockValidator));
        _recoveryStep = recoveryStep ?? throw new ArgumentNullException(nameof(recoveryStep));
        _rewardCalculatorSource = rewardCalculator ?? throw new ArgumentNullException(nameof(rewardCalculator));
        _receiptStorage = receiptStorage ?? throw new ArgumentNullException(nameof(receiptStorage));
        _receiptsMigration = receiptsMigration ?? throw new ArgumentNullException(nameof(receiptsMigration));
        _trieStore = (trieStore ?? throw new ArgumentNullException(nameof(trieStore)));
        _configProvider = configProvider ?? throw new ArgumentNullException(nameof(configProvider));
        _specProvider = specProvider ?? throw new ArgumentNullException(nameof(specProvider));
        _logManager = logManager ?? throw new ArgumentNullException(nameof(logManager));
        _syncModeSelector = syncModeSelector ?? throw new ArgumentNullException(nameof(syncModeSelector));
        _fileSystem = fileSystem ?? throw new ArgumentNullException(nameof(fileSystem));
        _logger = logManager.GetClassLogger();
    }

    public override IDebugRpcModule Create()
    {
        ReadOnlyTxProcessingEnv txEnv = new(
            _dbProvider,
            _trieStore,
            _blockTree,
            _specProvider,
            _logManager);

        ChangeableTransactionProcessorAdapter transactionProcessorAdapter = new(txEnv.TransactionProcessor);
        BlockProcessor.BlockValidationTransactionsExecutor transactionsExecutor = new(transactionProcessorAdapter, txEnv.StateProvider);
        ReadOnlyChainProcessingEnv chainProcessingEnv = new(
            txEnv,
            _blockValidator,
            _recoveryStep,
            _rewardCalculatorSource.Get(txEnv.TransactionProcessor),
            _receiptStorage,
            _dbProvider,
            _specProvider,
            _logManager,
            transactionsExecutor);

        GethStyleTracer tracer = new(
            chainProcessingEnv.ChainProcessor,
            chainProcessingEnv.StateProvider,
            _receiptStorage,
            _blockTree,
            _specProvider,
            transactionProcessorAdapter,
            _fileSystem);

        DebugBridge debugBridge = new(
            _configProvider,
            _dbProvider,
            tracer,
            _blockTree,
            _receiptStorage,
            _receiptsMigration,
            _specProvider,
            _syncModeSelector);

        return new DebugRpcModule(_logManager, debugBridge, _jsonRpcConfig);
    }
<<<<<<< HEAD
=======

    public static JsonConverter[] Converters = { new GethLikeTxTraceConverter(), new JavaScriptObjectConverter(), new GethLikeJavaScriptTraceConverter() };

    public override IReadOnlyCollection<JsonConverter> GetConverters() => Converters;
>>>>>>> 2d76e6d5
}<|MERGE_RESOLUTION|>--- conflicted
+++ resolved
@@ -117,11 +117,4 @@
 
         return new DebugRpcModule(_logManager, debugBridge, _jsonRpcConfig);
     }
-<<<<<<< HEAD
-=======
-
-    public static JsonConverter[] Converters = { new GethLikeTxTraceConverter(), new JavaScriptObjectConverter(), new GethLikeJavaScriptTraceConverter() };
-
-    public override IReadOnlyCollection<JsonConverter> GetConverters() => Converters;
->>>>>>> 2d76e6d5
 }