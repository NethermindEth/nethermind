--- conflicted
+++ resolved
@@ -18,25 +18,17 @@
 using Nethermind.Logging;
 using Nethermind.State;
 using Nethermind.Synchronization.ParallelSync;
-<<<<<<< HEAD
 using Nethermind.Trie.Pruning;
 using Nethermind.Facade;
-using Nethermind.Blockchain.Find;
-=======
->>>>>>> d0ce34f5
 
 namespace Nethermind.JsonRpc.Modules.DebugModule;
 
 public class DebugModuleFactory : ModuleFactoryBase<IDebugRpcModule>
 {
     private readonly IJsonRpcConfig _jsonRpcConfig;
-<<<<<<< HEAD
     private readonly IBlockchainBridgeFactory _blockchainBridgeFactory;
     private readonly ulong _secondsPerSlot;
-    private readonly IBlockValidator _blockValidator;
-=======
     protected readonly IBlockValidator _blockValidator;
->>>>>>> d0ce34f5
     protected readonly IRewardCalculatorSource _rewardCalculatorSource;
     protected readonly IReceiptStorage _receiptStorage;
     private readonly IReceiptsMigration _receiptsMigration;
