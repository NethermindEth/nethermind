// SPDX-FileCopyrightText: 2022 Demerzel Solutions Limited
// SPDX-License-Identifier: LGPL-3.0-only

using System;
using System.IO.Abstractions;
using Nethermind.Blockchain;
using Nethermind.Blockchain.Blocks;
using Nethermind.Blockchain.Receipts;
using Nethermind.Config;
using Nethermind.Consensus.Processing;
using Nethermind.Consensus.Rewards;
using Nethermind.Consensus.Tracing;
using Nethermind.Consensus.Validators;
using Nethermind.Core.Crypto;
using Nethermind.Core.Specs;
using Nethermind.Db;
using Nethermind.Evm.TransactionProcessing;
using Nethermind.Logging;
using Nethermind.State;
using Nethermind.Synchronization.ParallelSync;
using Nethermind.Trie.Pruning;
using Nethermind.Facade;

namespace Nethermind.JsonRpc.Modules.DebugModule;

public class DebugModuleFactory : ModuleFactoryBase<IDebugRpcModule>
{
    private readonly IJsonRpcConfig _jsonRpcConfig;
    private readonly IBlockchainBridge _blockchainBridge;
    private readonly ulong _secondsPerSlot;
    protected readonly IBlockValidator _blockValidator;
    protected readonly IRewardCalculatorSource _rewardCalculatorSource;
    protected readonly IReceiptStorage _receiptStorage;
    private readonly IReceiptsMigration _receiptsMigration;
    private readonly IConfigProvider _configProvider;
    protected readonly ISpecProvider _specProvider;
    protected readonly ILogManager _logManager;
    protected readonly IBlockPreprocessorStep _recoveryStep;
    private readonly IReadOnlyDbProvider _dbProvider;
    protected readonly IReadOnlyBlockTree _blockTree;
    private readonly ISyncModeSelector _syncModeSelector;
    private readonly IBadBlockStore _badBlockStore;
    private readonly IFileSystem _fileSystem;
    private readonly IWorldStateManager _worldStateManager;

    public DebugModuleFactory(
        IWorldStateManager worldStateManager,
        IDbProvider dbProvider,
        IBlockTree blockTree,
        IJsonRpcConfig jsonRpcConfig,
        IBlockchainBridge blockchainBridge,
        ulong secondsPerSlot,
        IBlockValidator blockValidator,
        IBlockPreprocessorStep recoveryStep,
        IRewardCalculatorSource rewardCalculator,
        IReceiptStorage receiptStorage,
        IReceiptsMigration receiptsMigration,
        IConfigProvider configProvider,
        ISpecProvider specProvider,
        ISyncModeSelector syncModeSelector,
        IBadBlockStore badBlockStore,
        IFileSystem fileSystem,
        ILogManager logManager)
    {
        _worldStateManager = worldStateManager;
        _dbProvider = dbProvider.AsReadOnly(false);
        _blockTree = blockTree.AsReadOnly();
        _jsonRpcConfig = jsonRpcConfig ?? throw new ArgumentNullException(nameof(jsonRpcConfig));
        _blockchainBridge = blockchainBridge ?? throw new ArgumentNullException(nameof(blockchainBridge));
        _secondsPerSlot = secondsPerSlot;
        _blockValidator = blockValidator ?? throw new ArgumentNullException(nameof(blockValidator));
        _recoveryStep = recoveryStep ?? throw new ArgumentNullException(nameof(recoveryStep));
        _rewardCalculatorSource = rewardCalculator ?? throw new ArgumentNullException(nameof(rewardCalculator));
        _receiptStorage = receiptStorage ?? throw new ArgumentNullException(nameof(receiptStorage));
        _receiptsMigration = receiptsMigration ?? throw new ArgumentNullException(nameof(receiptsMigration));
        _configProvider = configProvider ?? throw new ArgumentNullException(nameof(configProvider));
        _specProvider = specProvider ?? throw new ArgumentNullException(nameof(specProvider));
        _logManager = logManager ?? throw new ArgumentNullException(nameof(logManager));
        _syncModeSelector = syncModeSelector ?? throw new ArgumentNullException(nameof(syncModeSelector));
        _badBlockStore = badBlockStore;
        _fileSystem = fileSystem ?? throw new ArgumentNullException(nameof(fileSystem));
    }

    public override IDebugRpcModule Create()
    {
        IOverridableWorldScope worldStateManager = _worldStateManager.CreateOverridableWorldScope();
        OverridableTxProcessingEnv txEnv = new(worldStateManager, _blockTree, _specProvider, _logManager);

        IReadOnlyTxProcessingScope scope = txEnv.Build(Keccak.EmptyTreeHash);

        ChangeableTransactionProcessorAdapter transactionProcessorAdapter = new(scope.TransactionProcessor);
<<<<<<< HEAD
        BlockProcessor.BlockValidationTransactionsExecutor transactionsExecutor = new(transactionProcessorAdapter, scope.WorldState, _specProvider);
        ReadOnlyChainProcessingEnv chainProcessingEnv = new(
            scope,
            _blockValidator,
            _recoveryStep,
            _rewardCalculatorSource.Get(scope.TransactionProcessor),
            _receiptStorage,
            _specProvider,
            _blockTree,
            worldStateManager.GlobalStateReader,
            _logManager,
            transactionsExecutor);
=======
        IBlockProcessor.IBlockTransactionsExecutor transactionsExecutor = CreateBlockTransactionsExecutor(transactionProcessorAdapter, scope.WorldState);
        ReadOnlyChainProcessingEnv chainProcessingEnv = CreateReadOnlyChainProcessingEnv(scope, worldStateManager, transactionsExecutor);
>>>>>>> 65189ede

        GethStyleTracer tracer = new(
            chainProcessingEnv.ChainProcessor,
            scope.WorldState,
            _receiptStorage,
            _blockTree,
            _badBlockStore,
            _specProvider,
            transactionProcessorAdapter,
            _fileSystem,
            txEnv);

        DebugBridge debugBridge = new(
            _configProvider,
            _dbProvider,
            tracer,
            _blockTree,
            _receiptStorage,
            _receiptsMigration,
            _specProvider,
            _syncModeSelector,
            _badBlockStore);

        return new DebugRpcModule(_logManager, debugBridge, _jsonRpcConfig, _specProvider, _blockchainBridge, _secondsPerSlot, _blockTree);
    }

    protected virtual IBlockProcessor.IBlockTransactionsExecutor CreateBlockTransactionsExecutor(ChangeableTransactionProcessorAdapter transactionProcessor, IWorldState worldState)
        => new BlockProcessor.BlockValidationTransactionsExecutor(transactionProcessor, worldState);

    protected virtual ReadOnlyChainProcessingEnv CreateReadOnlyChainProcessingEnv(IReadOnlyTxProcessingScope scope,
        IOverridableWorldScope worldStateManager, IBlockProcessor.IBlockTransactionsExecutor transactionsExecutor)
    {
        return new ReadOnlyChainProcessingEnv(
            scope,
            _blockValidator,
            _recoveryStep,
            _rewardCalculatorSource.Get(scope.TransactionProcessor),
            _receiptStorage,
            _specProvider,
            _blockTree,
            worldStateManager.GlobalStateReader,
            _logManager,
            transactionsExecutor);
    }
}<|MERGE_RESOLUTION|>--- conflicted
+++ resolved
@@ -89,23 +89,8 @@
         IReadOnlyTxProcessingScope scope = txEnv.Build(Keccak.EmptyTreeHash);
 
         ChangeableTransactionProcessorAdapter transactionProcessorAdapter = new(scope.TransactionProcessor);
-<<<<<<< HEAD
-        BlockProcessor.BlockValidationTransactionsExecutor transactionsExecutor = new(transactionProcessorAdapter, scope.WorldState, _specProvider);
-        ReadOnlyChainProcessingEnv chainProcessingEnv = new(
-            scope,
-            _blockValidator,
-            _recoveryStep,
-            _rewardCalculatorSource.Get(scope.TransactionProcessor),
-            _receiptStorage,
-            _specProvider,
-            _blockTree,
-            worldStateManager.GlobalStateReader,
-            _logManager,
-            transactionsExecutor);
-=======
         IBlockProcessor.IBlockTransactionsExecutor transactionsExecutor = CreateBlockTransactionsExecutor(transactionProcessorAdapter, scope.WorldState);
         ReadOnlyChainProcessingEnv chainProcessingEnv = CreateReadOnlyChainProcessingEnv(scope, worldStateManager, transactionsExecutor);
->>>>>>> 65189ede
 
         GethStyleTracer tracer = new(
             chainProcessingEnv.ChainProcessor,
