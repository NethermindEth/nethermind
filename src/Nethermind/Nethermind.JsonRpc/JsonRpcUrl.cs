--- conflicted
+++ resolved
@@ -32,11 +32,7 @@
             Host = host;
             Port = port;
             RpcEndpoint = rpcEndpoint;
-<<<<<<< HEAD
-            EnabledModules = enabledModules.Select(name => name.ToLower()).ToArray();
-=======
             EnabledModules = new HashSet<string>(enabledModules, StringComparer.InvariantCultureIgnoreCase);
->>>>>>> cd483f97
             IsAuthenticated = isAuthenticated;
         }
 
