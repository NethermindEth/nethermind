--- conflicted
+++ resolved
@@ -170,14 +170,12 @@
     [ConfigItem(Description = "The JSON-RPC server CORS origins.", DefaultValue = "*")]
     string[] CorsOrigins { get; set; }
 
-<<<<<<< HEAD
     [ConfigItem(Description = "Concurrency level of websocket connection.", DefaultValue = "1")]
     int WebSocketsProcessingConcurrency { get; set; }
 
     [ConfigItem(Description = "Concurrency level of IPC connection.", DefaultValue = "1")]
     int IpcProcessingConcurrency { get; set; }
-=======
+
     [ConfigItem(Description = "Enable per-method call metric", DefaultValue = "false")]
     bool EnablePerMethodMetrics { get; set; }
->>>>>>> 6c270899
 }