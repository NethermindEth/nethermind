--- conflicted
+++ resolved
@@ -128,11 +128,7 @@
 
         [ConfigItem(
             Description = "Limit batch size for batched json rpc call",
-<<<<<<< HEAD
-            DefaultValue = "100")]
-=======
             DefaultValue = "1024")]
->>>>>>> dd2f2362
         int MaxBatchSize { get; set; }
 
         [ConfigItem(
