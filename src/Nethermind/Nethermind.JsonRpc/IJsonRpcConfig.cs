--- conflicted
+++ resolved
@@ -184,10 +184,7 @@
 
     [ConfigItem(Description = "The eth_filters timeout, in milliseconds.", DefaultValue = "900000")]
     int FiltersTimeout { get; set; }
-<<<<<<< HEAD
-=======
 
     [ConfigItem(Description = "Preload rpc modules. Useful in rpc provider to reduce latency on first request.", DefaultValue = "false")]
     bool PreloadRpcModules { get; set; }
->>>>>>> 2e346112
 }