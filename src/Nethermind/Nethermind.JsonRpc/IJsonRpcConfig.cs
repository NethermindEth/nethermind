// SPDX-FileCopyrightText: 2022 Demerzel Solutions Limited
// SPDX-License-Identifier: LGPL-3.0-only

using Nethermind.Config;

namespace Nethermind.JsonRpc;

public interface IJsonRpcConfig : IConfig
{
    [ConfigItem(
        Description = "Whether to enable the JSON-RPC service.",
        DefaultValue = "false")]
    bool Enabled { get; set; }

    [ConfigItem(Description = "The JSON-RPC service host.", DefaultValue = "127.0.0.1")]
    string Host { get; set; }

    [ConfigItem(Description = "The request timeout, in milliseconds.", DefaultValue = "20000")]
    int Timeout { get; set; }

    [ConfigItem(
        Description = """
            The max number of concurrent requests in the queue for:

            - `eth_call`
            - `eth_estimateGas`
            - `eth_getLogs`
            - `eth_newFilter`
            - `eth_newBlockFilter`
            - `eth_newPendingTransactionFilter`
            - `eth_uninstallFilter`

            `0` to lift the limit.
            """,
        DefaultValue = "500")]
    int RequestQueueLimit { get; set; }

    [ConfigItem(
        Description = "The path to the base file for diagnostic recording.",
        DefaultValue = "logs/rpc.{counter}.txt")]
    string RpcRecorderBaseFilePath { get; set; }

    [ConfigItem(Description = "The diagnostic recording mode.", DefaultValue = "None")]
    RpcRecorderState RpcRecorderState { get; set; }

    [ConfigItem(Description = "The JSON-RPC service HTTP port.", DefaultValue = "8545", IsPortOption = true)]
    int Port { get; set; }

    [ConfigItem(Description = "The JSON-RPC service WebSockets port.", DefaultValue = "8545", IsPortOption = true)]
    int WebSocketsPort { get; set; }

    [ConfigItem(Description = "The path to connect a UNIX domain socket over.")]
    string IpcUnixDomainSocketPath { get; set; }

    [ConfigItem(
        Description = """
            An array of JSON-RPC namespaces to enable. For instance, `[debug,eth]`.

            Built-in namespaces:

            - `admin`
            - `client`
            - `debug`
            - `engine`
            - `eth`
            - `evm`
            - `health`
            - `net`
            - `parity`
            - `personal`
            - `proof`
            - `rpc`
            - `subscribe`
            - `trace`
            - `txpool`
            - `web3`


            """,
        DefaultValue = "[Eth,Subscribe,Trace,TxPool,Web3,Personal,Proof,Net,Parity,Health,Rpc]")]
    string[] EnabledModules { get; set; }

    [ConfigItem(
        Description = "An array of additional JSON-RPC URLs to listen at with protocol and JSON-RPC namespace list. For instance, `[http://localhost:8546|http;ws|eth;web3]`.",
        DefaultValue = "[]")]
    string[] AdditionalRpcUrls { get; set; }

    [ConfigItem(Description = "The gas limit for `eth_call` and `eth_estimateGas`.", DefaultValue = "100000000")]
    long? GasCap { get; set; }

    [ConfigItem(
        Description = "The interval, in seconds, between the JSON-RPC stats report log.",
        DefaultValue = "300")]
    int ReportIntervalSeconds { get; set; }

    [ConfigItem(
        Description = "Whether to buffer responses before sending them. This allows using of `Content-Length` instead of `Transfer-Encoding: chunked`. Note that it may degrade performance on large responses. The max buffered response length is 2GB. Chunked responses can be larger.",
        DefaultValue = "false")]
    bool BufferResponses { get; set; }

    [ConfigItem(
        Description = "The path to a file with the list of new-line-separated JSON-RPC calls. If specified, only the calls from that file are allowed.",
        DefaultValue = "Data/jsonrpc.filter")]
    string CallsFilterFilePath { get; set; }

    [ConfigItem(Description = "The max length of HTTP request body, in bytes.", DefaultValue = "30000000")]
    long? MaxRequestBodySize { get; set; }


    [ConfigItem(
        Description = "The max number of logs per response for the `eth_getLogs` JSON-RPC method. `0` to lift the limit.",
        DefaultValue = "20000")]
    public int MaxLogsPerResponse { get; set; }

    [ConfigItem(
        Description = """
            The number of concurrent instances for non-sharable calls:

            - `eth_call`
            - `eth_estimateGas`
            - `eth_getLogs`
            - `eth_newBlockFilter`
            - `eth_newFilter`
            - `eth_newPendingTransactionFilter`
            - `eth_uninstallFilter`

            This limits the load on the CPU and I/O to reasonable levels. If the limit is exceeded, HTTP 503 is returned along with the JSON-RPC error. Defaults to the number of logical processors.
            """)]
    int? EthModuleConcurrentInstances { get; set; }

<<<<<<< HEAD

    [ConfigItem(
    Description = """
        The number of concurrent instances for non-sharable calls:
        - `flashbots_validateBuilderSubmissionV3`
        This limits the load on the CPU and I/O to reasonable levels. If the limit is exceeded, HTTP 503 is returned along with the JSON-RPC error. Defaults to the number of logical processors.
        """)]
    int? FlashbotsModuleConcurrentInstances { get; set; }

    [ConfigItem(Description = "The path to the JWT secret file required for the Engine API authentication.", DefaultValue = "keystore/jwt-secret")]
=======
    [ConfigItem(Description = "The path to the JWT secret file required for the Engine API authentication.", DefaultValue = "null")]
>>>>>>> 2429d7a4
    public string JwtSecretFile { get; set; }

    [ConfigItem(Description = "Whether to disable authentication of the Engine API. Should not be used in production environments.", DefaultValue = "false", HiddenFromDocs = true)]
    public bool UnsecureDevNoRpcAuthentication { get; set; }

    [ConfigItem(
        Description = "The max number of characters of a JSON-RPC request parameter printing to the log.",
        DefaultValue = "null")]
    int? MaxLoggedRequestParametersCharacters { get; set; }

    [ConfigItem(
        Description = "An array of the method names not to log.",
        DefaultValue = "[engine_newPayloadV1,engine_newPayloadV2,engine_newPayloadV3,engine_forkchoiceUpdatedV1,engine_forkchoiceUpdatedV2]")]
    public string[]? MethodsLoggingFiltering { get; set; }

    [ConfigItem(Description = "The Engine API host.", DefaultValue = "127.0.0.1")]
    string EngineHost { get; set; }

    [ConfigItem(Description = "The Engine API port.", DefaultValue = "null", IsPortOption = true)]
    int? EnginePort { get; set; }

    [ConfigItem(
        Description = "An array of additional JSON-RPC URLs to listen at with protocol and JSON-RPC namespace list for Engine API.",
        DefaultValue = "[Net,Eth,Subscribe,Web3]")]
    string[] EngineEnabledModules { get; set; }

    [ConfigItem(Description = "The max number of JSON-RPC requests in a batch.", DefaultValue = "1024")]
    int MaxBatchSize { get; set; }

    [ConfigItem(Description = "The max batch size limit for batched JSON-RPC calls.", DefaultValue = "33554432")]
    long? MaxBatchResponseBodySize { get; set; }

    [ConfigItem(Description = "The max block count limit for the `eth_simulate` JSON-RPC method.", DefaultValue = "256")]
    long? MaxSimulateBlocksCap { get; set; }

    [ConfigItem(Description = "The error margin used in the `eth_estimateGas` JSON-RPC method, in basis points.", DefaultValue = "150")]
    int EstimateErrorMargin { get; set; }

    [ConfigItem(Description = "The JSON-RPC server CORS origins.", DefaultValue = "*")]
    string[] CorsOrigins { get; set; }
}<|MERGE_RESOLUTION|>--- conflicted
+++ resolved
@@ -128,7 +128,6 @@
             """)]
     int? EthModuleConcurrentInstances { get; set; }
 
-<<<<<<< HEAD
 
     [ConfigItem(
     Description = """
@@ -138,10 +137,7 @@
         """)]
     int? FlashbotsModuleConcurrentInstances { get; set; }
 
-    [ConfigItem(Description = "The path to the JWT secret file required for the Engine API authentication.", DefaultValue = "keystore/jwt-secret")]
-=======
     [ConfigItem(Description = "The path to the JWT secret file required for the Engine API authentication.", DefaultValue = "null")]
->>>>>>> 2429d7a4
     public string JwtSecretFile { get; set; }
 
     [ConfigItem(Description = "Whether to disable authentication of the Engine API. Should not be used in production environments.", DefaultValue = "false", HiddenFromDocs = true)]
