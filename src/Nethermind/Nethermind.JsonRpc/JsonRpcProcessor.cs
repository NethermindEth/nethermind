--- conflicted
+++ resolved
@@ -240,15 +240,11 @@
             bool isSuccess = localErrorResponse is null;
             if (!isSuccess)
             {
-<<<<<<< HEAD
-                if (_logger.IsWarn) _logger.Warn($"Error when handling {request} | {_jsonSerializer.Serialize(localErrorResponse)}");
-=======
                 if (localErrorResponse?.Error?.SuppressWarning == false)
                 {
                     if (_logger.IsWarn) _logger.Warn($"Error when handling {request} | {_jsonSerializer.Serialize(localErrorResponse)}");
                 }
 
->>>>>>> 6472650d
                 Metrics.JsonRpcErrors++;
             }
             else
