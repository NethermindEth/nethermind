--- conflicted
+++ resolved
@@ -381,11 +381,7 @@
         }
         else
         {
-<<<<<<< HEAD
-            if (_logger.IsDebug) _logger.Debug($"Responded to Id:{request.Id} Method:{request.Method}");
-=======
             if (_logger.IsDebug) _logger.Debug($"Responded to Id:{request.Id} Method:{request.Method} in {Stopwatch.GetElapsedTime(startTime).TotalMilliseconds:N0}ms");
->>>>>>> 0655cd06
             Metrics.JsonRpcSuccesses++;
         }
 
