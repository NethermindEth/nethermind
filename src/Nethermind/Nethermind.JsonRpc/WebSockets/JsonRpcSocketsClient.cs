// SPDX-FileCopyrightText: 2022 Demerzel Solutions Limited
// SPDX-License-Identifier: LGPL-3.0-only

using System;
using System.Collections.Generic;
using System.Diagnostics;
using System.IO;
using System.Text;
using System.Threading;
using System.Threading.Tasks;
using Nethermind.Core.Extensions;
using Nethermind.JsonRpc.Modules;
using Nethermind.Serialization.Json;
using Nethermind.Sockets;

namespace Nethermind.JsonRpc.WebSockets
{
    public class JsonRpcSocketsClient : SocketClient, IJsonRpcDuplexClient
    {
        public event EventHandler? Closed;

        private readonly IJsonRpcProcessor _jsonRpcProcessor;
        private readonly IJsonRpcService _jsonRpcService;
        private readonly IJsonRpcLocalStats _jsonRpcLocalStats;
        private readonly long? _maxBatchResponseBodySize;
        private readonly JsonRpcContext _jsonRpcContext;

        public JsonRpcSocketsClient(
            string clientName,
            ISocketHandler handler,
            RpcEndpoint endpointType,
            IJsonRpcProcessor jsonRpcProcessor,
            IJsonRpcService jsonRpcService,
            IJsonRpcLocalStats jsonRpcLocalStats,
            IJsonSerializer jsonSerializer,
            JsonRpcUrl? url = null,
            long? maxBatchResponseBodySize = null)
            : base(clientName, handler, jsonSerializer)
        {
            _jsonRpcProcessor = jsonRpcProcessor;
            _jsonRpcService = jsonRpcService;
            _jsonRpcLocalStats = jsonRpcLocalStats;
            _maxBatchResponseBodySize = maxBatchResponseBodySize;
            _jsonRpcContext = new JsonRpcContext(endpointType, this, url);
        }

        public override void Dispose()
        {
            base.Dispose();
            Closed?.Invoke(this, EventArgs.Empty);
        }

        private static readonly byte[] _jsonOpeningBracket = { Convert.ToByte('[') };
        private static readonly byte[] _jsonComma = { Convert.ToByte(',') };
        private static readonly byte[] _jsonClosingBracket = { Convert.ToByte(']') };

        public override async Task ProcessAsync(ArraySegment<byte> data)
        {
            Stopwatch stopwatch = Stopwatch.StartNew();
            IncrementBytesReceivedMetric(data.Count);
            using TextReader request = new StreamReader(new MemoryStream(data.Array!, data.Offset, data.Count), Encoding.UTF8);
            int allResponsesSize = 0;

            await foreach (JsonRpcResult result in _jsonRpcProcessor.ProcessAsync(request, _jsonRpcContext))
            {
                stopwatch.Restart();

                int singleResponseSize = await SendJsonRpcResult(result);
                allResponsesSize += singleResponseSize;

                if (result.IsCollection)
                {
                    long handlingTimeMicroseconds = stopwatch.ElapsedMicroseconds();
                    _jsonRpcLocalStats.ReportCall(new RpcReport("# collection serialization #", handlingTimeMicroseconds, true), handlingTimeMicroseconds, singleResponseSize);
                }
                else
                {
                    long handlingTimeMicroseconds = stopwatch.ElapsedMicroseconds();
                    _jsonRpcLocalStats.ReportCall(result.Report!.Value, handlingTimeMicroseconds, singleResponseSize);
                }
                stopwatch.Restart();
            }

            IncrementBytesSentMetric(allResponsesSize);
        }

        private void IncrementBytesReceivedMetric(int size)
        {
            if (_jsonRpcContext.RpcEndpoint == RpcEndpoint.Ws)
            {
                Interlocked.Add(ref Metrics.JsonRpcBytesReceivedWebSockets, size);
            }

            if (_jsonRpcContext.RpcEndpoint == RpcEndpoint.IPC)
            {
                Interlocked.Add(ref Metrics.JsonRpcBytesReceivedIpc, size);
            }
        }

        private void IncrementBytesSentMetric(int size)
        {
            if (_jsonRpcContext.RpcEndpoint == RpcEndpoint.Ws)
            {
                Interlocked.Add(ref Metrics.JsonRpcBytesSentWebSockets, size);
            }

            if (_jsonRpcContext.RpcEndpoint == RpcEndpoint.IPC)
            {
                Interlocked.Add(ref Metrics.JsonRpcBytesSentIpc, size);
            }
        }

        public virtual async Task<int> SendJsonRpcResult(JsonRpcResult result)
        {
            await using Stream stream = _handler.SendUsingStream();
            await using Stream buffered = new BufferedStream(stream);
            await using CounterStream resultData = new CounterStream(buffered);

            if (result.IsCollection)
            {
                bool isFirst = true;
                await resultData.WriteAsync(_jsonOpeningBracket);
                JsonRpcBatchResultAsyncEnumerator enumerator = result.BatchedResponses!.GetAsyncEnumerator(CancellationToken.None);
                try
                {
                    while (await enumerator.MoveNextAsync())
                    {
                        JsonRpcResult.Entry entry = enumerator.Current;
                        using (entry)
                        {
                            if (!isFirst)
                            {
                                await resultData.WriteAsync(_jsonComma);
                            }
                            isFirst = false;
<<<<<<< HEAD
                            singleResponseSize += await SendJsonRpcResultEntry(entry, false);
                            _jsonRpcLocalStats.ReportCall(entry.Report);
=======
                            SendJsonRpcResultEntry(resultData, entry);
                            _ = _jsonRpcLocalStats.ReportCall(entry.Report);
>>>>>>> 6472650d

                            // We reached the limit and don't want to responded to more request in the batch
                            if (!_jsonRpcContext.IsAuthenticated && resultData.WrittenBytes > _maxBatchResponseBodySize)
                            {
                                enumerator.IsStopped = true;
                            }
                        }
                    }
                }
                finally
                {
                    await enumerator.DisposeAsync();
                }

                await resultData.WriteAsync(_jsonClosingBracket);
            }
            else
            {
                SendJsonRpcResultEntry(resultData, result.SingleResponse!.Value);
            }

            // ? What if we write more than int.MaxValue.
            // Result could be negative
            return (int)resultData.WrittenBytes;
        }

        private void SendJsonRpcResultEntry(Stream dest, JsonRpcResult.Entry result)
        {
<<<<<<< HEAD
            void SerializeTimeoutException(MemoryStream stream)
            {
                JsonRpcErrorResponse error = _jsonRpcService.GetErrorResponse(ErrorCodes.Timeout, "Request was canceled due to enabled timeout.");
                _jsonSerializer.Serialize(stream, error);
=======
            using JsonRpcResult.Entry entry = result;

            try
            {
                _jsonSerializer.SerializeWaitForEnumeration(dest, result.Response);
>>>>>>> 6472650d
            }
            catch (Exception e) when (e is OperationCanceledException || e.InnerException is OperationCanceledException)
            {
<<<<<<< HEAD
                await using MemoryStream resultData = new();

                try
                {
                    _jsonSerializer.Serialize(resultData, result.Response);
                }
                catch (Exception e) when (e.InnerException is OperationCanceledException)
                {
                    SerializeTimeoutException(resultData);
                }
                catch (OperationCanceledException)
                {
                    SerializeTimeoutException(resultData);
                }

                if (resultData.TryGetBuffer(out ArraySegment<byte> data))
                {
                    await _handler.SendRawAsync(data, endOfMessage);
                    return data.Count;
                }

                return (int)resultData.Length;
=======
                _jsonSerializer.Serialize(
                    dest,
                    _jsonRpcService.GetErrorResponse(
                        ErrorCodes.Timeout,
                        "Request was canceled due to enabled timeout.",
                        result.Response.Id,
                        result.Response.MethodName
                    )
                );
>>>>>>> 6472650d
            }
        }
    }
}<|MERGE_RESOLUTION|>--- conflicted
+++ resolved
@@ -133,13 +133,8 @@
                                 await resultData.WriteAsync(_jsonComma);
                             }
                             isFirst = false;
-<<<<<<< HEAD
-                            singleResponseSize += await SendJsonRpcResultEntry(entry, false);
-                            _jsonRpcLocalStats.ReportCall(entry.Report);
-=======
                             SendJsonRpcResultEntry(resultData, entry);
                             _ = _jsonRpcLocalStats.ReportCall(entry.Report);
->>>>>>> 6472650d
 
                             // We reached the limit and don't want to responded to more request in the batch
                             if (!_jsonRpcContext.IsAuthenticated && resultData.WrittenBytes > _maxBatchResponseBodySize)
@@ -168,45 +163,14 @@
 
         private void SendJsonRpcResultEntry(Stream dest, JsonRpcResult.Entry result)
         {
-<<<<<<< HEAD
-            void SerializeTimeoutException(MemoryStream stream)
-            {
-                JsonRpcErrorResponse error = _jsonRpcService.GetErrorResponse(ErrorCodes.Timeout, "Request was canceled due to enabled timeout.");
-                _jsonSerializer.Serialize(stream, error);
-=======
             using JsonRpcResult.Entry entry = result;
 
             try
             {
                 _jsonSerializer.SerializeWaitForEnumeration(dest, result.Response);
->>>>>>> 6472650d
             }
             catch (Exception e) when (e is OperationCanceledException || e.InnerException is OperationCanceledException)
             {
-<<<<<<< HEAD
-                await using MemoryStream resultData = new();
-
-                try
-                {
-                    _jsonSerializer.Serialize(resultData, result.Response);
-                }
-                catch (Exception e) when (e.InnerException is OperationCanceledException)
-                {
-                    SerializeTimeoutException(resultData);
-                }
-                catch (OperationCanceledException)
-                {
-                    SerializeTimeoutException(resultData);
-                }
-
-                if (resultData.TryGetBuffer(out ArraySegment<byte> data))
-                {
-                    await _handler.SendRawAsync(data, endOfMessage);
-                    return data.Count;
-                }
-
-                return (int)resultData.Length;
-=======
                 _jsonSerializer.Serialize(
                     dest,
                     _jsonRpcService.GetErrorResponse(
@@ -216,7 +180,6 @@
                         result.Response.MethodName
                     )
                 );
->>>>>>> 6472650d
             }
         }
     }
