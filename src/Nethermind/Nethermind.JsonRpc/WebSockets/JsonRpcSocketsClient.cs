//  Copyright (c) 2021 Demerzel Solutions Limited
//  This file is part of the Nethermind library.
// 
//  The Nethermind library is free software: you can redistribute it and/or modify
//  it under the terms of the GNU Lesser General Public License as published by
//  the Free Software Foundation, either version 3 of the License, or
//  (at your option) any later version.
// 
//  The Nethermind library is distributed in the hope that it will be useful,
//  but WITHOUT ANY WARRANTY; without even the implied warranty of
//  MERCHANTABILITY or FITNESS FOR A PARTICULAR PURPOSE. See the
//  GNU Lesser General Public License for more details.
// 
//  You should have received a copy of the GNU Lesser General Public License
//  along with the Nethermind. If not, see <http://www.gnu.org/licenses/>.

using System;
using System.Buffers;
using System.Collections.Generic;
using System.Diagnostics;
using System.IO;
using System.Linq;
using System.Runtime.InteropServices;
using System.Text;
using System.Threading;
using System.Threading.Tasks;
using Nethermind.Core;
using Nethermind.Core.Extensions;
using Nethermind.JsonRpc.Modules;
using Nethermind.Logging;
using Nethermind.Serialization.Json;
using Nethermind.Sockets;

namespace Nethermind.JsonRpc.WebSockets
{
    public class JsonRpcSocketsClient : SocketClient, IJsonRpcDuplexClient
    {
        public event EventHandler Closed;

        private readonly IJsonRpcProcessor _jsonRpcProcessor;
        private readonly IJsonRpcService _jsonRpcService;
        private readonly IJsonRpcLocalStats _jsonRpcLocalStats;
        private readonly JsonRpcContext _jsonRpcContext;

        public JsonRpcSocketsClient(
            string clientName,
            ISocketHandler handler,
            RpcEndpoint endpointType,
            IJsonRpcProcessor jsonRpcProcessor,
            IJsonRpcService jsonRpcService,
            IJsonRpcLocalStats jsonRpcLocalStats,
            IJsonSerializer jsonSerializer)
            : base(clientName, handler, jsonSerializer)
        {
            _jsonRpcProcessor = jsonRpcProcessor;
            _jsonRpcService = jsonRpcService;
            _jsonRpcLocalStats = jsonRpcLocalStats;
            _jsonRpcContext = new JsonRpcContext(endpointType, this);
        }

        public override void Dispose()
        {
            base.Dispose();
            Closed?.Invoke(this, EventArgs.Empty);
        }

        public override async Task ProcessAsync(ArraySegment<byte> data)
        {
            Stopwatch stopwatch = Stopwatch.StartNew();
            IncrementBytesReceivedMetric(data.Count);
            using TextReader request = new StreamReader(new MemoryStream(data.Array!, data.Offset, data.Count), Encoding.UTF8);
            int size = 0;
            await foreach (JsonRpcResult result in _jsonRpcProcessor.ProcessAsync(request, _jsonRpcContext))
            {
<<<<<<< HEAD
                using (result)
=======
                using TextReader request = new StreamReader(new MemoryStream(segment.Array!), Encoding.UTF8);
                int allResponsesSize = 0;
                await foreach (JsonRpcResult result in _jsonRpcProcessor.ProcessAsync(request, _jsonRpcContext))
>>>>>>> 2f0ab015
                {
                    size += await SendJsonRpcResult(result);
                    if (result.IsCollection)
                    {
<<<<<<< HEAD
                        _jsonRpcLocalStats.ReportCalls(result.Reports);

                        long handlingTimeMicroseconds = stopwatch.ElapsedMicroseconds();
                        _jsonRpcLocalStats.ReportCall(new RpcReport("# collection serialization #", handlingTimeMicroseconds, true), handlingTimeMicroseconds, size);
                    }
                    else
                    {
                        long handlingTimeMicroseconds = stopwatch.ElapsedMicroseconds();
                        _jsonRpcLocalStats.ReportCall(result.Report, handlingTimeMicroseconds, size);
                    }
                }
=======
                        int singleResponseSize = await SendJsonRpcResult(result);
                        allResponsesSize += singleResponseSize;
                        if (result.IsCollection)
                        {
                            _jsonRpcLocalStats.ReportCalls(result.Reports);

                            long handlingTimeMicroseconds = stopwatch.ElapsedMicroseconds();
                            _jsonRpcLocalStats.ReportCall(new RpcReport("# collection serialization #", handlingTimeMicroseconds, true), handlingTimeMicroseconds, singleResponseSize);
                            stopwatch.Restart();
                        }
                        else
                        {
                            long handlingTimeMicroseconds = stopwatch.ElapsedMicroseconds();
                            _jsonRpcLocalStats.ReportCall(result.Report, handlingTimeMicroseconds, singleResponseSize);
                            stopwatch.Restart();
                        }
                    }
                }

                IncrementBytesSentMetric(allResponsesSize);
>>>>>>> 2f0ab015
            }
            
            IncrementBytesSentMetric(size);
            
        }

        private void IncrementBytesReceivedMetric(int size)
        {
            if (_jsonRpcContext.RpcEndpoint == RpcEndpoint.WebSocket)
            {
                Interlocked.Add(ref Metrics.JsonRpcBytesReceivedWebSockets, size);
            }

            if (_jsonRpcContext.RpcEndpoint == RpcEndpoint.IPC)
            {
                Interlocked.Add(ref Metrics.JsonRpcBytesReceivedIpc, size);
            }
        }
        
        private void IncrementBytesSentMetric(int size)
        {
            if (_jsonRpcContext.RpcEndpoint == RpcEndpoint.WebSocket)
            {
                Interlocked.Add(ref Metrics.JsonRpcBytesSentWebSockets, size);
            }

            if (_jsonRpcContext.RpcEndpoint == RpcEndpoint.IPC)
            {
                Interlocked.Add(ref Metrics.JsonRpcBytesSentIpc, size);
            }
        }

        public virtual async Task<int> SendJsonRpcResult(JsonRpcResult result)
        {
            void SerializeTimeoutException(MemoryStream stream)
            {
                JsonRpcErrorResponse error = _jsonRpcService.GetErrorResponse(ErrorCodes.Timeout, "Request was canceled due to enabled timeout.");
                _jsonSerializer.Serialize(stream, error);
            }

            await using MemoryStream resultData = new();

            try
            {
                if (result.IsCollection)
                {
                    _jsonSerializer.Serialize(resultData, result.Responses);
                }
                else
                {
                    _jsonSerializer.Serialize(resultData, result.Response);
                }
            }
            catch (Exception e) when (e.InnerException is OperationCanceledException)
            {
                SerializeTimeoutException(resultData);
            }
            catch (OperationCanceledException)
            {
                SerializeTimeoutException(resultData);
            }

            if (resultData.TryGetBuffer(out ArraySegment<byte> data))
            {
                await _handler.SendRawAsync(data);
                return data.Count;
            }

            return (int)resultData.Length;
        }
    }
}<|MERGE_RESOLUTION|>--- conflicted
+++ resolved
@@ -69,58 +69,31 @@
             Stopwatch stopwatch = Stopwatch.StartNew();
             IncrementBytesReceivedMetric(data.Count);
             using TextReader request = new StreamReader(new MemoryStream(data.Array!, data.Offset, data.Count), Encoding.UTF8);
-            int size = 0;
+            int allResponsesSize = 0;
             await foreach (JsonRpcResult result in _jsonRpcProcessor.ProcessAsync(request, _jsonRpcContext))
             {
-<<<<<<< HEAD
                 using (result)
-=======
-                using TextReader request = new StreamReader(new MemoryStream(segment.Array!), Encoding.UTF8);
-                int allResponsesSize = 0;
-                await foreach (JsonRpcResult result in _jsonRpcProcessor.ProcessAsync(request, _jsonRpcContext))
->>>>>>> 2f0ab015
                 {
-                    size += await SendJsonRpcResult(result);
+                    int singleResponseSize = await SendJsonRpcResult(result);
+                    allResponsesSize += singleResponseSize;
                     if (result.IsCollection)
                     {
-<<<<<<< HEAD
                         _jsonRpcLocalStats.ReportCalls(result.Reports);
 
                         long handlingTimeMicroseconds = stopwatch.ElapsedMicroseconds();
-                        _jsonRpcLocalStats.ReportCall(new RpcReport("# collection serialization #", handlingTimeMicroseconds, true), handlingTimeMicroseconds, size);
+                        _jsonRpcLocalStats.ReportCall(new RpcReport("# collection serialization #", handlingTimeMicroseconds, true), handlingTimeMicroseconds, singleResponseSize);
+                        stopwatch.Restart();
                     }
                     else
                     {
                         long handlingTimeMicroseconds = stopwatch.ElapsedMicroseconds();
-                        _jsonRpcLocalStats.ReportCall(result.Report, handlingTimeMicroseconds, size);
+                        _jsonRpcLocalStats.ReportCall(result.Report, handlingTimeMicroseconds, singleResponseSize);
+                        stopwatch.Restart();
                     }
                 }
-=======
-                        int singleResponseSize = await SendJsonRpcResult(result);
-                        allResponsesSize += singleResponseSize;
-                        if (result.IsCollection)
-                        {
-                            _jsonRpcLocalStats.ReportCalls(result.Reports);
+            }
 
-                            long handlingTimeMicroseconds = stopwatch.ElapsedMicroseconds();
-                            _jsonRpcLocalStats.ReportCall(new RpcReport("# collection serialization #", handlingTimeMicroseconds, true), handlingTimeMicroseconds, singleResponseSize);
-                            stopwatch.Restart();
-                        }
-                        else
-                        {
-                            long handlingTimeMicroseconds = stopwatch.ElapsedMicroseconds();
-                            _jsonRpcLocalStats.ReportCall(result.Report, handlingTimeMicroseconds, singleResponseSize);
-                            stopwatch.Restart();
-                        }
-                    }
-                }
-
-                IncrementBytesSentMetric(allResponsesSize);
->>>>>>> 2f0ab015
-            }
-            
-            IncrementBytesSentMetric(size);
-            
+            IncrementBytesSentMetric(allResponsesSize);
         }
 
         private void IncrementBytesReceivedMetric(int size)
