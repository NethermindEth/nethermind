--- conflicted
+++ resolved
@@ -155,12 +155,7 @@
             }
             else
             {
-<<<<<<< HEAD
-                int singleResponseSize = await SendJsonRpcResultEntry(result.SingleResponse!.Value);
-                return singleResponseSize;
-=======
-                return await SendJsonRpcResultEntry(result.Response!.Value);
->>>>>>> 2bf0b736
+                return await SendJsonRpcResultEntry(result.SingleResponse!.Value);
             }
         }
 
