--- conflicted
+++ resolved
@@ -218,6 +218,9 @@
             : GetSuccessResponse(methodName, resultWrapper.Data, request.Id, returnAction);
     }
 
+        return GetSuccessResponse(methodName, resultWrapper.GetData(), request.Id, returnAction);
+    }
+
     private void LogRequest(string methodName, JsonElement providedParameters, ParameterInfo[] expectedParameters)
     {
         if (_logger.IsDebug && !_methodsLoggingFiltering.Contains(methodName))
@@ -309,7 +312,6 @@
                 {
                     if (providedParameter.ValueKind == JsonValueKind.String)
                     {
-<<<<<<< HEAD
                         JsonConverter converter = EthereumJsonSerializer.JsonOptions.GetConverter(paramType);
                         if (converter.GetType().FullName.StartsWith("System."))
                         {
@@ -318,25 +320,11 @@
                         else
                         {
                             executionParam = providedParameter.Deserialize(paramType, EthereumJsonSerializer.JsonOptions);
-=======
-                        executionParam = _serializer.Deserialize(new JsonTextReader(new StringReader(providedParameter)), paramType);
-                        if (executionParam is null && !IsNullableParameter(expectedParameter))
-                        {
-                            executionParameters.Add(Type.Missing);
->>>>>>> 63070a3e
                         }
                     }
                     else
                     {
-<<<<<<< HEAD
                         executionParam = providedParameter.Deserialize(paramType, EthereumJsonSerializer.JsonOptions);
-=======
-                        var stringReader = providedParameter.StartsWith('\"') && providedParameter.EndsWith('\"')
-                            ? new StringReader(providedParameter)
-                            : new StringReader($"\"{providedParameter}\"");
-                        var jsonTextReader = new JsonTextReader(stringReader);
-                        executionParam = _serializer.Deserialize(jsonTextReader, paramType);
->>>>>>> 63070a3e
                     }
                 }
 
@@ -393,20 +381,7 @@
     public JsonRpcErrorResponse GetErrorResponse(int errorCode, string errorMessage, object? id = null, string? methodName = null) =>
         GetErrorResponse(methodName ?? string.Empty, errorCode, errorMessage, null, id);
 
-<<<<<<< HEAD
     private JsonRpcErrorResponse GetErrorResponse(string? methodName, int errorCode, string? errorMessage, object? errorData, object? id, Action? disposableAction = null)
-=======
-    public JsonConverter[] Converters { get; }
-
-    private JsonRpcErrorResponse GetErrorResponse(
-        string methodName,
-        int errorCode,
-        string? errorMessage,
-        object? errorData,
-        object? id,
-        Action? disposableAction = null,
-        bool suppressWarning = false)
->>>>>>> 63070a3e
     {
         if (_logger.IsDebug) _logger.Debug($"Sending error response, method: {(string.IsNullOrEmpty(methodName) ? "none" : methodName)}, id: {id}, errorType: {errorCode}, message: {errorMessage}, errorData: {errorData}");
         JsonRpcErrorResponse response = new(disposableAction)
