//  Copyright (c) 2021 Demerzel Solutions Limited
//  This file is part of the Nethermind library.
//
//  The Nethermind library is free software: you can redistribute it and/or modify
//  it under the terms of the GNU Lesser General Public License as published by
//  the Free Software Foundation, either version 3 of the License, or
//  (at your option) any later version.
//
//  The Nethermind library is distributed in the hope that it will be useful,
//  but WITHOUT ANY WARRANTY; without even the implied warranty of
//  MERCHANTABILITY or FITNESS FOR A PARTICULAR PURPOSE. See the
//  GNU Lesser General Public License for more details.
//
//  You should have received a copy of the GNU Lesser General Public License
//  along with the Nethermind. If not, see <http://www.gnu.org/licenses/>.

using System;
using System.Collections.Generic;
using System.IO;
using System.Linq;
using System.Reflection;
using System.Text;
using System.Threading.Tasks;
using Nethermind.Core;
using Nethermind.Core.Attributes;
using Nethermind.JsonRpc.Data;
using Nethermind.JsonRpc.Modules;
using Nethermind.Logging;
using Nethermind.Serialization.Json;
using Nethermind.State;
using Newtonsoft.Json;
using JsonSerializer = Newtonsoft.Json.JsonSerializer;

namespace Nethermind.JsonRpc;

[Todo(Improve.Refactor, "Use JsonConverters and JSON serialization everywhere")]
public class JsonRpcService : IJsonRpcService
{
    private readonly ILogger _logger;
    private readonly IRpcModuleProvider _rpcModuleProvider;
    private readonly JsonSerializer _serializer;
    private readonly HashSet<string> _methodsLoggingFiltering;
    private readonly int _maxLoggedRequestParametersCharacters;

    public JsonRpcService(IRpcModuleProvider rpcModuleProvider, ILogManager logManager, IJsonRpcConfig jsonRpcConfig)
    {
        _logger = logManager.GetClassLogger();
        _rpcModuleProvider = rpcModuleProvider;
        _serializer = rpcModuleProvider.Serializer;
        _methodsLoggingFiltering = (jsonRpcConfig.MethodsLoggingFiltering ?? Array.Empty<string>()).ToHashSet();
        _maxLoggedRequestParametersCharacters = jsonRpcConfig.MaxLoggedRequestParametersCharacters ?? int.MaxValue;

        List<JsonConverter> converterList = new();
        foreach (JsonConverter converter in rpcModuleProvider.Converters)
        {
            if (_logger.IsDebug) _logger.Debug($"Registering {converter.GetType().Name} inside {nameof(JsonRpcService)}");
            _serializer.Converters.Add(converter);
            converterList.Add(converter);
        }

        foreach (JsonConverter converter in EthereumJsonSerializer.CommonConverters)
        {
            if (_logger.IsDebug) _logger.Debug($"Registering {converter.GetType().Name} (default)");
            _serializer.Converters.Add(converter);
            converterList.Add(converter);
        }

        BlockParameterConverter blockParameterConverter = new();
        _serializer.Converters.Add(blockParameterConverter);
        converterList.Add(blockParameterConverter);

        Converters = converterList.ToArray();
    }

    public async Task<JsonRpcResponse> SendRequestAsync(JsonRpcRequest rpcRequest, JsonRpcContext context)
    {
        try
        {
            (int? errorCode, string errorMessage) = Validate(rpcRequest, context);
            if (errorCode.HasValue)
            {
                return GetErrorResponse(rpcRequest.Method, errorCode.Value, errorMessage, null, rpcRequest.Id);
            }

            try
            {
                return await ExecuteRequestAsync(rpcRequest, context);
            }
            catch (TargetInvocationException ex)
            {
                if (_logger.IsError) _logger.Error($"Error during method execution, request: {rpcRequest}", ex.InnerException);
                return GetErrorResponse(rpcRequest.Method, ErrorCodes.InternalError, "Internal error", ex.InnerException?.ToString(), rpcRequest.Id);
            }
            catch (ModuleRentalTimeoutException ex)
            {
                if (_logger.IsError) _logger.Error($"Error during method execution, request: {rpcRequest}", ex);
                return GetErrorResponse(rpcRequest.Method, ErrorCodes.ModuleTimeout, "Timeout", ex.ToString(), rpcRequest.Id);
            }
            catch (Exception ex)
            {
                if (_logger.IsError) _logger.Error($"Error during method execution, request: {rpcRequest}", ex);
                return GetErrorResponse(rpcRequest.Method, ErrorCodes.InternalError, "Internal error", ex.ToString(), rpcRequest.Id);
            }
        }
        catch (Exception ex)
        {
            if (_logger.IsError) _logger.Error($"Error during validation, request: {rpcRequest}", ex);
            return GetErrorResponse(ErrorCodes.ParseError, "Parse error");
        }
    }

    private async Task<JsonRpcResponse> ExecuteRequestAsync(JsonRpcRequest rpcRequest, JsonRpcContext context)
    {
        string methodName = rpcRequest.Method.Trim();

        (MethodInfo MethodInfo, bool ReadOnly) result = _rpcModuleProvider.Resolve(methodName);
        return result.MethodInfo != null
            ? await ExecuteAsync(rpcRequest, methodName, result, context)
            : GetErrorResponse(methodName, ErrorCodes.MethodNotFound, "Method not found", $"{rpcRequest.Method}", rpcRequest.Id);
    }

    private async Task<JsonRpcResponse> ExecuteAsync(JsonRpcRequest request, string methodName,
        (MethodInfo Info, bool ReadOnly) method, JsonRpcContext context)
    {
        ParameterInfo[] expectedParameters = method.Info.GetParameters();
        string?[] providedParameters = request.Params ?? Array.Empty<string>();

        LogRequest(methodName, providedParameters, expectedParameters);

        int missingParamsCount = expectedParameters.Length - providedParameters.Length + (providedParameters.Count(string.IsNullOrWhiteSpace));
        int explicitNullableParamsCount = 0;

        if (missingParamsCount != 0)
        {
            bool hasIncorrectParameters = true;
            if (missingParamsCount > 0)
            {
                hasIncorrectParameters = false;
                for (int i = 0; i < missingParamsCount; i++)
                {
                    int parameterIndex = expectedParameters.Length - missingParamsCount + i;
                    bool nullable = IsNullableParameter(expectedParameters[parameterIndex]);

                    // if the null is the default parameter it could be passed in an explicit way as "" or null
                    // or we can treat null as a missing parameter. Two tests for this cases:
                    // Eth_call_is_working_with_implicit_null_as_the_last_argument and Eth_call_is_working_with_explicit_null_as_the_last_argument
                    bool isExplicit = providedParameters.Length >= parameterIndex + 1;
                    if (nullable && isExplicit)
                    {
                        explicitNullableParamsCount += 1;
                    }
                    if (!expectedParameters[expectedParameters.Length - missingParamsCount + i].IsOptional && !nullable)
                    {
                        hasIncorrectParameters = true;
                        break;
                    }
                }
            }

            if (hasIncorrectParameters)
            {
                return GetErrorResponse(methodName, ErrorCodes.InvalidParams, "Invalid params", $"Incorrect parameters count, expected: {expectedParameters.Length}, actual: {expectedParameters.Length - missingParamsCount}", request.Id);
            }
        }

        missingParamsCount -= explicitNullableParamsCount;

        //prepare parameters
        object[]? parameters = null;
        if (expectedParameters.Length > 0)
        {
            parameters = DeserializeParameters(expectedParameters, providedParameters, missingParamsCount);
            if (parameters == null)
            {
                if (_logger.IsWarn) _logger.Warn($"Incorrect JSON RPC parameters when calling {methodName} with params [{string.Join(", ", providedParameters)}]");
                return GetErrorResponse(methodName, ErrorCodes.InvalidParams, "Invalid params", null, request.Id);
            }
        }

        //execute method
        IResultWrapper resultWrapper = null;
        IRpcModule rpcModule = await _rpcModuleProvider.Rent(methodName, method.ReadOnly);
        if (rpcModule is IContextAwareRpcModule contextAwareModule)
        {
            contextAwareModule.Context = context;
        }
        bool returnImmediately = methodName != "eth_getLogs";
        Action? returnAction = returnImmediately ? (Action)null : () => _rpcModuleProvider.Return(methodName, rpcModule);
        try
        {
            object invocationResult = method.Info.Invoke(rpcModule, parameters);
            switch (invocationResult)
            {
                case IResultWrapper wrapper:
                    resultWrapper = wrapper;
                    break;
                case Task task:
                    await task;
                    resultWrapper = task.GetType().GetProperty("Result")?.GetValue(task) as IResultWrapper;
                    break;
            }
        }
        catch (TargetParameterCountException e)
        {
            return GetErrorResponse(methodName, ErrorCodes.InvalidParams, e.Message, e.ToString(), request.Id, returnAction);
        }
        catch (TargetInvocationException e) when (e.InnerException is JsonException)
        {
<<<<<<< HEAD
            return GetErrorResponse(methodName, ErrorCodes.InvalidParams, "Invalid params", e.InnerException?.ToString(), request.Id, returnAction);
=======
            return GetErrorResponse(methodName, ErrorCodes.InvalidParams, "Invalid params", null, request.Id, returnAction);
>>>>>>> c3b219e1
        }
        catch (Exception e) when (e.InnerException is OperationCanceledException)
        {
            string errorMessage = $"{methodName} request was canceled due to enabled timeout.";
            return GetErrorResponse(methodName, ErrorCodes.Timeout, errorMessage, null, request.Id, returnAction);
        }
        catch (Exception e) when (e.InnerException is InsufficientBalanceException)
        {
            return GetErrorResponse(methodName, ErrorCodes.InvalidInput, e.InnerException.Message, e.ToString(), request.Id, returnAction);
        }
        finally
        {
            if (returnImmediately)
            {
                _rpcModuleProvider.Return(methodName, rpcModule);
            }
        }

        if (resultWrapper is null)
        {
            string errorMessage = $"Method {methodName} execution result does not implement IResultWrapper";
            if (_logger.IsError) _logger.Error(errorMessage);
            return GetErrorResponse(methodName, ErrorCodes.InternalError, errorMessage, null, request.Id, returnAction);
        }

        Result? result = resultWrapper.GetResult();
        if (result == null)
        {
            if (_logger.IsError) _logger.Error($"Error during method: {methodName} execution: no result");
            return GetErrorResponse(methodName, resultWrapper.GetErrorCode(), "Internal error", resultWrapper.GetData(), request.Id, returnAction);
        }

        if (result.ResultType == ResultType.Failure)
        {
            return GetErrorResponse(methodName, resultWrapper.GetErrorCode(), result.Error, resultWrapper.GetData(), request.Id, returnAction);
        }

        return GetSuccessResponse(methodName, resultWrapper.GetData(), request.Id, returnAction);
    }

    private void LogRequest(string methodName, string?[] providedParameters, ParameterInfo[] expectedParameters)
    {
        if (_logger.IsInfo && !_methodsLoggingFiltering.Contains(methodName))
        {
            StringBuilder builder = new StringBuilder();
            builder.Append("Executing JSON RPC call ");
            builder.Append(methodName);
            builder.Append(" with params [");

            int paramsLength = 0;
            int paramsCount = 0;
            const string separator = ", ";

            for (int i = 0; i < providedParameters.Length; i++)
            {
                string? parameter = expectedParameters.ElementAtOrDefault(i)?.Name == "passphrase"
                    ? "{passphrase}"
                    : providedParameters[i];

                if (paramsLength > _maxLoggedRequestParametersCharacters)
                {
                    int toRemove = paramsLength - _maxLoggedRequestParametersCharacters;
                    builder.Remove(builder.Length - toRemove, toRemove);
                    builder.Append("...");
                    break;
                }

                if (paramsCount != 0)
                {
                    builder.Append(separator);
                    paramsLength += separator.Length;
                }

                builder.Append(parameter);
                paramsLength += (parameter?.Length ?? 0);
                paramsCount++;
            }
            builder.Append(']');
            string log = builder.ToString();
            _logger.Info(log);
        }
    }

    private object[]? DeserializeParameters(ParameterInfo[] expectedParameters, string?[] providedParameters, int missingParamsCount)
    {
        try
        {
            List<object> executionParameters = new List<object>();
            for (int i = 0; i < providedParameters.Length; i++)
            {
                string providedParameter = providedParameters[i];
                ParameterInfo expectedParameter = expectedParameters[i];
                Type paramType = expectedParameter.ParameterType;
                if (paramType.IsByRef)
                {
                    paramType = paramType.GetElementType();
                }

                if (string.IsNullOrWhiteSpace(providedParameter))
                {
                    if (providedParameter == null && IsNullableParameter(expectedParameter))
                    {
                        executionParameters.Add(null);
                    }
                    else
                    {
                        executionParameters.Add(Type.Missing);
                    }
                    continue;
                }

                object? executionParam;
                if (typeof(IJsonRpcParam).IsAssignableFrom(paramType))
                {
                    IJsonRpcParam jsonRpcParam = (IJsonRpcParam)Activator.CreateInstance(paramType);
                    jsonRpcParam!.ReadJson(_serializer, providedParameter);
                    executionParam = jsonRpcParam;
                }
                else if (paramType == typeof(string))
                {
                    executionParam = providedParameter;
                }
                else if (paramType == typeof(string[]))
                {
                    executionParam = _serializer.Deserialize<string[]>(new JsonTextReader(new StringReader(providedParameter)));
                }
                else
                {
                    if (providedParameter.StartsWith('[') || providedParameter.StartsWith('{'))
                    {
                        executionParam = _serializer.Deserialize(new JsonTextReader(new StringReader(providedParameter)), paramType);
                    }
                    else
                    {
                        executionParam = _serializer.Deserialize(new JsonTextReader(new StringReader($"\"{providedParameter}\"")), paramType);
                    }
                }

                executionParameters.Add(executionParam);
            }

            for (int i = 0; i < missingParamsCount; i++)
            {
                executionParameters.Add(Type.Missing);
            }

            return executionParameters.ToArray();
        }
        catch (Exception e)
        {
            if (_logger.IsWarn) _logger.Warn("Error while parsing JSON RPC request parameters " + e);
            return null;
        }
    }

    private bool IsNullableParameter(ParameterInfo parameterInfo)
    {
        Type parameterType = parameterInfo.ParameterType;
        if (parameterType.IsValueType)
        {
            return Nullable.GetUnderlyingType(parameterType) != null;
        }

        CustomAttributeData nullableAttribute = parameterInfo.CustomAttributes
            .FirstOrDefault(x => x.AttributeType.FullName == "System.Runtime.CompilerServices.NullableAttribute");
        if (nullableAttribute != null)
        {
            CustomAttributeTypedArgument attributeArgument = nullableAttribute.ConstructorArguments.FirstOrDefault();
            if (attributeArgument.ArgumentType == typeof(byte))
            {
                return (byte)attributeArgument.Value! == 2;
            }
        }
        return false;
    }

    private JsonRpcResponse GetSuccessResponse(string methodName, object result, object id, Action? disposableAction)
    {
        JsonRpcResponse response = new JsonRpcSuccessResponse(disposableAction)
        {
            Result = result,
            Id = id,
            MethodName = methodName
        };

        return response;
    }

    public JsonRpcErrorResponse GetErrorResponse(int errorCode, string errorMessage) =>
        GetErrorResponse(null, errorCode, errorMessage, null, null);

    public JsonConverter[] Converters { get; }

    private JsonRpcErrorResponse GetErrorResponse(string? methodName, int errorCode, string? errorMessage, object? errorData, object? id, Action? disposableAction = null)
    {
        if (_logger.IsDebug) _logger.Debug($"Sending error response, method: {methodName ?? "none"}, id: {id}, errorType: {errorCode}, message: {errorMessage}, errorData: {errorData}");
        JsonRpcErrorResponse response = new(disposableAction)
        {
            Error = new Error
            {
                Code = errorCode,
                Message = errorMessage,
                Data = errorData,
            },
            Id = id,
            MethodName = methodName
        };

        return response;
    }

    private (int? ErrorType, string ErrorMessage) Validate(JsonRpcRequest? rpcRequest, JsonRpcContext context)
    {
        if (rpcRequest == null)
        {
            return (ErrorCodes.InvalidRequest, "Invalid request");
        }

        string methodName = rpcRequest.Method;
        if (string.IsNullOrWhiteSpace(methodName))
        {
            return (ErrorCodes.InvalidRequest, "Method is required");
        }

        methodName = methodName.Trim();

        ModuleResolution result = _rpcModuleProvider.Check(methodName, context);
        return result switch
        {
            ModuleResolution.Unknown => ((int?)ErrorCodes.MethodNotFound, $"Method {methodName} is not supported"),
            ModuleResolution.Disabled => (ErrorCodes.InvalidRequest, $"{methodName} found but the containing module is disabled for the url '{context.Url?.ToString() ?? string.Empty}', consider adding module in JsonRpcConfig.AdditionalRpcUrls for additional url, or to JsonRpcConfig.EnabledModules for default url"),
            ModuleResolution.EndpointDisabled => (ErrorCodes.InvalidRequest, $"{methodName} found for the url '{context.Url?.ToString() ?? string.Empty}' but is disabled for {context.RpcEndpoint}"),
            ModuleResolution.NotAuthenticated => (ErrorCodes.InvalidRequest, $"Method {methodName} should be authenticated"),
            _ => (null, null)
        };
    }
}<|MERGE_RESOLUTION|>--- conflicted
+++ resolved
@@ -206,11 +206,7 @@
         }
         catch (TargetInvocationException e) when (e.InnerException is JsonException)
         {
-<<<<<<< HEAD
             return GetErrorResponse(methodName, ErrorCodes.InvalidParams, "Invalid params", e.InnerException?.ToString(), request.Id, returnAction);
-=======
-            return GetErrorResponse(methodName, ErrorCodes.InvalidParams, "Invalid params", null, request.Id, returnAction);
->>>>>>> c3b219e1
         }
         catch (Exception e) when (e.InnerException is OperationCanceledException)
         {
