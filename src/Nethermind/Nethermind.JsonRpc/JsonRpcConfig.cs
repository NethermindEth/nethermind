// SPDX-FileCopyrightText: 2022 Demerzel Solutions Limited
// SPDX-License-Identifier: LGPL-3.0-only

using System;
using System.Linq;
using Nethermind.Core.Extensions;
using Nethermind.JsonRpc.Modules;

namespace Nethermind.JsonRpc
{
    public class JsonRpcConfig : IJsonRpcConfig
    {
        public static readonly JsonRpcConfig Default = new();
        private int? _webSocketsPort;
        public bool Enabled { get; set; }
        public string Host { get; set; } = "127.0.0.1";
        public int Timeout { get; set; } = 20000;
        public int RequestQueueLimit { get; set; } = 500;
        public string RpcRecorderBaseFilePath { get; set; } = "logs/rpc.{counter}.txt";

        public RpcRecorderState RpcRecorderState { get; set; } = RpcRecorderState.None;

        public int Port { get; set; } = 8545;

        public int WebSocketsPort
        {
            get => _webSocketsPort ?? Port;
            set => _webSocketsPort = value;
        }

        public string? IpcUnixDomainSocketPath { get; set; } = null;

        public string[] EnabledModules { get; set; } = ModuleType.DefaultModules.ToArray();
        public string[] AdditionalRpcUrls { get; set; } = Array.Empty<string>();
        public long? GasCap { get; set; } = 100000000;
        public int ReportIntervalSeconds { get; set; } = 300;
        public bool BufferResponses { get; set; }
        public string CallsFilterFilePath { get; set; } = "Data/jsonrpc.filter";
        public long? MaxRequestBodySize { get; set; } = 30000000;
        public int? EthModuleConcurrentInstances { get; set; } = null;
        public string JwtSecretFile { get; set; } = "keystore/jwt-secret";
        public bool UnsecureDevNoRpcAuthentication { get; set; }
        public int? MaxLoggedRequestParametersCharacters { get; set; } = null;
        public string[]? MethodsLoggingFiltering { get; set; } =
        {
            "engine_newPayloadV1",
            "engine_newPayloadV2",
            "engine_newPayloadV3",
            "engine_forkchoiceUpdatedV1",
            "engine_forkchoiceUpdatedV2"
        };
        public string EngineHost { get; set; } = "127.0.0.1";
        public int? EnginePort { get; set; } = null;
        public string[] EngineEnabledModules { get; set; } = ModuleType.DefaultEngineModules.ToArray();
        public int MaxBatchSize { get; set; } = 1024;
        public long? MaxBatchResponseBodySize { get; set; } = 32.MiB();
<<<<<<< HEAD
        public long? MaxSimulateBlocksCap { get; set; } = 256;
=======
        public int EstimateErrorMargin { get; set; } = 150;
>>>>>>> 0fb5c63f
    };
};
<|MERGE_RESOLUTION|>--- conflicted
+++ resolved
@@ -54,10 +54,7 @@
         public string[] EngineEnabledModules { get; set; } = ModuleType.DefaultEngineModules.ToArray();
         public int MaxBatchSize { get; set; } = 1024;
         public long? MaxBatchResponseBodySize { get; set; } = 32.MiB();
-<<<<<<< HEAD
         public long? MaxSimulateBlocksCap { get; set; } = 256;
-=======
         public int EstimateErrorMargin { get; set; } = 150;
->>>>>>> 0fb5c63f
     };
 };
