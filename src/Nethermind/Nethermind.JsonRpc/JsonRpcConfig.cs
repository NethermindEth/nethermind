--- conflicted
+++ resolved
@@ -67,10 +67,7 @@
     public long? MaxSimulateBlocksCap { get; set; } = 256;
     public int EstimateErrorMargin { get; set; } = 150;
     public string[] CorsOrigins { get; set; } = ["*"];
-<<<<<<< HEAD
     public int WebSocketsProcessingConcurrency { get; set; } = 1;
     public int IpcProcessingConcurrency { get; set; } = 1;
-=======
     public bool EnablePerMethodMetrics { get; set; } = false;
->>>>>>> 6c270899
 };