--- conflicted
+++ resolved
@@ -50,11 +50,7 @@
         public string EngineHost { get; set; } = "127.0.0.1";
         public int? EnginePort { get; set; } = null;
         public string[] EngineEnabledModules { get; set; } = ModuleType.DefaultEngineModules.ToArray();
-<<<<<<< HEAD
-        public int MaxBatchSize { get; set; } = 100;
-=======
         public int MaxBatchSize { get; set; } = 1024;
->>>>>>> dd2f2362
         public long? MaxBatchResponseBodySize { get; set; } = 30.MB();
     };
 };
