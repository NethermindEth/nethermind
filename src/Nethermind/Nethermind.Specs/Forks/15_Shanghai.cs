--- conflicted
+++ resolved
@@ -13,10 +13,6 @@
         protected Shanghai()
         {
             Name = "Shanghai";
-<<<<<<< HEAD
-            IsEip3675Enabled = true;
-=======
->>>>>>> 5a0577ec
             IsEip3651Enabled = true;
             IsEip3855Enabled = true;
             IsEip3860Enabled = true;
