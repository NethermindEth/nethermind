//  Copyright (c) 2021 Demerzel Solutions Limited
//  This file is part of the Nethermind library.
// 
//  The Nethermind library is free software: you can redistribute it and/or modify
//  it under the terms of the GNU Lesser General Public License as published by
//  the Free Software Foundation, either version 3 of the License, or
//  (at your option) any later version.
// 
//  The Nethermind library is distributed in the hope that it will be useful,
//  but WITHOUT ANY WARRANTY; without even the implied warranty of
//  MERCHANTABILITY or FITNESS FOR A PARTICULAR PURPOSE. See the
//  GNU Lesser General Public License for more details.
// 
//  You should have received a copy of the GNU Lesser General Public License
//  along with the Nethermind. If not, see <http://www.gnu.org/licenses/>.
// 

using System.Threading;
using Nethermind.Core.Specs;

namespace Nethermind.Specs.Forks
{
    public class Shanghai : GrayGlacier
    {
        private static IReleaseSpec _instance;

        protected Shanghai()
        {
            Name = "Shanghai";
            IsEip1153Enabled = true;
            IsEip3675Enabled = true;
            IsEip3651Enabled = true;
<<<<<<< HEAD
            IsEip3860Enabled = true;
=======
            IsEip3855Enabled = true;
>>>>>>> 96767b25
        }

        public new static IReleaseSpec Instance => LazyInitializer.EnsureInitialized(ref _instance, () => new Shanghai());
    }
}<|MERGE_RESOLUTION|>--- conflicted
+++ resolved
@@ -30,11 +30,8 @@
             IsEip1153Enabled = true;
             IsEip3675Enabled = true;
             IsEip3651Enabled = true;
-<<<<<<< HEAD
+            IsEip3855Enabled = true;
             IsEip3860Enabled = true;
-=======
-            IsEip3855Enabled = true;
->>>>>>> 96767b25
         }
 
         public new static IReleaseSpec Instance => LazyInitializer.EnsureInitialized(ref _instance, () => new Shanghai());
