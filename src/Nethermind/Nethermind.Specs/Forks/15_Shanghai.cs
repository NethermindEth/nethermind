// SPDX-FileCopyrightText: 2022 Demerzel Solutions Limited
// SPDX-License-Identifier: LGPL-3.0-only

using System.Threading;
using Nethermind.Core.Specs;

namespace Nethermind.Specs.Forks
{
    public class Shanghai : GrayGlacier
    {
        private static IReleaseSpec _instance;

        protected Shanghai()
        {
            Name = "Shanghai";
            IsEip3651Enabled = true;
            IsEip3855Enabled = true;
            IsEip3860Enabled = true;
<<<<<<< HEAD
            IsEip4758Enabled = true;
=======
            IsEip4895Enabled = true;
>>>>>>> 5103c6ae
        }

        public new static IReleaseSpec Instance => LazyInitializer.EnsureInitialized(ref _instance, () => new Shanghai());
    }
}<|MERGE_RESOLUTION|>--- conflicted
+++ resolved
@@ -16,11 +16,7 @@
             IsEip3651Enabled = true;
             IsEip3855Enabled = true;
             IsEip3860Enabled = true;
-<<<<<<< HEAD
-            IsEip4758Enabled = true;
-=======
             IsEip4895Enabled = true;
->>>>>>> 5103c6ae
         }
 
         public new static IReleaseSpec Instance => LazyInitializer.EnsureInitialized(ref _instance, () => new Shanghai());
