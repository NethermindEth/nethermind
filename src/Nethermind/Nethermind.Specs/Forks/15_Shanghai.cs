--- conflicted
+++ resolved
@@ -30,13 +30,10 @@
             IsEip1153Enabled = true;
             IsEip3675Enabled = true;
             IsEip3651Enabled = true;
-<<<<<<< HEAD
+            IsEip3860Enabled = true;
             IsEip3670Enabled = true;
             IsEip3855Enabled = true;
             IsEip3540Enabled = true;
-=======
-            IsEip3860Enabled = true;
->>>>>>> d99479bb
         }
 
         public new static IReleaseSpec Instance => LazyInitializer.EnsureInitialized(ref _instance, () => new Shanghai());
