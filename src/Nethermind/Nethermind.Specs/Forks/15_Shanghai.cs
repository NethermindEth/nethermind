//  Copyright (c) 2021 Demerzel Solutions Limited
//  This file is part of the Nethermind library.
// 
//  The Nethermind library is free software: you can redistribute it and/or modify
//  it under the terms of the GNU Lesser General Public License as published by
//  the Free Software Foundation, either version 3 of the License, or
//  (at your option) any later version.
// 
//  The Nethermind library is distributed in the hope that it will be useful,
//  but WITHOUT ANY WARRANTY; without even the implied warranty of
//  MERCHANTABILITY or FITNESS FOR A PARTICULAR PURPOSE. See the
//  GNU Lesser General Public License for more details.
// 
//  You should have received a copy of the GNU Lesser General Public License
//  along with the Nethermind. If not, see <http://www.gnu.org/licenses/>.
// 

using System.Threading;
using Nethermind.Core.Specs;

namespace Nethermind.Specs.Forks
{
    public class Shanghai : GrayGlacier
    {
        private static IReleaseSpec _instance;

        protected Shanghai()
        {
            Name = "Shanghai";
            IsEip1153Enabled = true;
            IsEip3675Enabled = true;
            IsEip3651Enabled = true;
<<<<<<< HEAD
            IsEip3855Enabled = true;
=======
            IsEip3540Enabled = true;
>>>>>>> 992eb81f
        }

        public new static IReleaseSpec Instance => LazyInitializer.EnsureInitialized(ref _instance, () => new Shanghai());
    }
}<|MERGE_RESOLUTION|>--- conflicted
+++ resolved
@@ -30,11 +30,8 @@
             IsEip1153Enabled = true;
             IsEip3675Enabled = true;
             IsEip3651Enabled = true;
-<<<<<<< HEAD
             IsEip3855Enabled = true;
-=======
             IsEip3540Enabled = true;
->>>>>>> 992eb81f
         }
 
         public new static IReleaseSpec Instance => LazyInitializer.EnsureInitialized(ref _instance, () => new Shanghai());
