//  Copyright (c) 2021 Demerzel Solutions Limited
//  This file is part of the Nethermind library.
// 
//  The Nethermind library is free software: you can redistribute it and/or modify
//  it under the terms of the GNU Lesser General Public License as published by
//  the Free Software Foundation, either version 3 of the License, or
//  (at your option) any later version.
// 
//  The Nethermind library is distributed in the hope that it will be useful,
//  but WITHOUT ANY WARRANTY; without even the implied warranty of
//  MERCHANTABILITY or FITNESS FOR A PARTICULAR PURPOSE. See the
//  GNU Lesser General Public License for more details.
// 
//  You should have received a copy of the GNU Lesser General Public License
//  along with the Nethermind. If not, see <http://www.gnu.org/licenses/>.
// 

using System.Threading;
using Nethermind.Core.Specs;

namespace Nethermind.Specs.Forks
{
    public class Shanghai : GrayGlacier
    {
        private static IReleaseSpec _instance;

        protected Shanghai()
        {
            Name = "Shanghai";
            IsEip1153Enabled = true;
            IsEip3675Enabled = true;
            IsEip3651Enabled = true;
<<<<<<< HEAD
            IsEip3670Enabled = true;
            IsEip3540Enabled = true;
=======
            IsEip3855Enabled = true;
>>>>>>> c6266858
        }

        public new static IReleaseSpec Instance => LazyInitializer.EnsureInitialized(ref _instance, () => new Shanghai());
    }
}<|MERGE_RESOLUTION|>--- conflicted
+++ resolved
@@ -30,12 +30,9 @@
             IsEip1153Enabled = true;
             IsEip3675Enabled = true;
             IsEip3651Enabled = true;
-<<<<<<< HEAD
+            IsEip3855Enabled = true;
             IsEip3670Enabled = true;
             IsEip3540Enabled = true;
-=======
-            IsEip3855Enabled = true;
->>>>>>> c6266858
         }
 
         public new static IReleaseSpec Instance => LazyInitializer.EnsureInitialized(ref _instance, () => new Shanghai());
