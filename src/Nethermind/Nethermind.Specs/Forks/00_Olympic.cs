// SPDX-FileCopyrightText: 2022 Demerzel Solutions Limited
// SPDX-License-Identifier: LGPL-3.0-only

using System.Threading;
using Nethermind.Core;
using Nethermind.Core.Specs;
using Nethermind.Int256;

namespace Nethermind.Specs.Forks
{
    public class Olympic : ReleaseSpec
    {
        private static IReleaseSpec _instance;

        protected Olympic()
        {
            Name = "Olympic";
            MaximumExtraDataSize = 32;
            MaxCodeSize = long.MaxValue;
            MinGasLimit = 5000;
            GasLimitBoundDivisor = 0x0400;
            BlockReward = UInt256.Parse("5000000000000000000");
            DifficultyBoundDivisor = 0x0800;
            IsEip3607Enabled = true;
            MaximumUncleCount = 2;
            Eip1559TransitionBlock = long.MaxValue;
            ValidateChainId = true;
            ValidateReceipts = true;

            // The below addresses are added for all forks, but the given EIPs can be enabled at a specific timestamp or block.
<<<<<<< HEAD
            Eip7251ContractAddress = Eip7251Constants.ConsolidationRequestPredeployAddress;
            Eip7002ContractAddress = Eip7002Constants.WithdrawalRequestPredeployAddress;
            DepositContractAddress = Eip6110Constants.MainnetDepositContractAddress;
            AuRaSystemCalls = false;
=======
            Eip7002ContractAddress = Eip7002Constants.WithdrawalRequestPredeployAddress;
            DepositContractAddress = Eip6110Constants.MainnetDepositContractAddress;
>>>>>>> aa0196b8
        }

        public static IReleaseSpec Instance => LazyInitializer.EnsureInitialized(ref _instance, () => new Olympic());
    }
}<|MERGE_RESOLUTION|>--- conflicted
+++ resolved
@@ -28,15 +28,9 @@
             ValidateReceipts = true;
 
             // The below addresses are added for all forks, but the given EIPs can be enabled at a specific timestamp or block.
-<<<<<<< HEAD
             Eip7251ContractAddress = Eip7251Constants.ConsolidationRequestPredeployAddress;
             Eip7002ContractAddress = Eip7002Constants.WithdrawalRequestPredeployAddress;
             DepositContractAddress = Eip6110Constants.MainnetDepositContractAddress;
-            AuRaSystemCalls = false;
-=======
-            Eip7002ContractAddress = Eip7002Constants.WithdrawalRequestPredeployAddress;
-            DepositContractAddress = Eip6110Constants.MainnetDepositContractAddress;
->>>>>>> aa0196b8
         }
 
         public static IReleaseSpec Instance => LazyInitializer.EnsureInitialized(ref _instance, () => new Olympic());
