--- conflicted
+++ resolved
@@ -24,10 +24,7 @@
         Eip2935ContractAddress = Eip2935Constants.BlockHashHistoryAddress;
         MaxBlobCount = 9;
         TargetBlobCount = 6;
-<<<<<<< HEAD
-=======
         BlobBaseFeeUpdateFraction = 5007716;
->>>>>>> b95ac182
     }
 
     public new static IReleaseSpec Instance => LazyInitializer.EnsureInitialized(ref _instance, static () => new Prague());
