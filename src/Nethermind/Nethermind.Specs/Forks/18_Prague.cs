// SPDX-FileCopyrightText: 2024 Demerzel Solutions Limited
// SPDX-License-Identifier: LGPL-3.0-only

using System.Threading;
using Nethermind.Core;
using Nethermind.Core.Specs;

namespace Nethermind.Specs.Forks;

public class Prague : Cancun
{
    private static IReleaseSpec _instance;

    protected Prague()
    {
        Name = "Prague";
        IsEip2537Enabled = true;
        IsEip2935Enabled = true;
        IsEip3074Enabled = true;
        IsEip6110Enabled = true;
        IsEip7002Enabled = true;
<<<<<<< HEAD
        IsEip7251Enabled = true;
=======
        IsRip7212Enabled = true;
>>>>>>> 5d12c8d9
        Eip2935ContractAddress = Eip2935Constants.BlockHashHistoryAddress;
    }

    public new static IReleaseSpec Instance => LazyInitializer.EnsureInitialized(ref _instance, () => new Prague());
}<|MERGE_RESOLUTION|>--- conflicted
+++ resolved
@@ -19,11 +19,8 @@
         IsEip3074Enabled = true;
         IsEip6110Enabled = true;
         IsEip7002Enabled = true;
-<<<<<<< HEAD
         IsEip7251Enabled = true;
-=======
         IsRip7212Enabled = true;
->>>>>>> 5d12c8d9
         Eip2935ContractAddress = Eip2935Constants.BlockHashHistoryAddress;
     }
 
