--- conflicted
+++ resolved
@@ -22,10 +22,7 @@
         Eip4788ContractAddress = Eip4788Constants.BeaconRootsAddress;
         MaxBlobCount = 6;
         TargetBlobCount = 3;
-<<<<<<< HEAD
-=======
         BlobBaseFeeUpdateFraction = 3338477;
->>>>>>> b95ac182
     }
 
     public new static IReleaseSpec Instance => LazyInitializer.EnsureInitialized(ref _instance, static () => new Cancun());
