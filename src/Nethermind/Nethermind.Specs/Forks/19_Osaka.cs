// SPDX-FileCopyrightText: 2025 Demerzel Solutions Limited
// SPDX-License-Identifier: LGPL-3.0-only

using System.Threading;
using Nethermind.Core.Specs;

namespace Nethermind.Specs.Forks;

public class Osaka : Prague
{
    private static IReleaseSpec _instance;

    public Osaka()
    {
        Name = "Osaka";
        IsEip7594Enabled = true;
<<<<<<< HEAD
        IsEip7823Enabled = true;
        IsEip7883Enabled = true;
=======
        // IsEip7825Enabled = true;

        Released = false;
>>>>>>> a4159eba
    }

    public new static IReleaseSpec Instance => LazyInitializer.EnsureInitialized(ref _instance, static () => new Osaka());
}<|MERGE_RESOLUTION|>--- conflicted
+++ resolved
@@ -14,14 +14,11 @@
     {
         Name = "Osaka";
         IsEip7594Enabled = true;
-<<<<<<< HEAD
         IsEip7823Enabled = true;
         IsEip7883Enabled = true;
-=======
         // IsEip7825Enabled = true;
 
         Released = false;
->>>>>>> a4159eba
     }
 
     public new static IReleaseSpec Instance => LazyInitializer.EnsureInitialized(ref _instance, static () => new Osaka());
