--- conflicted
+++ resolved
@@ -19,12 +19,9 @@
         IsEip7825Enabled = true;
         IsEip7883Enabled = true;
         IsEip7918Enabled = true;
-<<<<<<< HEAD
         IsEip7934Enabled = true;
-=======
         MaxCodeSize = 48.KiB();
         MaxInitCodeSize = MaxCodeSize * 3 / 2;
->>>>>>> 5483141c
         Released = false;
     }
 
