// SPDX-FileCopyrightText: 2024 Demerzel Solutions Limited
// SPDX-License-Identifier: LGPL-3.0-only

using System.Threading;
using Nethermind.Core.Specs;

namespace Nethermind.Specs.Forks;

public class Osaka : Prague
{
    private static IReleaseSpec _instance;

    protected Osaka()
    {
        Name = "Osaka";
        IsEofEnabled = true;
<<<<<<< HEAD
        IsEip7918Enabled = true;
=======
        // IsEip7825Enabled = true;
>>>>>>> 016a6f82
    }

    public new static IReleaseSpec Instance => LazyInitializer.EnsureInitialized(ref _instance, () => new Osaka());
}<|MERGE_RESOLUTION|>--- conflicted
+++ resolved
@@ -14,11 +14,8 @@
     {
         Name = "Osaka";
         IsEofEnabled = true;
-<<<<<<< HEAD
+        // IsEip7825Enabled = true;
         IsEip7918Enabled = true;
-=======
-        // IsEip7825Enabled = true;
->>>>>>> 016a6f82
     }
 
     public new static IReleaseSpec Instance => LazyInitializer.EnsureInitialized(ref _instance, () => new Osaka());
