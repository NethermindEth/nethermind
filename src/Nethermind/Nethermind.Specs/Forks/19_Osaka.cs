--- conflicted
+++ resolved
@@ -18,11 +18,8 @@
         IsEip7825Enabled = true;
         IsEip7883Enabled = true;
         IsEip7918Enabled = true;
-<<<<<<< HEAD
+        IsEip7939Enabled = true;
         IsEip7951Enabled = true;
-=======
-        IsEip7939Enabled = true;
->>>>>>> c06fd5fc
         Released = false;
     }
 
