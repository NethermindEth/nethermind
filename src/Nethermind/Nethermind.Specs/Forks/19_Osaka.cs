// SPDX-FileCopyrightText: 2025 Demerzel Solutions Limited
// SPDX-License-Identifier: LGPL-3.0-only

using System.Threading;
using Nethermind.Core.Specs;

namespace Nethermind.Specs.Forks;

public class Osaka : Prague
{
    private static IReleaseSpec _instance;

    public Osaka()
    {
        Name = "Osaka";
        IsEip7594Enabled = true;
        IsEip7823Enabled = true;
        IsEip7825Enabled = true;
        IsEip7883Enabled = true;
        IsEip7918Enabled = true;
<<<<<<< HEAD
        IsEip7939Enabled = true;
=======
        IsEip7934Enabled = true;
        IsEip7939Enabled = true;
        IsEip7951Enabled = true;
>>>>>>> eee5ac23
        Released = false;
    }

    public new static IReleaseSpec Instance => LazyInitializer.EnsureInitialized(ref _instance, static () => new Osaka());
}<|MERGE_RESOLUTION|>--- conflicted
+++ resolved
@@ -18,13 +18,9 @@
         IsEip7825Enabled = true;
         IsEip7883Enabled = true;
         IsEip7918Enabled = true;
-<<<<<<< HEAD
-        IsEip7939Enabled = true;
-=======
         IsEip7934Enabled = true;
         IsEip7939Enabled = true;
         IsEip7951Enabled = true;
->>>>>>> eee5ac23
         Released = false;
     }
 
