--- conflicted
+++ resolved
@@ -16,12 +16,8 @@
         IsEofEnabled = true;
         IsEip7594Enabled = true;
         // IsEip7825Enabled = true;
-<<<<<<< HEAD
         IsEip7918Enabled = true;
-=======
-
         Released = false;
->>>>>>> a4159eba
     }
 
     public new static IReleaseSpec Instance => LazyInitializer.EnsureInitialized(ref _instance, static () => new Osaka());
