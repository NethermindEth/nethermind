--- conflicted
+++ resolved
@@ -81,11 +81,8 @@
         public bool IsEip3198Enabled => false;
         public bool IsEip3529Enabled  => false;
         public bool IsEip3541Enabled => false;
-<<<<<<< HEAD
         public bool IsEip3607Enabled => true;
-=======
         public bool IsEip3675Enabled => false;
->>>>>>> 28632424
         public long Eip1559TransitionBlock => long.MaxValue;
     }
 }