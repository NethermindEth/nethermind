--- conflicted
+++ resolved
@@ -79,11 +79,8 @@
         public bool IsEip2930Enabled => false;
         public bool IsEip3529Enabled  => false;
         public bool IsEip3541Enabled => false;
-<<<<<<< HEAD
         public bool IsEip3607Enabled => true;
-=======
         public bool IsEip3675Enabled => false;
->>>>>>> 28632424
         public bool IsEip158IgnoredAccount(Address address) => false;
     }
 }