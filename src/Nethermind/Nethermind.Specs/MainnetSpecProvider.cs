// SPDX-FileCopyrightText: 2022 Demerzel Solutions Limited
// SPDX-License-Identifier: LGPL-3.0-only

using Nethermind.Core.Specs;
using Nethermind.Int256;
using Nethermind.Specs.Forks;

namespace Nethermind.Specs;

public class MainnetSpecProvider : ISpecProvider
{
    public const long HomesteadBlockNumber = 1_150_000;
    public const long DaoBlockNumberConst = 1_920_000;
    public const long TangerineWhistleBlockNumber = 2_463_000;
    public const long SpuriousDragonBlockNumber = 2_675_000;
    public const long ByzantiumBlockNumber = 4_370_000;
    public const long ConstantinopleFixBlockNumber = 7_280_000;
    public const long IstanbulBlockNumber = 9_069_000;
    public const long MuirGlacierBlockNumber = 9_200_000;
    public const long BerlinBlockNumber = 12_244_000;
    public const long LondonBlockNumber = 12_965_000;
    public const long ArrowGlacierBlockNumber = 13_773_000;
    public const long GrayGlacierBlockNumber = 15_050_000;
    public const long ParisBlockNumber = 15_537_393;
    public const ulong GenesisBlockTimestamp = 0x55ba4215;
    public const ulong BeaconChainGenesisTimestampConst = 0x5fc63057;
    public const ulong ShanghaiBlockTimestamp = 0x64373057;
    public const ulong CancunBlockTimestamp = 0x65F1B057;
<<<<<<< HEAD
    //TODO correct this timestamp!
    public const ulong PragueBlockTimestamp = ulong.MaxValue - 2;
    public const ulong Fork7805BlockTimestamp = ulong.MaxValue - 1;
    // public const ulong OsakaBlockTimestamp = ulong.MaxValue - 1;
=======
    public const ulong PragueBlockTimestamp = 0x681b3057;
    public const ulong OsakaBlockTimestamp = ulong.MaxValue - 1;
>>>>>>> b9a2a934

    public IReleaseSpec GetSpec(ForkActivation forkActivation) =>
        forkActivation switch
        {
            { BlockNumber: < HomesteadBlockNumber } => Frontier.Instance,
            { BlockNumber: < DaoBlockNumberConst } => Homestead.Instance,
            { BlockNumber: < TangerineWhistleBlockNumber } => Dao.Instance,
            { BlockNumber: < SpuriousDragonBlockNumber } => TangerineWhistle.Instance,
            { BlockNumber: < ByzantiumBlockNumber } => SpuriousDragon.Instance,
            { BlockNumber: < ConstantinopleFixBlockNumber } => Byzantium.Instance,
            { BlockNumber: < IstanbulBlockNumber } => ConstantinopleFix.Instance,
            { BlockNumber: < MuirGlacierBlockNumber } => Istanbul.Instance,
            { BlockNumber: < BerlinBlockNumber } => MuirGlacier.Instance,
            { BlockNumber: < LondonBlockNumber } => Berlin.Instance,
            { BlockNumber: < ArrowGlacierBlockNumber } => London.Instance,
            { BlockNumber: < GrayGlacierBlockNumber } => ArrowGlacier.Instance,
            { BlockNumber: < ParisBlockNumber } => GrayGlacier.Instance,
            { Timestamp: null } or { Timestamp: < ShanghaiBlockTimestamp } => Paris.Instance,
            { Timestamp: < CancunBlockTimestamp } => Shanghai.Instance,
            { Timestamp: < PragueBlockTimestamp } => Cancun.Instance,
<<<<<<< HEAD
            { Timestamp: < Fork7805BlockTimestamp } => Prague.Instance,
            _ => Fork7805.Instance
=======
            { Timestamp: < OsakaBlockTimestamp } => Prague.Instance,
            _ => Osaka.Instance
>>>>>>> b9a2a934
        };

    public void UpdateMergeTransitionInfo(long? blockNumber, UInt256? terminalTotalDifficulty = null)
    {
        if (blockNumber is not null)
            MergeBlockNumber = (ForkActivation)blockNumber;

        if (terminalTotalDifficulty is not null)
            TerminalTotalDifficulty = terminalTotalDifficulty;
    }

    public ulong NetworkId { get; } = Core.BlockchainIds.Mainnet;
    public ulong ChainId => NetworkId;
    public long? DaoBlockNumber => DaoBlockNumberConst;
    public ulong? BeaconChainGenesisTimestamp => BeaconChainGenesisTimestampConst;
    public ForkActivation? MergeBlockNumber { get; private set; } = null;
    public ulong TimestampFork { get; } = ShanghaiBlockTimestamp;
    public UInt256? TerminalTotalDifficulty { get; private set; } = UInt256.Parse("58750000000000000000000");
    public IReleaseSpec GenesisSpec => Frontier.Instance;
    public static ForkActivation ShanghaiActivation { get; } = (ParisBlockNumber + 1, ShanghaiBlockTimestamp);
    public static ForkActivation CancunActivation { get; } = (ParisBlockNumber + 2, CancunBlockTimestamp);
    public static ForkActivation PragueActivation { get; } = (ParisBlockNumber + 3, PragueBlockTimestamp);
    // public static ForkActivation OsakaActivation { get; } = (ParisBlockNumber + 4, OsakaBlockTimestamp);
    public static ForkActivation Fork7805Activation { get; } = (ParisBlockNumber + 4, Fork7805BlockTimestamp);
    public ForkActivation[] TransitionActivations { get; } =
    {
        (ForkActivation)HomesteadBlockNumber,
        (ForkActivation)DaoBlockNumberConst,
        (ForkActivation)TangerineWhistleBlockNumber,
        (ForkActivation)SpuriousDragonBlockNumber,
        (ForkActivation)ByzantiumBlockNumber,
        (ForkActivation)ConstantinopleFixBlockNumber,
        (ForkActivation)IstanbulBlockNumber,
        (ForkActivation)MuirGlacierBlockNumber,
        (ForkActivation)BerlinBlockNumber,
        (ForkActivation)LondonBlockNumber,
        (ForkActivation)ArrowGlacierBlockNumber,
        (ForkActivation)GrayGlacierBlockNumber,
        ShanghaiActivation,
        CancunActivation,
        PragueActivation,
<<<<<<< HEAD
        Fork7805Activation
        //OsakaActivation
=======
        OsakaActivation,
>>>>>>> b9a2a934
    };

    public static MainnetSpecProvider Instance { get; } = new();
}<|MERGE_RESOLUTION|>--- conflicted
+++ resolved
@@ -26,15 +26,9 @@
     public const ulong BeaconChainGenesisTimestampConst = 0x5fc63057;
     public const ulong ShanghaiBlockTimestamp = 0x64373057;
     public const ulong CancunBlockTimestamp = 0x65F1B057;
-<<<<<<< HEAD
-    //TODO correct this timestamp!
-    public const ulong PragueBlockTimestamp = ulong.MaxValue - 2;
-    public const ulong Fork7805BlockTimestamp = ulong.MaxValue - 1;
-    // public const ulong OsakaBlockTimestamp = ulong.MaxValue - 1;
-=======
     public const ulong PragueBlockTimestamp = 0x681b3057;
+    public const ulong Fork7805BlockTimestamp = ulong.MaxValue - 2;
     public const ulong OsakaBlockTimestamp = ulong.MaxValue - 1;
->>>>>>> b9a2a934
 
     public IReleaseSpec GetSpec(ForkActivation forkActivation) =>
         forkActivation switch
@@ -55,13 +49,8 @@
             { Timestamp: null } or { Timestamp: < ShanghaiBlockTimestamp } => Paris.Instance,
             { Timestamp: < CancunBlockTimestamp } => Shanghai.Instance,
             { Timestamp: < PragueBlockTimestamp } => Cancun.Instance,
-<<<<<<< HEAD
             { Timestamp: < Fork7805BlockTimestamp } => Prague.Instance,
             _ => Fork7805.Instance
-=======
-            { Timestamp: < OsakaBlockTimestamp } => Prague.Instance,
-            _ => Osaka.Instance
->>>>>>> b9a2a934
         };
 
     public void UpdateMergeTransitionInfo(long? blockNumber, UInt256? terminalTotalDifficulty = null)
@@ -84,8 +73,8 @@
     public static ForkActivation ShanghaiActivation { get; } = (ParisBlockNumber + 1, ShanghaiBlockTimestamp);
     public static ForkActivation CancunActivation { get; } = (ParisBlockNumber + 2, CancunBlockTimestamp);
     public static ForkActivation PragueActivation { get; } = (ParisBlockNumber + 3, PragueBlockTimestamp);
-    // public static ForkActivation OsakaActivation { get; } = (ParisBlockNumber + 4, OsakaBlockTimestamp);
     public static ForkActivation Fork7805Activation { get; } = (ParisBlockNumber + 4, Fork7805BlockTimestamp);
+    public static ForkActivation OsakaActivation { get; } = (ParisBlockNumber + 5, OsakaBlockTimestamp);
     public ForkActivation[] TransitionActivations { get; } =
     {
         (ForkActivation)HomesteadBlockNumber,
@@ -103,12 +92,8 @@
         ShanghaiActivation,
         CancunActivation,
         PragueActivation,
-<<<<<<< HEAD
-        Fork7805Activation
-        //OsakaActivation
-=======
-        OsakaActivation,
->>>>>>> b9a2a934
+        Fork7805Activation,
+        OsakaActivation
     };
 
     public static MainnetSpecProvider Instance { get; } = new();
