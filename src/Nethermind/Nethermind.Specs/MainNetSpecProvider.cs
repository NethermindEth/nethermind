// SPDX-FileCopyrightText: 2022 Demerzel Solutions Limited
// SPDX-License-Identifier: LGPL-3.0-only

using Nethermind.Core.Specs;
using Nethermind.Int256;
using Nethermind.Specs.Forks;

namespace Nethermind.Specs
{
    public class MainnetSpecProvider : ISpecProvider
    {
        private ForkActivation? _theMergeBlock = null;
        private UInt256? _terminalTotalDifficulty = UInt256.Parse("58750000000000000000000");

        public void UpdateMergeTransitionInfo(long? blockNumber, UInt256? terminalTotalDifficulty = null)
        {
            if (blockNumber is not null)
                _theMergeBlock = (ForkActivation)blockNumber;
            if (terminalTotalDifficulty is not null)
                _terminalTotalDifficulty = terminalTotalDifficulty;
        }

        public ForkActivation? MergeBlockNumber => _theMergeBlock;
        public UInt256? TerminalTotalDifficulty => _terminalTotalDifficulty;
        public IReleaseSpec GenesisSpec => Frontier.Instance;

        public IReleaseSpec GetSpec(ForkActivation forkActivation) =>
            forkActivation switch
            {
                { BlockNumber: < HomesteadBlockNumber } => Frontier.Instance,
                { BlockNumber: < DaoBlockNumberConst } => Homestead.Instance,
                { BlockNumber: < TangerineWhistleBlockNumber } => Dao.Instance,
                { BlockNumber: < SpuriousDragonBlockNumber } => TangerineWhistle.Instance,
                { BlockNumber: < ByzantiumBlockNumber } => SpuriousDragon.Instance,
                { BlockNumber: < ConstantinopleFixBlockNumber } => Byzantium.Instance,
                { BlockNumber: < IstanbulBlockNumber } => ConstantinopleFix.Instance,
                { BlockNumber: < MuirGlacierBlockNumber } => Istanbul.Instance,
                { BlockNumber: < BerlinBlockNumber } => MuirGlacier.Instance,
                { BlockNumber: < LondonBlockNumber } => Berlin.Instance,
                { BlockNumber: < ArrowGlacierBlockNumber } => London.Instance,
                { BlockNumber: < GrayGlacierBlockNumber } => ArrowGlacier.Instance,
                { Timestamp: null } or { Timestamp: < ShanghaiBlockTimestamp } => GrayGlacier.Instance,
                { Timestamp: < ShardingForkBlockTimestamp } => Shanghai.Instance,
                { Timestamp: < CancunBlockTimestamp } => ShardingFork.Instance,
                _ => Cancun.Instance
            };

        public const long HomesteadBlockNumber = 1_150_000;
        public long? DaoBlockNumber => DaoBlockNumberConst;
        public const long DaoBlockNumberConst = 1_920_000;
        public const long TangerineWhistleBlockNumber = 2_463_000;
        public const long SpuriousDragonBlockNumber = 2_675_000;
        public const long ByzantiumBlockNumber = 4_370_000;
        public const long ConstantinopleFixBlockNumber = 7_280_000;
        public const long IstanbulBlockNumber = 9_069_000;
        public const long MuirGlacierBlockNumber = 9_200_000;
        public const long BerlinBlockNumber = 12_244_000;
        public const long LondonBlockNumber = 12_965_000;
        public const long ArrowGlacierBlockNumber = 13_773_000;
        public const long GrayGlacierBlockNumber = 15_050_000;
        public const ulong ShanghaiBlockTimestamp = ulong.MaxValue - 5;
        public const ulong ShardingForkBlockTimestamp = ulong.MaxValue - 4;
        public const ulong CancunBlockTimestamp = ulong.MaxValue - 3;
        public const ulong PragueBlockTimestamp = ulong.MaxValue - 2;
        public const ulong OsakaBlockTimestamp = ulong.MaxValue - 1;
        public static ForkActivation ShanghaiActivation = (15_050_000, ShanghaiBlockTimestamp);
        public static ForkActivation ShardingForkActivation = (15_050_000, ShardingForkBlockTimestamp);
        public static ForkActivation CancunActivation = (15_050_000, CancunBlockTimestamp);
        public static ForkActivation PragueActivation = (15_050_000, PragueBlockTimestamp);
        public static ForkActivation OsakaActivation = (15_050_000, OsakaBlockTimestamp);

        public ulong NetworkId => Core.BlockchainIds.Mainnet;
        public ulong ChainId => NetworkId;

        public ForkActivation[] TransitionActivations { get; } =
        {
            (ForkActivation)HomesteadBlockNumber, (ForkActivation)DaoBlockNumberConst, (ForkActivation)TangerineWhistleBlockNumber, (ForkActivation)SpuriousDragonBlockNumber,
            (ForkActivation)ByzantiumBlockNumber, (ForkActivation)ConstantinopleFixBlockNumber, (ForkActivation)IstanbulBlockNumber, (ForkActivation)MuirGlacierBlockNumber,
            (ForkActivation)BerlinBlockNumber, (ForkActivation)LondonBlockNumber, (ForkActivation)ArrowGlacierBlockNumber, (ForkActivation)GrayGlacierBlockNumber,
<<<<<<< HEAD
            //(GrayGlacierBlockNumber, ShanghaiBlockTimestamp), (GrayGlacierBlockNumber, ShardingForkBlockTimestamp), (GrayGlacierBlockNumber, CancunBlockTimestamp),
            //(GrayGlacierBlockNumber, PragueBlockTimestamp), (GrayGlacierBlockNumber, OsakaBlockTimestamp)
=======
            ShanghaiActivation //, CancunActivation,
            //PragueActivation, OsakaActivation
>>>>>>> 00459a4b
        };

        public static readonly MainnetSpecProvider Instance = new();
    }
}<|MERGE_RESOLUTION|>--- conflicted
+++ resolved
@@ -77,13 +77,8 @@
             (ForkActivation)HomesteadBlockNumber, (ForkActivation)DaoBlockNumberConst, (ForkActivation)TangerineWhistleBlockNumber, (ForkActivation)SpuriousDragonBlockNumber,
             (ForkActivation)ByzantiumBlockNumber, (ForkActivation)ConstantinopleFixBlockNumber, (ForkActivation)IstanbulBlockNumber, (ForkActivation)MuirGlacierBlockNumber,
             (ForkActivation)BerlinBlockNumber, (ForkActivation)LondonBlockNumber, (ForkActivation)ArrowGlacierBlockNumber, (ForkActivation)GrayGlacierBlockNumber,
-<<<<<<< HEAD
-            //(GrayGlacierBlockNumber, ShanghaiBlockTimestamp), (GrayGlacierBlockNumber, ShardingForkBlockTimestamp), (GrayGlacierBlockNumber, CancunBlockTimestamp),
-            //(GrayGlacierBlockNumber, PragueBlockTimestamp), (GrayGlacierBlockNumber, OsakaBlockTimestamp)
-=======
             ShanghaiActivation //, CancunActivation,
             //PragueActivation, OsakaActivation
->>>>>>> 00459a4b
         };
 
         public static readonly MainnetSpecProvider Instance = new();
