﻿//  Copyright (c) 2021 Demerzel Solutions Limited
//  This file is part of the Nethermind library.
// 
//  The Nethermind library is free software: you can redistribute it and/or modify
//  it under the terms of the GNU Lesser General Public License as published by
//  the Free Software Foundation, either version 3 of the License, or
//  (at your option) any later version.
// 
//  The Nethermind library is distributed in the hope that it will be useful,
//  but WITHOUT ANY WARRANTY; without even the implied warranty of
//  MERCHANTABILITY or FITNESS FOR A PARTICULAR PURPOSE. See the
//  GNU Lesser General Public License for more details.
// 
//  You should have received a copy of the GNU Lesser General Public License
//  along with the Nethermind. If not, see <http://www.gnu.org/licenses/>.

using Nethermind.Core;
using Nethermind.Core.Specs;
using Nethermind.Int256;

namespace Nethermind.Specs
{
    public class SystemTransactionReleaseSpec : IReleaseSpec
    {
        private readonly IReleaseSpec _spec;

        public SystemTransactionReleaseSpec(IReleaseSpec spec)
        {
            _spec = spec;
        }

        public string Name => "System";
        
        public long MaximumExtraDataSize => _spec.MaximumExtraDataSize;

        public long MaxCodeSize => _spec.MaxCodeSize;

        public long MinGasLimit => _spec.MinGasLimit;

        public long GasLimitBoundDivisor => _spec.GasLimitBoundDivisor;

        public UInt256 BlockReward => _spec.BlockReward;

        public long DifficultyBombDelay => _spec.DifficultyBombDelay;

        public long DifficultyBoundDivisor => _spec.DifficultyBoundDivisor;
        
        public long? FixedDifficulty => _spec.FixedDifficulty;

        public int MaximumUncleCount => _spec.MaximumUncleCount;

        public bool IsTimeAdjustmentPostOlympic => _spec.IsTimeAdjustmentPostOlympic;

        public bool IsEip2Enabled => _spec.IsEip2Enabled;

        public bool IsEip7Enabled => _spec.IsEip7Enabled;

        public bool IsEip100Enabled => _spec.IsEip100Enabled;

        public bool IsEip140Enabled => _spec.IsEip140Enabled;

        public bool IsEip150Enabled => _spec.IsEip150Enabled;

        public bool IsEip155Enabled => _spec.IsEip155Enabled;

        public bool IsEip158Enabled => false;

        public bool IsEip160Enabled => _spec.IsEip160Enabled;

        public bool IsEip170Enabled => _spec.IsEip170Enabled;

        public bool IsEip196Enabled => _spec.IsEip196Enabled;

        public bool IsEip197Enabled => _spec.IsEip197Enabled;

        public bool IsEip198Enabled => _spec.IsEip198Enabled;

        public bool IsEip211Enabled => _spec.IsEip211Enabled;

        public bool IsEip214Enabled => _spec.IsEip214Enabled;

        public bool IsEip649Enabled => _spec.IsEip649Enabled;

        public bool IsEip658Enabled => _spec.IsEip658Enabled;

        public bool IsEip145Enabled => _spec.IsEip145Enabled;

        public bool IsEip1014Enabled => _spec.IsEip1014Enabled;

        public bool IsEip1052Enabled => _spec.IsEip1052Enabled;

        public bool IsEip1283Enabled => _spec.IsEip1283Enabled;

        public bool IsEip1234Enabled => _spec.IsEip1234Enabled;

        public bool IsEip1344Enabled => _spec.IsEip1344Enabled;

        public bool IsEip2028Enabled => _spec.IsEip2028Enabled;

        public bool IsEip152Enabled => _spec.IsEip152Enabled;

        public bool IsEip1108Enabled => _spec.IsEip1108Enabled;

        public bool IsEip1884Enabled => _spec.IsEip1884Enabled;

        public bool IsEip2200Enabled => _spec.IsEip2200Enabled;

        public bool IsEip2315Enabled => _spec.IsEip2315Enabled;
        
        public bool IsEip2537Enabled => _spec.IsEip2315Enabled;
        
        public bool IsEip2565Enabled => _spec.IsEip2565Enabled;

        public bool IsEip2929Enabled => _spec.IsEip2929Enabled;
        
        public bool IsEip2930Enabled => _spec.IsEip2930Enabled;

        public bool IsEip1559Enabled => _spec.IsEip1559Enabled;
        public bool IsEip3198Enabled => _spec.IsEip3198Enabled;
        public bool IsEip3529Enabled => _spec.IsEip3529Enabled;
        
        public bool IsEip3541Enabled => _spec.IsEip3541Enabled;
<<<<<<< HEAD
        public bool IsEip3607Enabled => _spec.IsEip3607Enabled;
=======
        public bool IsEip3675Enabled => _spec.IsEip3675Enabled;
>>>>>>> 28632424

        public bool IsEip158IgnoredAccount(Address address)
        {
            return _spec.IsEip158IgnoredAccount(address);
        }

        public long Eip1559TransitionBlock => _spec.Eip1559TransitionBlock;
    }
}<|MERGE_RESOLUTION|>--- conflicted
+++ resolved
@@ -120,11 +120,8 @@
         public bool IsEip3529Enabled => _spec.IsEip3529Enabled;
         
         public bool IsEip3541Enabled => _spec.IsEip3541Enabled;
-<<<<<<< HEAD
+        public bool IsEip3675Enabled => _spec.IsEip3675Enabled;		
         public bool IsEip3607Enabled => _spec.IsEip3607Enabled;
-=======
-        public bool IsEip3675Enabled => _spec.IsEip3675Enabled;
->>>>>>> 28632424
 
         public bool IsEip158IgnoredAccount(Address address)
         {
