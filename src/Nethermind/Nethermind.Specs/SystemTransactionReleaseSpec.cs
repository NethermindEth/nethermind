// SPDX-FileCopyrightText: 2022 Demerzel Solutions Limited
// SPDX-License-Identifier: LGPL-3.0-only

using Nethermind.Core;
using Nethermind.Core.Specs;
using Nethermind.Int256;

namespace Nethermind.Specs
{
    public class SystemTransactionReleaseSpec : IReleaseSpec
    {
        private readonly IReleaseSpec _spec;

        public SystemTransactionReleaseSpec(IReleaseSpec spec)
        {
            _spec = spec;
        }
        public bool IsEip4844Enabled => _spec.IsEip4844Enabled;

        public string Name => "System";

        public long MaximumExtraDataSize => _spec.MaximumExtraDataSize;

        public long MaxCodeSize => _spec.MaxCodeSize;

        public long MinGasLimit => _spec.MinGasLimit;

        public long GasLimitBoundDivisor => _spec.GasLimitBoundDivisor;

        public UInt256 BlockReward => _spec.BlockReward;

        public long DifficultyBombDelay => _spec.DifficultyBombDelay;

        public long DifficultyBoundDivisor => _spec.DifficultyBoundDivisor;

        public long? FixedDifficulty => _spec.FixedDifficulty;

        public int MaximumUncleCount => _spec.MaximumUncleCount;

        public bool IsTimeAdjustmentPostOlympic => _spec.IsTimeAdjustmentPostOlympic;

        public bool IsEip2Enabled => _spec.IsEip2Enabled;

        public bool IsEip7Enabled => _spec.IsEip7Enabled;

        public bool IsEip100Enabled => _spec.IsEip100Enabled;

        public bool IsEip140Enabled => _spec.IsEip140Enabled;

        public bool IsEip150Enabled => _spec.IsEip150Enabled;

        public bool IsEip155Enabled => _spec.IsEip155Enabled;

        public bool IsEip158Enabled => false;

        public bool IsEip160Enabled => _spec.IsEip160Enabled;

        public bool IsEip170Enabled => _spec.IsEip170Enabled;

        public bool IsEip196Enabled => _spec.IsEip196Enabled;

        public bool IsEip197Enabled => _spec.IsEip197Enabled;

        public bool IsEip198Enabled => _spec.IsEip198Enabled;

        public bool IsEip211Enabled => _spec.IsEip211Enabled;

        public bool IsEip214Enabled => _spec.IsEip214Enabled;

        public bool IsEip649Enabled => _spec.IsEip649Enabled;

        public bool IsEip658Enabled => _spec.IsEip658Enabled;

        public bool IsEip145Enabled => _spec.IsEip145Enabled;

        public bool IsEip1014Enabled => _spec.IsEip1014Enabled;

        public bool IsEip1052Enabled => _spec.IsEip1052Enabled;

        public bool IsEip1283Enabled => _spec.IsEip1283Enabled;

        public bool IsEip1234Enabled => _spec.IsEip1234Enabled;

        public bool IsEip1344Enabled => _spec.IsEip1344Enabled;

        public bool IsEip2028Enabled => _spec.IsEip2028Enabled;

        public bool IsEip152Enabled => _spec.IsEip152Enabled;

        public bool IsEip1108Enabled => _spec.IsEip1108Enabled;

        public bool IsEip1884Enabled => _spec.IsEip1884Enabled;

        public bool IsEip2200Enabled => _spec.IsEip2200Enabled;

        public bool IsEip2315Enabled => _spec.IsEip2315Enabled;

        public bool IsEip2537Enabled => _spec.IsEip2315Enabled;

        public bool IsEip2565Enabled => _spec.IsEip2565Enabled;

        public bool IsEip2929Enabled => _spec.IsEip2929Enabled;

        public bool IsEip2930Enabled => _spec.IsEip2930Enabled;

        public bool IsEip1559Enabled => _spec.IsEip1559Enabled;
        public bool IsEip3198Enabled => _spec.IsEip3198Enabled;
        public bool IsEip3529Enabled => _spec.IsEip3529Enabled;

        public bool IsEip3541Enabled => _spec.IsEip3541Enabled;
        public bool IsEip3607Enabled => _spec.IsEip3607Enabled;

        public bool IsEip158IgnoredAccount(Address address)
        {
            return _spec.IsEip158IgnoredAccount(address);
        }

        public long Eip1559TransitionBlock => _spec.Eip1559TransitionBlock;
        public ulong WithdrawalTimestamp => _spec.WithdrawalTimestamp;

        public ulong Eip4844TransitionTimestamp => _spec.Eip4844TransitionTimestamp;

        public Address Eip1559FeeCollector => _spec.Eip1559FeeCollector;
        public bool IsEip1153Enabled => _spec.IsEip1153Enabled;
        public bool IsEip3651Enabled => _spec.IsEip3651Enabled;
        public bool IsEip3855Enabled => _spec.IsEip3855Enabled;
        public bool IsEip3860Enabled => _spec.IsEip3860Enabled;
        public bool IsEip4895Enabled => _spec.IsEip4895Enabled;
<<<<<<< HEAD
        public bool IsEip6780Enabled => _spec.IsEip6780Enabled;
=======
        public bool IsEip5656Enabled => _spec.IsEip5656Enabled;
>>>>>>> 54e54bef
    }
}<|MERGE_RESOLUTION|>--- conflicted
+++ resolved
@@ -126,10 +126,7 @@
         public bool IsEip3855Enabled => _spec.IsEip3855Enabled;
         public bool IsEip3860Enabled => _spec.IsEip3860Enabled;
         public bool IsEip4895Enabled => _spec.IsEip4895Enabled;
-<<<<<<< HEAD
+        public bool IsEip5656Enabled => _spec.IsEip5656Enabled;
         public bool IsEip6780Enabled => _spec.IsEip6780Enabled;
-=======
-        public bool IsEip5656Enabled => _spec.IsEip5656Enabled;
->>>>>>> 54e54bef
     }
 }