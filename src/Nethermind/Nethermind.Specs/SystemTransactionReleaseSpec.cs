// SPDX-FileCopyrightText: 2022 Demerzel Solutions Limited
// SPDX-License-Identifier: LGPL-3.0-only

using Nethermind.Core;
using Nethermind.Core.Specs;
using Nethermind.Int256;

namespace Nethermind.Specs
{
    public class SystemTransactionReleaseSpec : IReleaseSpec
    {
        private readonly IReleaseSpec _spec;

        public SystemTransactionReleaseSpec(IReleaseSpec spec)
        {
            _spec = spec;
        }

        public string Name => "System";

        public long MaximumExtraDataSize => _spec.MaximumExtraDataSize;

        public long MaxCodeSize => _spec.MaxCodeSize;

        public long MinGasLimit => _spec.MinGasLimit;

        public long GasLimitBoundDivisor => _spec.GasLimitBoundDivisor;

        public UInt256 BlockReward => _spec.BlockReward;

        public long DifficultyBombDelay => _spec.DifficultyBombDelay;

        public long DifficultyBoundDivisor => _spec.DifficultyBoundDivisor;

        public long? FixedDifficulty => _spec.FixedDifficulty;

        public int MaximumUncleCount => _spec.MaximumUncleCount;

        public bool IsTimeAdjustmentPostOlympic => _spec.IsTimeAdjustmentPostOlympic;

        public bool IsEip2Enabled => _spec.IsEip2Enabled;

        public bool IsEip7Enabled => _spec.IsEip7Enabled;

        public bool IsEip100Enabled => _spec.IsEip100Enabled;

        public bool IsEip140Enabled => _spec.IsEip140Enabled;

        public bool IsEip150Enabled => _spec.IsEip150Enabled;

        public bool IsEip155Enabled => _spec.IsEip155Enabled;

        public bool IsEip158Enabled => false;

        public bool IsEip160Enabled => _spec.IsEip160Enabled;

        public bool IsEip170Enabled => _spec.IsEip170Enabled;

        public bool IsEip196Enabled => _spec.IsEip196Enabled;

        public bool IsEip197Enabled => _spec.IsEip197Enabled;

        public bool IsEip198Enabled => _spec.IsEip198Enabled;

        public bool IsEip211Enabled => _spec.IsEip211Enabled;

        public bool IsEip214Enabled => _spec.IsEip214Enabled;

        public bool IsEip649Enabled => _spec.IsEip649Enabled;

        public bool IsEip658Enabled => _spec.IsEip658Enabled;

        public bool IsEip145Enabled => _spec.IsEip145Enabled;

        public bool IsEip1014Enabled => _spec.IsEip1014Enabled;

        public bool IsEip1052Enabled => _spec.IsEip1052Enabled;

        public bool IsEip1283Enabled => _spec.IsEip1283Enabled;

        public bool IsEip1234Enabled => _spec.IsEip1234Enabled;

        public bool IsEip1344Enabled => _spec.IsEip1344Enabled;

        public bool IsEip2028Enabled => _spec.IsEip2028Enabled;

        public bool IsEip152Enabled => _spec.IsEip152Enabled;

        public bool IsEip1108Enabled => _spec.IsEip1108Enabled;

        public bool IsEip1884Enabled => _spec.IsEip1884Enabled;

        public bool IsEip2200Enabled => _spec.IsEip2200Enabled;

        public bool IsEip2315Enabled => _spec.IsEip2315Enabled;

        public bool IsEip2537Enabled => _spec.IsEip2315Enabled;

        public bool IsEip2565Enabled => _spec.IsEip2565Enabled;

        public bool IsEip2929Enabled => _spec.IsEip2929Enabled;

        public bool IsEip2930Enabled => _spec.IsEip2930Enabled;

        public bool IsEip1559Enabled => _spec.IsEip1559Enabled;
        public bool IsEip3198Enabled => _spec.IsEip3198Enabled;
        public bool IsEip3529Enabled => _spec.IsEip3529Enabled;

        public bool IsEip3541Enabled => _spec.IsEip3541Enabled;
        public bool IsEip3607Enabled => _spec.IsEip3607Enabled;

        public bool IsEip158IgnoredAccount(Address address)
        {
            return _spec.IsEip158IgnoredAccount(address);
        }

        public long Eip1559TransitionBlock => _spec.Eip1559TransitionBlock;

        public Address Eip1559FeeCollector => _spec.Eip1559FeeCollector;
        public bool IsEip1153Enabled => _spec.IsEip1153Enabled;
        public bool IsEip3675Enabled => _spec.IsEip3675Enabled;
        public bool IsEip3651Enabled => _spec.IsEip3651Enabled;
        public bool IsEip3670Enabled => _spec.IsEip3670Enabled;
        public bool IsEip3540Enabled => _spec.IsEip3540Enabled;
        public bool IsEip3855Enabled => _spec.IsEip3855Enabled;
        public bool IsEip3860Enabled => _spec.IsEip3860Enabled;
        public bool IsEip4200Enabled => _spec.IsEip4200Enabled;
<<<<<<< HEAD
        public bool IsEip4750Enabled => _spec.IsEip4750Enabled;
=======
>>>>>>> 0c0573a9
    }
}<|MERGE_RESOLUTION|>--- conflicted
+++ resolved
@@ -125,9 +125,6 @@
         public bool IsEip3855Enabled => _spec.IsEip3855Enabled;
         public bool IsEip3860Enabled => _spec.IsEip3860Enabled;
         public bool IsEip4200Enabled => _spec.IsEip4200Enabled;
-<<<<<<< HEAD
         public bool IsEip4750Enabled => _spec.IsEip4750Enabled;
-=======
->>>>>>> 0c0573a9
     }
 }