//  Copyright (c) 2021 Demerzel Solutions Limited
//  This file is part of the Nethermind library.
// 
//  The Nethermind library is free software: you can redistribute it and/or modify
//  it under the terms of the GNU Lesser General Public License as published by
//  the Free Software Foundation, either version 3 of the License, or
//  (at your option) any later version.
// 
//  The Nethermind library is distributed in the hope that it will be useful,
//  but WITHOUT ANY WARRANTY; without even the implied warranty of
//  MERCHANTABILITY or FITNESS FOR A PARTICULAR PURPOSE. See the
//  GNU Lesser General Public License for more details.
// 
//  You should have received a copy of the GNU Lesser General Public License
//  along with the Nethermind. If not, see <http://www.gnu.org/licenses/>.

using Nethermind.Core;
using Nethermind.Core.Specs;
using Nethermind.Int256;

namespace Nethermind.Specs
{
    public class SystemTransactionReleaseSpec : IReleaseSpec
    {
        private readonly IReleaseSpec _spec;

        public SystemTransactionReleaseSpec(IReleaseSpec spec)
        {
            _spec = spec;
        }

        public string Name => "System";
        
        public long MaximumExtraDataSize => _spec.MaximumExtraDataSize;

        public long MaxCodeSize => _spec.MaxCodeSize;

        public long MinGasLimit => _spec.MinGasLimit;

        public long GasLimitBoundDivisor => _spec.GasLimitBoundDivisor;

        public UInt256 BlockReward => _spec.BlockReward;

        public long DifficultyBombDelay => _spec.DifficultyBombDelay;

        public long DifficultyBoundDivisor => _spec.DifficultyBoundDivisor;
        
        public long? FixedDifficulty => _spec.FixedDifficulty;

        public int MaximumUncleCount => _spec.MaximumUncleCount;

        public bool IsTimeAdjustmentPostOlympic => _spec.IsTimeAdjustmentPostOlympic;

        public bool IsEip2Enabled => _spec.IsEip2Enabled;

        public bool IsEip7Enabled => _spec.IsEip7Enabled;

        public bool IsEip100Enabled => _spec.IsEip100Enabled;

        public bool IsEip140Enabled => _spec.IsEip140Enabled;

        public bool IsEip150Enabled => _spec.IsEip150Enabled;

        public bool IsEip155Enabled => _spec.IsEip155Enabled;

        public bool IsEip158Enabled => false;

        public bool IsEip160Enabled => _spec.IsEip160Enabled;

        public bool IsEip170Enabled => _spec.IsEip170Enabled;

        public bool IsEip196Enabled => _spec.IsEip196Enabled;

        public bool IsEip197Enabled => _spec.IsEip197Enabled;

        public bool IsEip198Enabled => _spec.IsEip198Enabled;

        public bool IsEip211Enabled => _spec.IsEip211Enabled;

        public bool IsEip214Enabled => _spec.IsEip214Enabled;

        public bool IsEip649Enabled => _spec.IsEip649Enabled;

        public bool IsEip658Enabled => _spec.IsEip658Enabled;

        public bool IsEip145Enabled => _spec.IsEip145Enabled;

        public bool IsEip1014Enabled => _spec.IsEip1014Enabled;

        public bool IsEip1052Enabled => _spec.IsEip1052Enabled;

        public bool IsEip1283Enabled => _spec.IsEip1283Enabled;

        public bool IsEip1234Enabled => _spec.IsEip1234Enabled;

        public bool IsEip1344Enabled => _spec.IsEip1344Enabled;

        public bool IsEip2028Enabled => _spec.IsEip2028Enabled;

        public bool IsEip152Enabled => _spec.IsEip152Enabled;

        public bool IsEip1108Enabled => _spec.IsEip1108Enabled;

        public bool IsEip1884Enabled => _spec.IsEip1884Enabled;

        public bool IsEip2200Enabled => _spec.IsEip2200Enabled;

        public bool IsEip2315Enabled => _spec.IsEip2315Enabled;
        
        public bool IsEip2537Enabled => _spec.IsEip2315Enabled;
        
        public bool IsEip2565Enabled => _spec.IsEip2565Enabled;

        public bool IsEip2929Enabled => _spec.IsEip2929Enabled;
        
        public bool IsEip2930Enabled => _spec.IsEip2930Enabled;

        public bool IsEip1559Enabled => _spec.IsEip1559Enabled;
        public bool IsEip3198Enabled => _spec.IsEip3198Enabled;
        public bool IsEip3529Enabled => _spec.IsEip3529Enabled;
        
        public bool IsEip3541Enabled => _spec.IsEip3541Enabled;	
        public bool IsEip3607Enabled => _spec.IsEip3607Enabled;

        public bool IsEip158IgnoredAccount(Address address)
        {
            return _spec.IsEip158IgnoredAccount(address);
        }

        public long Eip1559TransitionBlock => _spec.Eip1559TransitionBlock;

        public Address Eip1559FeeCollector => _spec.Eip1559FeeCollector;
        public bool IsEip1153Enabled => _spec.IsEip1153Enabled;
<<<<<<< HEAD
        public bool IsEip3651Enabled => _spec.IsEip3651Enabled;
=======
        public bool IsEip3675Enabled => _spec.IsEip3675Enabled;
>>>>>>> 1ccb5c89
    }
}<|MERGE_RESOLUTION|>--- conflicted
+++ resolved
@@ -131,10 +131,7 @@
 
         public Address Eip1559FeeCollector => _spec.Eip1559FeeCollector;
         public bool IsEip1153Enabled => _spec.IsEip1153Enabled;
-<<<<<<< HEAD
+        public bool IsEip3675Enabled => _spec.IsEip3675Enabled;
         public bool IsEip3651Enabled => _spec.IsEip3651Enabled;
-=======
-        public bool IsEip3675Enabled => _spec.IsEip3675Enabled;
->>>>>>> 1ccb5c89
     }
 }