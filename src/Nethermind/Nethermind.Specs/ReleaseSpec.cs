//  Copyright (c) 2021 Demerzel Solutions Limited
//  This file is part of the Nethermind library.
// 
//  The Nethermind library is free software: you can redistribute it and/or modify
//  it under the terms of the GNU Lesser General Public License as published by
//  the Free Software Foundation, either version 3 of the License, or
//  (at your option) any later version.
// 
//  The Nethermind library is distributed in the hope that it will be useful,
//  but WITHOUT ANY WARRANTY; without even the implied warranty of
//  MERCHANTABILITY or FITNESS FOR A PARTICULAR PURPOSE. See the
//  GNU Lesser General Public License for more details.
// 
//  You should have received a copy of the GNU Lesser General Public License
//  along with the Nethermind. If not, see <http://www.gnu.org/licenses/>.

using Nethermind.Core;
using Nethermind.Core.Specs;
using Nethermind.Int256;

namespace Nethermind.Specs
{
    public class ReleaseSpec : IReleaseSpec
    {
        public string Name { get; set; } = "Custom";
        public long MaximumExtraDataSize { get; set; }
        public long MaxCodeSize { get; set; }
        public long MinGasLimit { get; set; }
        public long GasLimitBoundDivisor { get; set; }
        public UInt256 BlockReward { get; set; }
        public long DifficultyBombDelay { get; set; }
        public long DifficultyBoundDivisor { get; set; }
        public long? FixedDifficulty { get; set; }
        public int MaximumUncleCount { get; set; }
        public bool IsTimeAdjustmentPostOlympic { get; set; }
        public bool IsEip2Enabled { get; set; }
        public bool IsEip7Enabled { get; set; }
        public bool IsEip100Enabled { get; set; }
        public bool IsEip140Enabled { get; set; }
        public bool IsEip150Enabled { get; set; }
        public bool IsEip155Enabled { get; set; }
        public bool IsEip158Enabled { get; set; }
        public bool IsEip160Enabled { get; set; }
        public bool IsEip170Enabled { get; set; }
        public bool IsEip196Enabled { get; set; }
        public bool IsEip197Enabled { get; set; }
        public bool IsEip198Enabled { get; set; }
        public bool IsEip211Enabled { get; set; }
        public bool IsEip214Enabled { get; set; }
        public bool IsEip649Enabled { get; set; }
        public bool IsEip658Enabled { get; set; }
        public bool IsEip145Enabled { get; set; }
        public bool IsEip1014Enabled { get; set; }
        public bool IsEip1052Enabled { get; set; }
        public bool IsEip1283Enabled { get; set; }
        public bool IsEip1234Enabled { get; set; }
        public bool IsEip1344Enabled { get; set; }
        public bool IsEip2028Enabled { get; set; }
        public bool IsEip152Enabled { get; set; }
        public bool IsEip1108Enabled { get; set; }
        public bool IsEip1884Enabled { get; set; }
        public bool IsEip2200Enabled { get; set; }
        public bool IsEip2315Enabled { get; set; }
        public bool IsEip2537Enabled { get; set; }
        public bool IsEip2565Enabled { get; set; }
        public bool IsEip2929Enabled { get; set; }
        public bool IsEip2930Enabled { get; set; }
        public virtual bool IsEip158IgnoredAccount(Address address) => address == Address.SystemUser;
        public bool IsEip1559Enabled { get; set; }
        public bool IsEip3198Enabled { get; set; }
        public bool IsEip3529Enabled { get; set; }
        public bool IsEip3607Enabled { get; set; }
        public bool IsEip3541Enabled { get; set; }
        public bool ValidateChainId { get; set; }
        public bool ValidateReceipts { get; set; }
        public long Eip1559TransitionBlock { get; set; }
        public Address Eip1559FeeCollector { get; set; }
        public UInt256? Eip1559BaseFeeMinValue { get; set; }
        public bool IsEip1153Enabled { get; set; }
        public bool IsEip3675Enabled { get; set; }
        public bool IsEip3651Enabled { get; set; }
<<<<<<< HEAD
        public bool IsEip4758Enabled { get; set; }
=======
        public bool IsEip3855Enabled { get; set; }
>>>>>>> b12dcfd0
    }
}<|MERGE_RESOLUTION|>--- conflicted
+++ resolved
@@ -79,10 +79,7 @@
         public bool IsEip1153Enabled { get; set; }
         public bool IsEip3675Enabled { get; set; }
         public bool IsEip3651Enabled { get; set; }
-<<<<<<< HEAD
+        public bool IsEip3855Enabled { get; set; }
         public bool IsEip4758Enabled { get; set; }
-=======
-        public bool IsEip3855Enabled { get; set; }
->>>>>>> b12dcfd0
     }
 }