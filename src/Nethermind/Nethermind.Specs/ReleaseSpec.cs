// SPDX-FileCopyrightText: 2022 Demerzel Solutions Limited
// SPDX-License-Identifier: LGPL-3.0-only

using System;
using Nethermind.Core;
using Nethermind.Core.Specs;
using Nethermind.Int256;

namespace Nethermind.Specs
{
    public class ReleaseSpec : IReleaseSpec
    {
        public string Name { get; set; } = "Custom";
        public long MaximumExtraDataSize { get; set; }
        public long MaxCodeSize { get; set; }
        public long MinGasLimit { get; set; }
        public long GasLimitBoundDivisor { get; set; }
        public UInt256 BlockReward { get; set; }
        public long DifficultyBombDelay { get; set; }
        public long DifficultyBoundDivisor { get; set; }
        public long? FixedDifficulty { get; set; }
        public int MaximumUncleCount { get; set; }
        public bool IsTimeAdjustmentPostOlympic { get; set; }
        public bool IsEip2Enabled { get; set; }
        public bool IsEip7Enabled { get; set; }
        public bool IsEip100Enabled { get; set; }
        public bool IsEip140Enabled { get; set; }
        public bool IsEip150Enabled { get; set; }
        public bool IsEip155Enabled { get; set; }
        public bool IsEip158Enabled { get; set; }
        public bool IsEip160Enabled { get; set; }
        public bool IsEip170Enabled { get; set; }
        public bool IsEip196Enabled { get; set; }
        public bool IsEip197Enabled { get; set; }
        public bool IsEip198Enabled { get; set; }
        public bool IsEip211Enabled { get; set; }
        public bool IsEip214Enabled { get; set; }
        public bool IsEip649Enabled { get; set; }
        public bool IsEip658Enabled { get; set; }
        public bool IsEip145Enabled { get; set; }
        public bool IsEip1014Enabled { get; set; }
        public bool IsEip1052Enabled { get; set; }
        public bool IsEip1283Enabled { get; set; }
        public bool IsEip1234Enabled { get; set; }
        public bool IsEip1344Enabled { get; set; }
        public bool IsEip2028Enabled { get; set; }
        public bool IsEip152Enabled { get; set; }
        public bool IsEip1108Enabled { get; set; }
        public bool IsEip1884Enabled { get; set; }
        public bool IsEip2200Enabled { get; set; }
        public bool IsEip2537Enabled { get; set; }
        public bool IsEip2565Enabled { get; set; }
        public bool IsEip2929Enabled { get; set; }
        public bool IsEip2930Enabled { get; set; }

        // used only in testing
        public ReleaseSpec Clone() => (ReleaseSpec)MemberwiseClone();

        public bool IsEip1559Enabled
        {
            get => _isEip1559Enabled || IsEip4844Enabled;
            set => _isEip1559Enabled = value;
        }

        public bool IsEip3198Enabled { get; set; }
        public bool IsEip3529Enabled { get; set; }
        public bool IsEip3607Enabled { get; set; }
        public bool IsEip3541Enabled { get; set; }
        public bool ValidateChainId { get; set; }
        public bool ValidateReceipts { get; set; }
        public long Eip1559TransitionBlock { get; set; }
        public ulong WithdrawalTimestamp { get; set; }
        public ulong Eip4844TransitionTimestamp { get; set; }
        public Address FeeCollector { get; set; }
        public UInt256? Eip1559BaseFeeMinValue { get; set; }
        public UInt256 ForkBaseFee { get; set; } = Eip1559Constants.DefaultForkBaseFee;
        public UInt256 BaseFeeMaxChangeDenominator { get; set; } = Eip1559Constants.DefaultBaseFeeMaxChangeDenominator;
        public long ElasticityMultiplier { get; set; } = Eip1559Constants.DefaultElasticityMultiplier;
        public IBaseFeeCalculator BaseFeeCalculator { get; set; } = new DefaultBaseFeeCalculator();
        public bool IsEip1153Enabled { get; set; }
        public bool IsEip3651Enabled { get; set; }
        public bool IsEip3855Enabled { get; set; }
        public bool IsEip3860Enabled { get; set; }
        public bool IsEip4895Enabled { get; set; }
        public bool IsEip4844Enabled { get; set; }
        public bool IsRip7212Enabled { get; set; }
        public bool IsOpGraniteEnabled { get; set; }
        public bool IsOpHoloceneEnabled { get; set; }
        public bool IsOpIsthmusEnabled { get; set; }
        public bool IsEip7623Enabled { get; set; }
        public bool IsEip5656Enabled { get; set; }
        public bool IsEip6780Enabled { get; set; }
        public bool IsEip4788Enabled { get; set; }
        public bool IsEip7702Enabled { get; set; }
        public bool IsEip4844FeeCollectorEnabled { get; set; }
        public bool IsEip7002Enabled { get; set; }
        public bool IsEip7251Enabled { get; set; }
<<<<<<< HEAD
        public bool IsEip7762Enabled { get; set; }
        public bool IsOntakeEnabled { get; set; }
=======
        public ulong TargetBlobCount { get; set; }
        public ulong MaxBlobCount { get; set; }
        public UInt256 BlobBaseFeeUpdateFraction { get; set; }

>>>>>>> 65189ede

        private Address _eip7251ContractAddress;
        public Address Eip7251ContractAddress
        {
            get => IsEip7251Enabled ? _eip7251ContractAddress : null;
            set => _eip7251ContractAddress = value;
        }
        private Address _eip7002ContractAddress;
        public Address Eip7002ContractAddress
        {
            get => IsEip7002Enabled ? _eip7002ContractAddress : null;
            set => _eip7002ContractAddress = value;
        }

        private Address _eip4788ContractAddress;
        public Address Eip4788ContractAddress
        {
            get => IsEip4788Enabled ? _eip4788ContractAddress : null;
            set => _eip4788ContractAddress = value;
        }

        public bool IsEofEnabled { get; set; }

        public bool IsEip6110Enabled { get; set; }

        private Address _depositContractAddress;
        public Address DepositContractAddress
        {
            get => IsEip6110Enabled ? _depositContractAddress : null;
            set => _depositContractAddress = value;
        }
        public bool IsEip2935Enabled { get; set; }
        public bool IsEip7709Enabled { get; set; }

        private Address _eip2935ContractAddress;
        private bool _isEip1559Enabled;

        public Address Eip2935ContractAddress
        {
            get => IsEip2935Enabled ? _eip2935ContractAddress : null;
            set => _eip2935ContractAddress = value;
        }

        Array? IReleaseSpec.EvmInstructionsNoTrace { get; set; }

        Array? IReleaseSpec.EvmInstructionsTraced { get; set; }
    }
}<|MERGE_RESOLUTION|>--- conflicted
+++ resolved
@@ -95,15 +95,11 @@
         public bool IsEip4844FeeCollectorEnabled { get; set; }
         public bool IsEip7002Enabled { get; set; }
         public bool IsEip7251Enabled { get; set; }
-<<<<<<< HEAD
         public bool IsEip7762Enabled { get; set; }
-        public bool IsOntakeEnabled { get; set; }
-=======
         public ulong TargetBlobCount { get; set; }
         public ulong MaxBlobCount { get; set; }
         public UInt256 BlobBaseFeeUpdateFraction { get; set; }
 
->>>>>>> 65189ede
 
         private Address _eip7251ContractAddress;
         public Address Eip7251ContractAddress
