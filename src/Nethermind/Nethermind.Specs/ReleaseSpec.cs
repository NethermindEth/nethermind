--- conflicted
+++ resolved
@@ -100,13 +100,10 @@
         public bool IsEip7251Enabled { get; set; }
         public bool IsEip7825Enabled { get; set; }
         public bool IsEip7918Enabled { get; set; }
-<<<<<<< HEAD
         public bool IsEip7805Enabled { get; set; }
-=======
         public bool IsEip7934Enabled { get; set; }
         public int Eip7934MaxRlpBlockSize { get; set; }
         public bool IsEip7907Enabled { get; set; }
->>>>>>> bea66a5b
 
         public ulong TargetBlobCount { get; set; }
         public ulong MaxBlobCount { get; set; }
