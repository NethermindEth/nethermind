//  Copyright (c) 2021 Demerzel Solutions Limited
//  This file is part of the Nethermind library.
// 
//  The Nethermind library is free software: you can redistribute it and/or modify
//  it under the terms of the GNU Lesser General Public License as published by
//  the Free Software Foundation, either version 3 of the License, or
//  (at your option) any later version.
// 
//  The Nethermind library is distributed in the hope that it will be useful,
//  but WITHOUT ANY WARRANTY; without even the implied warranty of
//  MERCHANTABILITY or FITNESS FOR A PARTICULAR PURPOSE. See the
//  GNU Lesser General Public License for more details.
// 
//  You should have received a copy of the GNU Lesser General Public License
//  along with the Nethermind. If not, see <http://www.gnu.org/licenses/>.

using Nethermind.Core;
using Nethermind.Core.Specs;
using Nethermind.Int256;

namespace Nethermind.Specs
{
    public class ReleaseSpec : IReleaseSpec
    {
<<<<<<< HEAD
        public ReleaseSpec() { }
        public ReleaseSpec(IReleaseSpec sourceSpec)
        {
            MaximumExtraDataSize = sourceSpec.MaximumExtraDataSize;
            MaxCodeSize = sourceSpec.MaxCodeSize;
            MinGasLimit = sourceSpec.MinGasLimit;
            GasLimitBoundDivisor = sourceSpec.GasLimitBoundDivisor;
            BlockReward = sourceSpec.BlockReward;
            DifficultyBombDelay = sourceSpec.DifficultyBombDelay;
            DifficultyBoundDivisor = sourceSpec.DifficultyBoundDivisor;
            FixedDifficulty = sourceSpec.FixedDifficulty;
            MaximumUncleCount = sourceSpec.MaximumUncleCount;
            IsTimeAdjustmentPostOlympic = sourceSpec.IsTimeAdjustmentPostOlympic;
            IsEip2Enabled = sourceSpec.IsEip2Enabled;
            IsEip7Enabled = sourceSpec.IsEip7Enabled;
            IsEip100Enabled = sourceSpec.IsEip100Enabled;
            IsEip140Enabled = sourceSpec.IsEip140Enabled;
            IsEip150Enabled = sourceSpec.IsEip150Enabled;
            IsEip155Enabled = sourceSpec.IsEip155Enabled;
            IsEip158Enabled = sourceSpec.IsEip158Enabled;
            IsEip160Enabled = sourceSpec.IsEip160Enabled;
            IsEip170Enabled = sourceSpec.IsEip170Enabled;
            IsEip196Enabled = sourceSpec.IsEip196Enabled;
            IsEip197Enabled = sourceSpec.IsEip197Enabled;
            IsEip198Enabled = sourceSpec.IsEip198Enabled;
            IsEip211Enabled = sourceSpec.IsEip211Enabled;
            IsEip214Enabled = sourceSpec.IsEip214Enabled;
            IsEip649Enabled = sourceSpec.IsEip649Enabled;
            IsEip658Enabled = sourceSpec.IsEip658Enabled;
            IsEip145Enabled = sourceSpec.IsEip145Enabled;
            IsEip1014Enabled = sourceSpec.IsEip1014Enabled;
            IsEip1052Enabled = sourceSpec.IsEip1052Enabled;
            IsEip1283Enabled = sourceSpec.IsEip1283Enabled;
            IsEip1234Enabled = sourceSpec.IsEip1234Enabled;
            IsEip1344Enabled = sourceSpec.IsEip1344Enabled;
            IsEip2028Enabled = sourceSpec.IsEip2028Enabled;
            IsEip152Enabled = sourceSpec.IsEip152Enabled;
            IsEip1108Enabled = sourceSpec.IsEip1108Enabled;
            IsEip1884Enabled = sourceSpec.IsEip1884Enabled;
            IsEip2200Enabled = sourceSpec.IsEip2200Enabled;
            IsEip2315Enabled = sourceSpec.IsEip2315Enabled;
            IsEip2537Enabled = sourceSpec.IsEip2537Enabled;
            IsEip2565Enabled = sourceSpec.IsEip2565Enabled;
            IsEip2929Enabled = sourceSpec.IsEip2929Enabled;
            IsEip2930Enabled = sourceSpec.IsEip2930Enabled;
            IsEip1559Enabled = sourceSpec.IsEip1559Enabled;
            IsEip3198Enabled = sourceSpec.IsEip3198Enabled;
            IsEip3529Enabled = sourceSpec.IsEip3529Enabled;
            IsEip3607Enabled = sourceSpec.IsEip3607Enabled;
            IsEip3541Enabled = sourceSpec.IsEip3541Enabled;
            ValidateChainId = sourceSpec.ValidateChainId;
            ValidateReceipts = sourceSpec.ValidateReceipts;
            Eip1559TransitionBlock = sourceSpec.Eip1559TransitionBlock;
            Eip1559FeeCollector = sourceSpec.Eip1559FeeCollector;
            Eip1559BaseFeeMinValue = sourceSpec.Eip1559BaseFeeMinValue;
            IsEip1153Enabled = sourceSpec.IsEip1153Enabled;
            IsEip3540Enabled = sourceSpec.IsEip3540Enabled;
            IsEip3670Enabled = sourceSpec.IsEip3670Enabled;
        }
        public string Name => "Custom";
=======
        public string Name { get; set; } = "Custom";
>>>>>>> 72fe6baa
        public long MaximumExtraDataSize { get; set; }
        public long MaxCodeSize { get; set; }
        public long MinGasLimit { get; set; }
        public long GasLimitBoundDivisor { get; set; }
        public UInt256 BlockReward { get; set; }
        public long DifficultyBombDelay { get; set; }
        public long DifficultyBoundDivisor { get; set; }
        public long? FixedDifficulty { get; set; }
        public int MaximumUncleCount { get; set; }
        public bool IsTimeAdjustmentPostOlympic { get; set; }
        public bool IsEip2Enabled { get; set; }
        public bool IsEip7Enabled { get; set; }
        public bool IsEip100Enabled { get; set; }
        public bool IsEip140Enabled { get; set; }
        public bool IsEip150Enabled { get; set; }
        public bool IsEip155Enabled { get; set; }
        public bool IsEip158Enabled { get; set; }
        public bool IsEip160Enabled { get; set; }
        public bool IsEip170Enabled { get; set; }
        public bool IsEip196Enabled { get; set; }
        public bool IsEip197Enabled { get; set; }
        public bool IsEip198Enabled { get; set; }
        public bool IsEip211Enabled { get; set; }
        public bool IsEip214Enabled { get; set; }
        public bool IsEip649Enabled { get; set; }
        public bool IsEip658Enabled { get; set; }
        public bool IsEip145Enabled { get; set; }
        public bool IsEip1014Enabled { get; set; }
        public bool IsEip1052Enabled { get; set; }
        public bool IsEip1283Enabled { get; set; }
        public bool IsEip1234Enabled { get; set; }
        public bool IsEip1344Enabled { get; set; }
        public bool IsEip2028Enabled { get; set; }
        public bool IsEip152Enabled { get; set; }
        public bool IsEip1108Enabled { get; set; }
        public bool IsEip1884Enabled { get; set; }
        public bool IsEip2200Enabled { get; set; }
        public bool IsEip2315Enabled { get; set; }
        public bool IsEip2537Enabled { get; set; }
        public bool IsEip2565Enabled { get; set; }
        public bool IsEip2929Enabled { get; set; }
        public bool IsEip2930Enabled { get; set; }
        public virtual bool IsEip158IgnoredAccount(Address address) => address == Address.SystemUser;
        public bool IsEip1559Enabled { get; set; }
        public bool IsEip3198Enabled { get; set; }
        public bool IsEip3529Enabled { get; set; }
        public bool IsEip3607Enabled { get; set; }
        public bool IsEip3541Enabled { get; set; }
        public bool ValidateChainId { get; set; }
        public bool ValidateReceipts { get; set; }
        public long Eip1559TransitionBlock { get; set; }
        public Address Eip1559FeeCollector { get; set; }
        public UInt256? Eip1559BaseFeeMinValue { get; set; }
        public bool IsEip1153Enabled { get; set; }
<<<<<<< HEAD
        public bool IsEip3540Enabled { get; set; }
        public bool IsEip3670Enabled { get; set; }
=======
        public bool IsEip3675Enabled { get; set; }
        public bool IsEip3651Enabled { get; set; }
>>>>>>> 72fe6baa
    }
}<|MERGE_RESOLUTION|>--- conflicted
+++ resolved
@@ -22,70 +22,7 @@
 {
     public class ReleaseSpec : IReleaseSpec
     {
-<<<<<<< HEAD
-        public ReleaseSpec() { }
-        public ReleaseSpec(IReleaseSpec sourceSpec)
-        {
-            MaximumExtraDataSize = sourceSpec.MaximumExtraDataSize;
-            MaxCodeSize = sourceSpec.MaxCodeSize;
-            MinGasLimit = sourceSpec.MinGasLimit;
-            GasLimitBoundDivisor = sourceSpec.GasLimitBoundDivisor;
-            BlockReward = sourceSpec.BlockReward;
-            DifficultyBombDelay = sourceSpec.DifficultyBombDelay;
-            DifficultyBoundDivisor = sourceSpec.DifficultyBoundDivisor;
-            FixedDifficulty = sourceSpec.FixedDifficulty;
-            MaximumUncleCount = sourceSpec.MaximumUncleCount;
-            IsTimeAdjustmentPostOlympic = sourceSpec.IsTimeAdjustmentPostOlympic;
-            IsEip2Enabled = sourceSpec.IsEip2Enabled;
-            IsEip7Enabled = sourceSpec.IsEip7Enabled;
-            IsEip100Enabled = sourceSpec.IsEip100Enabled;
-            IsEip140Enabled = sourceSpec.IsEip140Enabled;
-            IsEip150Enabled = sourceSpec.IsEip150Enabled;
-            IsEip155Enabled = sourceSpec.IsEip155Enabled;
-            IsEip158Enabled = sourceSpec.IsEip158Enabled;
-            IsEip160Enabled = sourceSpec.IsEip160Enabled;
-            IsEip170Enabled = sourceSpec.IsEip170Enabled;
-            IsEip196Enabled = sourceSpec.IsEip196Enabled;
-            IsEip197Enabled = sourceSpec.IsEip197Enabled;
-            IsEip198Enabled = sourceSpec.IsEip198Enabled;
-            IsEip211Enabled = sourceSpec.IsEip211Enabled;
-            IsEip214Enabled = sourceSpec.IsEip214Enabled;
-            IsEip649Enabled = sourceSpec.IsEip649Enabled;
-            IsEip658Enabled = sourceSpec.IsEip658Enabled;
-            IsEip145Enabled = sourceSpec.IsEip145Enabled;
-            IsEip1014Enabled = sourceSpec.IsEip1014Enabled;
-            IsEip1052Enabled = sourceSpec.IsEip1052Enabled;
-            IsEip1283Enabled = sourceSpec.IsEip1283Enabled;
-            IsEip1234Enabled = sourceSpec.IsEip1234Enabled;
-            IsEip1344Enabled = sourceSpec.IsEip1344Enabled;
-            IsEip2028Enabled = sourceSpec.IsEip2028Enabled;
-            IsEip152Enabled = sourceSpec.IsEip152Enabled;
-            IsEip1108Enabled = sourceSpec.IsEip1108Enabled;
-            IsEip1884Enabled = sourceSpec.IsEip1884Enabled;
-            IsEip2200Enabled = sourceSpec.IsEip2200Enabled;
-            IsEip2315Enabled = sourceSpec.IsEip2315Enabled;
-            IsEip2537Enabled = sourceSpec.IsEip2537Enabled;
-            IsEip2565Enabled = sourceSpec.IsEip2565Enabled;
-            IsEip2929Enabled = sourceSpec.IsEip2929Enabled;
-            IsEip2930Enabled = sourceSpec.IsEip2930Enabled;
-            IsEip1559Enabled = sourceSpec.IsEip1559Enabled;
-            IsEip3198Enabled = sourceSpec.IsEip3198Enabled;
-            IsEip3529Enabled = sourceSpec.IsEip3529Enabled;
-            IsEip3607Enabled = sourceSpec.IsEip3607Enabled;
-            IsEip3541Enabled = sourceSpec.IsEip3541Enabled;
-            ValidateChainId = sourceSpec.ValidateChainId;
-            ValidateReceipts = sourceSpec.ValidateReceipts;
-            Eip1559TransitionBlock = sourceSpec.Eip1559TransitionBlock;
-            Eip1559FeeCollector = sourceSpec.Eip1559FeeCollector;
-            Eip1559BaseFeeMinValue = sourceSpec.Eip1559BaseFeeMinValue;
-            IsEip1153Enabled = sourceSpec.IsEip1153Enabled;
-            IsEip3540Enabled = sourceSpec.IsEip3540Enabled;
-            IsEip3670Enabled = sourceSpec.IsEip3670Enabled;
-        }
-        public string Name => "Custom";
-=======
         public string Name { get; set; } = "Custom";
->>>>>>> 72fe6baa
         public long MaximumExtraDataSize { get; set; }
         public long MaxCodeSize { get; set; }
         public long MinGasLimit { get; set; }
@@ -140,12 +77,7 @@
         public Address Eip1559FeeCollector { get; set; }
         public UInt256? Eip1559BaseFeeMinValue { get; set; }
         public bool IsEip1153Enabled { get; set; }
-<<<<<<< HEAD
-        public bool IsEip3540Enabled { get; set; }
-        public bool IsEip3670Enabled { get; set; }
-=======
         public bool IsEip3675Enabled { get; set; }
         public bool IsEip3651Enabled { get; set; }
->>>>>>> 72fe6baa
     }
 }