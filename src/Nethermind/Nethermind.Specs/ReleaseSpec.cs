//  Copyright (c) 2021 Demerzel Solutions Limited
//  This file is part of the Nethermind library.
// 
//  The Nethermind library is free software: you can redistribute it and/or modify
//  it under the terms of the GNU Lesser General Public License as published by
//  the Free Software Foundation, either version 3 of the License, or
//  (at your option) any later version.
// 
//  The Nethermind library is distributed in the hope that it will be useful,
//  but WITHOUT ANY WARRANTY; without even the implied warranty of
//  MERCHANTABILITY or FITNESS FOR A PARTICULAR PURPOSE. See the
//  GNU Lesser General Public License for more details.
// 
//  You should have received a copy of the GNU Lesser General Public License
//  along with the Nethermind. If not, see <http://www.gnu.org/licenses/>.

using Nethermind.Core;
using Nethermind.Core.Specs;
using Nethermind.Int256;

namespace Nethermind.Specs
{
    public class ReleaseSpec : IReleaseSpec
    {
        public string Name { get; set; } = "Custom";
        public long MaximumExtraDataSize { get; set; }
        public long MaxCodeSize { get; set; }
        public long MinGasLimit { get; set; }
        public long GasLimitBoundDivisor { get; set; }
        public UInt256 BlockReward { get; set; }
        public long DifficultyBombDelay { get; set; }
        public long DifficultyBoundDivisor { get; set; }
        public long? FixedDifficulty { get; set; }
        public int MaximumUncleCount { get; set; }
        public bool IsTimeAdjustmentPostOlympic { get; set; }
        public bool IsEip2Enabled { get; set; }
        public bool IsEip7Enabled { get; set; }
        public bool IsEip100Enabled { get; set; }
        public bool IsEip140Enabled { get; set; }
        public bool IsEip150Enabled { get; set; }
        public bool IsEip155Enabled { get; set; }
        public bool IsEip158Enabled { get; set; }
        public bool IsEip160Enabled { get; set; }
        public bool IsEip170Enabled { get; set; }
        public bool IsEip196Enabled { get; set; }
        public bool IsEip197Enabled { get; set; }
        public bool IsEip198Enabled { get; set; }
        public bool IsEip211Enabled { get; set; }
        public bool IsEip214Enabled { get; set; }
        public bool IsEip649Enabled { get; set; }
        public bool IsEip658Enabled { get; set; }
        public bool IsEip145Enabled { get; set; }
        public bool IsEip1014Enabled { get; set; }
        public bool IsEip1052Enabled { get; set; }
        public bool IsEip1283Enabled { get; set; }
        public bool IsEip1234Enabled { get; set; }
        public bool IsEip1344Enabled { get; set; }
        public bool IsEip2028Enabled { get; set; }
        public bool IsEip152Enabled { get; set; }
        public bool IsEip1108Enabled { get; set; }
        public bool IsEip1884Enabled { get; set; }
        public bool IsEip2200Enabled { get; set; }
        public bool IsEip2315Enabled { get; set; }
        public bool IsEip2537Enabled { get; set; }
        public bool IsEip2565Enabled { get; set; }
        public bool IsEip2929Enabled { get; set; }
        public bool IsEip2930Enabled { get; set; }
        public virtual bool IsEip158IgnoredAccount(Address address) => address == Address.SystemUser;
        public bool IsEip1559Enabled { get; set; }
        public bool IsEip3198Enabled { get; set; }
        public bool IsEip3529Enabled { get; set; }
        public bool IsEip3607Enabled { get; set; }
        public bool IsEip3541Enabled { get; set; }
        public bool IsEip3540Enabled { get; set; }
        public bool ValidateChainId { get; set; }
        public bool ValidateReceipts { get; set; }
        public long Eip1559TransitionBlock { get; set; }
        public Address Eip1559FeeCollector { get; set; }
        public UInt256? Eip1559BaseFeeMinValue { get; set; }
        public bool IsEip1153Enabled { get; set; }
        public bool IsEip3675Enabled { get; set; }
        public bool IsEip3651Enabled { get; set; }
<<<<<<< HEAD
        public bool IsEip3670Enabled { get; set; }
        public bool IsEip3855Enabled { get; set; }
=======
        public bool IsEip3860Enabled { get; set; }
>>>>>>> d99479bb
    }
}<|MERGE_RESOLUTION|>--- conflicted
+++ resolved
@@ -80,11 +80,8 @@
         public bool IsEip1153Enabled { get; set; }
         public bool IsEip3675Enabled { get; set; }
         public bool IsEip3651Enabled { get; set; }
-<<<<<<< HEAD
+        public bool IsEip3860Enabled { get; set; }
         public bool IsEip3670Enabled { get; set; }
         public bool IsEip3855Enabled { get; set; }
-=======
-        public bool IsEip3860Enabled { get; set; }
->>>>>>> d99479bb
     }
 }