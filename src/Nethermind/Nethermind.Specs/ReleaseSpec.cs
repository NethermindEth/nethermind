--- conflicted
+++ resolved
@@ -77,11 +77,8 @@
         public bool IsEip3651Enabled { get; set; }
         public bool IsEip3855Enabled { get; set; }
         public bool IsEip3860Enabled { get; set; }
-<<<<<<< HEAD
-        public bool IsEip4758Enabled { get; set; }
-=======
         public bool IsEip4895Enabled { get; set; }
         public bool IsEip4844Enabled { get; set; }
->>>>>>> 5103c6ae
+        public bool IsEip6780Enabled { get; set; }
     }
 }