// SPDX-FileCopyrightText: 2022 Demerzel Solutions Limited
// SPDX-License-Identifier: LGPL-3.0-only

using Nethermind.Core;
using Nethermind.Core.Specs;
using Nethermind.Int256;

namespace Nethermind.Specs
{
    public class ReleaseSpec : IReleaseSpec
    {
        public string Name { get; set; } = "Custom";
        public long MaximumExtraDataSize { get; set; }
        public long MaxCodeSize { get; set; }
        public long MinGasLimit { get; set; }
        public long GasLimitBoundDivisor { get; set; }
        public UInt256 BlockReward { get; set; }
        public long DifficultyBombDelay { get; set; }
        public long DifficultyBoundDivisor { get; set; }
        public long? FixedDifficulty { get; set; }
        public int MaximumUncleCount { get; set; }
        public bool IsTimeAdjustmentPostOlympic { get; set; }
        public bool IsEip2Enabled { get; set; }
        public bool IsEip7Enabled { get; set; }
        public bool IsEip100Enabled { get; set; }
        public bool IsEip140Enabled { get; set; }
        public bool IsEip150Enabled { get; set; }
        public bool IsEip155Enabled { get; set; }
        public bool IsEip158Enabled { get; set; }
        public bool IsEip160Enabled { get; set; }
        public bool IsEip170Enabled { get; set; }
        public bool IsEip196Enabled { get; set; }
        public bool IsEip197Enabled { get; set; }
        public bool IsEip198Enabled { get; set; }
        public bool IsEip211Enabled { get; set; }
        public bool IsEip214Enabled { get; set; }
        public bool IsEip649Enabled { get; set; }
        public bool IsEip658Enabled { get; set; }
        public bool IsEip145Enabled { get; set; }
        public bool IsEip1014Enabled { get; set; }
        public bool IsEip1052Enabled { get; set; }
        public bool IsEip1283Enabled { get; set; }
        public bool IsEip1234Enabled { get; set; }
        public bool IsEip1344Enabled { get; set; }
        public bool IsEip2028Enabled { get; set; }
        public bool IsEip152Enabled { get; set; }
        public bool IsEip1108Enabled { get; set; }
        public bool IsEip1884Enabled { get; set; }
        public bool IsEip2200Enabled { get; set; }
        public bool IsEip2537Enabled { get; set; }
        public bool IsEip2565Enabled { get; set; }
        public bool IsEip2929Enabled { get; set; }
        public bool IsEip2930Enabled { get; set; }

        // used only in testing
        public ReleaseSpec Clone() => (ReleaseSpec)MemberwiseClone();

        public bool IsEip1559Enabled
        {
            get => _isEip1559Enabled || IsEip4844Enabled;
            set => _isEip1559Enabled = value;
        }

        public bool IsEip3198Enabled { get; set; }
        public bool IsEip3529Enabled { get; set; }
        public bool IsEip3607Enabled { get; set; }
        public bool IsEip3541Enabled { get; set; }
        public bool ValidateChainId { get; set; }
        public bool ValidateReceipts { get; set; }
        public long Eip1559TransitionBlock { get; set; }
        public ulong WithdrawalTimestamp { get; set; }
        public ulong Eip4844TransitionTimestamp { get; set; }
        public Address FeeCollector { get; set; }
        public UInt256? Eip1559BaseFeeMinValue { get; set; }
        public UInt256 ForkBaseFee { get; set; } = Eip1559Constants.DefaultForkBaseFee;
        public UInt256 BaseFeeMaxChangeDenominator { get; set; } = Eip1559Constants.DefaultBaseFeeMaxChangeDenominator;
        public long ElasticityMultiplier { get; set; } = Eip1559Constants.DefaultElasticityMultiplier;
        public IBaseFeeCalculator BaseFeeCalculator { get; set; } = new DefaultBaseFeeCalculator();
        public bool IsEip1153Enabled { get; set; }
        public bool IsEip3651Enabled { get; set; }
        public bool IsEip3855Enabled { get; set; }
        public bool IsEip3860Enabled { get; set; }
        public bool IsEip4895Enabled { get; set; }
        public bool IsEip4844Enabled { get; set; }
        public bool IsRip7212Enabled { get; set; }
        public bool IsOpGraniteEnabled { get; set; }
        public bool IsOpHoloceneEnabled { get; set; }
        public bool IsEip7623Enabled { get; set; }
        public bool IsEip5656Enabled { get; set; }
        public bool IsEip6780Enabled { get; set; }
        public bool IsEip4788Enabled { get; set; }
        public bool IsEip7702Enabled { get; set; }
        public bool IsEip4844FeeCollectorEnabled { get; set; }
        public bool IsEip7002Enabled { get; set; }
        public bool IsEip7251Enabled { get; set; }
<<<<<<< HEAD
        public bool IsEip7805Enabled { get; set; }
        public bool IsOntakeEnabled { get; set; }
=======
>>>>>>> a7a31e6b
        public ulong TargetBlobCount { get; set; }
        public ulong MaxBlobCount { get; set; }
        public UInt256 BlobBaseFeeUpdateFraction { get; set; }


        private Address _eip7251ContractAddress;
        public Address Eip7251ContractAddress
        {
            get => IsEip7251Enabled ? _eip7251ContractAddress : null;
            set => _eip7251ContractAddress = value;
        }
        private Address _eip7002ContractAddress;
        public Address Eip7002ContractAddress
        {
            get => IsEip7002Enabled ? _eip7002ContractAddress : null;
            set => _eip7002ContractAddress = value;
        }

        private Address _eip4788ContractAddress;
        public Address Eip4788ContractAddress
        {
            get => IsEip4788Enabled ? _eip4788ContractAddress : null;
            set => _eip4788ContractAddress = value;
        }

        public bool IsEip6110Enabled { get; set; }

        private Address _depositContractAddress;
        public Address DepositContractAddress
        {
            get => IsEip6110Enabled ? _depositContractAddress : null;
            set => _depositContractAddress = value;
        }
        public bool IsEip2935Enabled { get; set; }
        public bool IsEip7709Enabled { get; set; }

        private Address _eip2935ContractAddress;
        private bool _isEip1559Enabled;

        public Address Eip2935ContractAddress
        {
            get => IsEip2935Enabled ? _eip2935ContractAddress : null;
            set => _eip2935ContractAddress = value;
        }
    }
}<|MERGE_RESOLUTION|>--- conflicted
+++ resolved
@@ -93,11 +93,7 @@
         public bool IsEip4844FeeCollectorEnabled { get; set; }
         public bool IsEip7002Enabled { get; set; }
         public bool IsEip7251Enabled { get; set; }
-<<<<<<< HEAD
         public bool IsEip7805Enabled { get; set; }
-        public bool IsOntakeEnabled { get; set; }
-=======
->>>>>>> a7a31e6b
         public ulong TargetBlobCount { get; set; }
         public ulong MaxBlobCount { get; set; }
         public UInt256 BlobBaseFeeUpdateFraction { get; set; }
