--- conflicted
+++ resolved
@@ -85,12 +85,9 @@
         public bool IsEip5656Enabled { get; set; }
         public bool IsEip6780Enabled { get; set; }
         public bool IsEip4788Enabled { get; set; }
-<<<<<<< HEAD
         public bool IsEip7002Enabled { get; set; }
         public Address Eip7002ContractAddress { get; set; }
-=======
         public bool IsEip3074Enabled { get; set; }
->>>>>>> 94ea7a3b
 
         private Address _eip4788ContractAddress;
         public Address Eip4788ContractAddress
@@ -99,7 +96,6 @@
             set => _eip4788ContractAddress = value;
         }
 
-<<<<<<< HEAD
         public bool IsEip6110Enabled { get; set; }
 
         private Address _depositContractAddress;
@@ -117,7 +113,6 @@
             set => _eip2935ContractAddress = value;
         }
 
-=======
->>>>>>> 94ea7a3b
+
     }
 }