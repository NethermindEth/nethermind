// SPDX-FileCopyrightText: 2022 Demerzel Solutions Limited
// SPDX-License-Identifier: LGPL-3.0-only

using System;
using Nethermind.Core;
using Nethermind.Core.Specs;
using Nethermind.Int256;

namespace Nethermind.Specs
{
    public class ReleaseSpec : IReleaseSpec
    {
        public string Name { get; set; } = "Custom";
        public long MaximumExtraDataSize { get; set; }
        public long MaxCodeSize { get; set; }
        public long MinGasLimit { get; set; }
        public long GasLimitBoundDivisor { get; set; }
        public UInt256 BlockReward { get; set; }
        public long DifficultyBombDelay { get; set; }
        public long DifficultyBoundDivisor { get; set; }
        public long? FixedDifficulty { get; set; }
        public int MaximumUncleCount { get; set; }
        public bool IsTimeAdjustmentPostOlympic { get; set; }
        public bool IsEip2Enabled { get; set; }
        public bool IsEip7Enabled { get; set; }
        public bool IsEip100Enabled { get; set; }
        public bool IsEip140Enabled { get; set; }
        public bool IsEip150Enabled { get; set; }
        public bool IsEip155Enabled { get; set; }
        public bool IsEip158Enabled { get; set; }
        public bool IsEip160Enabled { get; set; }
        public bool IsEip170Enabled { get; set; }
        public bool IsEip196Enabled { get; set; }
        public bool IsEip197Enabled { get; set; }
        public bool IsEip198Enabled { get; set; }
        public bool IsEip211Enabled { get; set; }
        public bool IsEip214Enabled { get; set; }
        public bool IsEip649Enabled { get; set; }
        public bool IsEip658Enabled { get; set; }
        public bool IsEip145Enabled { get; set; }
        public bool IsEip1014Enabled { get; set; }
        public bool IsEip1052Enabled { get; set; }
        public bool IsEip1283Enabled { get; set; }
        public bool IsEip1234Enabled { get; set; }
        public bool IsEip1344Enabled { get; set; }
        public bool IsEip2028Enabled { get; set; }
        public bool IsEip152Enabled { get; set; }
        public bool IsEip1108Enabled { get; set; }
        public bool IsEip1884Enabled { get; set; }
        public bool IsEip2200Enabled { get; set; }
        public bool IsEip2537Enabled { get; set; }
        public bool IsEip2565Enabled { get; set; }
        public bool IsEip2929Enabled { get; set; }
        public bool IsEip2930Enabled { get; set; }

        // used only in testing
        public ReleaseSpec Clone() => (ReleaseSpec)MemberwiseClone();

        public bool IsEip1559Enabled
        {
            get => _isEip1559Enabled || IsEip4844Enabled;
            set => _isEip1559Enabled = value;
        }

        public bool IsEip3198Enabled { get; set; }
        public bool IsEip3529Enabled { get; set; }
        public bool IsEip3607Enabled { get; set; }
        public bool IsEip3541Enabled { get; set; }
        public bool ValidateChainId { get; set; }
        public bool ValidateReceipts { get; set; }
        public long Eip1559TransitionBlock { get; set; }
        public ulong WithdrawalTimestamp { get; set; }
        public ulong Eip4844TransitionTimestamp { get; set; }
        public Address FeeCollector { get; set; }
        public UInt256? Eip1559BaseFeeMinValue { get; set; }
        public UInt256 ForkBaseFee { get; set; } = Eip1559Constants.DefaultForkBaseFee;
        public UInt256 BaseFeeMaxChangeDenominator { get; set; } = Eip1559Constants.DefaultBaseFeeMaxChangeDenominator;
        public long ElasticityMultiplier { get; set; } = Eip1559Constants.DefaultElasticityMultiplier;
        public IBaseFeeCalculator BaseFeeCalculator { get; set; } = new DefaultBaseFeeCalculator();
        public bool IsEip1153Enabled { get; set; }
        public bool IsEip3651Enabled { get; set; }
        public bool IsEip3855Enabled { get; set; }
        public bool IsEip3860Enabled { get; set; }
        public bool IsEip4895Enabled { get; set; }
        public bool IsEip4844Enabled { get; set; }
        public bool IsRip7212Enabled { get; set; }
        public bool IsOpGraniteEnabled { get; set; }
        public bool IsOpHoloceneEnabled { get; set; }
        public bool IsEip7623Enabled { get; set; }
        public bool IsEip5656Enabled { get; set; }
        public bool IsEip6780Enabled { get; set; }
        public bool IsEip4788Enabled { get; set; }
        public bool IsEip7702Enabled { get; set; }
        public bool IsEip4844FeeCollectorEnabled { get; set; }
        public bool IsEip7002Enabled { get; set; }
        public bool IsEip7251Enabled { get; set; }
        public ulong TargetBlobCount { get; set; }
        public ulong MaxBlobCount { get; set; }
        public UInt256 BlobBaseFeeUpdateFraction { get; set; }


        private Address _eip7251ContractAddress;
        public Address Eip7251ContractAddress
        {
            get => IsEip7251Enabled ? _eip7251ContractAddress : null;
            set => _eip7251ContractAddress = value;
        }
        private Address _eip7002ContractAddress;
        public Address Eip7002ContractAddress
        {
            get => IsEip7002Enabled ? _eip7002ContractAddress : null;
            set => _eip7002ContractAddress = value;
        }

        private Address _eip4788ContractAddress;
        public Address Eip4788ContractAddress
        {
            get => IsEip4788Enabled ? _eip4788ContractAddress : null;
            set => _eip4788ContractAddress = value;
        }

        public bool IsEofEnabled { get; set; }

        public bool IsEip6110Enabled { get; set; }

        private Address _depositContractAddress;
        public Address DepositContractAddress
        {
            get => IsEip6110Enabled ? _depositContractAddress : null;
            set => _depositContractAddress = value;
        }
        public bool IsEip2935Enabled { get; set; }
        public bool IsEip7709Enabled { get; set; }

        private Address _eip2935ContractAddress;
        private bool _isEip1559Enabled;

        public Address Eip2935ContractAddress
        {
            get => IsEip2935Enabled ? _eip2935ContractAddress : null;
            set => _eip2935ContractAddress = value;
        }
<<<<<<< HEAD
        public bool IsEip7594Enabled { get; set; }
=======

        Array? IReleaseSpec.EvmInstructionsNoTrace { get; set; }

        Array? IReleaseSpec.EvmInstructionsTraced { get; set; }
>>>>>>> 635f66c9
    }
}<|MERGE_RESOLUTION|>--- conflicted
+++ resolved
@@ -140,13 +140,11 @@
             get => IsEip2935Enabled ? _eip2935ContractAddress : null;
             set => _eip2935ContractAddress = value;
         }
-<<<<<<< HEAD
+
         public bool IsEip7594Enabled { get; set; }
-=======
 
         Array? IReleaseSpec.EvmInstructionsNoTrace { get; set; }
 
         Array? IReleaseSpec.EvmInstructionsTraced { get; set; }
->>>>>>> 635f66c9
     }
 }