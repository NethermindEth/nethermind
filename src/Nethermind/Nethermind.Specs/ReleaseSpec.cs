--- conflicted
+++ resolved
@@ -79,10 +79,7 @@
         public bool IsEip3860Enabled { get; set; }
         public bool IsEip4895Enabled { get; set; }
         public bool IsEip4844Enabled { get; set; }
-<<<<<<< HEAD
+        public bool IsEip5656Enabled { get; set; }
         public bool IsEip6780Enabled { get; set; }
-=======
-        public bool IsEip5656Enabled { get; set; }
->>>>>>> 54e54bef
     }
 }