--- conflicted
+++ resolved
@@ -86,11 +86,8 @@
         public bool IsEip5656Enabled { get; set; }
         public bool IsEip6780Enabled { get; set; }
         public bool IsEip4788Enabled { get; set; }
-<<<<<<< HEAD
         public bool IsEip7702Enabled { get; set; }
-=======
         public bool IsEip4844FeeCollectorEnabled { get; set; }
->>>>>>> dcc9ef16
         public bool IsEip7002Enabled { get; set; }
         public bool IsEip7251Enabled { get; set; }
 
