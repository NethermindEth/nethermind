// SPDX-FileCopyrightText: 2022 Demerzel Solutions Limited
// SPDX-License-Identifier: LGPL-3.0-only

using Nethermind.Core;
using Nethermind.Core.Specs;
using Nethermind.Int256;

namespace Nethermind.Specs
{
    public class TestSpecProvider : ISpecProvider
    {
        private ForkActivation? _theMergeBlock = null;

        public TestSpecProvider(IReleaseSpec initialSpecToReturn)
        {
            SpecToReturn = initialSpecToReturn;
            GenesisSpec = initialSpecToReturn;
        }

        public void UpdateMergeTransitionInfo(long? blockNumber, UInt256? terminalTotalDifficulty = null)
        {
            if (blockNumber is not null)
                _theMergeBlock = (ForkActivation)blockNumber;
            if (terminalTotalDifficulty is not null)
                TerminalTotalDifficulty = terminalTotalDifficulty;
        }

        public ForkActivation? MergeBlockNumber => _theMergeBlock;
        public UInt256? TerminalTotalDifficulty { get; set; }

        public IReleaseSpec GenesisSpec { get; set; }

        public IReleaseSpec GetSpec(ForkActivation forkActivation) => SpecToReturn;

        public IReleaseSpec SpecToReturn { get; set; }

        public long? DaoBlockNumber { get; set; }
<<<<<<< HEAD

        public ulong? _networkId;
        public ulong NetworkId { get { return _networkId ?? TestBlockchainIds.NetworkId; } set { _networkId = value; } }

        public ulong? _chainId;
        public ulong ChainId { get { return _chainId ?? TestBlockchainIds.ChainId; } set { _chainId = value; } }

        public ForkActivation[] TransitionBlocks { get; set; } = new ForkActivation[] { 0 };

=======
        public ulong ChainId { get; set; }
        public ForkActivation[] TransitionActivations { get; set; } = new ForkActivation[] { (ForkActivation)0 };
>>>>>>> e55177aa
        public bool AllowTestChainOverride { get; set; } = true;

        private TestSpecProvider() { }

        public static readonly TestSpecProvider Instance = new();
    }
}<|MERGE_RESOLUTION|>--- conflicted
+++ resolved
@@ -35,20 +35,13 @@
         public IReleaseSpec SpecToReturn { get; set; }
 
         public long? DaoBlockNumber { get; set; }
-<<<<<<< HEAD
-
         public ulong? _networkId;
         public ulong NetworkId { get { return _networkId ?? TestBlockchainIds.NetworkId; } set { _networkId = value; } }
 
         public ulong? _chainId;
         public ulong ChainId { get { return _chainId ?? TestBlockchainIds.ChainId; } set { _chainId = value; } }
 
-        public ForkActivation[] TransitionBlocks { get; set; } = new ForkActivation[] { 0 };
-
-=======
-        public ulong ChainId { get; set; }
         public ForkActivation[] TransitionActivations { get; set; } = new ForkActivation[] { (ForkActivation)0 };
->>>>>>> e55177aa
         public bool AllowTestChainOverride { get; set; } = true;
 
         private TestSpecProvider() { }
