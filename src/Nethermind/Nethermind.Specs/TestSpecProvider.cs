// SPDX-FileCopyrightText: 2022 Demerzel Solutions Limited
// SPDX-License-Identifier: LGPL-3.0-only

using Nethermind.Core;
using Nethermind.Core.Specs;
using Nethermind.Int256;

namespace Nethermind.Specs
{
    public class TestSpecProvider : ISpecProvider
    {
        private ForkActivation? _theMergeBlock = null;

        public TestSpecProvider(IReleaseSpec initialSpecToReturn)
        {
            SpecToReturn = initialSpecToReturn;
            GenesisSpec = initialSpecToReturn;
        }

        public void UpdateMergeTransitionInfo(long? blockNumber, UInt256? terminalTotalDifficulty = null)
        {
            if (blockNumber is not null)
                _theMergeBlock = (ForkActivation)blockNumber;
            if (terminalTotalDifficulty is not null)
                TerminalTotalDifficulty = terminalTotalDifficulty;
        }

        public ForkActivation? MergeBlockNumber => _theMergeBlock;
        public ulong TimestampFork { get; set; } = ISpecProvider.TimestampForkNever;
        public UInt256? TerminalTotalDifficulty { get; set; }

        public IReleaseSpec GenesisSpec { get; set; }

<<<<<<< HEAD
        public IReleaseSpec GetSpec(ForkActivation forkActivation) => forkActivation.BlockNumber == 0 ? GenesisSpec : SpecToReturn;
=======
        IReleaseSpec ISpecProvider.GetSpecInternal(ForkActivation forkActivation) => SpecToReturn;
>>>>>>> f6a31c4f

        public IReleaseSpec SpecToReturn { get; set; }

        public long? DaoBlockNumber { get; set; }
        public ulong? BeaconChainGenesisTimestamp { get; set; }
        public ulong? _networkId;
        public ulong NetworkId { get { return _networkId ?? TestBlockchainIds.NetworkId; } set { _networkId = value; } }

        public ulong? _chainId;
        public ulong ChainId { get { return _chainId ?? TestBlockchainIds.ChainId; } set { _chainId = value; } }

        public ForkActivation[] TransitionActivations { get; set; } = new ForkActivation[] { (ForkActivation)0 };
        public bool AllowTestChainOverride { get; set; } = true;

        private TestSpecProvider() { }

        public static readonly TestSpecProvider Instance = new();
    }
}<|MERGE_RESOLUTION|>--- conflicted
+++ resolved
@@ -31,11 +31,7 @@
 
         public IReleaseSpec GenesisSpec { get; set; }
 
-<<<<<<< HEAD
-        public IReleaseSpec GetSpec(ForkActivation forkActivation) => forkActivation.BlockNumber == 0 ? GenesisSpec : SpecToReturn;
-=======
-        IReleaseSpec ISpecProvider.GetSpecInternal(ForkActivation forkActivation) => SpecToReturn;
->>>>>>> f6a31c4f
+        IReleaseSpec ISpecProvider.GetSpecInternal(ForkActivation forkActivation) => forkActivation.BlockNumber == 0 ? GenesisSpec : SpecToReturn;
 
         public IReleaseSpec SpecToReturn { get; set; }
 
