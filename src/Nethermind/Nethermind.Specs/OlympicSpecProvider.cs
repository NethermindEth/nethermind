// SPDX-FileCopyrightText: 2022 Demerzel Solutions Limited
// SPDX-License-Identifier: LGPL-3.0-only

using Nethermind.Core;
using Nethermind.Core.Specs;
using Nethermind.Int256;
using Nethermind.Specs.Forks;

namespace Nethermind.Specs
{
    public class OlympicSpecProvider : ISpecProvider
    {
        private ForkActivation? _theMergeBlock = null;

        public void UpdateMergeTransitionInfo(long? blockNumber, UInt256? terminalTotalDifficulty = null)
        {
            if (blockNumber is not null)
                _theMergeBlock = (ForkActivation)blockNumber;
            if (terminalTotalDifficulty is not null)
                TerminalTotalDifficulty = terminalTotalDifficulty;
        }

        public ForkActivation? MergeBlockNumber => _theMergeBlock;
        public UInt256? TerminalTotalDifficulty { get; private set; }
        public IReleaseSpec GenesisSpec => Olympic.Instance;

        public IReleaseSpec GetSpec(ForkActivation forkActivation) => Olympic.Instance;

        public long? DaoBlockNumber => 0L;

<<<<<<< HEAD
        public ulong NetworkId => Core.NetworkId.Olympic;
        public ulong ChainId => NetworkId;
        public ForkActivation[] TransitionBlocks { get; } = { 0 };
=======
        public ulong ChainId => Core.ChainId.Olympic;
        public ForkActivation[] TransitionActivations { get; } = { (ForkActivation)0 };
>>>>>>> e55177aa

        private OlympicSpecProvider() { }

        public static readonly OlympicSpecProvider Instance = new();
    }
}<|MERGE_RESOLUTION|>--- conflicted
+++ resolved
@@ -28,14 +28,9 @@
 
         public long? DaoBlockNumber => 0L;
 
-<<<<<<< HEAD
         public ulong NetworkId => Core.NetworkId.Olympic;
         public ulong ChainId => NetworkId;
-        public ForkActivation[] TransitionBlocks { get; } = { 0 };
-=======
-        public ulong ChainId => Core.ChainId.Olympic;
         public ForkActivation[] TransitionActivations { get; } = { (ForkActivation)0 };
->>>>>>> e55177aa
 
         private OlympicSpecProvider() { }
 
