// SPDX-FileCopyrightText: 2025 Demerzel Solutions Limited
// SPDX-License-Identifier: LGPL-3.0-only

using System.Threading;
using Nethermind.Core.Specs;
using Nethermind.Specs.Forks;

namespace Nethermind.Specs.GnosisForks;

public class CancunGnosis : Cancun
{
<<<<<<< HEAD
    private static IReleaseSpec _instance;
    protected CancunGnosis() : base()
=======
    private static IReleaseSpec? _instance;

    private CancunGnosis()
>>>>>>> 2c63fc67
    {
        SetGnosis(this);
    }

    public static void SetGnosis(Cancun spec)
    {
        LondonGnosis.SetGnosis(spec);
        spec.MaxBlobCount = 2;
        spec.TargetBlobCount = 1;
        spec.BlobBaseFeeUpdateFraction = 1112826;
    }

    public new static IReleaseSpec Instance => LazyInitializer.EnsureInitialized(ref _instance, static () => new CancunGnosis());
}<|MERGE_RESOLUTION|>--- conflicted
+++ resolved
@@ -9,14 +9,9 @@
 
 public class CancunGnosis : Cancun
 {
-<<<<<<< HEAD
-    private static IReleaseSpec _instance;
-    protected CancunGnosis() : base()
-=======
     private static IReleaseSpec? _instance;
 
     private CancunGnosis()
->>>>>>> 2c63fc67
     {
         SetGnosis(this);
     }
