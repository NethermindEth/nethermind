//  Copyright (c) 2018 Demerzel Solutions Limited
//  This file is part of the Nethermind library.
// 
//  The Nethermind library is free software: you can redistribute it and/or modify
//  it under the terms of the GNU Lesser General Public License as published by
//  the Free Software Foundation, either version 3 of the License, or
//  (at your option) any later version.
// 
//  The Nethermind library is distributed in the hope that it will be useful,
//  but WITHOUT ANY WARRANTY; without even the implied warranty of
//  MERCHANTABILITY or FITNESS FOR A PARTICULAR PURPOSE. See the
//  GNU Lesser General Public License for more details.
// 
//  You should have received a copy of the GNU Lesser General Public License
//  along with the Nethermind. If not, see <http://www.gnu.org/licenses/>.

using Nethermind.Core;
using Nethermind.Core.Crypto;
using Nethermind.Int256;

namespace Nethermind.Specs.ChainSpecStyle
{
    public class ChainParameters
    {
        public long MaxCodeSize { get; set; }
        public long MaxCodeSizeTransition { get; set; }
        public long GasLimitBoundDivisor { get; set; }
        public Address Registrar { get; set; }
        public UInt256 AccountStartNonce { get; set; }
        public long MaximumExtraDataSize { get; set; }
        public long MinGasLimit { get; set; }
        public Keccak ForkCanonHash { get; set; }
        public long? ForkBlock { get; set; }
        public long? Eip7Transition { get; set; }
        public long? Eip150Transition { get; set; }
        public long? Eip152Transition { get; set; }
        public long? Eip160Transition { get; set; }
        public long? Eip161abcTransition { get; set; }
        public long? Eip161dTransition { get; set; }
        public long? Eip155Transition { get; set; }
        public long? Eip140Transition { get; set; }
        public long? Eip211Transition { get; set; }
        public long? Eip214Transition { get; set; }
        public long? Eip658Transition { get; set; }
        public long? Eip145Transition { get; set; }
        public long? Eip1014Transition { get; set; }
        public long? Eip1052Transition { get; set; }
        public long? Eip1108Transition { get; set; }
        public long? Eip1283Transition { get; set; }
        public long? Eip1283DisableTransition { get; set; }
        public long? Eip1283ReenableTransition { get; set; }
        public long? Eip1344Transition { get; set; }
        public long? Eip1706Transition { get; set; }
        public long? Eip1884Transition { get; set; }
        public long? Eip2028Transition { get; set; }
        public long? Eip2200Transition { get; set; }
<<<<<<< HEAD
        public long? Eip1559Transition { get; set; }
        public long? Eip1559MigrationDuration { get; set; }

=======
        public long? Eip2929Transition { get; set; }
        
>>>>>>> d372ddae
        /// <summary>
        ///  Transaction permission managing contract address.
        /// </summary>
        public Address TransactionPermissionContract { get; set; }
        /// <summary>
        /// Block at which the transaction permission contract should start being used.
        /// </summary>
        public long? TransactionPermissionContractTransition { get; set; }

        /// <summary>
        /// Optional, will be included for block 0 by default - Block before which any chain_id in the signature of a replay-protected transaction is accepted.
        /// After this transition block, the transactions’ chain_id must match with the spec chain_id to be considered valid.
        /// </summary>
        /// <remarks>Backward compatibility for early Kovan blocks.</remarks>
        public long? ValidateChainIdTransition { get; set; }
        
        /// <summary>
        /// Optional, will be included for block 0 by default - Transition block before which the state root in transaction’s receipt can be stripped.
        /// </summary>
        /// <returns></returns>
        public long? ValidateReceiptsTransition { get; set; }
    }
}<|MERGE_RESOLUTION|>--- conflicted
+++ resolved
@@ -54,14 +54,10 @@
         public long? Eip1884Transition { get; set; }
         public long? Eip2028Transition { get; set; }
         public long? Eip2200Transition { get; set; }
-<<<<<<< HEAD
         public long? Eip1559Transition { get; set; }
         public long? Eip1559MigrationDuration { get; set; }
-
-=======
         public long? Eip2929Transition { get; set; }
         
->>>>>>> d372ddae
         /// <summary>
         ///  Transaction permission managing contract address.
         /// </summary>
