// SPDX-FileCopyrightText: 2025 Demerzel Solutions Limited
// SPDX-License-Identifier: LGPL-3.0-only

using System.Collections.Generic;
using Nethermind.Core;
using Nethermind.Core.Crypto;
using Nethermind.Int256;
using Nethermind.Specs.ChainSpecStyle.Json;

namespace Nethermind.Specs.ChainSpecStyle;

public class ChainParameters
{
    public long? MaxCodeSize { get; set; }
    public long? MaxCodeSizeTransition { get; set; }
    public ulong? MaxCodeSizeTransitionTimestamp { get; set; }
    public long GasLimitBoundDivisor { get; set; }
    public Address Registrar { get; set; }
    public long MaximumExtraDataSize { get; set; }
    public long MinGasLimit { get; set; }
    public long MinHistoryRetentionEpochs { get; set; }
    public Hash256 ForkCanonHash { get; set; }
    public long? ForkBlock { get; set; }
    public long? Eip7Transition { get; set; }
    public long? Eip150Transition { get; set; }
    public long? Eip152Transition { get; set; }
    public long? Eip160Transition { get; set; }
    public long? Eip161abcTransition { get; set; }
    public long? Eip161dTransition { get; set; }
    public long? Eip155Transition { get; set; }
    public long? Eip140Transition { get; set; }
    public long? Eip211Transition { get; set; }
    public long? Eip214Transition { get; set; }
    public long? Eip658Transition { get; set; }
    public long? Eip145Transition { get; set; }
    public long? Eip1014Transition { get; set; }
    public long? Eip1052Transition { get; set; }
    public long? Eip1108Transition { get; set; }
    public long? Eip1283Transition { get; set; }
    public long? Eip1283DisableTransition { get; set; }
    public long? Eip1283ReenableTransition { get; set; }
    public long? Eip1344Transition { get; set; }
    public long? Eip1706Transition { get; set; }
    public long? Eip1884Transition { get; set; }
    public long? Eip2028Transition { get; set; }
    public long? Eip2200Transition { get; set; }
    public long? Eip1559Transition { get; set; }
    public long? Eip2315Transition { get; set; }
    public long? Eip2537Transition { get; set; }
    public ulong? Eip2537TransitionTimestamp { get; set; }
    public long? Eip2565Transition { get; set; }
    public long? Eip2929Transition { get; set; }
    public long? Eip2930Transition { get; set; }
    public long? Eip3198Transition { get; set; }
    public long? Eip3529Transition { get; set; }

    public long? Eip3541Transition { get; set; }
    public long? Eip3607Transition { get; set; }

    public UInt256? Eip1559BaseFeeInitialValue { get; set; }

    public UInt256? Eip1559BaseFeeMaxChangeDenominator { get; set; }

    public long? Eip1559ElasticityMultiplier { get; set; }

    /// <summary>
    ///  Transaction permission managing contract address.
    /// </summary>
    public Address TransactionPermissionContract { get; set; }
    /// <summary>
    /// Block at which the transaction permission contract should start being used.
    /// </summary>
    public long? TransactionPermissionContractTransition { get; set; }

    /// <summary>
    /// Optional, will be included for block 0 by default - Block before which any chain_id in the signature of a replay-protected transaction is accepted.
    /// After this transition block, the transactions’ chain_id must match with the spec chain_id to be considered valid.
    /// </summary>
    /// <remarks>Backward compatibility for early Kovan blocks.</remarks>
    public long? ValidateChainIdTransition { get; set; }

    /// <summary>
    /// Optional, will be included for block 0 by default - Transition block before which the state root in transaction’s receipt can be stripped.
    /// </summary>
    /// <returns></returns>
    public long? ValidateReceiptsTransition { get; set; }

    /// <summary>
    /// Block from which burnt EIP-1559 fees will go to <see cref="Eip1559FeeCollector"/>
    /// </summary>
    public long? Eip1559FeeCollectorTransition { get; set; }

    /// <summary>
    /// Optional, address where burnt EIP-1559 fees will go
    /// </summary>
    public Address FeeCollector { get; set; }

    /// <summary>
    /// Block from which EIP1559 base fee cannot drop below <see cref="Eip1559BaseFeeMinValue"/>
    /// </summary>
    public long? Eip1559BaseFeeMinValueTransition { get; set; }

    /// <summary>
    /// Optional, minimal value of EIP1559 base fee
    /// </summary>
    public UInt256? Eip1559BaseFeeMinValue { get; set; }

    public long? MergeForkIdTransition { get; set; }

    public long? TerminalPoWBlockNumber { get; set; }

    public UInt256? TerminalTotalDifficulty { get; set; }
    public ulong? BeaconChainGenesisTimestamp { get; set; }
    public ulong? Eip3651TransitionTimestamp { get; set; }
    public ulong? Eip3855TransitionTimestamp { get; set; }
    public ulong? Eip3860TransitionTimestamp { get; set; }
    public ulong? Eip4895TransitionTimestamp { get; set; }
    public ulong? Eip4844TransitionTimestamp { get; set; }
    public ulong? Eip1153TransitionTimestamp { get; set; }
    public ulong? Eip5656TransitionTimestamp { get; set; }
    public ulong? Eip6780TransitionTimestamp { get; set; }
    public ulong? Eip4788TransitionTimestamp { get; set; }
    public Address Eip4788ContractAddress { get; set; }
    public ulong? Eip6110TransitionTimestamp { get; set; }
    public Address DepositContractAddress { get; set; }
    public ulong? Eip7002TransitionTimestamp { get; set; }
    public Address Eip7002ContractAddress { get; set; }
    public ulong? Eip7251TransitionTimestamp { get; set; }
    public Address Eip7251ContractAddress { get; set; }
    public ulong? Eip2935TransitionTimestamp { get; set; }
    public Address Eip2935ContractAddress { get; set; }
    public ulong? Eip7951TransitionTimestamp { get; set; }
    public ulong? Rip7212TransitionTimestamp { get; set; }
    public ulong? Eip7692TransitionTimestamp { get; set; }
    public ulong? Eip7702TransitionTimestamp { get; set; }
    public ulong? OpGraniteTransitionTimestamp { get; set; }
    public ulong? OpHoloceneTransitionTimestamp { get; set; }
    public ulong? OpIsthmusTransitionTimestamp { get; set; }

    public ulong? Eip7623TransitionTimestamp { get; set; }
    public ulong? Eip7594TransitionTimestamp { get; set; }
    public ulong? Eip7823TransitionTimestamp { get; set; }
    public ulong? Eip7883TransitionTimestamp { get; set; }
    public ulong? Eip7825TransitionTimestamp { get; set; }
    public ulong? Eip7918TransitionTimestamp { get; set; }
<<<<<<< HEAD

=======
    public ulong? Eip7907TransitionTimestamp { get; set; }

    public ulong? Eip7934TransitionTimestamp { get; set; }
    public int Eip7934MaxRlpBlockSize { get; set; }

>>>>>>> eee5ac23
    public SortedSet<BlobScheduleSettings>? BlobSchedule { get; set; } = [];

    #region EIP-4844 parameters
    /// <summary>
    /// Gets or sets the <c>BLOB_GASPRICE_UPDATE_FRACTION</c> parameter defined in
    /// <see href="https://eips.ethereum.org/EIPS/eip-4844#parameters">EIP-4844</see>.
    /// </summary>
    public UInt256? Eip4844BlobGasPriceUpdateFraction { get; set; }

    /// <summary>
    /// Gets or sets the <c>MIN_BLOB_GASPRICE</c> parameter, in wei, defined in
    /// <see href="https://eips.ethereum.org/EIPS/eip-4844#parameters">EIP-4844</see>.
    /// </summary>
    public UInt256? Eip4844MinBlobGasPrice { get; set; }

    /// <summary>
    /// Enables blob gas fee collection for Gnosis chain
    /// </summary>
    public ulong? Eip4844FeeCollectorTransitionTimestamp { get; set; }

    public ulong? Eip7939TransitionTimestamp { get; set; }

    #endregion

    public ulong? Rip7728TransitionTimestamp { get; set; }
}<|MERGE_RESOLUTION|>--- conflicted
+++ resolved
@@ -143,15 +143,11 @@
     public ulong? Eip7883TransitionTimestamp { get; set; }
     public ulong? Eip7825TransitionTimestamp { get; set; }
     public ulong? Eip7918TransitionTimestamp { get; set; }
-<<<<<<< HEAD
-
-=======
     public ulong? Eip7907TransitionTimestamp { get; set; }
 
     public ulong? Eip7934TransitionTimestamp { get; set; }
     public int Eip7934MaxRlpBlockSize { get; set; }
 
->>>>>>> eee5ac23
     public SortedSet<BlobScheduleSettings>? BlobSchedule { get; set; } = [];
 
     #region EIP-4844 parameters
