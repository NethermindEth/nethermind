--- conflicted
+++ resolved
@@ -1,4 +1,4 @@
-// SPDX-FileCopyrightText: 2022 Demerzel Solutions Limited
+// SPDX-FileCopyrightText: 2023 Demerzel Solutions Limited
 // SPDX-License-Identifier: LGPL-3.0-only
 
 using Nethermind.Core;
@@ -119,7 +119,6 @@
         public ulong? Eip3855TransitionTimestamp { get; set; }
         public ulong? Eip3860TransitionTimestamp { get; set; }
 
-<<<<<<< HEAD
         /// <summary>
         /// EVN Object Format
         /// </summary>
@@ -144,10 +143,9 @@
         /// EOF Stack Validation
         /// </summary>
         public ulong? Eip5450TransitionTimestamp { get; set; }
-=======
+
         public ulong? Eip4895TransitionTimestamp { get; set; }
 
         public ulong? Eip4844TransitionTimestamp { get; set; }
->>>>>>> c367c52f
     }
 }