--- conflicted
+++ resolved
@@ -126,11 +126,8 @@
     public ulong? Eip2935TransitionTimestamp { get; set; }
     public Address Eip2935ContractAddress { get; set; }
     public ulong? Rip7212TransitionTimestamp { get; set; }
-<<<<<<< HEAD
     public ulong? Eip7702TransitionTimestamp { get; set; }
-=======
     public ulong? OpGraniteTransitionTimestamp { get; set; }
->>>>>>> dcc9ef16
 
     #region EIP-4844 parameters
     /// <summary>
