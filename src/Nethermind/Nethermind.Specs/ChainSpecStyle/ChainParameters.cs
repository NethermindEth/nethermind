--- conflicted
+++ resolved
@@ -142,14 +142,10 @@
     public ulong? Eip7883TransitionTimestamp { get; set; }
     public ulong? Eip7825TransitionTimestamp { get; set; }
     public ulong? Eip7918TransitionTimestamp { get; set; }
-<<<<<<< HEAD
     public ulong? Eip7805TransitionTimestamp { get; set; }
-=======
     public ulong? Eip7907TransitionTimestamp { get; set; }
-
     public ulong? Eip7934TransitionTimestamp { get; set; }
     public int Eip7934MaxRlpBlockSize { get; set; }
->>>>>>> bea66a5b
 
     public SortedSet<BlobScheduleSettings>? BlobSchedule { get; set; } = [];
 
