--- conflicted
+++ resolved
@@ -62,12 +62,10 @@
         public long? Eip2930Transition { get; set; }
         public long? Eip3198Transition { get; set; }
         public long? Eip3529Transition { get; set; }
+        
         public long? Eip3541Transition { get; set; }
-<<<<<<< HEAD
         public long? Eip3607Transition { get; set; }
-=======
         public long? Eip3675Transition { get; set; }
->>>>>>> 28632424
         
         public UInt256 Eip1559BaseFeeInitialValue { get; set; }
 
