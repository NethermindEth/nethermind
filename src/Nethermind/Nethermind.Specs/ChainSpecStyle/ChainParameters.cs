--- conflicted
+++ resolved
@@ -121,10 +121,8 @@
 
         public ulong? Eip4895TransitionTimestamp { get; set; }
 
-<<<<<<< HEAD
+        public ulong? Eip4844TransitionTimestamp { get; set; }
+
         public ulong? Eip5920TransitionTimestamp { get; set; }
-=======
-        public ulong? Eip4844TransitionTimestamp { get; set; }
->>>>>>> 2fca0b33
     }
 }