// SPDX-FileCopyrightText: 2022 Demerzel Solutions Limited
// SPDX-License-Identifier: LGPL-3.0-only

using Nethermind.Core;
using Nethermind.Core.Crypto;
using Nethermind.Int256;

namespace Nethermind.Specs.ChainSpecStyle;

public class ChainParameters
{
    public long? MaxCodeSize { get; set; }
    public long? MaxCodeSizeTransition { get; set; }
    public ulong? MaxCodeSizeTransitionTimestamp { get; set; }
    public long GasLimitBoundDivisor { get; set; }
    public Address Registrar { get; set; }
    public long MaximumExtraDataSize { get; set; }
    public long MinGasLimit { get; set; }
    public Hash256 ForkCanonHash { get; set; }
    public long? ForkBlock { get; set; }
    public long? Eip7Transition { get; set; }
    public long? Eip150Transition { get; set; }
    public long? Eip152Transition { get; set; }
    public long? Eip160Transition { get; set; }
    public long? Eip161abcTransition { get; set; }
    public long? Eip161dTransition { get; set; }
    public long? Eip155Transition { get; set; }
    public long? Eip140Transition { get; set; }
    public long? Eip211Transition { get; set; }
    public long? Eip214Transition { get; set; }
    public long? Eip658Transition { get; set; }
    public long? Eip145Transition { get; set; }
    public long? Eip1014Transition { get; set; }
    public long? Eip1052Transition { get; set; }
    public long? Eip1108Transition { get; set; }
    public long? Eip1283Transition { get; set; }
    public long? Eip1283DisableTransition { get; set; }
    public long? Eip1283ReenableTransition { get; set; }
    public long? Eip1344Transition { get; set; }
    public long? Eip1706Transition { get; set; }
    public long? Eip1884Transition { get; set; }
    public long? Eip2028Transition { get; set; }
    public long? Eip2200Transition { get; set; }
    public long? Eip1559Transition { get; set; }
    public long? Eip2315Transition { get; set; }
    public long? Eip2537Transition { get; set; }
    public ulong? Eip2537TransitionTimestamp { get; set; }
    public long? Eip2565Transition { get; set; }
    public long? Eip2929Transition { get; set; }
    public long? Eip2930Transition { get; set; }
    public long? Eip3198Transition { get; set; }
    public long? Eip3529Transition { get; set; }

    public long? Eip3541Transition { get; set; }
    public long? Eip3607Transition { get; set; }

    public UInt256? Eip1559BaseFeeInitialValue { get; set; }

    public UInt256? Eip1559BaseFeeMaxChangeDenominator { get; set; }

    public long? Eip1559ElasticityMultiplier { get; set; }

    /// <summary>
    ///  Transaction permission managing contract address.
    /// </summary>
    public Address TransactionPermissionContract { get; set; }
    /// <summary>
    /// Block at which the transaction permission contract should start being used.
    /// </summary>
    public long? TransactionPermissionContractTransition { get; set; }

    /// <summary>
    /// Optional, will be included for block 0 by default - Block before which any chain_id in the signature of a replay-protected transaction is accepted.
    /// After this transition block, the transactions’ chain_id must match with the spec chain_id to be considered valid.
    /// </summary>
    /// <remarks>Backward compatibility for early Kovan blocks.</remarks>
    public long? ValidateChainIdTransition { get; set; }

    /// <summary>
    /// Optional, will be included for block 0 by default - Transition block before which the state root in transaction’s receipt can be stripped.
    /// </summary>
    /// <returns></returns>
    public long? ValidateReceiptsTransition { get; set; }

    /// <summary>
    /// Block from which burnt EIP-1559 fees will go to <see cref="Eip1559FeeCollector"/>
    /// </summary>
    public long? Eip1559FeeCollectorTransition { get; set; }

    /// <summary>
    /// Optional, address where burnt EIP-1559 fees will go
    /// </summary>
    public Address Eip1559FeeCollector { get; set; }

    /// <summary>
    /// Block from which EIP1559 base fee cannot drop below <see cref="Eip1559BaseFeeMinValue"/>
    /// </summary>
    public long? Eip1559BaseFeeMinValueTransition { get; set; }

    /// <summary>
    /// Optional, minimal value of EIP1559 base fee
    /// </summary>
    public UInt256? Eip1559BaseFeeMinValue { get; set; }

    public long? MergeForkIdTransition { get; set; }

    public long? TerminalPoWBlockNumber { get; set; }

    public UInt256? TerminalTotalDifficulty { get; set; }
    public ulong? Eip3651TransitionTimestamp { get; set; }
    public ulong? Eip3855TransitionTimestamp { get; set; }
    public ulong? Eip3860TransitionTimestamp { get; set; }
    public ulong? Eip4895TransitionTimestamp { get; set; }
    public ulong? Eip4844TransitionTimestamp { get; set; }
    public ulong? Eip1153TransitionTimestamp { get; set; }
    public ulong? Eip5656TransitionTimestamp { get; set; }
    public ulong? Eip6780TransitionTimestamp { get; set; }
    public ulong? Eip4788TransitionTimestamp { get; set; }
    public Address Eip4788ContractAddress { get; set; }
<<<<<<< HEAD
    public ulong? Eip6110TransitionTimestamp { get; set; }
    public Address DepositContractAddress { get; set; }
    public ulong? Eip7002TransitionTimestamp { get; set; }
    public Address Eip7002ContractAddress { get; set; }
=======
    public ulong? Eip2935TransitionTimestamp { get; set; }
    public Address Eip2935ContractAddress { get; set; }
>>>>>>> f679833d

    #region EIP-4844 parameters
    /// <summary>
    /// Gets or sets the <c>BLOB_GASPRICE_UPDATE_FRACTION</c> parameter defined in
    /// <see href="https://eips.ethereum.org/EIPS/eip-4844#parameters">EIP-4844</see>.
    /// </summary>
    public UInt256? Eip4844BlobGasPriceUpdateFraction { get; set; }

    /// <summary>
    /// Gets or sets the <c>MAX_BLOB_GAS_PER_BLOCK</c> parameter defined in
    /// <see href="https://eips.ethereum.org/EIPS/eip-4844#parameters">EIP-4844</see>.
    /// </summary>
    public ulong? Eip4844MaxBlobGasPerBlock { get; set; }

    /// <summary>
    /// Gets or sets the <c>MIN_BLOB_GASPRICE</c> parameter, in wei, defined in
    /// <see href="https://eips.ethereum.org/EIPS/eip-4844#parameters">EIP-4844</see>.
    /// </summary>
    public UInt256? Eip4844MinBlobGasPrice { get; set; }

    /// <summary>
    /// Gets or sets the <c>TARGET_BLOB_GAS_PER_BLOCK</c> parameter defined in
    /// <see href="https://eips.ethereum.org/EIPS/eip-4844#parameters">EIP-4844</see>.
    /// </summary>
    public ulong? Eip4844TargetBlobGasPerBlock { get; set; }
    #endregion
}<|MERGE_RESOLUTION|>--- conflicted
+++ resolved
@@ -117,15 +117,12 @@
     public ulong? Eip6780TransitionTimestamp { get; set; }
     public ulong? Eip4788TransitionTimestamp { get; set; }
     public Address Eip4788ContractAddress { get; set; }
-<<<<<<< HEAD
     public ulong? Eip6110TransitionTimestamp { get; set; }
     public Address DepositContractAddress { get; set; }
     public ulong? Eip7002TransitionTimestamp { get; set; }
     public Address Eip7002ContractAddress { get; set; }
-=======
     public ulong? Eip2935TransitionTimestamp { get; set; }
     public Address Eip2935ContractAddress { get; set; }
->>>>>>> f679833d
 
     #region EIP-4844 parameters
     /// <summary>
