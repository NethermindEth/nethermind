--- conflicted
+++ resolved
@@ -127,11 +127,8 @@
     public Address Eip2935ContractAddress { get; set; }
     public ulong? Rip7212TransitionTimestamp { get; set; }
     public ulong? Eip7702TransitionTimestamp { get; set; }
-<<<<<<< HEAD
     public ulong? Eip7623TransitionTimestamp { get; set; }
-=======
     public ulong? OpGraniteTransitionTimestamp { get; set; }
->>>>>>> 0087008d
 
     #region EIP-4844 parameters
     /// <summary>
