--- conflicted
+++ resolved
@@ -131,18 +131,14 @@
     public ulong? Rip7212TransitionTimestamp { get; set; }
     public ulong? Eip7692TransitionTimestamp { get; set; }
     public ulong? Eip7702TransitionTimestamp { get; set; }
-    public ulong? Eip7823TransitionTimestamp { get; set; }
     public ulong? OpGraniteTransitionTimestamp { get; set; }
     public ulong? OpHoloceneTransitionTimestamp { get; set; }
     public ulong? OpIsthmusTransitionTimestamp { get; set; }
 
     public ulong? Eip7623TransitionTimestamp { get; set; }
-<<<<<<< HEAD
+    public ulong? Eip7594TransitionTimestamp { get; set; }
+    public ulong? Eip7823TransitionTimestamp { get; set; }
     public ulong? Eip7883TransitionTimestamp { get; set; }
-=======
-    public ulong? Eip7594TransitionTimestamp { get; set; }
->>>>>>> 09201349
-
     public ulong? Eip7825TransitionTimestamp { get; set; }
 
     public Dictionary<string, ChainSpecBlobCountJson> BlobSchedule { get; set; } = [];
