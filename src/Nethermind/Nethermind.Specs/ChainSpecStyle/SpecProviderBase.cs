--- conflicted
+++ resolved
@@ -43,11 +43,7 @@
 
     public IReleaseSpec GenesisSpec { get; private set; }
 
-<<<<<<< HEAD
-    public virtual IReleaseSpec GetSpec(ForkActivation activation)
-=======
-    public IReleaseSpec GetSpecInternal(ForkActivation activation)
->>>>>>> 2e346112
+    public virtual IReleaseSpec GetSpecInternal(ForkActivation activation)
     {
         static int CompareTransitionOnActivation(ForkActivation activation, (ForkActivation Activation, IReleaseSpec Spec) transition) =>
            activation.CompareTo(transition.Activation);
