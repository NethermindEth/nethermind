--- conflicted
+++ resolved
@@ -1,4 +1,4 @@
-// SPDX-FileCopyrightText: 2022 Demerzel Solutions Limited
+// SPDX-FileCopyrightText: 2023 Demerzel Solutions Limited
 // SPDX-License-Identifier: LGPL-3.0-only
 
 using System;
@@ -138,17 +138,14 @@
                 Eip3651TransitionTimestamp = chainSpecJson.Params.Eip3651TransitionTimestamp,
                 Eip3855TransitionTimestamp = chainSpecJson.Params.Eip3855TransitionTimestamp,
                 Eip3860TransitionTimestamp = chainSpecJson.Params.Eip3860TransitionTimestamp,
-<<<<<<< HEAD
                 Eip3540TransitionTimestamp = chainSpecJson.Params.Eip3540TransitionTimestamp,
                 Eip3670TransitionTimestamp = chainSpecJson.Params.Eip3670TransitionTimestamp,
                 Eip4200TransitionTimestamp = chainSpecJson.Params.Eip4200TransitionTimestamp,
                 Eip4750TransitionTimestamp = chainSpecJson.Params.Eip4750TransitionTimestamp,
                 Eip5450TransitionTimestamp = chainSpecJson.Params.Eip5450TransitionTimestamp,
 
-=======
                 Eip4895TransitionTimestamp = chainSpecJson.Params.Eip4895TransitionTimestamp,
                 Eip4844TransitionTimestamp = chainSpecJson.Params.Eip4844TransitionTimestamp,
->>>>>>> c367c52f
                 TransactionPermissionContract = chainSpecJson.Params.TransactionPermissionContract,
                 TransactionPermissionContractTransition = chainSpecJson.Params.TransactionPermissionContractTransition,
                 ValidateChainIdTransition = chainSpecJson.Params.ValidateChainIdTransition,
