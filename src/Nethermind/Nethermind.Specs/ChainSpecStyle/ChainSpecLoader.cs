// SPDX-FileCopyrightText: 2024 Demerzel Solutions Limited
// SPDX-License-Identifier: LGPL-3.0-only

using System;
using System.Collections.Generic;
using System.IO;
using System.Linq;
using System.Numerics;
using System.Runtime.CompilerServices;
using System.Text.Json;
using Nethermind.Config;
using Nethermind.Core;
using Nethermind.Core.Crypto;
using Nethermind.Core.Exceptions;
using Nethermind.Core.ExecutionRequest;
using Nethermind.Int256;
using Nethermind.Serialization.Json;
using Nethermind.Specs.ChainSpecStyle.Json;

namespace Nethermind.Specs.ChainSpecStyle;

/// <summary>
/// This class can load a Parity-style chain spec file and build a <see cref="ChainSpec"/> out of it.
/// </summary>
public class ChainSpecLoader(IJsonSerializer serializer) : IChainSpecLoader
{
    public ChainSpec Load(Stream streamData)
    {
        try
        {
            ChainSpecJson chainSpecJson = serializer.Deserialize<ChainSpecJson>(streamData);
            return InitChainSpecFrom(chainSpecJson);
        }
        catch (Exception e)
        {
            throw new InvalidDataException($"Error when loading chainspec ({e.Message})", e);
        }
    }

    private ChainSpec InitChainSpecFrom(ChainSpecJson chainSpecJson)
    {
        ChainSpec chainSpec = new();

        chainSpec.NetworkId = chainSpecJson.Params.NetworkId ?? chainSpecJson.Params.ChainId ?? 1;
        chainSpec.ChainId = chainSpecJson.Params.ChainId ?? chainSpec.NetworkId;
        chainSpec.Name = chainSpecJson.Name;
        chainSpec.DataDir = chainSpecJson.DataDir;
        LoadGenesis(chainSpecJson, chainSpec);
        LoadEngine(chainSpecJson, chainSpec);
        LoadAllocations(chainSpecJson, chainSpec);
        LoadBootnodes(chainSpecJson, chainSpec);
        LoadParameters(chainSpecJson, chainSpec);
        LoadTransitions(chainSpecJson, chainSpec);

        return chainSpec;
    }

    private void LoadParameters(ChainSpecJson chainSpecJson, ChainSpec chainSpec)
    {
        long? GetTransitions(string builtInName, Predicate<KeyValuePair<string, JsonElement>> predicate)
        {
            var allocation = chainSpecJson.Accounts?.Values.FirstOrDefault(v => v.BuiltIn?.Name.Equals(builtInName, StringComparison.OrdinalIgnoreCase) == true);
            if (allocation is null) return null;
            KeyValuePair<string, JsonElement>[] pricing = allocation.BuiltIn.Pricing.Where(o => predicate(o)).ToArray();
            if (pricing.Length > 0)
            {
                string key = pricing[0].Key;
                return long.TryParse(key, out long transition) ? transition : Convert.ToInt64(key, 16);
            }

            return null;
        }

        long? GetTransitionForExpectedPricing(string builtInName, string innerPath, long expectedValue)
        {
            bool GetForExpectedPricing(KeyValuePair<string, JsonElement> o) =>
                o.Value.TryGetSubProperty(innerPath, out JsonElement value) && value.GetInt64() == expectedValue;

            return GetTransitions(builtInName, GetForExpectedPricing);
        }

        long? GetTransitionIfInnerPathExists(string builtInName, string innerPath)
        {
            bool GetForInnerPathExistence(KeyValuePair<string, JsonElement> o) =>
                o.Value.TryGetSubProperty(innerPath, out _);

            return GetTransitions(builtInName, GetForInnerPathExistence);
        }

        ValidateParams(chainSpecJson.Params);

        chainSpec.Parameters = new ChainParameters
        {
            GasLimitBoundDivisor = chainSpecJson.Params.GasLimitBoundDivisor ?? 0x0400,
            MaximumExtraDataSize = chainSpecJson.Params.MaximumExtraDataSize ?? 32,
            MinGasLimit = chainSpecJson.Params.MinGasLimit ?? 5000,
            MaxCodeSize = chainSpecJson.Params.MaxCodeSize,
            MaxCodeSizeTransition = chainSpecJson.Params.MaxCodeSizeTransition,
            MaxCodeSizeTransitionTimestamp = chainSpecJson.Params.MaxCodeSizeTransitionTimestamp,
            Registrar = chainSpecJson.Params.EnsRegistrar,
            ForkBlock = chainSpecJson.Params.ForkBlock,
            ForkCanonHash = chainSpecJson.Params.ForkCanonHash,
            Eip7Transition = chainSpecJson.Params.Eip7Transition,
            Eip150Transition = chainSpecJson.Params.Eip150Transition ?? 0,
            Eip152Transition = chainSpecJson.Params.Eip152Transition,
            Eip160Transition = chainSpecJson.Params.Eip160Transition ?? 0,
            Eip161abcTransition = chainSpecJson.Params.Eip161abcTransition ?? 0,
            Eip161dTransition = chainSpecJson.Params.Eip161dTransition ?? 0,
            Eip155Transition = chainSpecJson.Params.Eip155Transition ?? 0,
            Eip140Transition = chainSpecJson.Params.Eip140Transition,
            Eip211Transition = chainSpecJson.Params.Eip211Transition,
            Eip214Transition = chainSpecJson.Params.Eip214Transition,
            Eip658Transition = chainSpecJson.Params.Eip658Transition,
            Eip145Transition = chainSpecJson.Params.Eip145Transition,
            Eip1014Transition = chainSpecJson.Params.Eip1014Transition,
            Eip1052Transition = chainSpecJson.Params.Eip1052Transition,
            Eip1108Transition = chainSpecJson.Params.Eip1108Transition,
            Eip1283Transition = chainSpecJson.Params.Eip1283Transition,
            Eip1283DisableTransition = chainSpecJson.Params.Eip1283DisableTransition,
            Eip1283ReenableTransition = chainSpecJson.Params.Eip1283ReenableTransition,
            Eip1344Transition = chainSpecJson.Params.Eip1344Transition,
            Eip1706Transition = chainSpecJson.Params.Eip1706Transition,
            Eip1884Transition = chainSpecJson.Params.Eip1884Transition,
            Eip2028Transition = chainSpecJson.Params.Eip2028Transition,
            Eip2200Transition = chainSpecJson.Params.Eip2200Transition,
            Eip1559Transition = chainSpecJson.Params.Eip1559Transition,
            Eip2315Transition = chainSpecJson.Params.Eip2315Transition,
            Eip2537Transition = chainSpecJson.Params.Eip2537Transition,
            Eip2565Transition = chainSpecJson.Params.Eip2565Transition,
            Eip2929Transition = chainSpecJson.Params.Eip2929Transition,
            Eip2930Transition = chainSpecJson.Params.Eip2930Transition,
            Eip3198Transition = chainSpecJson.Params.Eip3198Transition,
            Eip3541Transition = chainSpecJson.Params.Eip3541Transition,
            Eip3529Transition = chainSpecJson.Params.Eip3529Transition,
            Eip3607Transition = chainSpecJson.Params.Eip3607Transition,
            BeaconChainGenesisTimestamp = chainSpecJson.Params.BeaconChainGenesisTimestamp,
            Eip1153TransitionTimestamp = chainSpecJson.Params.Eip1153TransitionTimestamp,
            Eip3651TransitionTimestamp = chainSpecJson.Params.Eip3651TransitionTimestamp,
            Eip3855TransitionTimestamp = chainSpecJson.Params.Eip3855TransitionTimestamp,
            Eip3860TransitionTimestamp = chainSpecJson.Params.Eip3860TransitionTimestamp,
            Eip4895TransitionTimestamp = chainSpecJson.Params.Eip4895TransitionTimestamp,
            Eip4844TransitionTimestamp = chainSpecJson.Params.Eip4844TransitionTimestamp,
            Eip2537TransitionTimestamp = chainSpecJson.Params.Eip2537TransitionTimestamp,
            Eip5656TransitionTimestamp = chainSpecJson.Params.Eip5656TransitionTimestamp,
            Eip6780TransitionTimestamp = chainSpecJson.Params.Eip6780TransitionTimestamp,
            Rip7212TransitionTimestamp = chainSpecJson.Params.Rip7212TransitionTimestamp,
            Eip7692TransitionTimestamp = chainSpecJson.Params.Eip7692TransitionTimestamp,
            OpGraniteTransitionTimestamp = chainSpecJson.Params.OpGraniteTransitionTimestamp,
            OpHoloceneTransitionTimestamp = chainSpecJson.Params.OpHoloceneTransitionTimestamp,
            OpIsthmusTransitionTimestamp = chainSpecJson.Params.OpIsthmusTransitionTimestamp,
            Eip4788TransitionTimestamp = chainSpecJson.Params.Eip4788TransitionTimestamp,
            Eip7702TransitionTimestamp = chainSpecJson.Params.Eip7702TransitionTimestamp,
<<<<<<< HEAD
            Eip7918TransitionTimestamp = chainSpecJson.Params.Eip7918TransitionTimestamp,
=======
            Eip7823TransitionTimestamp = chainSpecJson.Params.Eip7823TransitionTimestamp,
>>>>>>> 1b86db90
            Eip4788ContractAddress = chainSpecJson.Params.Eip4788ContractAddress ?? Eip4788Constants.BeaconRootsAddress,
            Eip2935TransitionTimestamp = chainSpecJson.Params.Eip2935TransitionTimestamp,
            Eip2935ContractAddress = chainSpecJson.Params.Eip2935ContractAddress ?? Eip2935Constants.BlockHashHistoryAddress,
            TransactionPermissionContract = chainSpecJson.Params.TransactionPermissionContract,
            TransactionPermissionContractTransition = chainSpecJson.Params.TransactionPermissionContractTransition,
            ValidateChainIdTransition = chainSpecJson.Params.ValidateChainIdTransition,
            ValidateReceiptsTransition = chainSpecJson.Params.ValidateReceiptsTransition,
            Eip1559ElasticityMultiplier = chainSpecJson.Params.Eip1559ElasticityMultiplier ?? Eip1559Constants.DefaultElasticityMultiplier,
            Eip1559BaseFeeInitialValue = chainSpecJson.Params.Eip1559BaseFeeInitialValue ?? Eip1559Constants.DefaultForkBaseFee,
            Eip1559BaseFeeMaxChangeDenominator = chainSpecJson.Params.Eip1559BaseFeeMaxChangeDenominator ??
                                                 Eip1559Constants.DefaultBaseFeeMaxChangeDenominator,

            Eip6110TransitionTimestamp = chainSpecJson.Params.Eip6110TransitionTimestamp,
            DepositContractAddress = LoadDependentParam(chainSpecJson.Params.Eip6110TransitionTimestamp, chainSpecJson.Params.DepositContractAddress,
                () => chainSpecJson.Params.ChainId == BlockchainIds.Mainnet ? Eip6110Constants.MainnetDepositContractAddress : null),
            Eip7002TransitionTimestamp = chainSpecJson.Params.Eip7002TransitionTimestamp,
            Eip7623TransitionTimestamp = chainSpecJson.Params.Eip7623TransitionTimestamp,
            Eip7002ContractAddress = chainSpecJson.Params.Eip7002ContractAddress ?? Eip7002Constants.WithdrawalRequestPredeployAddress,
            Eip7251TransitionTimestamp = chainSpecJson.Params.Eip7251TransitionTimestamp,
            Eip7251ContractAddress = chainSpecJson.Params.Eip7251ContractAddress ?? Eip7251Constants.ConsolidationRequestPredeployAddress,
            FeeCollector = chainSpecJson.Params.FeeCollector,
            Eip1559FeeCollectorTransition = chainSpecJson.Params.Eip1559FeeCollectorTransition,
            Eip1559BaseFeeMinValueTransition = chainSpecJson.Params.Eip1559BaseFeeMinValueTransition,
            Eip1559BaseFeeMinValue = chainSpecJson.Params.Eip1559BaseFeeMinValue,
            Eip4844BlobGasPriceUpdateFraction = chainSpecJson.Params.Eip4844BlobGasPriceUpdateFraction,
            Eip4844MinBlobGasPrice = chainSpecJson.Params.Eip4844MinBlobGasPrice,
            Eip4844FeeCollectorTransitionTimestamp = chainSpecJson.Params.Eip4844FeeCollectorTransitionTimestamp,
            MergeForkIdTransition = chainSpecJson.Params.MergeForkIdTransition,
            TerminalTotalDifficulty = chainSpecJson.Params.TerminalTotalDifficulty,
            TerminalPoWBlockNumber = chainSpecJson.Params.TerminalPoWBlockNumber,
            BlobSchedule = new Dictionary<string, ChainSpecBlobCountJson>(chainSpecJson.Params.BlobSchedule, StringComparer.OrdinalIgnoreCase),
        };

        chainSpec.Parameters.Eip152Transition ??= GetTransitionForExpectedPricing("blake2_f", "price.blake2_f.gas_per_round", 1);
        chainSpec.Parameters.Eip1108Transition ??= GetTransitionForExpectedPricing("alt_bn128_add", "price.alt_bn128_const_operations.price", 150)
                                                   ?? GetTransitionForExpectedPricing("alt_bn128_mul", "price.alt_bn128_const_operations.price", 6000)
                                                   ?? GetTransitionForExpectedPricing("alt_bn128_pairing", "price.alt_bn128_pairing.base", 45000);
        chainSpec.Parameters.Eip2565Transition ??= GetTransitionIfInnerPathExists("modexp", "price.modexp2565");

        Eip4844Constants.OverrideIfAny(chainSpec.Parameters.Eip4844MinBlobGasPrice);
    }

    private TValue? LoadDependentParam<TTransition, TValue>(
        TTransition? transition,
        TValue? value,
        Func<TValue?>? fallback = null,
        [CallerArgumentExpression("transition")] string transitionPropertyName = "",
        [CallerArgumentExpression("value")] string valuePropertyName = "")
        where TTransition : struct, IBinaryInteger<TTransition> =>
        transition is not null
            ? value is null
                ? (fallback is not null ? fallback() : default) ?? throw new InvalidConfigurationException(
                    $"Chainspec contains configuration for {transitionPropertyName}, but doesn't contain it for connected parameter {valuePropertyName}",
                    ExitCodes.MissingChainspecEipConfiguration)
                : value
            : default;

    private static void ValidateParams(ChainSpecParamsJson parameters)
    {
        if (parameters.Eip1283ReenableTransition != parameters.Eip1706Transition
            && parameters.Eip1283DisableTransition.HasValue)
        {
            throw new InvalidOperationException("When 'Eip1283ReenableTransition' or 'Eip1706Transition' are provided they have to have same value as they are both part of 'Eip2200Transition'.");
        }

        if (parameters.Eip1706Transition.HasValue
            && parameters.Eip2200Transition.HasValue)
        {
            throw new InvalidOperationException("Both 'Eip2200Transition' and 'Eip1706Transition' are provided. Please provide either 'Eip2200Transition' or pair of 'Eip1283ReenableTransition' and 'Eip1706Transition' as they have same meaning.");
        }
    }

    private static void LoadTransitions(ChainSpecJson chainSpecJson, ChainSpec chainSpec)
    {
        chainSpec.HomesteadBlockNumber = 0;
        chainSpec.TangerineWhistleBlockNumber = chainSpec.Parameters.Eip150Transition;
        chainSpec.SpuriousDragonBlockNumber = chainSpec.Parameters.Eip160Transition;
        chainSpec.ByzantiumBlockNumber = chainSpec.Parameters.Eip140Transition;
        chainSpec.ConstantinopleBlockNumber =
            chainSpec.Parameters.Eip1283DisableTransition is null
                ? null
                : chainSpec.Parameters.Eip145Transition;
        chainSpec.ConstantinopleFixBlockNumber =
            chainSpec.Parameters.Eip1283DisableTransition ?? chainSpec.Parameters.Eip145Transition;
        chainSpec.IstanbulBlockNumber = chainSpec.Parameters.Eip2200Transition;
        chainSpec.BerlinBlockNumber = chainSpec.Parameters.Eip2929Transition;
        chainSpec.LondonBlockNumber = chainSpec.Parameters.Eip1559Transition;
        chainSpec.ShanghaiTimestamp = chainSpec.Parameters.Eip3651TransitionTimestamp;
        chainSpec.CancunTimestamp = chainSpec.Parameters.Eip4844TransitionTimestamp;
        chainSpec.PragueTimestamp = chainSpec.Parameters.Eip7002TransitionTimestamp;

        // TheMerge parameters
        chainSpec.MergeForkIdBlockNumber = chainSpec.Parameters.MergeForkIdTransition;
        chainSpec.TerminalPoWBlockNumber = chainSpec.Parameters.TerminalPoWBlockNumber;
        chainSpec.TerminalTotalDifficulty = chainSpec.Parameters.TerminalTotalDifficulty;


        if (chainSpec.EngineChainSpecParametersProvider is not null)
        {
            foreach (IChainSpecEngineParameters chainSpecEngineParameters in chainSpec.EngineChainSpecParametersProvider
                         .AllChainSpecParameters)
            {
                chainSpecEngineParameters.ApplyToChainSpec(chainSpec);
            }
        }
    }

    private void LoadEngine(ChainSpecJson chainSpecJson, ChainSpec chainSpec)
    {
        var engineParameters = chainSpecJson.Engine.CustomEngineData.ToDictionary(
            engine => engine.Key,
            engine => engine.Value.TryGetProperty("params", out JsonElement value) ? value : engine.Value);

        chainSpec.EngineChainSpecParametersProvider = new ChainSpecParametersProvider(engineParameters, serializer);
        if (string.IsNullOrEmpty(chainSpec.SealEngineType))
        {
            chainSpec.SealEngineType = chainSpec.EngineChainSpecParametersProvider.SealEngineType;
        }

        if (string.IsNullOrEmpty(chainSpec.SealEngineType))
        {
            throw new NotSupportedException("unknown seal engine in chainspec");
        }
    }

    private static void LoadGenesis(ChainSpecJson chainSpecJson, ChainSpec chainSpec)
    {
        if (chainSpecJson.Genesis is null)
        {
            return;
        }

        UInt256 nonce = chainSpecJson.Genesis.Seal?.Ethereum?.Nonce ?? 0;
        Hash256 mixHash = chainSpecJson.Genesis.Seal?.Ethereum?.MixHash ?? Keccak.Zero;

        byte[] auRaSignature = chainSpecJson.Genesis.Seal?.AuthorityRound?.Signature;
        long? step = chainSpecJson.Genesis.Seal?.AuthorityRound?.Step;

        Hash256 parentHash = chainSpecJson.Genesis.ParentHash ?? Keccak.Zero;
        ulong timestamp = chainSpecJson.Genesis.Timestamp;
        UInt256 difficulty = chainSpecJson.Genesis.Difficulty;
        byte[] extraData = chainSpecJson.Genesis.ExtraData ?? [];
        UInt256 gasLimit = chainSpecJson.Genesis.GasLimit;
        Address beneficiary = chainSpecJson.Genesis.Author ?? Address.Zero;
        UInt256 baseFee = chainSpecJson.Genesis.BaseFeePerGas ?? UInt256.Zero;
        if (chainSpecJson.Params.Eip1559Transition is not null)
            baseFee = chainSpecJson.Params.Eip1559Transition == 0
                ? (chainSpecJson.Genesis.BaseFeePerGas ?? Eip1559Constants.DefaultForkBaseFee)
                : UInt256.Zero;

        Hash256 stateRoot = chainSpecJson.Genesis.StateRoot ?? Keccak.EmptyTreeHash;
        chainSpec.GenesisStateUnavailable = chainSpecJson.Genesis.StateUnavailable;

        BlockHeader genesisHeader = new(
            parentHash,
            Keccak.OfAnEmptySequenceRlp,
            beneficiary,
            difficulty,
            0,
            (long)gasLimit,
            timestamp,
            extraData);

        genesisHeader.Author = beneficiary;
        genesisHeader.Hash = Keccak.Zero; // need to run the block to know the actual hash
        genesisHeader.Bloom = Bloom.Empty;
        genesisHeader.MixHash = mixHash;
        genesisHeader.Nonce = (ulong)nonce;
        genesisHeader.ReceiptsRoot = Keccak.EmptyTreeHash;
        genesisHeader.StateRoot = stateRoot;
        genesisHeader.TxRoot = Keccak.EmptyTreeHash;
        genesisHeader.BaseFeePerGas = baseFee;
        bool withdrawalsEnabled = chainSpecJson.Params.Eip4895TransitionTimestamp is not null && genesisHeader.Timestamp >= chainSpecJson.Params.Eip4895TransitionTimestamp;
        bool depositsEnabled = chainSpecJson.Params.Eip6110TransitionTimestamp is not null && genesisHeader.Timestamp >= chainSpecJson.Params.Eip6110TransitionTimestamp;
        bool withdrawalRequestsEnabled = chainSpecJson.Params.Eip7002TransitionTimestamp is not null && genesisHeader.Timestamp >= chainSpecJson.Params.Eip7002TransitionTimestamp;
        bool consolidationRequestsEnabled = chainSpecJson.Params.Eip7251TransitionTimestamp is not null && genesisHeader.Timestamp >= chainSpecJson.Params.Eip7251TransitionTimestamp;
        if (withdrawalsEnabled)
            genesisHeader.WithdrawalsRoot = Keccak.EmptyTreeHash;

        var requestsEnabled = depositsEnabled || withdrawalRequestsEnabled || consolidationRequestsEnabled;
        if (requestsEnabled)
            genesisHeader.RequestsHash = ExecutionRequestExtensions.EmptyRequestsHash;

        bool isEip4844Enabled = chainSpecJson.Params.Eip4844TransitionTimestamp is not null && genesisHeader.Timestamp >= chainSpecJson.Params.Eip4844TransitionTimestamp;
        if (isEip4844Enabled)
        {
            genesisHeader.BlobGasUsed = chainSpecJson.Genesis.BlobGasUsed;
            genesisHeader.ExcessBlobGas = chainSpecJson.Genesis.ExcessBlobGas;
        }

        bool isEip4788Enabled = chainSpecJson.Params.Eip4788TransitionTimestamp is not null && genesisHeader.Timestamp >= chainSpecJson.Params.Eip4788TransitionTimestamp;
        if (isEip4788Enabled)
        {
            genesisHeader.ParentBeaconBlockRoot = Keccak.Zero;
        }

        if (requestsEnabled)
        {
            genesisHeader.ReceiptsRoot = Keccak.EmptyTreeHash;
        }

        genesisHeader.AuRaStep = step;
        genesisHeader.AuRaSignature = auRaSignature;

        chainSpec.Genesis = !withdrawalsEnabled
            ? new Block(genesisHeader)
            : new Block(
                genesisHeader,
                Array.Empty<Transaction>(),
                Array.Empty<BlockHeader>(),
                Array.Empty<Withdrawal>());
    }

    private static void LoadAllocations(ChainSpecJson chainSpecJson, ChainSpec chainSpec)
    {
        if (chainSpecJson.Accounts is null)
        {
            return;
        }

        if (chainSpecJson.CodeHashes is not null)
        {
            foreach (KeyValuePair<string, byte[]> codeHash in chainSpecJson.CodeHashes)
            {
                if (ValueKeccak.Compute(codeHash.Value) != new ValueHash256(codeHash.Key)) throw new ArgumentException($"Unexpected code {codeHash.Key}");
            }
            chainSpecJson.CodeHashes[Hash256.Zero.ToString()] = [];
        }

        chainSpec.Allocations = new Dictionary<Address, ChainSpecAllocation>();
        foreach (KeyValuePair<string, AllocationJson> account in chainSpecJson.Accounts)
        {
            if (account.Value.BuiltIn is not null && account.Value.Balance is null)
            {
                continue;
            }

            if (account.Value.CodeHash is not null && account.Value.Code is not null)
            {
                throw new ArgumentException("CodeHash and Code are both not null");
            }

            Address address = new(account.Key);

            if (account.Value.CodeHash is not null)
            {
                string codeHashString = account.Value.CodeHash.ToString();
                if (chainSpecJson.CodeHashes is null || !chainSpecJson.CodeHashes.TryGetValue(codeHashString, out var codeHash)) throw new ArgumentException($"CodeHash {account.Value.CodeHash} is not found");
                chainSpec.Allocations[address] = new ChainSpecAllocation(
                    account.Value.Balance ?? UInt256.Zero,
                    account.Value.Nonce,
                    codeHash,
                    account.Value.Constructor,
                    account.Value.GetConvertedStorage());
            }
            else
            {
                chainSpec.Allocations[address] = new ChainSpecAllocation(
                    account.Value.Balance ?? UInt256.Zero,
                    account.Value.Nonce,
                    account.Value.Code,
                    account.Value.Constructor,
                    account.Value.GetConvertedStorage());
            }
        }
    }

    private static void LoadBootnodes(ChainSpecJson chainSpecJson, ChainSpec chainSpec)
    {
        if (chainSpecJson.Nodes is null)
        {
            chainSpec.Bootnodes = [];
            return;
        }

        chainSpec.Bootnodes = new NetworkNode[chainSpecJson.Nodes.Length];
        for (int i = 0; i < chainSpecJson.Nodes.Length; i++)
        {
            chainSpec.Bootnodes[i] = new NetworkNode(chainSpecJson.Nodes[i]);
        }
    }
}<|MERGE_RESOLUTION|>--- conflicted
+++ resolved
@@ -150,11 +150,8 @@
             OpIsthmusTransitionTimestamp = chainSpecJson.Params.OpIsthmusTransitionTimestamp,
             Eip4788TransitionTimestamp = chainSpecJson.Params.Eip4788TransitionTimestamp,
             Eip7702TransitionTimestamp = chainSpecJson.Params.Eip7702TransitionTimestamp,
-<<<<<<< HEAD
             Eip7918TransitionTimestamp = chainSpecJson.Params.Eip7918TransitionTimestamp,
-=======
             Eip7823TransitionTimestamp = chainSpecJson.Params.Eip7823TransitionTimestamp,
->>>>>>> 1b86db90
             Eip4788ContractAddress = chainSpecJson.Params.Eip4788ContractAddress ?? Eip4788Constants.BeaconRootsAddress,
             Eip2935TransitionTimestamp = chainSpecJson.Params.Eip2935TransitionTimestamp,
             Eip2935ContractAddress = chainSpecJson.Params.Eip2935ContractAddress ?? Eip2935Constants.BlockHashHistoryAddress,
