--- conflicted
+++ resolved
@@ -189,11 +189,8 @@
             BlobSchedule = chainSpecJson.Params.BlobSchedule,
 
             Eip7594TransitionTimestamp = chainSpecJson.Params.Eip7594TransitionTimestamp,
-<<<<<<< HEAD
             Eip7954TransitionTimestamp = chainSpecJson.Params.Eip7954TransitionTimestamp,
-=======
             Eip7939TransitionTimestamp = chainSpecJson.Params.Eip7939TransitionTimestamp,
->>>>>>> 3a8e3e24
         };
 
         chainSpec.Parameters.Eip152Transition ??= GetTransitionForExpectedPricing("blake2_f", "price.blake2_f.gas_per_round", 1);
