// SPDX-FileCopyrightText: 2025 Demerzel Solutions Limited
// SPDX-License-Identifier: LGPL-3.0-only

using System;
using System.Collections.Generic;
using System.IO;
using System.Linq;
using System.Numerics;
using System.Runtime.CompilerServices;
using System.Text.Json;
using Nethermind.Config;
using Nethermind.Core;
using Nethermind.Core.Crypto;
using Nethermind.Core.Exceptions;
using Nethermind.Core.ExecutionRequest;
using Nethermind.Int256;
using Nethermind.Serialization.Json;
using Nethermind.Specs.ChainSpecStyle.Json;

namespace Nethermind.Specs.ChainSpecStyle;

/// <summary>
/// This class can load a Parity-style chain spec file and build a <see cref="ChainSpec"/> out of it.
/// </summary>
public class ChainSpecLoader(IJsonSerializer serializer) : IChainSpecLoader
{
    public ChainSpec Load(Stream streamData)
    {
        try
        {
            ChainSpecJson chainSpecJson = serializer.Deserialize<ChainSpecJson>(streamData);
            return InitChainSpecFrom(chainSpecJson);
        }
        catch (Exception e)
        {
            throw new InvalidDataException($"Error when loading chainspec ({e.Message})", e);
        }
    }

    private ChainSpec InitChainSpecFrom(ChainSpecJson chainSpecJson)
    {
        ChainSpec chainSpec = new();

        chainSpec.NetworkId = chainSpecJson.Params.NetworkId ?? chainSpecJson.Params.ChainId ?? 1;
        chainSpec.ChainId = chainSpecJson.Params.ChainId ?? chainSpec.NetworkId;
        chainSpec.Name = chainSpecJson.Name;
        chainSpec.DataDir = chainSpecJson.DataDir;
        LoadGenesis(chainSpecJson, chainSpec);
        LoadEngine(chainSpecJson, chainSpec);
        LoadAllocations(chainSpecJson, chainSpec);
        LoadBootnodes(chainSpecJson, chainSpec);
        LoadParameters(chainSpecJson, chainSpec);
        LoadTransitions(chainSpecJson, chainSpec);

        return chainSpec;
    }

    private void LoadParameters(ChainSpecJson chainSpecJson, ChainSpec chainSpec)
    {
        long? GetTransitions(string builtInName, Predicate<KeyValuePair<string, JsonElement>> predicate)
        {
            var allocation = chainSpecJson.Accounts?.Values.FirstOrDefault(v => v.BuiltIn?.Name.Equals(builtInName, StringComparison.OrdinalIgnoreCase) == true);
            if (allocation is null) return null;
            KeyValuePair<string, JsonElement>[] pricing = allocation.BuiltIn.Pricing.Where(o => predicate(o)).ToArray();
            if (pricing.Length > 0)
            {
                string key = pricing[0].Key;
                return long.TryParse(key, out long transition) ? transition : Convert.ToInt64(key, 16);
            }

            return null;
        }

        long? GetTransitionForExpectedPricing(string builtInName, string innerPath, long expectedValue)
        {
            bool GetForExpectedPricing(KeyValuePair<string, JsonElement> o) =>
                o.Value.TryGetSubProperty(innerPath, out JsonElement value) && value.GetInt64() == expectedValue;

            return GetTransitions(builtInName, GetForExpectedPricing);
        }

        long? GetTransitionIfInnerPathExists(string builtInName, string innerPath)
        {
            bool GetForInnerPathExistence(KeyValuePair<string, JsonElement> o) =>
                o.Value.TryGetSubProperty(innerPath, out _);

            return GetTransitions(builtInName, GetForInnerPathExistence);
        }

        ValidateParams(chainSpecJson.Params);

        chainSpec.Parameters = new ChainParameters
        {
            GasLimitBoundDivisor = chainSpecJson.Params.GasLimitBoundDivisor ?? 0x0400,
            MaximumExtraDataSize = chainSpecJson.Params.MaximumExtraDataSize ?? 32,
            MinGasLimit = chainSpecJson.Params.MinGasLimit ?? 5000,
            MinHistoryRetentionEpochs = chainSpecJson.Params.MinHistoryRetentionEpochs ?? 82125,
            MaxCodeSize = chainSpecJson.Params.MaxCodeSize,
            MaxCodeSizeTransition = chainSpecJson.Params.MaxCodeSizeTransition,
            MaxCodeSizeTransitionTimestamp = chainSpecJson.Params.MaxCodeSizeTransitionTimestamp,
            Registrar = chainSpecJson.Params.EnsRegistrar,
            ForkBlock = chainSpecJson.Params.ForkBlock,
            ForkCanonHash = chainSpecJson.Params.ForkCanonHash,
            Eip7Transition = chainSpecJson.Params.Eip7Transition,
            Eip150Transition = chainSpecJson.Params.Eip150Transition ?? 0,
            Eip152Transition = chainSpecJson.Params.Eip152Transition,
            Eip160Transition = chainSpecJson.Params.Eip160Transition ?? 0,
            Eip161abcTransition = chainSpecJson.Params.Eip161abcTransition ?? 0,
            Eip161dTransition = chainSpecJson.Params.Eip161dTransition ?? 0,
            Eip155Transition = chainSpecJson.Params.Eip155Transition ?? 0,
            Eip140Transition = chainSpecJson.Params.Eip140Transition,
            Eip211Transition = chainSpecJson.Params.Eip211Transition,
            Eip214Transition = chainSpecJson.Params.Eip214Transition,
            Eip658Transition = chainSpecJson.Params.Eip658Transition,
            Eip145Transition = chainSpecJson.Params.Eip145Transition,
            Eip1014Transition = chainSpecJson.Params.Eip1014Transition,
            Eip1052Transition = chainSpecJson.Params.Eip1052Transition,
            Eip1108Transition = chainSpecJson.Params.Eip1108Transition,
            Eip1283Transition = chainSpecJson.Params.Eip1283Transition,
            Eip1283DisableTransition = chainSpecJson.Params.Eip1283DisableTransition,
            Eip1283ReenableTransition = chainSpecJson.Params.Eip1283ReenableTransition,
            Eip1344Transition = chainSpecJson.Params.Eip1344Transition,
            Eip1706Transition = chainSpecJson.Params.Eip1706Transition,
            Eip1884Transition = chainSpecJson.Params.Eip1884Transition,
            Eip2028Transition = chainSpecJson.Params.Eip2028Transition,
            Eip2200Transition = chainSpecJson.Params.Eip2200Transition,
            Eip1559Transition = chainSpecJson.Params.Eip1559Transition,
            Eip2315Transition = chainSpecJson.Params.Eip2315Transition,
            Eip2537Transition = chainSpecJson.Params.Eip2537Transition,
            Eip2565Transition = chainSpecJson.Params.Eip2565Transition,
            Eip2929Transition = chainSpecJson.Params.Eip2929Transition,
            Eip2930Transition = chainSpecJson.Params.Eip2930Transition,
            Eip3198Transition = chainSpecJson.Params.Eip3198Transition,
            Eip3541Transition = chainSpecJson.Params.Eip3541Transition,
            Eip3529Transition = chainSpecJson.Params.Eip3529Transition,
            Eip3607Transition = chainSpecJson.Params.Eip3607Transition,
            BeaconChainGenesisTimestamp = chainSpecJson.Params.BeaconChainGenesisTimestamp,
            Eip1153TransitionTimestamp = chainSpecJson.Params.Eip1153TransitionTimestamp,
            Eip3651TransitionTimestamp = chainSpecJson.Params.Eip3651TransitionTimestamp,
            Eip3855TransitionTimestamp = chainSpecJson.Params.Eip3855TransitionTimestamp,
            Eip3860TransitionTimestamp = chainSpecJson.Params.Eip3860TransitionTimestamp,
            Eip4895TransitionTimestamp = chainSpecJson.Params.Eip4895TransitionTimestamp,
            Eip4844TransitionTimestamp = chainSpecJson.Params.Eip4844TransitionTimestamp,
            Eip2537TransitionTimestamp = chainSpecJson.Params.Eip2537TransitionTimestamp,
            Eip5656TransitionTimestamp = chainSpecJson.Params.Eip5656TransitionTimestamp,
            Eip6780TransitionTimestamp = chainSpecJson.Params.Eip6780TransitionTimestamp,
            Eip7951TransitionTimestamp = chainSpecJson.Params.Eip7951TransitionTimestamp,
            Rip7212TransitionTimestamp = chainSpecJson.Params.Rip7212TransitionTimestamp,
            Eip7692TransitionTimestamp = chainSpecJson.Params.Eip7692TransitionTimestamp,
            OpGraniteTransitionTimestamp = chainSpecJson.Params.OpGraniteTransitionTimestamp,
            OpHoloceneTransitionTimestamp = chainSpecJson.Params.OpHoloceneTransitionTimestamp,
            OpIsthmusTransitionTimestamp = chainSpecJson.Params.OpIsthmusTransitionTimestamp,
            Eip4788TransitionTimestamp = chainSpecJson.Params.Eip4788TransitionTimestamp,
            Eip7702TransitionTimestamp = chainSpecJson.Params.Eip7702TransitionTimestamp,
            Eip7918TransitionTimestamp = chainSpecJson.Params.Eip7918TransitionTimestamp,
<<<<<<< HEAD
=======
            Eip7907TransitionTimestamp = chainSpecJson.Params.Eip7907TransitionTimestamp,
>>>>>>> 2e346112
            Eip7823TransitionTimestamp = chainSpecJson.Params.Eip7823TransitionTimestamp,
            Eip7825TransitionTimestamp = chainSpecJson.Params.Eip7825TransitionTimestamp,
            Eip4788ContractAddress = chainSpecJson.Params.Eip4788ContractAddress ?? Eip4788Constants.BeaconRootsAddress,
            Eip2935TransitionTimestamp = chainSpecJson.Params.Eip2935TransitionTimestamp,
            Eip2935ContractAddress = chainSpecJson.Params.Eip2935ContractAddress ?? Eip2935Constants.BlockHashHistoryAddress,
            TransactionPermissionContract = chainSpecJson.Params.TransactionPermissionContract,
            TransactionPermissionContractTransition = chainSpecJson.Params.TransactionPermissionContractTransition,
            ValidateChainIdTransition = chainSpecJson.Params.ValidateChainIdTransition,
            ValidateReceiptsTransition = chainSpecJson.Params.ValidateReceiptsTransition,
            Eip1559ElasticityMultiplier = chainSpecJson.Params.Eip1559ElasticityMultiplier ?? Eip1559Constants.DefaultElasticityMultiplier,
            Eip1559BaseFeeInitialValue = chainSpecJson.Params.Eip1559BaseFeeInitialValue ?? Eip1559Constants.DefaultForkBaseFee,
            Eip1559BaseFeeMaxChangeDenominator = chainSpecJson.Params.Eip1559BaseFeeMaxChangeDenominator ??
                                                 Eip1559Constants.DefaultBaseFeeMaxChangeDenominator,

            Eip6110TransitionTimestamp = chainSpecJson.Params.Eip6110TransitionTimestamp,
            DepositContractAddress = LoadDependentParam(chainSpecJson.Params.Eip6110TransitionTimestamp, chainSpecJson.Params.DepositContractAddress,
                () => chainSpecJson.Params.ChainId == BlockchainIds.Mainnet ? Eip6110Constants.MainnetDepositContractAddress : null),
            Eip7002TransitionTimestamp = chainSpecJson.Params.Eip7002TransitionTimestamp,
            Eip7623TransitionTimestamp = chainSpecJson.Params.Eip7623TransitionTimestamp,
            Eip7883TransitionTimestamp = chainSpecJson.Params.Eip7883TransitionTimestamp,
            Eip7002ContractAddress = chainSpecJson.Params.Eip7002ContractAddress ?? Eip7002Constants.WithdrawalRequestPredeployAddress,
            Eip7251TransitionTimestamp = chainSpecJson.Params.Eip7251TransitionTimestamp,
            Eip7251ContractAddress = chainSpecJson.Params.Eip7251ContractAddress ?? Eip7251Constants.ConsolidationRequestPredeployAddress,
            FeeCollector = chainSpecJson.Params.FeeCollector,
            Eip1559FeeCollectorTransition = chainSpecJson.Params.Eip1559FeeCollectorTransition,
            Eip1559BaseFeeMinValueTransition = chainSpecJson.Params.Eip1559BaseFeeMinValueTransition,
            Eip1559BaseFeeMinValue = chainSpecJson.Params.Eip1559BaseFeeMinValue,
            Eip4844BlobGasPriceUpdateFraction = chainSpecJson.Params.Eip4844BlobGasPriceUpdateFraction,
            Eip4844MinBlobGasPrice = chainSpecJson.Params.Eip4844MinBlobGasPrice,
            Eip4844FeeCollectorTransitionTimestamp = chainSpecJson.Params.Eip4844FeeCollectorTransitionTimestamp,
            MergeForkIdTransition = chainSpecJson.Params.MergeForkIdTransition,
            TerminalTotalDifficulty = chainSpecJson.Params.TerminalTotalDifficulty,
            TerminalPoWBlockNumber = chainSpecJson.Params.TerminalPoWBlockNumber,
            BlobSchedule = chainSpecJson.Params.BlobSchedule,

            Eip7594TransitionTimestamp = chainSpecJson.Params.Eip7594TransitionTimestamp,
            Eip7939TransitionTimestamp = chainSpecJson.Params.Eip7939TransitionTimestamp,
<<<<<<< HEAD
=======

            Eip7934TransitionTimestamp = chainSpecJson.Params.Eip7934TransitionTimestamp,
            Eip7934MaxRlpBlockSize = chainSpecJson.Params.Eip7934MaxRlpBlockSize ?? Eip7934Constants.DefaultMaxRlpBlockSize,

            Rip7728TransitionTimestamp = chainSpecJson.Params.Rip7728TransitionTimestamp,
>>>>>>> 2e346112
        };

        chainSpec.Parameters.Eip152Transition ??= GetTransitionForExpectedPricing("blake2_f", "price.blake2_f.gas_per_round", 1);
        chainSpec.Parameters.Eip1108Transition ??= GetTransitionForExpectedPricing("alt_bn128_add", "price.alt_bn128_const_operations.price", 150)
                                                   ?? GetTransitionForExpectedPricing("alt_bn128_mul", "price.alt_bn128_const_operations.price", 6000)
                                                   ?? GetTransitionForExpectedPricing("alt_bn128_pairing", "price.alt_bn128_pairing.base", 45000);
        chainSpec.Parameters.Eip2565Transition ??= GetTransitionIfInnerPathExists("modexp", "price.modexp2565");

        Eip4844Constants.OverrideIfAny(chainSpec.Parameters.Eip4844MinBlobGasPrice);
    }

    private TValue? LoadDependentParam<TTransition, TValue>(
        TTransition? transition,
        TValue? value,
        Func<TValue?>? fallback = null,
        [CallerArgumentExpression("transition")] string transitionPropertyName = "",
        [CallerArgumentExpression("value")] string valuePropertyName = "")
        where TTransition : struct, IBinaryInteger<TTransition> =>
        transition is not null
            ? value is null
                ? (fallback is not null ? fallback() : default) ?? throw new InvalidConfigurationException(
                    $"Chainspec contains configuration for {transitionPropertyName}, but doesn't contain it for connected parameter {valuePropertyName}",
                    ExitCodes.MissingChainspecEipConfiguration)
                : value
            : default;

    private static void ValidateParams(ChainSpecParamsJson parameters)
    {
        if (parameters.Eip1283ReenableTransition != parameters.Eip1706Transition
            && parameters.Eip1283DisableTransition.HasValue)
        {
            throw new InvalidOperationException("When 'Eip1283ReenableTransition' or 'Eip1706Transition' are provided they have to have same value as they are both part of 'Eip2200Transition'.");
        }

        if (parameters.Eip1706Transition.HasValue
            && parameters.Eip2200Transition.HasValue)
        {
            throw new InvalidOperationException("Both 'Eip2200Transition' and 'Eip1706Transition' are provided. Please provide either 'Eip2200Transition' or pair of 'Eip1283ReenableTransition' and 'Eip1706Transition' as they have same meaning.");
        }
    }

    private static void LoadTransitions(ChainSpecJson chainSpecJson, ChainSpec chainSpec)
    {
        chainSpec.HomesteadBlockNumber = 0;
        chainSpec.TangerineWhistleBlockNumber = chainSpec.Parameters.Eip150Transition;
        chainSpec.SpuriousDragonBlockNumber = chainSpec.Parameters.Eip160Transition;
        chainSpec.ByzantiumBlockNumber = chainSpec.Parameters.Eip140Transition;
        chainSpec.ConstantinopleBlockNumber =
            chainSpec.Parameters.Eip1283DisableTransition is null
                ? null
                : chainSpec.Parameters.Eip145Transition;
        chainSpec.ConstantinopleFixBlockNumber =
            chainSpec.Parameters.Eip1283DisableTransition ?? chainSpec.Parameters.Eip145Transition;
        chainSpec.IstanbulBlockNumber = chainSpec.Parameters.Eip2200Transition;
        chainSpec.BerlinBlockNumber = chainSpec.Parameters.Eip2929Transition;
        chainSpec.LondonBlockNumber = chainSpec.Parameters.Eip1559Transition;
        chainSpec.ShanghaiTimestamp = chainSpec.Parameters.Eip3651TransitionTimestamp;
        chainSpec.CancunTimestamp = chainSpec.Parameters.Eip4844TransitionTimestamp;
        chainSpec.PragueTimestamp = chainSpec.Parameters.Eip7002TransitionTimestamp;
        chainSpec.OsakaTimestamp = chainSpec.Parameters.Eip7594TransitionTimestamp;

        // TheMerge parameters
        chainSpec.MergeForkIdBlockNumber = chainSpec.Parameters.MergeForkIdTransition;
        chainSpec.TerminalPoWBlockNumber = chainSpec.Parameters.TerminalPoWBlockNumber;
        chainSpec.TerminalTotalDifficulty = chainSpec.Parameters.TerminalTotalDifficulty;


        if (chainSpec.EngineChainSpecParametersProvider is not null)
        {
            foreach (IChainSpecEngineParameters chainSpecEngineParameters in chainSpec.EngineChainSpecParametersProvider
                         .AllChainSpecParameters)
            {
                chainSpecEngineParameters.ApplyToChainSpec(chainSpec);
            }
        }
    }

    private void LoadEngine(ChainSpecJson chainSpecJson, ChainSpec chainSpec)
    {
        var engineParameters = chainSpecJson.Engine.CustomEngineData.ToDictionary(
            engine => engine.Key,
            engine => engine.Value.TryGetProperty("params", out JsonElement value) ? value : engine.Value);

        chainSpec.EngineChainSpecParametersProvider = new ChainSpecParametersProvider(engineParameters, serializer);
        if (string.IsNullOrEmpty(chainSpec.SealEngineType))
        {
            chainSpec.SealEngineType = chainSpec.EngineChainSpecParametersProvider.SealEngineType;
        }

        if (string.IsNullOrEmpty(chainSpec.SealEngineType))
        {
            throw new NotSupportedException("unknown seal engine in chainspec");
        }
    }

    private static void LoadGenesis(ChainSpecJson chainSpecJson, ChainSpec chainSpec)
    {
        if (chainSpecJson.Genesis is null)
        {
            return;
        }

        UInt256 nonce = chainSpecJson.Genesis.Seal?.Ethereum?.Nonce ?? 0;
        Hash256 mixHash = chainSpecJson.Genesis.Seal?.Ethereum?.MixHash ?? Keccak.Zero;

        byte[] auRaSignature = chainSpecJson.Genesis.Seal?.AuthorityRound?.Signature;
        long? step = chainSpecJson.Genesis.Seal?.AuthorityRound?.Step;

        Hash256 parentHash = chainSpecJson.Genesis.ParentHash ?? Keccak.Zero;
        ulong timestamp = chainSpecJson.Genesis.Timestamp;
        UInt256 difficulty = chainSpecJson.Genesis.Difficulty;
        byte[] extraData = chainSpecJson.Genesis.ExtraData ?? [];
        UInt256 gasLimit = chainSpecJson.Genesis.GasLimit;
        Address beneficiary = chainSpecJson.Genesis.Author ?? Address.Zero;
        UInt256 baseFee = chainSpecJson.Genesis.BaseFeePerGas ?? UInt256.Zero;
        if (chainSpecJson.Params.Eip1559Transition is not null)
            baseFee = chainSpecJson.Params.Eip1559Transition == 0
                ? (chainSpecJson.Genesis.BaseFeePerGas ?? Eip1559Constants.DefaultForkBaseFee)
                : UInt256.Zero;

        Hash256 stateRoot = chainSpecJson.Genesis.StateRoot ?? Keccak.EmptyTreeHash;
        chainSpec.GenesisStateUnavailable = chainSpecJson.Genesis.StateUnavailable;

        BlockHeader genesisHeader = new(
            parentHash,
            Keccak.OfAnEmptySequenceRlp,
            beneficiary,
            difficulty,
            0,
            (long)gasLimit,
            timestamp,
            extraData);

        genesisHeader.Author = beneficiary;
        genesisHeader.Hash = Keccak.Zero; // need to run the block to know the actual hash
        genesisHeader.Bloom = Bloom.Empty;
        genesisHeader.MixHash = mixHash;
        genesisHeader.Nonce = (ulong)nonce;
        genesisHeader.ReceiptsRoot = Keccak.EmptyTreeHash;
        genesisHeader.StateRoot = stateRoot;
        genesisHeader.TxRoot = Keccak.EmptyTreeHash;
        genesisHeader.BaseFeePerGas = baseFee;
        bool withdrawalsEnabled = chainSpecJson.Params.Eip4895TransitionTimestamp is not null && genesisHeader.Timestamp >= chainSpecJson.Params.Eip4895TransitionTimestamp;
        bool depositsEnabled = chainSpecJson.Params.Eip6110TransitionTimestamp is not null && genesisHeader.Timestamp >= chainSpecJson.Params.Eip6110TransitionTimestamp;
        bool withdrawalRequestsEnabled = chainSpecJson.Params.Eip7002TransitionTimestamp is not null && genesisHeader.Timestamp >= chainSpecJson.Params.Eip7002TransitionTimestamp;
        bool consolidationRequestsEnabled = chainSpecJson.Params.Eip7251TransitionTimestamp is not null && genesisHeader.Timestamp >= chainSpecJson.Params.Eip7251TransitionTimestamp;
        if (withdrawalsEnabled)
            genesisHeader.WithdrawalsRoot = Keccak.EmptyTreeHash;

        var requestsEnabled = depositsEnabled || withdrawalRequestsEnabled || consolidationRequestsEnabled;
        if (requestsEnabled)
            genesisHeader.RequestsHash = ExecutionRequestExtensions.EmptyRequestsHash;

        bool isEip4844Enabled = chainSpecJson.Params.Eip4844TransitionTimestamp is not null && genesisHeader.Timestamp >= chainSpecJson.Params.Eip4844TransitionTimestamp;
        if (isEip4844Enabled)
        {
            genesisHeader.BlobGasUsed = chainSpecJson.Genesis.BlobGasUsed;
            genesisHeader.ExcessBlobGas = chainSpecJson.Genesis.ExcessBlobGas;
        }

        bool isEip4788Enabled = chainSpecJson.Params.Eip4788TransitionTimestamp is not null && genesisHeader.Timestamp >= chainSpecJson.Params.Eip4788TransitionTimestamp;
        if (isEip4788Enabled)
        {
            genesisHeader.ParentBeaconBlockRoot = Keccak.Zero;
        }

        if (requestsEnabled)
        {
            genesisHeader.ReceiptsRoot = Keccak.EmptyTreeHash;
        }

        genesisHeader.AuRaStep = step;
        genesisHeader.AuRaSignature = auRaSignature;

        chainSpec.Genesis = !withdrawalsEnabled
            ? new Block(genesisHeader)
            : new Block(
                genesisHeader,
                Array.Empty<Transaction>(),
                Array.Empty<BlockHeader>(),
                Array.Empty<Withdrawal>());
    }

    private static void LoadAllocations(ChainSpecJson chainSpecJson, ChainSpec chainSpec)
    {
        if (chainSpecJson.Accounts is null)
        {
            return;
        }

        if (chainSpecJson.CodeHashes is not null)
        {
            foreach (KeyValuePair<string, byte[]> codeHash in chainSpecJson.CodeHashes)
            {
                if (ValueKeccak.Compute(codeHash.Value) != new ValueHash256(codeHash.Key)) throw new ArgumentException($"Unexpected code {codeHash.Key}");
            }
            chainSpecJson.CodeHashes[Hash256.Zero.ToString()] = [];
        }

        chainSpec.Allocations = new Dictionary<Address, ChainSpecAllocation>();
        foreach (KeyValuePair<string, AllocationJson> account in chainSpecJson.Accounts)
        {
            if (account.Value.BuiltIn is not null && account.Value.Balance is null)
            {
                continue;
            }

            if (account.Value.CodeHash is not null && account.Value.Code is not null)
            {
                throw new ArgumentException("CodeHash and Code are both not null");
            }

            Address address = new(account.Key);

            if (account.Value.CodeHash is not null)
            {
                string codeHashString = account.Value.CodeHash.ToString();
                if (chainSpecJson.CodeHashes is null || !chainSpecJson.CodeHashes.TryGetValue(codeHashString, out var codeHash)) throw new ArgumentException($"CodeHash {account.Value.CodeHash} is not found");
                chainSpec.Allocations[address] = new ChainSpecAllocation(
                    account.Value.Balance ?? UInt256.Zero,
                    account.Value.Nonce,
                    codeHash,
                    account.Value.Constructor,
                    account.Value.GetConvertedStorage());
            }
            else
            {
                chainSpec.Allocations[address] = new ChainSpecAllocation(
                    account.Value.Balance ?? UInt256.Zero,
                    account.Value.Nonce,
                    account.Value.Code,
                    account.Value.Constructor,
                    account.Value.GetConvertedStorage());
            }
        }
    }

    private static void LoadBootnodes(ChainSpecJson chainSpecJson, ChainSpec chainSpec)
    {
        if (chainSpecJson.Nodes is null)
        {
            chainSpec.Bootnodes = [];
            return;
        }

        chainSpec.Bootnodes = new NetworkNode[chainSpecJson.Nodes.Length];
        for (int i = 0; i < chainSpecJson.Nodes.Length; i++)
        {
            chainSpec.Bootnodes[i] = new NetworkNode(chainSpecJson.Nodes[i]);
        }
    }
}<|MERGE_RESOLUTION|>--- conflicted
+++ resolved
@@ -153,10 +153,7 @@
             Eip4788TransitionTimestamp = chainSpecJson.Params.Eip4788TransitionTimestamp,
             Eip7702TransitionTimestamp = chainSpecJson.Params.Eip7702TransitionTimestamp,
             Eip7918TransitionTimestamp = chainSpecJson.Params.Eip7918TransitionTimestamp,
-<<<<<<< HEAD
-=======
             Eip7907TransitionTimestamp = chainSpecJson.Params.Eip7907TransitionTimestamp,
->>>>>>> 2e346112
             Eip7823TransitionTimestamp = chainSpecJson.Params.Eip7823TransitionTimestamp,
             Eip7825TransitionTimestamp = chainSpecJson.Params.Eip7825TransitionTimestamp,
             Eip4788ContractAddress = chainSpecJson.Params.Eip4788ContractAddress ?? Eip4788Constants.BeaconRootsAddress,
@@ -194,14 +191,11 @@
 
             Eip7594TransitionTimestamp = chainSpecJson.Params.Eip7594TransitionTimestamp,
             Eip7939TransitionTimestamp = chainSpecJson.Params.Eip7939TransitionTimestamp,
-<<<<<<< HEAD
-=======
 
             Eip7934TransitionTimestamp = chainSpecJson.Params.Eip7934TransitionTimestamp,
             Eip7934MaxRlpBlockSize = chainSpecJson.Params.Eip7934MaxRlpBlockSize ?? Eip7934Constants.DefaultMaxRlpBlockSize,
 
             Rip7728TransitionTimestamp = chainSpecJson.Params.Rip7728TransitionTimestamp,
->>>>>>> 2e346112
         };
 
         chainSpec.Parameters.Eip152Transition ??= GetTransitionForExpectedPricing("blake2_f", "price.blake2_f.gas_per_round", 1);
