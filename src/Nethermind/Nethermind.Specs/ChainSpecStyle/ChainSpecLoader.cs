--- conflicted
+++ resolved
@@ -138,11 +138,8 @@
                 Eip3855TransitionTimestamp = chainSpecJson.Params.Eip3855TransitionTimestamp,
                 Eip3860TransitionTimestamp = chainSpecJson.Params.Eip3860TransitionTimestamp,
                 Eip4895TransitionTimestamp = chainSpecJson.Params.Eip4895TransitionTimestamp,
-<<<<<<< HEAD
+                Eip4844TransitionTimestamp = chainSpecJson.Params.Eip4844TransitionTimestamp,
                 Eip5920TransitionTimestamp = chainSpecJson.Params.Eip5920TransitionTimestamp,
-=======
-                Eip4844TransitionTimestamp = chainSpecJson.Params.Eip4844TransitionTimestamp,
->>>>>>> 2fca0b33
                 TransactionPermissionContract = chainSpecJson.Params.TransactionPermissionContract,
                 TransactionPermissionContractTransition = chainSpecJson.Params.TransactionPermissionContractTransition,
                 ValidateChainIdTransition = chainSpecJson.Params.ValidateChainIdTransition,
