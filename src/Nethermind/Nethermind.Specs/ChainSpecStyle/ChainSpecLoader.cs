--- conflicted
+++ resolved
@@ -144,11 +144,8 @@
             Eip5656TransitionTimestamp = chainSpecJson.Params.Eip5656TransitionTimestamp,
             Eip6780TransitionTimestamp = chainSpecJson.Params.Eip6780TransitionTimestamp,
             Rip7212TransitionTimestamp = chainSpecJson.Params.Rip7212TransitionTimestamp,
-<<<<<<< HEAD
             Eip7692TransitionTimestamp = chainSpecJson.Params.Eip7692TransitionTimestamp,
-=======
             OpGraniteTransitionTimestamp = chainSpecJson.Params.OpGraniteTransitionTimestamp,
->>>>>>> 0944765b
             Eip4788TransitionTimestamp = chainSpecJson.Params.Eip4788TransitionTimestamp,
             Eip7702TransitionTimestamp = chainSpecJson.Params.Eip7702TransitionTimestamp,
             Eip4788ContractAddress = chainSpecJson.Params.Eip4788ContractAddress ?? Eip4788Constants.BeaconRootsAddress,
