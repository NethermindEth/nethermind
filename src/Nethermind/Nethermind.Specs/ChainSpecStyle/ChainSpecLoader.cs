//  Copyright (c) 2021 Demerzel Solutions Limited
//  This file is part of the Nethermind library.
// 
//  The Nethermind library is free software: you can redistribute it and/or modify
//  it under the terms of the GNU Lesser General Public License as published by
//  the Free Software Foundation, either version 3 of the License, or
//  (at your option) any later version.
// 
//  The Nethermind library is distributed in the hope that it will be useful,
//  but WITHOUT ANY WARRANTY; without even the implied warranty of
//  MERCHANTABILITY or FITNESS FOR A PARTICULAR PURPOSE. See the
//  GNU Lesser General Public License for more details.
// 
//  You should have received a copy of the GNU Lesser General Public License
//  along with the Nethermind. If not, see <http://www.gnu.org/licenses/>.

using System;
using System.Collections.Generic;
using System.Collections.Immutable;
using System.Globalization;
using System.IO;
using System.Linq;
using System.Text;
using Nethermind.Config;
using Nethermind.Core;
using Nethermind.Core.Crypto;
using Nethermind.Int256;
using Nethermind.Serialization.Json;
using Nethermind.Specs.ChainSpecStyle.Json;
using Newtonsoft.Json.Linq;

namespace Nethermind.Specs.ChainSpecStyle
{
    /// <summary>
    /// This class can load a Parity-style chain spec file and build a <see cref="ChainSpec"/> out of it. 
    /// </summary>
    public class ChainSpecLoader : IChainSpecLoader
    {
        private readonly IJsonSerializer _serializer;

        public ChainSpecLoader(IJsonSerializer serializer)
        {
            _serializer = serializer;
            _serializer.RegisterConverter(new StepDurationJsonConverter());
            _serializer.RegisterConverter(new BlockRewardJsonConverter());
        }

        public ChainSpec Load(byte[] data) => Load(Encoding.UTF8.GetString(data));

        public ChainSpec Load(string jsonData)
        {
            try
            {
                ChainSpecJson chainSpecJson = _serializer.Deserialize<ChainSpecJson>(jsonData);
                ChainSpec chainSpec = new();

                chainSpec.ChainId = chainSpecJson.Params.NetworkId ?? chainSpecJson.Params.ChainId;
                chainSpec.Name = chainSpecJson.Name;
                chainSpec.DataDir = chainSpecJson.DataDir;
                LoadGenesis(chainSpecJson, chainSpec);
                LoadEngine(chainSpecJson, chainSpec);
                LoadAllocations(chainSpecJson, chainSpec);
                LoadBootnodes(chainSpecJson, chainSpec);
                LoadParameters(chainSpecJson, chainSpec);
                LoadTransitions(chainSpecJson, chainSpec);

                return chainSpec;
            }
            catch (Exception e)
            {
                throw new InvalidDataException($"Error when loading chainspec ({e.Message})", e);
            }
        }

        private void LoadParameters(ChainSpecJson chainSpecJson, ChainSpec chainSpec)
        {
            long? GetTransitions(string builtInName, Predicate<KeyValuePair<string, JObject>> predicate)
            {
                var allocation = chainSpecJson.Accounts.Values.FirstOrDefault(v => v.BuiltIn?.Name.Equals(builtInName, StringComparison.InvariantCultureIgnoreCase) == true);
                if (allocation == null) return null;
                KeyValuePair<string, JObject>[] pricing = allocation.BuiltIn.Pricing.Where(o => predicate(o)).ToArray();
                if (pricing.Length > 0)
                {
                    string key = pricing[0].Key;
                    return long.TryParse(key, out long transition) ? transition : Convert.ToInt64(key, 16);
                }

                return null;
            }

            long? GetTransitionForExpectedPricing(string builtInName, string innerPath, long expectedValue)
            {
                bool GetForExpectedPricing(KeyValuePair<string, JObject> o) => o.Value.SelectToken(innerPath)?.Value<long>() == expectedValue;
                return GetTransitions(builtInName, GetForExpectedPricing);
            }

            long? GetTransitionIfInnerPathExists(string builtInName, string innerPath)
            {
                bool GetForInnerPathExistence(KeyValuePair<string, JObject> o) => o.Value.SelectToken(innerPath) != null;
                return GetTransitions(builtInName, GetForInnerPathExistence);
            }

            ValidateParams(chainSpecJson.Params);

            chainSpec.Parameters = new ChainParameters
            {
                AccountStartNonce = chainSpecJson.Params.AccountStartNonce ?? UInt256.Zero,
                GasLimitBoundDivisor = chainSpecJson.Params.GasLimitBoundDivisor ?? 0x0400,
                MaximumExtraDataSize = chainSpecJson.Params.MaximumExtraDataSize ?? 32,
                MinGasLimit = chainSpecJson.Params.MinGasLimit ?? 5000,
                MaxCodeSize = chainSpecJson.Params.MaxCodeSize ?? long.MaxValue,
                MaxCodeSizeTransition = chainSpecJson.Params.MaxCodeSizeTransition ?? 0,
                Registrar = chainSpecJson.Params.EnsRegistrar,
                ForkBlock = chainSpecJson.Params.ForkBlock,
                ForkCanonHash = chainSpecJson.Params.ForkCanonHash,
                Eip7Transition = chainSpecJson.Params.Eip7Transition,
                Eip150Transition = chainSpecJson.Params.Eip150Transition ?? 0,
                Eip152Transition = chainSpecJson.Params.Eip152Transition,
                Eip160Transition = chainSpecJson.Params.Eip160Transition ?? 0,
                Eip161abcTransition = chainSpecJson.Params.Eip161abcTransition ?? 0,
                Eip161dTransition = chainSpecJson.Params.Eip161dTransition ?? 0,
                Eip155Transition = chainSpecJson.Params.Eip155Transition ?? 0,
                Eip140Transition = chainSpecJson.Params.Eip140Transition,
                Eip211Transition = chainSpecJson.Params.Eip211Transition,
                Eip214Transition = chainSpecJson.Params.Eip214Transition,
                Eip658Transition = chainSpecJson.Params.Eip658Transition,
                Eip145Transition = chainSpecJson.Params.Eip145Transition,
                Eip1014Transition = chainSpecJson.Params.Eip1014Transition,
                Eip1052Transition = chainSpecJson.Params.Eip1052Transition,
                Eip1108Transition = chainSpecJson.Params.Eip1108Transition,
                Eip1283Transition = chainSpecJson.Params.Eip1283Transition,
                Eip1283DisableTransition = chainSpecJson.Params.Eip1283DisableTransition,
                Eip1283ReenableTransition = chainSpecJson.Params.Eip1283ReenableTransition,
                Eip1344Transition = chainSpecJson.Params.Eip1344Transition,
                Eip1706Transition = chainSpecJson.Params.Eip1706Transition,
                Eip1884Transition = chainSpecJson.Params.Eip1884Transition,
                Eip2028Transition = chainSpecJson.Params.Eip2028Transition,
                Eip2200Transition = chainSpecJson.Params.Eip2200Transition,
                Eip1559Transition = chainSpecJson.Params.Eip1559Transition,
                Eip2315Transition = chainSpecJson.Params.Eip2315Transition,
                Eip2537Transition = chainSpecJson.Params.Eip2537Transition,
                Eip2565Transition = chainSpecJson.Params.Eip2565Transition,
                Eip2929Transition = chainSpecJson.Params.Eip2929Transition,
                Eip2930Transition = chainSpecJson.Params.Eip2930Transition,
                Eip3198Transition = chainSpecJson.Params.Eip3198Transition,
                Eip3541Transition = chainSpecJson.Params.Eip3541Transition,
                Eip3529Transition = chainSpecJson.Params.Eip3529Transition,
                Eip3607Transition = chainSpecJson.Params.Eip3607Transition,
<<<<<<< HEAD
                Eip1153Transition = chainSpecJson.Params.Eip1153Transition,
                Eip3540Transition = chainSpecJson.Params.Eip3540Transition,
                Eip3651Transition = chainSpecJson.Params.Eip3651Transition,
                Eip3670Transition = chainSpecJson.Params.Eip3670Transition,
                Eip3855Transition = chainSpecJson.Params.Eip3855Transition,
                Eip3860Transition = chainSpecJson.Params.Eip3860Transition,
=======
                Eip1153TransitionTimestamp = chainSpecJson.Params.Eip1153TransitionTimestamp,
>>>>>>> 81a540e1
                TransactionPermissionContract = chainSpecJson.Params.TransactionPermissionContract,
                TransactionPermissionContractTransition = chainSpecJson.Params.TransactionPermissionContractTransition,
                ValidateChainIdTransition = chainSpecJson.Params.ValidateChainIdTransition,
                ValidateReceiptsTransition = chainSpecJson.Params.ValidateReceiptsTransition,
                Eip1559ElasticityMultiplier = chainSpecJson.Params.Eip1559ElasticityMultiplier ?? Eip1559Constants.ElasticityMultiplier,
                Eip1559BaseFeeInitialValue = chainSpecJson.Params.Eip1559BaseFeeInitialValue ?? Eip1559Constants.ForkBaseFee,
                Eip1559BaseFeeMaxChangeDenominator = chainSpecJson.Params.Eip1559BaseFeeMaxChangeDenominator ??
                                                     Eip1559Constants.BaseFeeMaxChangeDenominator,
                Eip1559FeeCollector = chainSpecJson.Params.Eip1559FeeCollector,
                Eip1559FeeCollectorTransition = chainSpecJson.Params.Eip1559FeeCollectorTransition,
                Eip1559BaseFeeMinValueTransition = chainSpecJson.Params.Eip1559BaseFeeMinValueTransition,
                Eip1559BaseFeeMinValue = chainSpecJson.Params.Eip1559BaseFeeMinValue,
                MergeForkIdTransition = chainSpecJson.Params.MergeForkIdTransition,
                TerminalTotalDifficulty = chainSpecJson.Params.TerminalTotalDifficulty,
                TerminalPowBlockNumber = chainSpecJson.Params.TerminalPoWBlockNumber
            };

            chainSpec.Parameters.Eip152Transition ??= GetTransitionForExpectedPricing("blake2_f", "price.blake2_f.gas_per_round", 1);
            chainSpec.Parameters.Eip1108Transition ??= GetTransitionForExpectedPricing("alt_bn128_add", "price.alt_bn128_const_operations.price", 150)
                                                       ?? GetTransitionForExpectedPricing("alt_bn128_mul", "price.alt_bn128_const_operations.price", 6000)
                                                       ?? GetTransitionForExpectedPricing("alt_bn128_pairing", "price.alt_bn128_pairing.base", 45000);
            chainSpec.Parameters.Eip2565Transition ??= GetTransitionIfInnerPathExists("modexp", "price.modexp2565");

            Eip1559Constants.ElasticityMultiplier = chainSpec.Parameters.Eip1559ElasticityMultiplier;
            Eip1559Constants.ForkBaseFee = chainSpec.Parameters.Eip1559BaseFeeInitialValue;
            Eip1559Constants.BaseFeeMaxChangeDenominator = chainSpec.Parameters.Eip1559BaseFeeMaxChangeDenominator;
        }

        private static void ValidateParams(ChainSpecParamsJson parameters)
        {
            if (parameters.Eip1283ReenableTransition != parameters.Eip1706Transition
                && parameters.Eip1283DisableTransition.HasValue)
            {
                throw new InvalidOperationException("When 'Eip1283ReenableTransition' or 'Eip1706Transition' are provided they have to have same value as they are both part of 'Eip2200Transition'.");
            }

            if (parameters.Eip1706Transition.HasValue
                && parameters.Eip2200Transition.HasValue)
            {
                throw new InvalidOperationException("Both 'Eip2200Transition' and 'Eip1706Transition' are provided. Please provide either 'Eip2200Transition' or pair of 'Eip1283ReenableTransition' and 'Eip1706Transition' as they have same meaning.");
            }
        }

        private static void LoadTransitions(ChainSpecJson chainSpecJson, ChainSpec chainSpec)
        {
            if (chainSpecJson.Engine?.Ethash != null)
            {
                chainSpec.HomesteadBlockNumber = chainSpecJson.Engine.Ethash.HomesteadTransition;
                chainSpec.DaoForkBlockNumber = chainSpecJson.Engine.Ethash.DaoHardforkTransition;
            }
            else
            {
                chainSpec.HomesteadBlockNumber = 0;
            }

            chainSpec.TangerineWhistleBlockNumber = chainSpec.Parameters.Eip150Transition;
            chainSpec.SpuriousDragonBlockNumber = chainSpec.Parameters.Eip160Transition;
            chainSpec.ByzantiumBlockNumber = chainSpec.Parameters.Eip140Transition;
            chainSpec.ConstantinopleBlockNumber =
                chainSpec.Parameters.Eip1283DisableTransition == null
                    ? null
                    : chainSpec.Parameters.Eip145Transition;
            chainSpec.ConstantinopleFixBlockNumber =
                chainSpec.Parameters.Eip1283DisableTransition ?? chainSpec.Parameters.Eip145Transition;
            chainSpec.IstanbulBlockNumber = chainSpec.Parameters.Eip2200Transition;
            chainSpec.MuirGlacierNumber = chainSpec.Ethash?.DifficultyBombDelays.Count > 2 ?
                chainSpec.Ethash?.DifficultyBombDelays.Keys.ToArray()[2]
                : null;
            chainSpec.BerlinBlockNumber = chainSpec.Parameters.Eip2929Transition ?? (long.MaxValue - 1);
            chainSpec.LondonBlockNumber = chainSpec.Parameters.Eip1559Transition ?? (long.MaxValue - 1);
            chainSpec.ArrowGlacierBlockNumber = chainSpec.Ethash?.DifficultyBombDelays.Count > 4 ?
                chainSpec.Ethash?.DifficultyBombDelays.Keys.ToArray()[4]
                : null;
            chainSpec.GrayGlacierBlockNumber = chainSpec.Ethash?.DifficultyBombDelays.Count > 5 ?
                chainSpec.Ethash?.DifficultyBombDelays.Keys.ToArray()[5]
                : null;
            chainSpec.ShanghaiTimestamp = chainSpec.Parameters.Eip1153TransitionTimestamp ?? (long.MaxValue - 1);

            // TheMerge parameters
            chainSpec.MergeForkIdBlockNumber = chainSpec.Parameters.MergeForkIdTransition;
            chainSpec.TerminalPoWBlockNumber = chainSpec.Parameters.TerminalPowBlockNumber;
            chainSpec.TerminalTotalDifficulty = chainSpec.Parameters.TerminalTotalDifficulty;
        }

        private static void LoadEngine(ChainSpecJson chainSpecJson, ChainSpec chainSpec)
        {
            static AuRaParameters.Validator LoadValidator(ChainSpecJson.AuRaValidatorJson validatorJson, int level = 0)
            {
                AuRaParameters.ValidatorType validatorType = validatorJson.GetValidatorType();
                AuRaParameters.Validator validator = new() { ValidatorType = validatorType };
                switch (validator.ValidatorType)
                {
                    case AuRaParameters.ValidatorType.List:
                        validator.Addresses = validatorJson.List;
                        break;
                    case AuRaParameters.ValidatorType.Contract:
                        validator.Addresses = new[] { validatorJson.SafeContract };
                        break;
                    case AuRaParameters.ValidatorType.ReportingContract:
                        validator.Addresses = new[] { validatorJson.Contract };
                        break;
                    case AuRaParameters.ValidatorType.Multi:
                        if (level != 0) throw new ArgumentException("AuRa multi validator cannot be inner validator.");
                        validator.Validators = validatorJson.Multi
                            .ToDictionary(kvp => kvp.Key, kvp => LoadValidator(kvp.Value, level + 1))
                            .ToImmutableSortedDictionary();
                        break;
                    default:
                        throw new ArgumentOutOfRangeException();
                }

                return validator;
            }

            if (chainSpecJson.Engine?.AuthorityRound != null)
            {
                chainSpec.SealEngineType = SealEngineType.AuRa;
                chainSpec.AuRa = new AuRaParameters
                {
                    MaximumUncleCount = chainSpecJson.Engine.AuthorityRound.MaximumUncleCount,
                    MaximumUncleCountTransition = chainSpecJson.Engine.AuthorityRound.MaximumUncleCountTransition,
                    StepDuration = chainSpecJson.Engine.AuthorityRound.StepDuration,
                    BlockReward = chainSpecJson.Engine.AuthorityRound.BlockReward,
                    BlockRewardContractAddress = chainSpecJson.Engine.AuthorityRound.BlockRewardContractAddress,
                    BlockRewardContractTransition = chainSpecJson.Engine.AuthorityRound.BlockRewardContractTransition,
                    BlockRewardContractTransitions = chainSpecJson.Engine.AuthorityRound.BlockRewardContractTransitions,
                    ValidateScoreTransition = chainSpecJson.Engine.AuthorityRound.ValidateScoreTransition,
                    ValidateStepTransition = chainSpecJson.Engine.AuthorityRound.ValidateStepTransition,
                    Validators = LoadValidator(chainSpecJson.Engine.AuthorityRound.Validator),
                    RandomnessContractAddress = chainSpecJson.Engine.AuthorityRound.RandomnessContractAddress,
                    BlockGasLimitContractTransitions = chainSpecJson.Engine.AuthorityRound.BlockGasLimitContractTransitions,
                    TwoThirdsMajorityTransition = chainSpecJson.Engine.AuthorityRound.TwoThirdsMajorityTransition ?? AuRaParameters.TransitionDisabled,
                    PosdaoTransition = chainSpecJson.Engine.AuthorityRound.PosdaoTransition ?? AuRaParameters.TransitionDisabled,
                    RewriteBytecode = chainSpecJson.Engine.AuthorityRound.RewriteBytecode,
                };
            }
            else if (chainSpecJson.Engine?.Clique != null)
            {
                chainSpec.SealEngineType = SealEngineType.Clique;
                chainSpec.Clique = new CliqueParameters
                {
                    Epoch = chainSpecJson.Engine.Clique.Epoch,
                    Period = chainSpecJson.Engine.Clique.Period,
                    Reward = chainSpecJson.Engine.Clique.BlockReward ?? UInt256.Zero
                };
            }
            else if (chainSpecJson.Engine?.Ethash != null)
            {
                chainSpec.SealEngineType = SealEngineType.Ethash;
                chainSpec.Ethash = new EthashParameters
                {
                    MinimumDifficulty = chainSpecJson.Engine.Ethash.MinimumDifficulty ?? 0L,
                    DifficultyBoundDivisor = chainSpecJson.Engine.Ethash.DifficultyBoundDivisor ?? 0x0800L,
                    DurationLimit = chainSpecJson.Engine.Ethash.DurationLimit ?? 13L,
                    HomesteadTransition = chainSpecJson.Engine.Ethash.HomesteadTransition ?? 0,
                    DaoHardforkTransition = chainSpecJson.Engine.Ethash.DaoHardforkTransition,
                    DaoHardforkBeneficiary = chainSpecJson.Engine.Ethash.DaoHardforkBeneficiary,
                    DaoHardforkAccounts = chainSpecJson.Engine.Ethash.DaoHardforkAccounts ?? Array.Empty<Address>(),
                    Eip100bTransition = chainSpecJson.Engine.Ethash.Eip100bTransition ?? 0L,
                    FixedDifficulty = chainSpecJson.Engine.Ethash.FixedDifficulty,
                    BlockRewards = chainSpecJson.Engine.Ethash.BlockReward
                };

                chainSpec.Ethash.DifficultyBombDelays = new Dictionary<long, long>();
                if (chainSpecJson.Engine.Ethash.DifficultyBombDelays != null)
                {
                    foreach (KeyValuePair<string, long> reward in chainSpecJson.Engine.Ethash.DifficultyBombDelays)
                    {
                        chainSpec.Ethash.DifficultyBombDelays.Add(LongConverter.FromString(reward.Key), reward.Value);
                    }
                }
            }
            else if (chainSpecJson.Engine?.NethDev != null)
            {
                chainSpec.SealEngineType = SealEngineType.NethDev;
            }

            var customEngineType = chainSpecJson.Engine?.CustomEngineData?.FirstOrDefault().Key;

            if (!string.IsNullOrEmpty(customEngineType))
            {
                chainSpec.SealEngineType = customEngineType;
            }

            if (string.IsNullOrEmpty(chainSpec.SealEngineType))
            {
                throw new NotSupportedException("unknown seal engine in chainspec");
            }
        }

        private static void LoadGenesis(ChainSpecJson chainSpecJson, ChainSpec chainSpec)
        {
            if (chainSpecJson.Genesis == null)
            {
                return;
            }

            UInt256 nonce = chainSpecJson.Genesis.Seal?.Ethereum?.Nonce ?? 0;
            Keccak mixHash = chainSpecJson.Genesis.Seal?.Ethereum?.MixHash ?? Keccak.Zero;

            byte[] auRaSignature = chainSpecJson.Genesis.Seal?.AuthorityRound?.Signature;
            long? step = chainSpecJson.Genesis.Seal?.AuthorityRound?.Step;

            Keccak parentHash = chainSpecJson.Genesis.ParentHash ?? Keccak.Zero;
            ulong timestamp = chainSpecJson.Genesis.Timestamp;
            UInt256 difficulty = chainSpecJson.Genesis.Difficulty;
            byte[] extraData = chainSpecJson.Genesis.ExtraData ?? Array.Empty<byte>();
            UInt256 gasLimit = chainSpecJson.Genesis.GasLimit;
            Address beneficiary = chainSpecJson.Genesis.Author ?? Address.Zero;
            UInt256 baseFee = chainSpecJson.Genesis.BaseFeePerGas ?? UInt256.Zero;
            if (chainSpecJson.Params.Eip1559Transition != null)
                baseFee = chainSpecJson.Params.Eip1559Transition == 0
                    ? (chainSpecJson.Genesis.BaseFeePerGas ?? Eip1559Constants.DefaultForkBaseFee)
                    : UInt256.Zero;


            BlockHeader genesisHeader = new(
                parentHash,
                Keccak.OfAnEmptySequenceRlp,
                beneficiary,
                difficulty,
                0,
                (long)gasLimit,
                timestamp,
                extraData);

            genesisHeader.Author = beneficiary;
            genesisHeader.Hash = Keccak.Zero; // need to run the block to know the actual hash
            genesisHeader.Bloom = Bloom.Empty;
            genesisHeader.MixHash = mixHash;
            genesisHeader.Nonce = (ulong)nonce;
            genesisHeader.ReceiptsRoot = Keccak.EmptyTreeHash;
            genesisHeader.StateRoot = Keccak.EmptyTreeHash;
            genesisHeader.TxRoot = Keccak.EmptyTreeHash;
            genesisHeader.BaseFeePerGas = baseFee;

            genesisHeader.AuRaStep = step;
            genesisHeader.AuRaSignature = auRaSignature;


            chainSpec.Genesis = new Block(genesisHeader);
        }

        private static void LoadAllocations(ChainSpecJson chainSpecJson, ChainSpec chainSpec)
        {
            if (chainSpecJson.Accounts == null)
            {
                return;
            }

            chainSpec.Allocations = new Dictionary<Address, ChainSpecAllocation>();
            foreach (KeyValuePair<string, AllocationJson> account in chainSpecJson.Accounts)
            {
                if (account.Value.BuiltIn != null && account.Value.Balance == null)
                {
                    continue;
                }

                chainSpec.Allocations[new Address(account.Key)] = new ChainSpecAllocation(
                    account.Value.Balance ?? UInt256.Zero,
                    account.Value.Nonce,
                    account.Value.Code,
                    account.Value.Constructor,
                    account.Value.GetConvertedStorage());
            }
        }

        private static void LoadBootnodes(ChainSpecJson chainSpecJson, ChainSpec chainSpec)
        {
            if (chainSpecJson.Nodes == null)
            {
                chainSpec.Bootnodes = Array.Empty<NetworkNode>();
                return;
            }

            chainSpec.Bootnodes = new NetworkNode[chainSpecJson.Nodes.Length];
            for (int i = 0; i < chainSpecJson.Nodes.Length; i++)
            {
                chainSpec.Bootnodes[i] = new NetworkNode(chainSpecJson.Nodes[i]);
            }
        }
    }
}<|MERGE_RESOLUTION|>--- conflicted
+++ resolved
@@ -146,16 +146,12 @@
                 Eip3541Transition = chainSpecJson.Params.Eip3541Transition,
                 Eip3529Transition = chainSpecJson.Params.Eip3529Transition,
                 Eip3607Transition = chainSpecJson.Params.Eip3607Transition,
-<<<<<<< HEAD
                 Eip1153Transition = chainSpecJson.Params.Eip1153Transition,
                 Eip3540Transition = chainSpecJson.Params.Eip3540Transition,
                 Eip3651Transition = chainSpecJson.Params.Eip3651Transition,
                 Eip3670Transition = chainSpecJson.Params.Eip3670Transition,
                 Eip3855Transition = chainSpecJson.Params.Eip3855Transition,
                 Eip3860Transition = chainSpecJson.Params.Eip3860Transition,
-=======
-                Eip1153TransitionTimestamp = chainSpecJson.Params.Eip1153TransitionTimestamp,
->>>>>>> 81a540e1
                 TransactionPermissionContract = chainSpecJson.Params.TransactionPermissionContract,
                 TransactionPermissionContractTransition = chainSpecJson.Params.TransactionPermissionContractTransition,
                 ValidateChainIdTransition = chainSpecJson.Params.ValidateChainIdTransition,
