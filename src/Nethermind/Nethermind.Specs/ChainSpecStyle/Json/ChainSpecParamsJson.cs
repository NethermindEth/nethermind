--- conflicted
+++ resolved
@@ -138,11 +138,8 @@
         public ulong? Eip3855TransitionTimestamp { get; set; }
         public ulong? Eip3860TransitionTimestamp { get; set; }
         public ulong? Eip4895TransitionTimestamp { get; set; }
-<<<<<<< HEAD
-        public ulong? Eip5920TransitionTimestamp { get; set; }
-=======
 
         public ulong? Eip4844TransitionTimestamp { get; set; }
->>>>>>> 2fca0b33
+        public ulong? Eip5920TransitionTimestamp { get; set; }
     }
 }