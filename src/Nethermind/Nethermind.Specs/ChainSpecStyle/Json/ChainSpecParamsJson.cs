// SPDX-FileCopyrightText: 2022 Demerzel Solutions Limited
// SPDX-License-Identifier: LGPL-3.0-only

using System.Collections.Generic;
using System.Runtime.CompilerServices;
using System.Text.Json.Serialization;
using Nethermind.Core;
using Nethermind.Core.Crypto;
using Nethermind.Int256;

[assembly: InternalsVisibleTo("Nethermind.Specs.Test")]
namespace Nethermind.Specs.ChainSpecStyle.Json;

internal class ChainSpecParamsJson
{
    public ulong? ChainId { get; set; }
    public ulong? NetworkId { get; set; }

    [JsonPropertyName("registrar")]
    public Address EnsRegistrar { get; set; }

    public long? GasLimitBoundDivisor { get; set; }

    public long? MaximumExtraDataSize { get; set; }

    public long? MinGasLimit { get; set; }

    public long? ForkBlock { get; set; }

    public Hash256 ForkCanonHash { get; set; }

    public long? Eip7Transition { get; set; }

    public long? Eip150Transition { get; set; }

    public long? Eip152Transition { get; set; }

    public long? Eip160Transition { get; set; }

    public long? Eip161abcTransition { get; set; }

    public long? Eip161dTransition { get; set; }

    public long? Eip155Transition { get; set; }

    public long? MaxCodeSize { get; set; }

    public long? MaxCodeSizeTransition { get; set; }

    public ulong? MaxCodeSizeTransitionTimestamp { get; set; }

    public long? Eip140Transition { get; set; }

    public long? Eip211Transition { get; set; }

    public long? Eip214Transition { get; set; }

    public long? Eip658Transition { get; set; }

    public long? Eip145Transition { get; set; }

    public long? Eip1014Transition { get; set; }

    public long? Eip1052Transition { get; set; }

    public long? Eip1108Transition { get; set; }

    public long? Eip1283Transition { get; set; }

    public long? Eip1283DisableTransition { get; set; }

    public long? Eip1283ReenableTransition { get; set; }

    public long? Eip1344Transition { get; set; }

    public long? Eip1706Transition { get; set; }

    public long? Eip1884Transition { get; set; }

    public long? Eip2028Transition { get; set; }

    public long? Eip2200Transition { get; set; }

    public long? Eip1559Transition { get; set; }

    public long? Eip2315Transition { get; set; }

    public long? Eip2537Transition { get; set; }

    public long? Eip2565Transition { get; set; }

    public long? Eip2929Transition { get; set; }

    public long? Eip2930Transition { get; set; }

    public long? Eip3198Transition { get; set; }

    public long? Eip3529Transition { get; set; }

    public long? Eip3541Transition { get; set; }

    // We explicitly want this to be enabled by default on all the networks
    // we can disable it if needed, but its expected not to cause issues
    public long? Eip3607Transition { get; set; } = 0;

    public UInt256? Eip1559BaseFeeInitialValue { get; set; }

    public UInt256? Eip1559BaseFeeMaxChangeDenominator { get; set; }

    public long? Eip1559ElasticityMultiplier { get; set; }

    public Address TransactionPermissionContract { get; set; }

    public long? TransactionPermissionContractTransition { get; set; }

    public long? ValidateChainIdTransition { get; set; }

    public long? ValidateReceiptsTransition { get; set; }

    public long? Eip1559FeeCollectorTransition { get; set; }

    public Address FeeCollector { get; set; }

    public long? Eip1559BaseFeeMinValueTransition { get; set; }

    public UInt256? Eip1559BaseFeeMinValue { get; set; }

    public long? MergeForkIdTransition { get; set; }

    public UInt256? TerminalTotalDifficulty { get; set; }

    public long? TerminalPoWBlockNumber { get; set; }
    public ulong? BeaconChainGenesisTimestamp { get; set; }

    public ulong? Eip1153TransitionTimestamp { get; set; }
    public ulong? Eip3651TransitionTimestamp { get; set; }
    public ulong? Eip3855TransitionTimestamp { get; set; }
    public ulong? Eip3860TransitionTimestamp { get; set; }
    public ulong? Eip4895TransitionTimestamp { get; set; }
    public ulong? Eip4844TransitionTimestamp { get; set; }
    public ulong? Eip2537TransitionTimestamp { get; set; }
    public ulong? Eip5656TransitionTimestamp { get; set; }
    public ulong? Eip6780TransitionTimestamp { get; set; }
    public ulong? Eip4788TransitionTimestamp { get; set; }
    public Address Eip4788ContractAddress { get; set; }
    public ulong? Eip2935TransitionTimestamp { get; set; }
    public Address Eip2935ContractAddress { get; set; }
    public UInt256? Eip4844BlobGasPriceUpdateFraction { get; set; }
    public UInt256? Eip4844MinBlobGasPrice { get; set; }
    public ulong? Eip4844FeeCollectorTransitionTimestamp { get; set; }
    public ulong? Eip6110TransitionTimestamp { get; set; }
    public Address DepositContractAddress { get; set; }
    public ulong? Eip7002TransitionTimestamp { get; set; }
    public ulong? Eip7623TransitionTimestamp { get; set; }
    public Address Eip7002ContractAddress { get; set; }
    public ulong? Eip7251TransitionTimestamp { get; set; }
    public Address Eip7251ContractAddress { get; set; }
    public ulong? Rip7212TransitionTimestamp { get; set; }
    public ulong? Eip7692TransitionTimestamp { get; set; }
    public ulong? Eip7702TransitionTimestamp { get; set; }
<<<<<<< HEAD
    public ulong? Eip7918TransitionTimestamp { get; set; }
=======
    public ulong? Eip7823TransitionTimestamp { get; set; }
>>>>>>> 1b86db90
    public ulong? OpGraniteTransitionTimestamp { get; set; }
    public ulong? OpHoloceneTransitionTimestamp { get; set; }
    public ulong? OpIsthmusTransitionTimestamp { get; set; }
    public Dictionary<string, ChainSpecBlobCountJson> BlobSchedule { get; set; } = [];
}<|MERGE_RESOLUTION|>--- conflicted
+++ resolved
@@ -158,11 +158,8 @@
     public ulong? Rip7212TransitionTimestamp { get; set; }
     public ulong? Eip7692TransitionTimestamp { get; set; }
     public ulong? Eip7702TransitionTimestamp { get; set; }
-<<<<<<< HEAD
     public ulong? Eip7918TransitionTimestamp { get; set; }
-=======
     public ulong? Eip7823TransitionTimestamp { get; set; }
->>>>>>> 1b86db90
     public ulong? OpGraniteTransitionTimestamp { get; set; }
     public ulong? OpHoloceneTransitionTimestamp { get; set; }
     public ulong? OpIsthmusTransitionTimestamp { get; set; }
