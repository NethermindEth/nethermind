--- conflicted
+++ resolved
@@ -148,13 +148,10 @@
         public ulong? Eip1153TransitionTimestamp { get; set; }
 
         public ulong? Eip3651TransitionTimestamp { get; set; }
-<<<<<<< HEAD
-
-        public ulong? Eip4895TransitionTimestamp { get; set; }
-=======
         public ulong? Eip3675TransitionTimestamp { get; set; }
         public ulong? Eip3855TransitionTimestamp { get; set; }
         public ulong? Eip3860TransitionTimestamp { get; set; }
->>>>>>> 3d49cfe5
+
+        public ulong? Eip4895TransitionTimestamp { get; set; }
     }
 }