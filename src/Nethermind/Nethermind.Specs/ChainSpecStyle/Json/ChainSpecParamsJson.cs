--- conflicted
+++ resolved
@@ -158,11 +158,8 @@
     public ulong? Rip7212TransitionTimestamp { get; set; }
     public ulong? Eip7692TransitionTimestamp { get; set; }
     public ulong? Eip7702TransitionTimestamp { get; set; }
-<<<<<<< HEAD
     public ulong? Eip7883TransitionTimestamp { get; set; }
-=======
     public ulong? Eip7823TransitionTimestamp { get; set; }
->>>>>>> 1c5131ad
     public ulong? OpGraniteTransitionTimestamp { get; set; }
     public ulong? OpHoloceneTransitionTimestamp { get; set; }
     public ulong? OpIsthmusTransitionTimestamp { get; set; }
