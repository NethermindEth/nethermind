// SPDX-FileCopyrightText: 2022 Demerzel Solutions Limited
// SPDX-License-Identifier: LGPL-3.0-only

using System;
using System.Diagnostics.CodeAnalysis;
using System.Runtime.CompilerServices;
using Nethermind.Core;
using Nethermind.Core.Crypto;
using Nethermind.Int256;
using Newtonsoft.Json;

[assembly: InternalsVisibleTo("Nethermind.Specs.Test")]
namespace Nethermind.Specs.ChainSpecStyle.Json
{
    [SuppressMessage("ReSharper", "UnusedAutoPropertyAccessor.Global")]
    [SuppressMessage("ReSharper", "InconsistentNaming")]
    internal class ChainSpecParamsJson
    {
        public ulong? ChainId { get; set; }
        public ulong? NetworkId { get; set; }

        [JsonProperty(PropertyName = "registrar")]
        public Address EnsRegistrar { get; set; }

        public long? GasLimitBoundDivisor { get; set; }

        public long? MaximumExtraDataSize { get; set; }

        public long? MinGasLimit { get; set; }

        public long? ForkBlock { get; set; }

        public Keccak ForkCanonHash { get; set; }

        public long? Eip7Transition { get; set; }

        public long? Eip150Transition { get; set; }

        public long? Eip152Transition { get; set; }

        public long? Eip160Transition { get; set; }

        public long? Eip161abcTransition { get; set; }

        public long? Eip161dTransition { get; set; }

        public long? Eip155Transition { get; set; }

        public long? MaxCodeSize { get; set; }

        public long? MaxCodeSizeTransition { get; set; }

        public ulong? MaxCodeSizeTransitionTimestamp { get; set; }

        public long? Eip140Transition { get; set; }

        public long? Eip211Transition { get; set; }

        public long? Eip214Transition { get; set; }

        public long? Eip658Transition { get; set; }

        public long? Eip145Transition { get; set; }

        public long? Eip1014Transition { get; set; }

        public long? Eip1052Transition { get; set; }

        public long? Eip1108Transition { get; set; }

        public long? Eip1283Transition { get; set; }

        public long? Eip1283DisableTransition { get; set; }

        public long? Eip1283ReenableTransition { get; set; }

        public long? Eip1344Transition { get; set; }

        public long? Eip1706Transition { get; set; }

        public long? Eip1884Transition { get; set; }

        public long? Eip2028Transition { get; set; }

        public long? Eip2200Transition { get; set; }

        public long? Eip1559Transition { get; set; }

        public long? Eip2315Transition { get; set; }

        public long? Eip2537Transition { get; set; }

        public long? Eip2565Transition { get; set; }

        public long? Eip2929Transition { get; set; }

        public long? Eip2930Transition { get; set; }

        public long? Eip3198Transition { get; set; }

        public long? Eip3529Transition { get; set; }

        public long? Eip3541Transition { get; set; }

        // We explicitly want this to be enabled by default on all the networks
        // we can disable it if needed, but its expected not to cause issues
        public long? Eip3607Transition { get; set; } = 0;

        public UInt256? Eip1559BaseFeeInitialValue { get; set; }

        public UInt256? Eip1559BaseFeeMaxChangeDenominator { get; set; }

        public long? Eip1559ElasticityMultiplier { get; set; }

        public Address TransactionPermissionContract { get; set; }

        public long? TransactionPermissionContractTransition { get; set; }

        public long? ValidateChainIdTransition { get; set; }

        public long? ValidateReceiptsTransition { get; set; }

        public long? Eip1559FeeCollectorTransition { get; set; }

        public Address Eip1559FeeCollector { get; set; }

        public long? Eip1559BaseFeeMinValueTransition { get; set; }

        public UInt256? Eip1559BaseFeeMinValue { get; set; }

        public long? MergeForkIdTransition { get; set; }

        public UInt256? TerminalTotalDifficulty { get; set; }

        public long? TerminalPoWBlockNumber { get; set; }

        public ulong? Eip1153TransitionTimestamp { get; set; }
        public ulong? Eip3651TransitionTimestamp { get; set; }
        public ulong? Eip3855TransitionTimestamp { get; set; }
        public ulong? Eip3860TransitionTimestamp { get; set; }
        public ulong? Eip4895TransitionTimestamp { get; set; }
        public ulong? Eip4844TransitionTimestamp { get; set; }
<<<<<<< HEAD
        public ulong? Eip6780TransitionTimestamp { get; set; }
=======
        public ulong? Eip2537TransitionTimestamp { get; set; }
        public ulong? Eip5656TransitionTimestamp { get; set; }
>>>>>>> 54e54bef
    }
}<|MERGE_RESOLUTION|>--- conflicted
+++ resolved
@@ -140,11 +140,8 @@
         public ulong? Eip3860TransitionTimestamp { get; set; }
         public ulong? Eip4895TransitionTimestamp { get; set; }
         public ulong? Eip4844TransitionTimestamp { get; set; }
-<<<<<<< HEAD
-        public ulong? Eip6780TransitionTimestamp { get; set; }
-=======
         public ulong? Eip2537TransitionTimestamp { get; set; }
         public ulong? Eip5656TransitionTimestamp { get; set; }
->>>>>>> 54e54bef
+        public ulong? Eip6780TransitionTimestamp { get; set; }
     }
 }