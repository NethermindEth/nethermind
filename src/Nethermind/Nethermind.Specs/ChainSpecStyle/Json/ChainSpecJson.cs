// SPDX-FileCopyrightText: 2022 Demerzel Solutions Limited
// SPDX-License-Identifier: LGPL-3.0-only

using System;
using System.Collections.Generic;
using System.Diagnostics.CodeAnalysis;
using System.Text.Json;
using System.Text.Json.Serialization;
using Nethermind.Core;
using Nethermind.Int256;

namespace Nethermind.Specs.ChainSpecStyle.Json
{
    [SuppressMessage("ReSharper", "ClassNeverInstantiated.Global")]
    [SuppressMessage("ReSharper", "UnusedAutoPropertyAccessor.Global")]
    [SuppressMessage("ReSharper", "MemberCanBePrivate.Global")]
    internal class ChainSpecJson
    {
        public string Name { get; set; }
        public string DataDir { get; set; }
        public EngineJson Engine { get; set; }
        public ChainSpecParamsJson Params { get; set; }
        [JsonPropertyName("genesis")]
        public ChainSpecGenesisJson Genesis { get; set; }
        public string[] Nodes { get; set; }
        [JsonPropertyName("accounts")]
        public Dictionary<string, AllocationJson> Accounts { get; set; }

        internal class EthashEngineJson
        {
            public long? HomesteadTransition => Params?.HomesteadTransition;
            public long? DaoHardforkTransition => Params?.DaoHardforkTransition;
            public Address DaoHardforkBeneficiary => Params?.DaoHardforkBeneficiary;
            public Address[] DaoHardforkAccounts => Params?.DaoHardforkAccounts;
            public long? Eip100bTransition => Params?.Eip100bTransition;
            public long? FixedDifficulty => Params?.FixedDifficulty;
            public long? DifficultyBoundDivisor => Params?.DifficultyBoundDivisor;
            public long? DurationLimit => Params?.DurationLimit;
            public UInt256? MinimumDifficulty => Params?.MinimumDifficulty;
            public IDictionary<long, UInt256> BlockReward => Params?.BlockReward;
            public IDictionary<string, long> DifficultyBombDelays => Params?.DifficultyBombDelays;
            public EthashEngineParamsJson Params { get; set; }
        }

        internal class EthashEngineParamsJson
        {
            public UInt256? MinimumDifficulty { get; set; }
            public long? DifficultyBoundDivisor { get; set; }
            public long? DurationLimit { get; set; }
            public long HomesteadTransition { get; set; }
            public long? DaoHardforkTransition { get; set; }
            public Address DaoHardforkBeneficiary { get; set; }
            public Address[] DaoHardforkAccounts { get; set; }
            public long Eip100bTransition { get; set; }
            public long? FixedDifficulty { get; set; }
            public BlockRewardJson BlockReward { get; set; }
            public Dictionary<string, long> DifficultyBombDelays { get; set; }
        }

        internal class CliqueEngineJson
        {
            public ulong Period => Params.Period;
            public ulong Epoch => Params.Epoch;
            public UInt256? BlockReward => Params.BlockReward;
            public CliqueEngineParamsJson Params { get; set; }
        }

        internal class CliqueEngineParamsJson
        {
            public ulong Period { get; set; }
            public ulong Epoch { get; set; }
            public UInt256? BlockReward { get; set; }
        }

        internal class AuraEngineParamsJson
        {
            public StepDurationJson StepDuration { get; set; }
            public BlockRewardJson BlockReward { get; set; }
            public long MaximumUncleCountTransition { get; set; }
            public long? MaximumUncleCount { get; set; }
            public Address BlockRewardContractAddress { get; set; }
            public long? BlockRewardContractTransition { get; set; }
            public IDictionary<long, Address> BlockRewardContractTransitions { get; set; } = new Dictionary<long, Address>();
            public long ValidateScoreTransition { get; set; }
            public long ValidateStepTransition { get; set; }
            public AuRaValidatorJson Validators { get; set; }
            public IDictionary<long, Address> RandomnessContractAddress { get; set; } = new Dictionary<long, Address>();
            public IDictionary<long, Address> BlockGasLimitContractTransitions { get; set; } = new Dictionary<long, Address>();
            public long? TwoThirdsMajorityTransition { get; set; }
            public long? PosdaoTransition { get; set; }
            public IDictionary<long, IDictionary<Address, byte[]>> RewriteBytecode { get; set; } = new Dictionary<long, IDictionary<Address, byte[]>>();
            public Address WithdrawalContractAddress { get; set; }

            [JsonConverter(typeof(StepDurationJsonConverter))]
            public class StepDurationJson : SortedDictionary<long, long> { }
        }

        [JsonConverter(typeof(BlockRewardJsonConverter))]
        public class BlockRewardJson : SortedDictionary<long, UInt256> { }

        internal class AuRaValidatorJson
        {
            public Address[] List { get; set; }
            public Address Contract { get; set; }
            public Address SafeContract { get; set; }
            public Dictionary<long, AuRaValidatorJson> Multi { get; set; }

            public AuRaParameters.ValidatorType GetValidatorType()
            {
                if (List is not null)
                {
                    return AuRaParameters.ValidatorType.List;
                }
                else if (Contract is not null)
                {
                    return AuRaParameters.ValidatorType.ReportingContract;
                }
                else if (SafeContract is not null)
                {
                    return AuRaParameters.ValidatorType.Contract;
                }
                else if (Multi is not null)
                {
                    return AuRaParameters.ValidatorType.Multi;
                }
                else
                {
                    throw new NotSupportedException("AuRa validator type not supported.");
                }
            }
        }

        internal class AuraEngineJson
        {
            public IDictionary<long, long> StepDuration => Params.StepDuration;

            public IDictionary<long, UInt256> BlockReward => Params.BlockReward;

            public long MaximumUncleCountTransition => Params.MaximumUncleCountTransition;

            public long? MaximumUncleCount => Params.MaximumUncleCount;

            public Address BlockRewardContractAddress => Params.BlockRewardContractAddress;

            public long? BlockRewardContractTransition => Params.BlockRewardContractTransition;

            public IDictionary<long, Address> BlockRewardContractTransitions => Params.BlockRewardContractTransitions;

            public long ValidateScoreTransition => Params.ValidateScoreTransition;

            public long ValidateStepTransition => Params.ValidateStepTransition;

            public long? PosdaoTransition => Params.PosdaoTransition;

            public long? TwoThirdsMajorityTransition => Params.TwoThirdsMajorityTransition;

            public AuRaValidatorJson Validator => Params.Validators;

            public IDictionary<long, Address> RandomnessContractAddress => Params.RandomnessContractAddress;

            public IDictionary<long, Address> BlockGasLimitContractTransitions => Params.BlockGasLimitContractTransitions;

            public IDictionary<long, IDictionary<Address, byte[]>> RewriteBytecode => Params.RewriteBytecode;

            public Address WithdrawalContractAddress => Params.WithdrawalContractAddress;

<<<<<<< HEAD
            public AuraEngineParamsJson Params { get; set; }
        }

        internal class NethDevJson
        {
        }
=======
    internal class OptimismEngineJson
    {
        public ulong RegolithTimestamp => Params.RegolithTimestamp;
        public long BedrockBlockNumber => Params.BedrockBlockNumber;
        public Address L1FeeRecipient => Params.L1FeeRecipient;
        public Address L1BlockAddress => Params.L1BlockAddress;
        public OptimismEngineParamsJson Params { get; set; }
    }

    internal class OptimismEngineParamsJson
    {
        public ulong RegolithTimestamp { get; set; }
        public long BedrockBlockNumber { get; set; }
        public Address L1FeeRecipient { get; set; }
        public Address L1BlockAddress { get; set; }
    }

    internal class NethDevJson
    {
    }

    internal class EngineJson
    {
        public EthashEngineJson Ethash { get; set; }
        public CliqueEngineJson Clique { get; set; }
        public AuraEngineJson AuthorityRound { get; set; }
        public OptimismEngineJson Optimism { get; set; }
        public NethDevJson NethDev { get; set; }
>>>>>>> ffcbf90f

        internal class EngineJson
        {
            [JsonPropertyName("Ethash")]
            public EthashEngineJson Ethash { get; set; }
            [JsonPropertyName("Clique")]
            public CliqueEngineJson Clique { get; set; }
            [JsonPropertyName("AuthorityRound")]
            public AuraEngineJson AuthorityRound { get; set; }
            [JsonPropertyName("NethDev")]
            public NethDevJson NethDev { get; set; }

            [JsonExtensionData]
            public Dictionary<string, JsonElement> CustomEngineData { get; set; }
        }
    }
}<|MERGE_RESOLUTION|>--- conflicted
+++ resolved
@@ -164,14 +164,9 @@
 
             public Address WithdrawalContractAddress => Params.WithdrawalContractAddress;
 
-<<<<<<< HEAD
             public AuraEngineParamsJson Params { get; set; }
         }
 
-        internal class NethDevJson
-        {
-        }
-=======
     internal class OptimismEngineJson
     {
         public ulong RegolithTimestamp => Params.RegolithTimestamp;
@@ -200,18 +195,6 @@
         public AuraEngineJson AuthorityRound { get; set; }
         public OptimismEngineJson Optimism { get; set; }
         public NethDevJson NethDev { get; set; }
->>>>>>> ffcbf90f
-
-        internal class EngineJson
-        {
-            [JsonPropertyName("Ethash")]
-            public EthashEngineJson Ethash { get; set; }
-            [JsonPropertyName("Clique")]
-            public CliqueEngineJson Clique { get; set; }
-            [JsonPropertyName("AuthorityRound")]
-            public AuraEngineJson AuthorityRound { get; set; }
-            [JsonPropertyName("NethDev")]
-            public NethDevJson NethDev { get; set; }
 
             [JsonExtensionData]
             public Dictionary<string, JsonElement> CustomEngineData { get; set; }
