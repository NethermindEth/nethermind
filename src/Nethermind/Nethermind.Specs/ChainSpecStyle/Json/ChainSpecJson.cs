--- conflicted
+++ resolved
@@ -103,14 +103,12 @@
             public AuRaValidatorJson Validators { get; set; }
 
             public IDictionary<long, Address> RandomnessContractAddress { get; set; } = new Dictionary<long, Address>();
+			
+            public IDictionary<long, Address> BlockGasLimitContractTransitions { get; set; } = new Dictionary<long, Address>();			
             
-<<<<<<< HEAD
             public class StepDurationJson : SortedDictionary<long, long>
             {
             }
-=======
-            public IDictionary<long, Address> BlockGasLimitContractTransitions { get; set; } = new Dictionary<long, Address>();
->>>>>>> 67073f8b
         }
 
         internal class AuRaValidatorJson
