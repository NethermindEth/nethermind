--- conflicted
+++ resolved
@@ -100,11 +100,7 @@
 
                 foreach (BlobScheduleSettings settings in chainSpec.Parameters.BlobSchedule)
                 {
-<<<<<<< HEAD
-                    if (settings.Timestamp == genesisTimestamp)
-=======
                     if (settings.Timestamp <= genesisTimestamp)
->>>>>>> eee5ac23
                     {
                         continue;
                     }
@@ -279,24 +275,17 @@
             releaseSpec.IsEip7594Enabled = (chainSpec.Parameters.Eip7594TransitionTimestamp ?? ulong.MaxValue) <= releaseStartTimestamp;
             releaseSpec.IsEip7825Enabled = (chainSpec.Parameters.Eip7825TransitionTimestamp ?? ulong.MaxValue) <= releaseStartTimestamp;
             releaseSpec.IsEip7918Enabled = (chainSpec.Parameters.Eip7918TransitionTimestamp ?? ulong.MaxValue) <= releaseStartTimestamp;
-<<<<<<< HEAD
-=======
             releaseSpec.IsEip7907Enabled = (chainSpec.Parameters.Eip7907TransitionTimestamp ?? ulong.MaxValue) <= releaseStartTimestamp;
             if (releaseSpec.IsEip7907Enabled)
             {
                 releaseSpec.MaxCodeSize = CodeSizeConstants.MaxCodeSizeEip7907;
             }
->>>>>>> eee5ac23
 
             bool eip1559FeeCollector = releaseSpec.IsEip1559Enabled && (chainSpec.Parameters.Eip1559FeeCollectorTransition ?? long.MaxValue) <= releaseStartBlock;
             bool eip4844FeeCollector = releaseSpec.IsEip4844Enabled && (chainSpec.Parameters.Eip4844FeeCollectorTransitionTimestamp ?? long.MaxValue) <= releaseStartTimestamp;
             releaseSpec.FeeCollector = (eip1559FeeCollector || eip4844FeeCollector) ? chainSpec.Parameters.FeeCollector : null;
             releaseSpec.IsEip4844FeeCollectorEnabled = eip4844FeeCollector;
 
-<<<<<<< HEAD
-            releaseSpec.IsEip7939Enabled = (chainSpec.Parameters.Eip7939TransitionTimestamp ?? ulong.MaxValue) <= releaseStartTimestamp;
-
-=======
             releaseSpec.IsEip7934Enabled = (chainSpec.Parameters.Eip7934TransitionTimestamp ?? ulong.MaxValue) <= releaseStartTimestamp;
             releaseSpec.Eip7934MaxRlpBlockSize = chainSpec.Parameters.Eip7934MaxRlpBlockSize;
 
@@ -304,7 +293,6 @@
 
             releaseSpec.IsRip7728Enabled = (chainSpec.Parameters.Rip7728TransitionTimestamp ?? ulong.MaxValue) <= releaseStartTimestamp;
 
->>>>>>> eee5ac23
             foreach (IChainSpecEngineParameters item in _chainSpec.EngineChainSpecParametersProvider
                          .AllChainSpecParameters)
             {
@@ -322,23 +310,12 @@
                     return;
                 }
 
-<<<<<<< HEAD
-                BlobScheduleSettings? blobSchedule = chainSpec.Parameters.BlobSchedule.OrderByDescending(bs => bs).FirstOrDefault(bs => bs.Timestamp <= releaseStartTimestamp);
-=======
                 BlobScheduleSettings? blobSchedule = chainSpec.Parameters.BlobSchedule?.OrderByDescending(bs => bs).FirstOrDefault(bs => bs.Timestamp <= releaseStartTimestamp);
->>>>>>> eee5ac23
 
                 if (blobSchedule is not null)
                 {
                     releaseSpec.TargetBlobCount = blobSchedule.Target;
                     releaseSpec.MaxBlobCount = blobSchedule.Max;
-<<<<<<< HEAD
-                    if (blobSchedule.MaxBlobsPerTx is not null)
-                    {
-                        releaseSpec.MaxBlobsPerTx = blobSchedule.MaxBlobsPerTx.Value;
-                    }
-=======
->>>>>>> eee5ac23
                     releaseSpec.BlobBaseFeeUpdateFraction = blobSchedule.BaseFeeUpdateFraction;
                 }
                 else if (releaseSpec.Eip4844TransitionTimestamp <= releaseStartTimestamp)
