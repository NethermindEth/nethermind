--- conflicted
+++ resolved
@@ -236,11 +236,8 @@
 
             releaseSpec.IsEip4844Enabled = (chainSpec.Parameters.Eip4844TransitionTimestamp ?? ulong.MaxValue) <= releaseStartTimestamp;
             releaseSpec.Eip4844TransitionTimestamp = chainSpec.Parameters.Eip4844TransitionTimestamp ?? ulong.MaxValue;
-<<<<<<< HEAD
+            releaseSpec.IsEip5656Enabled = (chainSpec.Parameters.Eip5656TransitionTimestamp ?? ulong.MaxValue) <= releaseStartTimestamp;
             releaseSpec.IsEip6780Enabled = (chainSpec.Parameters.Eip6780TransitionTimestamp ?? ulong.MaxValue) <= releaseStartTimestamp;
-=======
-            releaseSpec.IsEip5656Enabled = (chainSpec.Parameters.Eip5656TransitionTimestamp ?? ulong.MaxValue) <= releaseStartTimestamp;
->>>>>>> 54e54bef
 
             return releaseSpec;
         }
