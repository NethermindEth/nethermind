--- conflicted
+++ resolved
@@ -236,14 +236,9 @@
 
             releaseSpec.IsEip4844Enabled = (chainSpec.Parameters.Eip4844TransitionTimestamp ?? ulong.MaxValue) <= releaseStartTimestamp;
             releaseSpec.Eip4844TransitionTimestamp = chainSpec.Parameters.Eip4844TransitionTimestamp ?? ulong.MaxValue;
-
-<<<<<<< HEAD
-            releaseSpec.IsEip1153Enabled = (_chainSpec.Parameters.Eip1153TransitionTimestamp ?? ulong.MaxValue) <= releaseStartTimestamp;
-            releaseSpec.IsEip3651Enabled = (_chainSpec.Parameters.Eip3651TransitionTimestamp ?? ulong.MaxValue) <= releaseStartTimestamp;
-            releaseSpec.IsEip4758Enabled = (_chainSpec.Parameters.Eip4758TransitionTimestamp ?? ulong.MaxValue) <= releaseStartTimestamp;
-=======
+            releaseSpec.IsEip6780Enabled = (chainSpec.Parameters.Eip6780TransitionTimestamp ?? ulong.MaxValue) <= releaseStartTimestamp;
+
             return releaseSpec;
->>>>>>> 5103c6ae
         }
 
         public void UpdateMergeTransitionInfo(long? blockNumber, UInt256? terminalTotalDifficulty = null)
