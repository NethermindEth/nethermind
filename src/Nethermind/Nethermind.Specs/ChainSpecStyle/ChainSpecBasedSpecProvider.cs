//  Copyright (c) 2021 Demerzel Solutions Limited
//  This file is part of the Nethermind library.
//
//  The Nethermind library is free software: you can redistribute it and/or modify
//  it under the terms of the GNU Lesser General Public License as published by
//  the Free Software Foundation, either version 3 of the License, or
//  (at your option) any later version.
//
//  The Nethermind library is distributed in the hope that it will be useful,
//  but WITHOUT ANY WARRANTY; without even the implied warranty of
//  MERCHANTABILITY or FITNESS FOR A PARTICULAR PURPOSE. See the
//  GNU Lesser General Public License for more details.
//
//  You should have received a copy of the GNU Lesser General Public License
//  along with the Nethermind. If not, see <http://www.gnu.org/licenses/>.

using System;
using System.Collections.Generic;
using System.Linq;
using System.Reflection;
using Nethermind.Core;
using Nethermind.Core.Collections;
using Nethermind.Core.Specs;
using Nethermind.Int256;
using Nethermind.Specs.Forks;

namespace Nethermind.Specs.ChainSpecStyle
{
    public class ChainSpecBasedSpecProvider : ISpecProvider
    {
        private (ForkActivation, ReleaseSpec Release)[] _transitions;

        private ChainSpec _chainSpec;

        public ChainSpecBasedSpecProvider(ChainSpec chainSpec)
        {
            _chainSpec = chainSpec ?? throw new ArgumentNullException(nameof(chainSpec));
            BuildTransitions();
        }

        private void BuildTransitions()
        {
            SortedSet<long> transitionBlockNumbers = new();
            SortedSet<ulong> transitionTimestamps = new();
            transitionBlockNumbers.Add(0L);

            if (_chainSpec.Ethash?.BlockRewards != null)
            {
                foreach ((long blockNumber, _) in _chainSpec.Ethash.BlockRewards)
                {
                    transitionBlockNumbers.Add(blockNumber);
                }
            }

            var blockNumberforks = _chainSpec.GetType()
                .GetProperties(BindingFlags.Public | BindingFlags.Instance)
                .Where(p => p.Name.EndsWith("BlockNumber") && p.Name != "TerminalPoWBlockNumber");

            var timestampForks = _chainSpec.GetType()
                .GetProperties(BindingFlags.Public | BindingFlags.Instance)
                .Where(p => p.Name.EndsWith("Timestamp"));

            var baseTransitions = _chainSpec.Parameters.GetType()
                .GetProperties(BindingFlags.Public | BindingFlags.Instance)
                .Where(p => p.Name.EndsWith("Transition"));

            var ethashTransitions = _chainSpec.Ethash?.GetType()
                .GetProperties(BindingFlags.Public | BindingFlags.Instance)
                .Where(p => p.Name.EndsWith("Transition")) ?? Enumerable.Empty<PropertyInfo>();

            var timestampBaseTransitions = _chainSpec.Parameters.GetType()
                .GetProperties(BindingFlags.Public | BindingFlags.Instance)
                .Where(p => p.Name.EndsWith("TransitionTimestamp"));

            var blockNumberTransitionProperties =
                blockNumberforks.Union(baseTransitions.Union(ethashTransitions));

            foreach (PropertyInfo propertyInfo in blockNumberTransitionProperties)
            {
                if (propertyInfo.PropertyType == typeof(long))
                {
                    transitionBlockNumbers.Add((long)propertyInfo.GetValue(propertyInfo.DeclaringType == typeof(ChainSpec) ? _chainSpec : propertyInfo.DeclaringType == typeof(EthashParameters) ? (object)_chainSpec.Ethash : _chainSpec.Parameters));
                }
                else if (propertyInfo.PropertyType == typeof(long?))
                {
                    var optionalTransition = (long?)propertyInfo.GetValue(propertyInfo.DeclaringType == typeof(ChainSpec) ? _chainSpec : propertyInfo.DeclaringType == typeof(EthashParameters) ? (object)_chainSpec.Ethash : _chainSpec.Parameters);
                    if (optionalTransition != null)
                    {
                        transitionBlockNumbers.Add(optionalTransition.Value);
                    }
                }
            }

            foreach (PropertyInfo propertyInfo in timestampBaseTransitions)
            {
                if (propertyInfo.PropertyType == typeof(ulong))
                {
                    ulong timestampTansition = (ulong)propertyInfo.GetValue(propertyInfo.DeclaringType == typeof(ChainSpec) ? _chainSpec : propertyInfo.DeclaringType == typeof(EthashParameters) ? (object)_chainSpec.Ethash : _chainSpec.Parameters);
                    if (timestampTansition > 0)
                        transitionTimestamps.Add(timestampTansition);
                }
                else if (propertyInfo.PropertyType == typeof(ulong?))
                {
                    var optionalTransition = (ulong?)propertyInfo.GetValue(propertyInfo.DeclaringType == typeof(ChainSpec) ? _chainSpec : propertyInfo.DeclaringType == typeof(EthashParameters) ? (object)_chainSpec.Ethash : _chainSpec.Parameters);
                    if (optionalTransition != null && optionalTransition.Value > 0)
                    {
                        transitionTimestamps.Add(optionalTransition.Value);
                    }
                }
            }


            foreach (KeyValuePair<long, long> bombDelay in _chainSpec.Ethash?.DifficultyBombDelays ?? Enumerable.Empty<KeyValuePair<long, long>>())
            {
                transitionBlockNumbers.Add(bombDelay.Key);
            }

            TransitionBlocks = transitionBlockNumbers.Skip(1).Select(bn => new ForkActivation(bn))
                .Union(
                transitionTimestamps.Select(ts => new ForkActivation(transitionBlockNumbers.Last(), ts))
                )
                .ToArray();
            _transitions = new (ForkActivation, ReleaseSpec Release)[transitionBlockNumbers.Count + transitionTimestamps.Count];

            int index = 0;
            foreach (long releaseStartBlock in transitionBlockNumbers)
            {
                ReleaseSpec releaseSpec = new();
                FillReleaseSpec(releaseSpec, releaseStartBlock, 0);
                _transitions[index] = (releaseStartBlock, releaseSpec);
                index++;
            }

            foreach (ulong releaseStartTimestamp in transitionTimestamps)
            {
                ReleaseSpec releaseSpec = new();
                FillReleaseSpec(releaseSpec, _transitions[index - 1].Item1.BlockNumber, releaseStartTimestamp);
                _transitions[index] = ((_transitions[index - 1].Item1.BlockNumber, releaseStartTimestamp), releaseSpec);
                index++;
            }

            MergeBlockNumber = _chainSpec.Parameters.TerminalPowBlockNumber + 1;
            TerminalTotalDifficulty = _chainSpec.Parameters.TerminalTotalDifficulty;
        }

        private void FillReleaseSpec(ReleaseSpec releaseSpec, long releaseStartBlock, ulong? releaseStartTimestamp = null)
        {
            releaseSpec.MaximumUncleCount = (int)(releaseStartBlock >= (_chainSpec.AuRa?.MaximumUncleCountTransition ?? long.MaxValue) ? _chainSpec.AuRa?.MaximumUncleCount ?? 2 : 2);
            releaseSpec.IsTimeAdjustmentPostOlympic = true; // TODO: this is Duration, review
            releaseSpec.MaximumExtraDataSize = _chainSpec.Parameters.MaximumExtraDataSize;
            releaseSpec.MinGasLimit = _chainSpec.Parameters.MinGasLimit;
            releaseSpec.GasLimitBoundDivisor = _chainSpec.Parameters.GasLimitBoundDivisor;
            releaseSpec.DifficultyBoundDivisor = _chainSpec.Ethash?.DifficultyBoundDivisor ?? 1;
            releaseSpec.FixedDifficulty = _chainSpec.Ethash?.FixedDifficulty;
            releaseSpec.MaxCodeSize = _chainSpec.Parameters.MaxCodeSizeTransition > releaseStartBlock ? long.MaxValue : _chainSpec.Parameters.MaxCodeSize;
            releaseSpec.IsEip2Enabled = (_chainSpec.Ethash?.HomesteadTransition ?? 0) <= releaseStartBlock;
            releaseSpec.IsEip7Enabled = (_chainSpec.Ethash?.HomesteadTransition ?? 0) <= releaseStartBlock ||
                                        (_chainSpec.Parameters.Eip7Transition ?? long.MaxValue) <= releaseStartBlock;
            releaseSpec.IsEip100Enabled = (_chainSpec.Ethash?.Eip100bTransition ?? 0) <= releaseStartBlock;
            releaseSpec.IsEip140Enabled = (_chainSpec.Parameters.Eip140Transition ?? 0) <= releaseStartBlock;
            releaseSpec.IsEip145Enabled = (_chainSpec.Parameters.Eip145Transition ?? 0) <= releaseStartBlock;
            releaseSpec.IsEip150Enabled = (_chainSpec.Parameters.Eip150Transition ?? 0) <= releaseStartBlock;
            releaseSpec.IsEip152Enabled = (_chainSpec.Parameters.Eip152Transition ?? long.MaxValue) <= releaseStartBlock;
            releaseSpec.IsEip155Enabled = (_chainSpec.Parameters.Eip155Transition ?? 0) <= releaseStartBlock;
            releaseSpec.IsEip160Enabled = (_chainSpec.Parameters.Eip160Transition ?? 0) <= releaseStartBlock;
            releaseSpec.IsEip158Enabled = (_chainSpec.Parameters.Eip161abcTransition ?? 0) <= releaseStartBlock;
            releaseSpec.IsEip170Enabled = _chainSpec.Parameters.MaxCodeSizeTransition <= releaseStartBlock;
            releaseSpec.IsEip196Enabled = (_chainSpec.ByzantiumBlockNumber ?? 0) <= releaseStartBlock;
            releaseSpec.IsEip197Enabled = (_chainSpec.ByzantiumBlockNumber ?? 0) <= releaseStartBlock;
            releaseSpec.IsEip198Enabled = (_chainSpec.ByzantiumBlockNumber ?? 0) <= releaseStartBlock;
            releaseSpec.IsEip211Enabled = (_chainSpec.Parameters.Eip211Transition ?? 0) <= releaseStartBlock;
            releaseSpec.IsEip214Enabled = (_chainSpec.Parameters.Eip214Transition ?? 0) <= releaseStartBlock;
            releaseSpec.IsEip658Enabled = (_chainSpec.Parameters.Eip658Transition ?? 0) <= releaseStartBlock;
            releaseSpec.IsEip649Enabled = (_chainSpec.ByzantiumBlockNumber ?? 0) <= releaseStartBlock;
            releaseSpec.IsEip1014Enabled = (_chainSpec.Parameters.Eip1014Transition ?? 0) <= releaseStartBlock;
            releaseSpec.IsEip1052Enabled = (_chainSpec.Parameters.Eip1052Transition ?? 0) <= releaseStartBlock;
            releaseSpec.IsEip1108Enabled = (_chainSpec.Parameters.Eip1108Transition ?? long.MaxValue) <= releaseStartBlock;
            releaseSpec.IsEip1234Enabled = (_chainSpec.ConstantinopleBlockNumber ?? _chainSpec.ConstantinopleFixBlockNumber ?? 0) <= releaseStartBlock;
            releaseSpec.IsEip1283Enabled = (_chainSpec.Parameters.Eip1283Transition ?? long.MaxValue) <= releaseStartBlock && ((_chainSpec.Parameters.Eip1283DisableTransition ?? long.MaxValue) > releaseStartBlock || (_chainSpec.Parameters.Eip1283ReenableTransition ?? long.MaxValue) <= releaseStartBlock);
            releaseSpec.IsEip1344Enabled = (_chainSpec.Parameters.Eip1344Transition ?? long.MaxValue) <= releaseStartBlock;
            releaseSpec.IsEip1884Enabled = (_chainSpec.Parameters.Eip1884Transition ?? long.MaxValue) <= releaseStartBlock;
            releaseSpec.IsEip2028Enabled = (_chainSpec.Parameters.Eip2028Transition ?? long.MaxValue) <= releaseStartBlock;
            releaseSpec.IsEip2200Enabled = (_chainSpec.Parameters.Eip2200Transition ?? long.MaxValue) <= releaseStartBlock || (_chainSpec.Parameters.Eip1706Transition ?? long.MaxValue) <= releaseStartBlock && releaseSpec.IsEip1283Enabled;
            releaseSpec.IsEip1559Enabled = (_chainSpec.Parameters.Eip1559Transition ?? long.MaxValue) <= releaseStartBlock;
            releaseSpec.Eip1559TransitionBlock = _chainSpec.Parameters.Eip1559Transition ?? long.MaxValue;
            releaseSpec.IsEip2315Enabled = (_chainSpec.Parameters.Eip2315Transition ?? long.MaxValue) <= releaseStartBlock;
            releaseSpec.IsEip2537Enabled = (_chainSpec.Parameters.Eip2537Transition ?? long.MaxValue) <= releaseStartBlock;
            releaseSpec.IsEip2565Enabled = (_chainSpec.Parameters.Eip2565Transition ?? long.MaxValue) <= releaseStartBlock;
            releaseSpec.IsEip2929Enabled = (_chainSpec.Parameters.Eip2929Transition ?? long.MaxValue) <= releaseStartBlock;
            releaseSpec.IsEip2930Enabled = (_chainSpec.Parameters.Eip2930Transition ?? long.MaxValue) <= releaseStartBlock;
            releaseSpec.IsEip3198Enabled = (_chainSpec.Parameters.Eip3198Transition ?? long.MaxValue) <= releaseStartBlock;
            releaseSpec.IsEip3541Enabled = (_chainSpec.Parameters.Eip3541Transition ?? long.MaxValue) <= releaseStartBlock;
            releaseSpec.IsEip3529Enabled = (_chainSpec.Parameters.Eip3529Transition ?? long.MaxValue) <= releaseStartBlock;
            releaseSpec.IsEip3607Enabled = (_chainSpec.Parameters.Eip3607Transition ?? long.MaxValue) <= releaseStartBlock;
            releaseSpec.ValidateChainId = (_chainSpec.Parameters.ValidateChainIdTransition ?? 0) <= releaseStartBlock;
            releaseSpec.ValidateReceipts = ((_chainSpec.Parameters.ValidateReceiptsTransition > 0) ? Math.Max(_chainSpec.Parameters.ValidateReceiptsTransition ?? 0, _chainSpec.Parameters.Eip658Transition ?? 0) : 0) <= releaseStartBlock;
            releaseSpec.Eip1559FeeCollector = releaseSpec.IsEip1559Enabled && (_chainSpec.Parameters.Eip1559FeeCollectorTransition ?? long.MaxValue) <= releaseStartBlock ? _chainSpec.Parameters.Eip1559FeeCollector : null;
            releaseSpec.Eip1559BaseFeeMinValue = releaseSpec.IsEip1559Enabled && (_chainSpec.Parameters.Eip1559BaseFeeMinValueTransition ?? long.MaxValue) <= releaseStartBlock ? _chainSpec.Parameters.Eip1559BaseFeeMinValue : null;

            if (_chainSpec.Ethash != null)
            {
                foreach (KeyValuePair<long, UInt256> blockReward in _chainSpec.Ethash.BlockRewards ?? Enumerable.Empty<KeyValuePair<long, UInt256>>())
                {
                    if (blockReward.Key <= releaseStartBlock)
                    {
                        releaseSpec.BlockReward = blockReward.Value;
                    }
                }

                foreach (KeyValuePair<long, long> bombDelay in _chainSpec.Ethash.DifficultyBombDelays ?? Enumerable.Empty<KeyValuePair<long, long>>())
                {
                    if (bombDelay.Key <= releaseStartBlock)
                    {
                        releaseSpec.DifficultyBombDelay += bombDelay.Value;
                    }
                }
            }


            releaseSpec.IsEip1153Enabled = (_chainSpec.Parameters.Eip1153TransitionTimestamp ?? ulong.MaxValue) <= releaseStartTimestamp;
            releaseSpec.IsEip3651Enabled = (_chainSpec.Parameters.Eip3651TransitionTimestamp ?? ulong.MaxValue) <= releaseStartTimestamp;
<<<<<<< HEAD
            releaseSpec.IsEip4895Enabled = (_chainSpec.Parameters.Eip4895TransitionTimestamp ?? ulong.MaxValue) <= releaseStartTimestamp;
=======
            releaseSpec.IsEip3675Enabled = (_chainSpec.Parameters.Eip3675TransitionTimestamp ?? ulong.MaxValue) <= releaseStartTimestamp;
            releaseSpec.IsEip3855Enabled = (_chainSpec.Parameters.Eip3855TransitionTimestamp ?? ulong.MaxValue) <= releaseStartTimestamp;
            releaseSpec.IsEip3860Enabled = (_chainSpec.Parameters.Eip3860TransitionTimestamp ?? ulong.MaxValue) <= releaseStartTimestamp;
>>>>>>> 3d49cfe5
        }

        public void UpdateMergeTransitionInfo(long? blockNumber, UInt256? terminalTotalDifficulty = null)
        {
            if (blockNumber != null)
                MergeBlockNumber = blockNumber;
            if (terminalTotalDifficulty != null)
                TerminalTotalDifficulty = terminalTotalDifficulty;
        }

        public ForkActivation? MergeBlockNumber { get; private set; }

        public UInt256? TerminalTotalDifficulty { get; private set; }

        public IReleaseSpec GenesisSpec => _transitions.Length == 0 ? null : _transitions[0].Release;

        public IReleaseSpec GetSpec(ForkActivation forkActivation) =>
                _transitions.TryGetSearchedItem(forkActivation,
                    CompareTransitionOnBlock,
                    out (ForkActivation, ReleaseSpec Release) transition)
                    ? transition.Release
                    : null;

        private static int CompareTransitionOnBlock(ForkActivation forkActivation, (ForkActivation activation, ReleaseSpec Release) transition) =>
            forkActivation.CompareTo(transition.activation);

        public long? DaoBlockNumber => _chainSpec.DaoForkBlockNumber;

        public ulong ChainId => _chainSpec.ChainId;
        public ForkActivation[] TransitionBlocks { get; private set; }
    }
}<|MERGE_RESOLUTION|>--- conflicted
+++ resolved
@@ -219,13 +219,10 @@
 
             releaseSpec.IsEip1153Enabled = (_chainSpec.Parameters.Eip1153TransitionTimestamp ?? ulong.MaxValue) <= releaseStartTimestamp;
             releaseSpec.IsEip3651Enabled = (_chainSpec.Parameters.Eip3651TransitionTimestamp ?? ulong.MaxValue) <= releaseStartTimestamp;
-<<<<<<< HEAD
-            releaseSpec.IsEip4895Enabled = (_chainSpec.Parameters.Eip4895TransitionTimestamp ?? ulong.MaxValue) <= releaseStartTimestamp;
-=======
             releaseSpec.IsEip3675Enabled = (_chainSpec.Parameters.Eip3675TransitionTimestamp ?? ulong.MaxValue) <= releaseStartTimestamp;
             releaseSpec.IsEip3855Enabled = (_chainSpec.Parameters.Eip3855TransitionTimestamp ?? ulong.MaxValue) <= releaseStartTimestamp;
             releaseSpec.IsEip3860Enabled = (_chainSpec.Parameters.Eip3860TransitionTimestamp ?? ulong.MaxValue) <= releaseStartTimestamp;
->>>>>>> 3d49cfe5
+            releaseSpec.IsEip4895Enabled = (_chainSpec.Parameters.Eip4895TransitionTimestamp ?? ulong.MaxValue) <= releaseStartTimestamp;
         }
 
         public void UpdateMergeTransitionInfo(long? blockNumber, UInt256? terminalTotalDifficulty = null)
