--- conflicted
+++ resolved
@@ -237,11 +237,8 @@
             releaseSpec.Eip7251ContractAddress = chainSpec.Parameters.Eip7251ContractAddress;
             releaseSpec.IsEip7623Enabled = (chainSpec.Parameters.Eip7623TransitionTimestamp ?? ulong.MaxValue) <= releaseStartTimestamp;
 
-<<<<<<< HEAD
             releaseSpec.IsEip7594Enabled = (chainSpec.Parameters.Eip7594TransitionTimestamp ?? ulong.MaxValue) <= releaseStartTimestamp;
-=======
             releaseSpec.IsEip7825Enabled = (chainSpec.Parameters.Eip7825TransitionTimestamp ?? ulong.MaxValue) <= releaseStartTimestamp;
->>>>>>> 016a6f82
 
             bool eip1559FeeCollector = releaseSpec.IsEip1559Enabled && (chainSpec.Parameters.Eip1559FeeCollectorTransition ?? long.MaxValue) <= releaseStartBlock;
             bool eip4844FeeCollector = releaseSpec.IsEip4844Enabled && (chainSpec.Parameters.Eip4844FeeCollectorTransitionTimestamp ?? long.MaxValue) <= releaseStartTimestamp;
