--- conflicted
+++ resolved
@@ -127,13 +127,10 @@
                 releaseSpec.IsEip1884Enabled = (_chainSpec.Parameters.Eip1884Transition ?? long.MaxValue) <= releaseStartBlock;
                 releaseSpec.IsEip2028Enabled = (_chainSpec.Parameters.Eip2028Transition ?? long.MaxValue) <= releaseStartBlock;
                 releaseSpec.IsEip2200Enabled = (_chainSpec.Parameters.Eip2200Transition ?? long.MaxValue) <= releaseStartBlock || (_chainSpec.Parameters.Eip1706Transition ?? long.MaxValue) <= releaseStartBlock && releaseSpec.IsEip1283Enabled;
-<<<<<<< HEAD
                 releaseSpec.IsEip1559Enabled = (_chainSpec.Parameters.Eip1559Transition ?? long.MaxValue) <= releaseStartBlock;
                 releaseSpec.Eip1559TransitionBlock = _chainSpec.Parameters.Eip1559Transition ?? long.MaxValue;
                 releaseSpec.Eip1559MigrationDuration = _chainSpec.Parameters.Eip1559MigrationDuration ?? 0;
-=======
                 releaseSpec.IsEip2929Enabled = (_chainSpec.Parameters.Eip2929Transition ?? long.MaxValue) <= releaseStartBlock;
->>>>>>> d372ddae
                 releaseSpec.ValidateChainId = (_chainSpec.Parameters.ValidateChainIdTransition ?? 0) <= releaseStartBlock; 
                 releaseSpec.ValidateReceipts = ((_chainSpec.Parameters.ValidateReceiptsTransition > 0) ? Math.Max(_chainSpec.Parameters.ValidateReceiptsTransition ?? 0, _chainSpec.Parameters.Eip658Transition ?? 0) : 0) <= releaseStartBlock;
 
