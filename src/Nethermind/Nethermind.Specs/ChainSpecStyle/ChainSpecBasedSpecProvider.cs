--- conflicted
+++ resolved
@@ -259,8 +259,6 @@
             {
                 spec.TargetBlobCount = blobCount.Target;
                 spec.MaxBlobCount = blobCount.Max;
-<<<<<<< HEAD
-=======
                 if (blobCount.BaseFeeUpdateFraction == 0)
                 {
                     if (fork.Name == "Cancun")
@@ -277,16 +275,12 @@
                     spec.BlobBaseFeeUpdateFraction = blobCount.BaseFeeUpdateFraction;
                 }
 
->>>>>>> b95ac182
             }
             else
             {
                 spec.TargetBlobCount = 3;
                 spec.MaxBlobCount = 6;
-<<<<<<< HEAD
-=======
                 spec.BlobBaseFeeUpdateFraction = Eip4844Constants.BlobGasPriceUpdateFractionCancun;
->>>>>>> b95ac182
             }
         }
 
