// SPDX-FileCopyrightText: 2023 Demerzel Solutions Limited
// SPDX-License-Identifier: LGPL-3.0-only


using System;
using System.Collections.Generic;
using System.Linq;
using System.Numerics;
using System.Reflection;
using Nethermind.Core.Collections;
using Nethermind.Core.Specs;
using Nethermind.Int256;
using Nethermind.Logging;

namespace Nethermind.Specs.ChainSpecStyle
{
    public class ChainSpecBasedSpecProvider : ISpecProvider
    {
        private (ForkActivation Activation, ReleaseSpec Spec)[] _transitions;
        private ForkActivation? _firstTimestampActivation;

        private readonly ChainSpec _chainSpec;
        private readonly ILogger _logger;

        public ChainSpecBasedSpecProvider(ChainSpec chainSpec, ILogManager logManager = null)
        {
            _chainSpec = chainSpec ?? throw new ArgumentNullException(nameof(chainSpec));
            _logger = logManager?.GetClassLogger<ChainSpecBasedSpecProvider>() ?? LimboTraceLogger.Instance;
            BuildTransitions();
        }

        private void BuildTransitions()
        {
            SortedSet<long> transitionBlockNumbers = new();
            SortedSet<ulong> transitionTimestamps = new();
            transitionBlockNumbers.Add(0L);

            if (_chainSpec.Ethash?.BlockRewards is not null)
            {
                foreach ((long blockNumber, _) in _chainSpec.Ethash.BlockRewards)
                {
                    transitionBlockNumbers.Add(blockNumber);
                }
            }

            AddTransitions(transitionBlockNumbers, _chainSpec, n => n.EndsWith("BlockNumber") && n != "TerminalPoWBlockNumber");
            AddTransitions(transitionBlockNumbers, _chainSpec.Parameters, n => n.EndsWith("Transition"));
            AddTransitions(transitionBlockNumbers, _chainSpec.Ethash, n => n.EndsWith("Transition"));
            AddTransitions(transitionTimestamps, _chainSpec.Parameters, n => n.EndsWith("TransitionTimestamp"), _chainSpec.Genesis?.Timestamp ?? 0);
            TimestampFork = transitionTimestamps.Count > 0 ? transitionTimestamps.Min : ISpecProvider.TimestampForkNever;

            static void AddTransitions<T>(
                SortedSet<T> transitions,
                object value,
                Func<string, bool> matchPropertyName, T? minValueExclusive = null)
                where T : struct, INumber<T>
            {
                static void Add(SortedSet<T> transitions, T value, T? minValueExclusive)
                {
                    if (minValueExclusive is null || value > minValueExclusive)
                    {
                        transitions.Add(value);
                    }
                }

                if (value is not null)
                {
                    IEnumerable<PropertyInfo> properties = value.GetType()
                        .GetProperties(BindingFlags.Public | BindingFlags.Instance);

                    foreach (PropertyInfo propertyInfo in properties)
                    {
                        if (matchPropertyName(propertyInfo.Name))
                        {
                            if (propertyInfo.PropertyType == typeof(T))
                            {
                                Add(transitions, (T)propertyInfo.GetValue(value)!, minValueExclusive);
                            }
                            else if (propertyInfo.PropertyType == typeof(T?))
                            {
                                T? optionalTransition = (T?)propertyInfo.GetValue(value);
                                if (optionalTransition is not null)
                                {
                                    Add(transitions, optionalTransition.Value, minValueExclusive);
                                }
                            }
                        }
                    }
                }
            }

            foreach (KeyValuePair<long, long> bombDelay in _chainSpec.Ethash?.DifficultyBombDelays ?? Enumerable.Empty<KeyValuePair<long, long>>())
            {
                transitionBlockNumbers.Add(bombDelay.Key);
            }

            TransitionActivations = CreateTransitionActivations(transitionBlockNumbers, transitionTimestamps);
            _transitions = CreateTransitions(_chainSpec, transitionBlockNumbers, transitionTimestamps);
            _firstTimestampActivation = TransitionActivations.FirstOrDefault(t => t.Timestamp is not null);

            if (_chainSpec.Parameters.TerminalPowBlockNumber is not null)
            {
                MergeBlockNumber = (ForkActivation)(_chainSpec.Parameters.TerminalPowBlockNumber + 1);
            }

            TerminalTotalDifficulty = _chainSpec.Parameters.TerminalTotalDifficulty;
        }

        private static (ForkActivation, ReleaseSpec Spec)[] CreateTransitions(
            ChainSpec chainSpec,
            SortedSet<long> transitionBlockNumbers,
            SortedSet<ulong> transitionTimestamps)
        {
            (ForkActivation Activation, ReleaseSpec Spec)[] transitions = new (ForkActivation, ReleaseSpec Spec)[transitionBlockNumbers.Count + transitionTimestamps.Count];
            long biggestBlockTransition = transitionBlockNumbers.Max;

            int index = 0;
            foreach (long releaseStartBlock in transitionBlockNumbers)
            {
                ReleaseSpec releaseSpec = CreateReleaseSpec(chainSpec, releaseStartBlock, chainSpec.Genesis?.Timestamp ?? 0);
                transitions[index++] = ((ForkActivation)releaseStartBlock, releaseSpec);
            }

            foreach (ulong releaseStartTimestamp in transitionTimestamps)
            {
                long activationBlockNumber = biggestBlockTransition;
                ForkActivation forkActivation = (activationBlockNumber, releaseStartTimestamp);
                ReleaseSpec releaseSpec = CreateReleaseSpec(chainSpec, activationBlockNumber, releaseStartTimestamp);
                transitions[index++] = (forkActivation, releaseSpec);
            }

            return transitions;
        }

        private static ForkActivation[] CreateTransitionActivations(SortedSet<long> transitionBlockNumbers, SortedSet<ulong> transitionTimestamps)
        {
            long biggestBlockTransition = transitionBlockNumbers.Max;

            ForkActivation[] transitionActivations = new ForkActivation[transitionBlockNumbers.Count - 1 + transitionTimestamps.Count];

            int index = 0;
            foreach (long blockNumber in transitionBlockNumbers.Skip(1))
            {
                transitionActivations[index++] = new ForkActivation(blockNumber);
            }

            foreach (ulong timestamp in transitionTimestamps)
            {
                transitionActivations[index++] = new ForkActivation(biggestBlockTransition, timestamp);
            }

            return transitionActivations;
        }

        private static ReleaseSpec CreateReleaseSpec(ChainSpec chainSpec, long releaseStartBlock, ulong? releaseStartTimestamp = null)
        {
            ReleaseSpec releaseSpec = new();
            releaseSpec.MaximumUncleCount = (int)(releaseStartBlock >= (chainSpec.AuRa?.MaximumUncleCountTransition ?? long.MaxValue) ? chainSpec.AuRa?.MaximumUncleCount ?? 2 : 2);
            releaseSpec.IsTimeAdjustmentPostOlympic = true; // TODO: this is Duration, review
            releaseSpec.MaximumExtraDataSize = chainSpec.Parameters.MaximumExtraDataSize;
            releaseSpec.MinGasLimit = chainSpec.Parameters.MinGasLimit;
            releaseSpec.GasLimitBoundDivisor = chainSpec.Parameters.GasLimitBoundDivisor;
            releaseSpec.DifficultyBoundDivisor = chainSpec.Ethash?.DifficultyBoundDivisor ?? 1;
            releaseSpec.FixedDifficulty = chainSpec.Ethash?.FixedDifficulty;
            releaseSpec.IsEip170Enabled = (chainSpec.Parameters.MaxCodeSizeTransition ?? long.MaxValue) <= releaseStartBlock ||
                                          (chainSpec.Parameters.MaxCodeSizeTransitionTimestamp ?? ulong.MaxValue) <= releaseStartTimestamp;
            releaseSpec.MaxCodeSize = releaseSpec.IsEip170Enabled ? (chainSpec.Parameters.MaxCodeSize ?? long.MaxValue) : long.MaxValue;
            releaseSpec.IsEip2Enabled = (chainSpec.Ethash?.HomesteadTransition ?? 0) <= releaseStartBlock;
            releaseSpec.IsEip7Enabled = (chainSpec.Ethash?.HomesteadTransition ?? 0) <= releaseStartBlock ||
                                        (chainSpec.Parameters.Eip7Transition ?? long.MaxValue) <= releaseStartBlock;
            releaseSpec.IsEip100Enabled = (chainSpec.Ethash?.Eip100bTransition ?? 0) <= releaseStartBlock;
            releaseSpec.IsEip140Enabled = (chainSpec.Parameters.Eip140Transition ?? 0) <= releaseStartBlock;
            releaseSpec.IsEip145Enabled = (chainSpec.Parameters.Eip145Transition ?? 0) <= releaseStartBlock;
            releaseSpec.IsEip150Enabled = (chainSpec.Parameters.Eip150Transition ?? 0) <= releaseStartBlock;
            releaseSpec.IsEip152Enabled = (chainSpec.Parameters.Eip152Transition ?? long.MaxValue) <= releaseStartBlock;
            releaseSpec.IsEip155Enabled = (chainSpec.Parameters.Eip155Transition ?? 0) <= releaseStartBlock;
            releaseSpec.IsEip160Enabled = (chainSpec.Parameters.Eip160Transition ?? 0) <= releaseStartBlock;
            releaseSpec.IsEip158Enabled = (chainSpec.Parameters.Eip161abcTransition ?? 0) <= releaseStartBlock;
            releaseSpec.IsEip196Enabled = (chainSpec.ByzantiumBlockNumber ?? 0) <= releaseStartBlock;
            releaseSpec.IsEip197Enabled = (chainSpec.ByzantiumBlockNumber ?? 0) <= releaseStartBlock;
            releaseSpec.IsEip198Enabled = (chainSpec.ByzantiumBlockNumber ?? 0) <= releaseStartBlock;
            releaseSpec.IsEip211Enabled = (chainSpec.Parameters.Eip211Transition ?? 0) <= releaseStartBlock;
            releaseSpec.IsEip214Enabled = (chainSpec.Parameters.Eip214Transition ?? 0) <= releaseStartBlock;
            releaseSpec.IsEip658Enabled = (chainSpec.Parameters.Eip658Transition ?? 0) <= releaseStartBlock;
            releaseSpec.IsEip649Enabled = (chainSpec.ByzantiumBlockNumber ?? 0) <= releaseStartBlock;
            releaseSpec.IsEip1014Enabled = (chainSpec.Parameters.Eip1014Transition ?? 0) <= releaseStartBlock;
            releaseSpec.IsEip1052Enabled = (chainSpec.Parameters.Eip1052Transition ?? 0) <= releaseStartBlock;
            releaseSpec.IsEip1108Enabled = (chainSpec.Parameters.Eip1108Transition ?? long.MaxValue) <= releaseStartBlock;
            releaseSpec.IsEip1234Enabled = (chainSpec.ConstantinopleBlockNumber ?? chainSpec.ConstantinopleFixBlockNumber ?? 0) <= releaseStartBlock;
            releaseSpec.IsEip1283Enabled = (chainSpec.Parameters.Eip1283Transition ?? long.MaxValue) <= releaseStartBlock && ((chainSpec.Parameters.Eip1283DisableTransition ?? long.MaxValue) > releaseStartBlock || (chainSpec.Parameters.Eip1283ReenableTransition ?? long.MaxValue) <= releaseStartBlock);
            releaseSpec.IsEip1344Enabled = (chainSpec.Parameters.Eip1344Transition ?? long.MaxValue) <= releaseStartBlock;
            releaseSpec.IsEip1884Enabled = (chainSpec.Parameters.Eip1884Transition ?? long.MaxValue) <= releaseStartBlock;
            releaseSpec.IsEip2028Enabled = (chainSpec.Parameters.Eip2028Transition ?? long.MaxValue) <= releaseStartBlock;
            releaseSpec.IsEip2200Enabled = (chainSpec.Parameters.Eip2200Transition ?? long.MaxValue) <= releaseStartBlock || (chainSpec.Parameters.Eip1706Transition ?? long.MaxValue) <= releaseStartBlock && releaseSpec.IsEip1283Enabled;
            releaseSpec.IsEip1559Enabled = (chainSpec.Parameters.Eip1559Transition ?? long.MaxValue) <= releaseStartBlock;
            releaseSpec.Eip1559TransitionBlock = chainSpec.Parameters.Eip1559Transition ?? long.MaxValue;
            releaseSpec.IsEip2315Enabled = (chainSpec.Parameters.Eip2315Transition ?? long.MaxValue) <= releaseStartBlock;
            releaseSpec.IsEip2537Enabled = (chainSpec.Parameters.Eip2537Transition ?? long.MaxValue) <= releaseStartBlock ||
                                           (chainSpec.Parameters.Eip2537TransitionTimestamp ?? ulong.MaxValue) <= releaseStartTimestamp;
            releaseSpec.IsEip2565Enabled = (chainSpec.Parameters.Eip2565Transition ?? long.MaxValue) <= releaseStartBlock;
            releaseSpec.IsEip2929Enabled = (chainSpec.Parameters.Eip2929Transition ?? long.MaxValue) <= releaseStartBlock;
            releaseSpec.IsEip2930Enabled = (chainSpec.Parameters.Eip2930Transition ?? long.MaxValue) <= releaseStartBlock;
            releaseSpec.IsEip3198Enabled = (chainSpec.Parameters.Eip3198Transition ?? long.MaxValue) <= releaseStartBlock;
            releaseSpec.IsEip3541Enabled = (chainSpec.Parameters.Eip3541Transition ?? long.MaxValue) <= releaseStartBlock;
            releaseSpec.IsEip3529Enabled = (chainSpec.Parameters.Eip3529Transition ?? long.MaxValue) <= releaseStartBlock;
            releaseSpec.IsEip3607Enabled = (chainSpec.Parameters.Eip3607Transition ?? long.MaxValue) <= releaseStartBlock;
            releaseSpec.ValidateChainId = (chainSpec.Parameters.ValidateChainIdTransition ?? 0) <= releaseStartBlock;
            releaseSpec.ValidateReceipts = ((chainSpec.Parameters.ValidateReceiptsTransition > 0) ? Math.Max(chainSpec.Parameters.ValidateReceiptsTransition ?? 0, chainSpec.Parameters.Eip658Transition ?? 0) : 0) <= releaseStartBlock;
            releaseSpec.Eip1559FeeCollector = releaseSpec.IsEip1559Enabled && (chainSpec.Parameters.Eip1559FeeCollectorTransition ?? long.MaxValue) <= releaseStartBlock ? chainSpec.Parameters.Eip1559FeeCollector : null;
            releaseSpec.Eip1559BaseFeeMinValue = releaseSpec.IsEip1559Enabled && (chainSpec.Parameters.Eip1559BaseFeeMinValueTransition ?? long.MaxValue) <= releaseStartBlock ? chainSpec.Parameters.Eip1559BaseFeeMinValue : null;

            if (chainSpec.Ethash is not null)
            {
                foreach (KeyValuePair<long, UInt256> blockReward in chainSpec.Ethash.BlockRewards ?? Enumerable.Empty<KeyValuePair<long, UInt256>>())
                {
                    if (blockReward.Key <= releaseStartBlock)
                    {
                        releaseSpec.BlockReward = blockReward.Value;
                    }
                }

                foreach (KeyValuePair<long, long> bombDelay in chainSpec.Ethash.DifficultyBombDelays ?? Enumerable.Empty<KeyValuePair<long, long>>())
                {
                    if (bombDelay.Key <= releaseStartBlock)
                    {
                        releaseSpec.DifficultyBombDelay += bombDelay.Value;
                    }
                }
            }

            releaseSpec.IsEip1153Enabled = (chainSpec.Parameters.Eip1153TransitionTimestamp ?? ulong.MaxValue) <= releaseStartTimestamp;
            releaseSpec.IsEip3651Enabled = (chainSpec.Parameters.Eip3651TransitionTimestamp ?? ulong.MaxValue) <= releaseStartTimestamp;
            releaseSpec.IsEip3855Enabled = (chainSpec.Parameters.Eip3855TransitionTimestamp ?? ulong.MaxValue) <= releaseStartTimestamp;
            releaseSpec.IsEip3860Enabled = (chainSpec.Parameters.Eip3860TransitionTimestamp ?? ulong.MaxValue) <= releaseStartTimestamp;
            releaseSpec.IsEip1153Enabled = (chainSpec.Parameters.Eip1153TransitionTimestamp ?? ulong.MaxValue) <= releaseStartTimestamp;
            releaseSpec.IsEip3651Enabled = (chainSpec.Parameters.Eip3651TransitionTimestamp ?? ulong.MaxValue) <= releaseStartTimestamp;
            releaseSpec.IsEip3540Enabled = (chainSpec.Parameters.Eip3540TransitionTimestamp ?? ulong.MaxValue) <= releaseStartTimestamp;
            releaseSpec.IsEip3670Enabled = (chainSpec.Parameters.Eip3670TransitionTimestamp ?? ulong.MaxValue) <= releaseStartTimestamp;
            releaseSpec.IsEip4200Enabled = (chainSpec.Parameters.Eip4200TransitionTimestamp ?? ulong.MaxValue) <= releaseStartTimestamp;
            releaseSpec.IsEip4750Enabled = (chainSpec.Parameters.Eip4750TransitionTimestamp ?? ulong.MaxValue) <= releaseStartTimestamp;
<<<<<<< HEAD
            releaseSpec.IsEip5450Enabled = (chainSpec.Parameters.Eip5450TransitionTimestamp ?? ulong.MaxValue) <= releaseStartTimestamp;
=======
>>>>>>> 2a8ec1a5
            releaseSpec.IsEip4895Enabled = (chainSpec.Parameters.Eip4895TransitionTimestamp ?? ulong.MaxValue) <= releaseStartTimestamp;
            releaseSpec.WithdrawalTimestamp = chainSpec.Parameters.Eip4895TransitionTimestamp ?? ulong.MaxValue;

            releaseSpec.IsEip4844Enabled = (chainSpec.Parameters.Eip4844TransitionTimestamp ?? ulong.MaxValue) <= releaseStartTimestamp;
            releaseSpec.Eip4844TransitionTimestamp = chainSpec.Parameters.Eip4844TransitionTimestamp ?? ulong.MaxValue;

            return releaseSpec;
        }

        public void UpdateMergeTransitionInfo(long? blockNumber, UInt256? terminalTotalDifficulty = null)
        {
            if (blockNumber is not null)
            {
                MergeBlockNumber = (ForkActivation)blockNumber;
            }

            if (terminalTotalDifficulty is not null)
            {
                TerminalTotalDifficulty = terminalTotalDifficulty;
            }
        }

        public ForkActivation? MergeBlockNumber { get; private set; }
        public ulong TimestampFork { get; private set; }

        public UInt256? TerminalTotalDifficulty { get; private set; }

        public IReleaseSpec GenesisSpec => _transitions.Length == 0 ? null : _transitions[0].Spec;

        public IReleaseSpec GetSpec(ForkActivation activation)
        {
            // TODO: Is this actually needed? Can this be tricked with invalid activation check if someone would fake timestamp from the future?
            if (_firstTimestampActivation is not null && activation.Timestamp is not null)
            {
                if (_firstTimestampActivation.Value.Timestamp < activation.Timestamp
                    && _firstTimestampActivation.Value.BlockNumber > activation.BlockNumber)
                {
                    if (_logger.IsWarn) _logger.Warn($"Chainspec file is misconfigured! Timestamp transition is configured to happen before the last block transition.");
                }
            }

            return _transitions.TryGetSearchedItem(activation,
                CompareTransitionOnActivation,
                out (ForkActivation Activation, ReleaseSpec Spec) transition)
                ? transition.Spec
                : GenesisSpec;
        }

        private static int CompareTransitionOnActivation(ForkActivation activation, (ForkActivation Activation, ReleaseSpec Spec) transition) =>
            activation.CompareTo(transition.Activation);

        public long? DaoBlockNumber => _chainSpec.DaoForkBlockNumber;

        public ulong NetworkId => _chainSpec.NetworkId;
        public ulong ChainId => _chainSpec.ChainId;
        public ForkActivation[] TransitionActivations { get; private set; }
    }
}<|MERGE_RESOLUTION|>--- conflicted
+++ resolved
@@ -238,10 +238,7 @@
             releaseSpec.IsEip3670Enabled = (chainSpec.Parameters.Eip3670TransitionTimestamp ?? ulong.MaxValue) <= releaseStartTimestamp;
             releaseSpec.IsEip4200Enabled = (chainSpec.Parameters.Eip4200TransitionTimestamp ?? ulong.MaxValue) <= releaseStartTimestamp;
             releaseSpec.IsEip4750Enabled = (chainSpec.Parameters.Eip4750TransitionTimestamp ?? ulong.MaxValue) <= releaseStartTimestamp;
-<<<<<<< HEAD
             releaseSpec.IsEip5450Enabled = (chainSpec.Parameters.Eip5450TransitionTimestamp ?? ulong.MaxValue) <= releaseStartTimestamp;
-=======
->>>>>>> 2a8ec1a5
             releaseSpec.IsEip4895Enabled = (chainSpec.Parameters.Eip4895TransitionTimestamp ?? ulong.MaxValue) <= releaseStartTimestamp;
             releaseSpec.WithdrawalTimestamp = chainSpec.Parameters.Eip4895TransitionTimestamp ?? ulong.MaxValue;
 
