--- conflicted
+++ resolved
@@ -8,7 +8,6 @@
 using Nethermind.Blockchain;
 using Nethermind.Blockchain.Tracing;
 using Nethermind.Consensus;
-using Nethermind.Consensus.ExecutionRequests;
 using Nethermind.Consensus.Processing;
 using Nethermind.Consensus.Validators;
 using Nethermind.Core;
@@ -59,28 +58,7 @@
         _headerValidator = headerValidator;
         _logger = logManager!.GetClassLogger();
         _specProvider = specProvider;
-<<<<<<< HEAD
-
-        _processingScope = readOnlyTxProcessingEnvFactory.Create().Build(Keccak.EmptyTreeHash);
-        var worldState = _processingScope.WorldState;
-        ITransactionProcessor transactionProcessor = _processingScope.TransactionProcessor;
-        IBlockCachePreWarmer preWarmer = new BlockCachePreWarmer(readOnlyTxProcessingEnvFactory, worldState, _specProvider, 0, logManager);
-        _blockProcessor = new BlockProcessor(
-            _specProvider,
-            _blockValidator,
-            new Consensus.Rewards.RewardCalculator(_specProvider),
-            new BlockProcessor.BlockValidationTransactionsExecutor(transactionProcessor, worldState),
-            worldState,
-            NullReceiptStorage.Instance,
-            new BeaconBlockRootHandler(transactionProcessor, worldState),
-            new BlockhashStore(_specProvider, worldState),
-            logManager: logManager,
-            withdrawalProcessor: new WithdrawalProcessor(worldState, logManager!),
-            preWarmer: preWarmer,
-            executionRequestsProcessor: new ExecutionRequestsProcessor(transactionProcessor));
-=======
         _blockProcessorEnv = blockProcessorEnv;
->>>>>>> 2e346112
     }
 
     public Task<ResultWrapper<FlashbotsResult>> ValidateSubmission(BuilderBlockValidationRequest request)
