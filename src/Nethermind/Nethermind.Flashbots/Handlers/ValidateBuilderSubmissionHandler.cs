// SPDX-FileCopyrightText: 2025 Demerzel Solutions Limited
// SPDX-License-Identifier: LGPL-3.0-only

using Nethermind.Blockchain;
using Nethermind.Blockchain.Tracing;
using Nethermind.Consensus;
using Nethermind.Consensus.Processing;
using Nethermind.Consensus.Validators;
using Nethermind.Core;
using Nethermind.Core.Collections;
using Nethermind.Core.Crypto;
using Nethermind.Core.Specs;
using Nethermind.Crypto;
using Nethermind.Evm;
using Nethermind.Evm.State;
using Nethermind.Flashbots.Data;
using Nethermind.Int256;
using Nethermind.JsonRpc;
using Nethermind.Logging;
using Nethermind.Merge.Plugin.Data;
using Nethermind.State.OverridableEnv;
using System;
using System.Collections.Generic;
using System.Threading;
using System.Threading.Tasks;

namespace Nethermind.Flashbots.Handlers;

public class ValidateSubmissionHandler
{
    private ProcessingOptions ValidateSubmissionProcessingOptions = ProcessingOptions.ReadOnlyChain
         | ProcessingOptions.IgnoreParentNotOnMainChain
         | ProcessingOptions.ForceProcessing
         | ProcessingOptions.StoreReceipts;

    private readonly IBlockTree _blockTree;
    private readonly IHeaderValidator _headerValidator;
    private readonly IBlockValidator _blockValidator;
    private readonly ILogger _logger;
    private readonly IFlashbotsConfig _flashbotsConfig;
    private readonly ISpecProvider _specProvider;
    private readonly IEthereumEcdsa _ethereumEcdsa;
    private readonly IOverridableEnv<ProcessingEnv> _blockProcessorEnv;

    public ValidateSubmissionHandler(
        IHeaderValidator headerValidator,
        IBlockTree blockTree,
        IBlockValidator blockValidator,
        IOverridableEnv<ProcessingEnv> blockProcessorEnv,
        ILogManager logManager,
        ISpecProvider specProvider,
        IFlashbotsConfig flashbotsConfig,
        IEthereumEcdsa ethereumEcdsa)
    {
        _blockTree = blockTree;
        _blockValidator = blockValidator;
        _ethereumEcdsa = ethereumEcdsa;
        _flashbotsConfig = flashbotsConfig;
        _headerValidator = headerValidator;
        _logger = logManager!.GetClassLogger();
        _specProvider = specProvider;
        _blockProcessorEnv = blockProcessorEnv;
    }

    public Task<ResultWrapper<FlashbotsResult>> ValidateSubmission(BuilderBlockValidationRequest request)
    {
        ExecutionPayloadV3 payload = request.ExecutionPayload.ToExecutionPayloadV3();

        if (request.ParentBeaconBlockRoot is null)
        {
            return FlashbotsResult.Invalid("Parent beacon block root must be set in the request");
        }

        payload.ParentBeaconBlockRoot = new Hash256(request.ParentBeaconBlockRoot);

        BlobsBundleV1 blobsBundle = request.BlobsBundle;

        string payloadStr = $"BuilderBlock: {payload}";

        if (_logger.IsInfo)
            _logger.Info($"blobs bundle blobs {blobsBundle.Blobs.Length} commits {blobsBundle.Commitments.Length} proofs {blobsBundle.Proofs.Length} commitments");

        BlockDecodingResult decodingResult = payload.TryGetBlock();
        Block? block = decodingResult.Block;
        if (block is null)
        {
            if (_logger.IsTrace) _logger.Trace($"Invalid block: {decodingResult.Error}. Result of {payloadStr}.");
            return FlashbotsResult.Invalid($"Block {payload} could not be parsed as a block: {decodingResult.Error}");
        }

        IReleaseSpec releaseSpec = _specProvider.GetSpec(block.Header);

        if (!ValidateBlock(block, request.Message, request.RegisteredGasLimit, releaseSpec, out string? error))
        {
            if (_logger.IsWarn) _logger.Warn($"Invalid block. Result of {payloadStr}. Error: {error}");
            return FlashbotsResult.Invalid(error ?? "Block validation failed");
        }

        if (!ValidateBlobsBundle(block.Transactions, blobsBundle, releaseSpec, out string? blobsError))
        {
            if (_logger.IsWarn) _logger.Warn($"Invalid blobs bundle. Result of {payloadStr}. Error: {blobsError}");
            return FlashbotsResult.Invalid(blobsError ?? "Blobs bundle validation failed");
        }

        return FlashbotsResult.Valid();
    }

    private bool ValidateBlock(Block block, BidTrace message, long registeredGasLimit, IReleaseSpec releaseSpec, out string? error)
    {
        error = null;

        if (message.ParentHash != block.Header.ParentHash)
        {
            error = $"Parent hash mismatch. Expected {message.ParentHash} but got {block.Header.ParentHash}";
            return false;
        }

        if (message.BlockHash != block.Header.Hash)
        {
            error = $"Block hash mismatch. Expected {message.BlockHash} but got {block.Header.Hash}";
            return false;
        }

        if (message.GasLimit != block.GasLimit)
        {
            error = $"Gas limit mismatch. Expected {message.GasLimit} but got {block.GasLimit}";
            return false;
        }

        if (message.GasUsed != block.GasUsed)
        {
            error = $"Gas used mismatch. Expected {message.GasUsed} but got {block.GasUsed}";
            return false;
        }

        Address feeRecipient = message.ProposerFeeRecipient;
        UInt256 expectedProfit = message.Value;

        if (!ValidatePayload(block, feeRecipient, expectedProfit, registeredGasLimit, _flashbotsConfig.UseBalanceDiffProfit, _flashbotsConfig.ExcludeWithdrawals, releaseSpec, out error))
        {
            return false;
        }

        _logger.Info($"Validated block Hash: {block.Header.Hash} Number: {block.Header.Number} ParentHash: {block.Header.ParentHash}");

        return true;
    }

    private bool ValidateBlobsBundle(Transaction[] transactions, BlobsBundleV1 blobsBundle, IReleaseSpec releaseSpec, out string? error)
    {
        ShardBlobNetworkWrapper blobs = new(blobsBundle.Blobs, blobsBundle.Commitments, blobsBundle.Proofs, releaseSpec.BlobProofVersion);

        IBlobProofsVerifier verifier = IBlobProofsManager.For(releaseSpec.BlobProofVersion);

<<<<<<< HEAD
        using ArrayPoolList<byte[]> hashes = new(blobs.Blobs.Length);
=======
        using ArrayPoolListRef<byte[]> hashes = new(blobs.Blobs.Length);
>>>>>>> c5388661

        foreach (Transaction tx in transactions)
        {
            if (tx.BlobVersionedHashes is not null)
            {
                foreach (byte[]? blobHash in tx.BlobVersionedHashes)
                {
                    if (blobHash is not null)
                    {
                        hashes.Add(blobHash);
                    }
                }
            }
        }

        if (!verifier.ValidateHashes(blobs, hashes.AsSpan()))
        {
            error = "Invalid blob hashes";
            return false;
        }

        if (!verifier.ValidateLengths(blobs))
        {
            error = "Invalid blob lengths";
            return false;
        }

        if (!verifier.ValidateProofs(blobs))
        {
            error = "Invalid blob proofs";
            return false;
        }

        _logger.Info($"Validated blobs bundle with {blobsBundle.Blobs.Length} blobs, commitments: {blobsBundle.Commitments.Length}, proofs: {blobsBundle.Proofs.Length}");

        error = null;
        return true;
    }

    private bool ValidatePayload(Block block, Address feeRecipient, UInt256 expectedProfit, long registerGasLimit, bool useBalanceDiffProfit, bool excludeWithdrawals, IReleaseSpec releaseSpec, out string? error)
    {
        BlockHeader? parentHeader = _blockTree.FindHeader(block.ParentHash!, BlockTreeLookupOptions.DoNotCreateLevelIfMissing);

        if (parentHeader is null)
        {
            error = $"Parent header {block.ParentHash} not found";
            return false;
        }

        if (!ValidateBlockMetadata(block, registerGasLimit, parentHeader, releaseSpec, out error))
        {
            return false;
        }

        using var scope = _blockProcessorEnv.BuildAndOverride(parentHeader);
        IWorldState worldState = scope.Component.WorldState;
        IBlockProcessor blockProcessor = scope.Component.BlockProcessor;

        RecoverSenderAddress(block, releaseSpec);
        UInt256 feeRecipientBalanceBefore = worldState.HasStateForBlock(parentHeader) ? (worldState.AccountExists(feeRecipient) ? worldState.GetBalance(feeRecipient) : UInt256.Zero) : UInt256.Zero;

        BlockReceiptsTracer blockReceiptsTracer = new();

        try
        {
            if (!_flashbotsConfig.EnableValidation)
            {
                ValidateSubmissionProcessingOptions |= ProcessingOptions.NoValidation;
            }

            _ = blockProcessor.ProcessOne(block, ValidateSubmissionProcessingOptions, blockReceiptsTracer, releaseSpec, CancellationToken.None);
        }
        catch (Exception e)
        {
            error = $"Block processing failed: {e.Message}";
            return false;
        }

        UInt256 feeRecipientBalanceAfter = worldState.GetBalance(feeRecipient);

        UInt256 amtBeforeOrWithdrawn = feeRecipientBalanceBefore;

        if (excludeWithdrawals)
        {
            foreach (Withdrawal withdrawal in block.Withdrawals ?? [])
            {
                if (withdrawal.Address == feeRecipient)
                {
                    amtBeforeOrWithdrawn += withdrawal.AmountInGwei;
                }
            }
        }

        if (!_blockValidator.ValidateSuggestedBlock(block, parentHeader, out error))
        {
            return false;
        }

        if (ValidateProposerPayment(expectedProfit, useBalanceDiffProfit, feeRecipientBalanceAfter, amtBeforeOrWithdrawn)) return true;

        if (!ValidateProcessedBlock(block, feeRecipient, expectedProfit, blockReceiptsTracer.TxReceipts, out error))
        {
            return false;
        }

        error = null;
        return true;
    }

    private void RecoverSenderAddress(Block block, IReleaseSpec spec)
    {
        foreach (Transaction tx in block.Transactions)
        {
            if (tx.SenderAddress is null)
            {
                tx.SenderAddress = _ethereumEcdsa.RecoverAddress(tx, !spec.ValidateChainId);
            }
        }
    }

    private bool ValidateBlockMetadata(Block block, long registerGasLimit, BlockHeader parentHeader, IReleaseSpec releaseSpec, out string? error)
    {
        if (!_headerValidator.Validate(block.Header, parentHeader, false, out error))
        {
            return false;
        }

        if (block.Header.Number <= _blockTree.Head?.Number)
        {
            error = $"Block {block.Header.Number} is not better than head {_blockTree.Head?.Number}";
            return false;
        }

        if (block.Header.TotalDifficulty != null && !_blockTree.IsBetterThanHead(block.Header))
        {
            error = $"Block {block.Header.Hash} is not better than head {_blockTree.Head?.Hash}";
            return false;
        }

        long calculatedGasLimit = GetGasLimit(parentHeader, registerGasLimit, releaseSpec);

        if (calculatedGasLimit != block.Header.GasLimit)
        {
            error = $"Gas limit mismatch. Expected {calculatedGasLimit} but got {block.Header.GasLimit}";
            return false;
        }
        error = null;
        return true;
    }

    private long GetGasLimit(BlockHeader parentHeader, long desiredGasLimit, IReleaseSpec releaseSpec)
    {
        long parentGasLimit = parentHeader.GasLimit;
        long gasLimit = parentGasLimit;

        long? targetGasLimit = desiredGasLimit;
        long newBlockNumber = parentHeader.Number + 1;

        if (targetGasLimit is not null)
        {
            long maxGasLimitDifference = Math.Max(0, parentGasLimit / releaseSpec.GasLimitBoundDivisor - 1);
            gasLimit = targetGasLimit.Value > parentGasLimit
                ? parentGasLimit + Math.Min(targetGasLimit.Value - parentGasLimit, maxGasLimitDifference)
                : parentGasLimit - Math.Min(parentGasLimit - targetGasLimit.Value, maxGasLimitDifference);
        }

        gasLimit = Eip1559GasLimitAdjuster.AdjustGasLimit(releaseSpec, gasLimit, newBlockNumber);
        return gasLimit;
    }

    private bool ValidateProposerPayment(UInt256 expectedProfit, bool useBalanceDiffProfit, UInt256 feeRecipientBalanceAfter, UInt256 amtBeforeOrWithdrawn)
    {
        // validate proposer payment

        if (useBalanceDiffProfit && feeRecipientBalanceAfter >= amtBeforeOrWithdrawn)
        {
            UInt256 feeRecipientBalanceDelta = feeRecipientBalanceAfter - amtBeforeOrWithdrawn;
            if (feeRecipientBalanceDelta >= expectedProfit)
            {
                if (feeRecipientBalanceDelta > expectedProfit)
                {
                    _logger.Warn($"Builder claimed profit is lower than calculated profit. Expected {expectedProfit} but actual {feeRecipientBalanceDelta}");
                }
                return true;
            }
            _logger.Warn($"Proposer payment is not enough, trying last tx payment validation, expected: {expectedProfit}, actual: {feeRecipientBalanceDelta}");
        }

        return false;
    }

    private bool ValidateProcessedBlock(Block processedBlock, Address feeRecipient, UInt256 expectedProfit, IReadOnlyList<TxReceipt> receipts, out string? error)
    {
        if (receipts.Count == 0)
        {
            error = "No proposer payment receipt";
            return false;
        }

        TxReceipt lastReceipt = receipts[^1];

        if (lastReceipt.StatusCode != StatusCode.Success)
        {
            error = $"Proposer payment failed";
            return false;
        }

        int txIndex = lastReceipt.Index;

        if (txIndex + 1 != processedBlock.Transactions.Length)
        {
            error = $"Proposer payment index not last transaction in the block({txIndex} of {processedBlock.Transactions.Length - 1})";
            return false;
        }

        Transaction paymentTx = processedBlock.Transactions[txIndex];

        if (paymentTx.To != feeRecipient)
        {
            error = $"Proposer payment transaction recipient is not the proposer, received {paymentTx.To} expected {feeRecipient}";
            return false;
        }

        if (paymentTx.Value != expectedProfit)
        {
            error = $"Proposer payment transaction value is not the expected profit, received {paymentTx.Value} expected {expectedProfit}";
            return false;
        }

        if (paymentTx.Data.Length != 0)
        {
            error = "Proposer payment transaction data is not empty";
            return false;
        }

        if (paymentTx.MaxFeePerGas != processedBlock.BaseFeePerGas)
        {
            error = "Malformed proposer payment, max fee per gas not equal to block base fee per gas";
            return false;
        }

        if (paymentTx.MaxPriorityFeePerGas != processedBlock.BaseFeePerGas && paymentTx.MaxPriorityFeePerGas != 0)
        {
            error = "Malformed proposer payment, max priority fee per gas not equal to block max priority fee per gas";
            return false;
        }


        error = null;
        return true;
    }

    public record ProcessingEnv(IBlockProcessor BlockProcessor, IWorldState WorldState);
}<|MERGE_RESOLUTION|>--- conflicted
+++ resolved
@@ -152,11 +152,7 @@
 
         IBlobProofsVerifier verifier = IBlobProofsManager.For(releaseSpec.BlobProofVersion);
 
-<<<<<<< HEAD
-        using ArrayPoolList<byte[]> hashes = new(blobs.Blobs.Length);
-=======
         using ArrayPoolListRef<byte[]> hashes = new(blobs.Blobs.Length);
->>>>>>> c5388661
 
         foreach (Transaction tx in transactions)
         {
