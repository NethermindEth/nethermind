// SPDX-FileCopyrightText: 2025 Demerzel Solutions Limited
// SPDX-License-Identifier: LGPL-3.0-only

using Nethermind.Blockchain;
using Nethermind.Blockchain.Tracing;
using Nethermind.Consensus;
using Nethermind.Consensus.Processing;
using Nethermind.Consensus.Validators;
using Nethermind.Core;
using Nethermind.Core.Collections;
using Nethermind.Core.Crypto;
using Nethermind.Core.Specs;
using Nethermind.Crypto;
using Nethermind.Evm;
using Nethermind.Evm.State;
using Nethermind.Flashbots.Data;
using Nethermind.Int256;
using Nethermind.JsonRpc;
using Nethermind.Logging;
using Nethermind.Merge.Plugin.Data;
using Nethermind.State.OverridableEnv;
using System;
using System.Collections.Generic;
using System.Threading;
using System.Threading.Tasks;

namespace Nethermind.Flashbots.Handlers;

public class ValidateSubmissionHandler
{
    private ProcessingOptions ValidateSubmissionProcessingOptions = ProcessingOptions.ReadOnlyChain
         | ProcessingOptions.IgnoreParentNotOnMainChain
         | ProcessingOptions.ForceProcessing
         | ProcessingOptions.StoreReceipts;

    private readonly IBlockTree _blockTree;
    private readonly IHeaderValidator _headerValidator;
    private readonly IBlockValidator _blockValidator;
    private readonly ILogger _logger;
    private readonly IFlashbotsConfig _flashbotsConfig;
    private readonly ISpecProvider _specProvider;
    private readonly IEthereumEcdsa _ethereumEcdsa;
    private readonly IOverridableEnv<ProcessingEnv> _blockProcessorEnv;

    public ValidateSubmissionHandler(
        IHeaderValidator headerValidator,
        IBlockTree blockTree,
        IBlockValidator blockValidator,
        IOverridableEnv<ProcessingEnv> blockProcessorEnv,
        ILogManager logManager,
        ISpecProvider specProvider,
        IFlashbotsConfig flashbotsConfig,
        IEthereumEcdsa ethereumEcdsa)
    {
        _blockTree = blockTree;
        _blockValidator = blockValidator;
        _ethereumEcdsa = ethereumEcdsa;
        _flashbotsConfig = flashbotsConfig;
        _headerValidator = headerValidator;
        _logger = logManager!.GetClassLogger();
        _specProvider = specProvider;
        _blockProcessorEnv = blockProcessorEnv;
    }

    public Task<ResultWrapper<FlashbotsResult>> ValidateSubmission(BuilderBlockValidationRequest request)
    {
        ExecutionPayloadV3 payload = request.ExecutionPayload.ToExecutionPayloadV3();

        if (request.ParentBeaconBlockRoot is null)
        {
            return FlashbotsResult.Invalid("Parent beacon block root must be set in the request");
        }

        payload.ParentBeaconBlockRoot = new Hash256(request.ParentBeaconBlockRoot);

        BlobsBundleV1 blobsBundle = request.BlobsBundle;

        string payloadStr = $"BuilderBlock: {payload}";

        if (_logger.IsInfo)
            _logger.Info($"blobs bundle blobs {blobsBundle.Blobs.Length} commits {blobsBundle.Commitments.Length} proofs {blobsBundle.Proofs.Length} commitments");

        BlockDecodingResult decodingResult = payload.TryGetBlock();
        Block? block = decodingResult.Block;
        if (block is null)
        {
            if (_logger.IsTrace) _logger.Trace($"Invalid block: {decodingResult.Error}. Result of {payloadStr}.");
            return FlashbotsResult.Invalid($"Block {payload} could not be parsed as a block: {decodingResult.Error}");
        }

        IReleaseSpec releaseSpec = _specProvider.GetSpec(block.Header);

        if (!ValidateBlock(block, request.Message, request.RegisteredGasLimit, releaseSpec, out string? error))
        {
            if (_logger.IsWarn) _logger.Warn($"Invalid block. Result of {payloadStr}. Error: {error}");
            return FlashbotsResult.Invalid(error ?? "Block validation failed");
        }

        if (!ValidateBlobsBundle(block.Transactions, blobsBundle, releaseSpec, out string? blobsError))
        {
            if (_logger.IsWarn) _logger.Warn($"Invalid blobs bundle. Result of {payloadStr}. Error: {blobsError}");
            return FlashbotsResult.Invalid(blobsError ?? "Blobs bundle validation failed");
        }

        return FlashbotsResult.Valid();
    }

    private bool ValidateBlock(Block block, BidTrace message, long registeredGasLimit, IReleaseSpec releaseSpec, out string? error)
    {
        error = null;

        if (message.ParentHash != block.Header.ParentHash)
        {
            error = $"Parent hash mismatch. Expected {message.ParentHash} but got {block.Header.ParentHash}";
            return false;
        }

        if (message.BlockHash != block.Header.Hash)
        {
            error = $"Block hash mismatch. Expected {message.BlockHash} but got {block.Header.Hash}";
            return false;
        }

        if (message.GasLimit != block.GasLimit)
        {
            error = $"Gas limit mismatch. Expected {message.GasLimit} but got {block.GasLimit}";
            return false;
        }

        if (message.GasUsed != block.GasUsed)
        {
            error = $"Gas used mismatch. Expected {message.GasUsed} but got {block.GasUsed}";
            return false;
        }

        Address feeRecipient = message.ProposerFeeRecipient;
        UInt256 expectedProfit = message.Value;

        if (!ValidatePayload(block, feeRecipient, expectedProfit, registeredGasLimit, _flashbotsConfig.UseBalanceDiffProfit, _flashbotsConfig.ExcludeWithdrawals, releaseSpec, out error))
        {
            return false;
        }

        _logger.Info($"Validated block Hash: {block.Header.Hash} Number: {block.Header.Number} ParentHash: {block.Header.ParentHash}");

        return true;
    }

    private bool ValidateBlobsBundle(Transaction[] transactions, BlobsBundleV1 blobsBundle, IReleaseSpec releaseSpec, out string? error)
    {
        ShardBlobNetworkWrapper blobs = new(blobsBundle.Blobs, blobsBundle.Commitments, blobsBundle.Proofs, releaseSpec.BlobProofVersion);

        IBlobProofsVerifier verifier = IBlobProofsManager.For(releaseSpec.BlobProofVersion);

<<<<<<< HEAD
        using ArrayPoolList<byte[]> hashes = new(blobs.Blobs.Length);
=======
        using ArrayPoolListRef<byte[]> hashes = new(blobs.Blobs.Length);
>>>>>>> d5256c8e

        foreach (Transaction tx in transactions)
        {
            if (tx.BlobVersionedHashes is not null)
            {
                foreach (byte[]? blobHash in tx.BlobVersionedHashes)
                {
                    if (blobHash is not null)
                    {
                        hashes.Add(blobHash);
                    }
                }
            }
        }

        if (!verifier.ValidateHashes(blobs, hashes.AsSpan()))
        {
            error = "Invalid blob hashes";
            return false;
        }

        if (!verifier.ValidateLengths(blobs))
        {
            error = "Invalid blob lengths";
            return false;
        }

        if (!verifier.ValidateProofs(blobs))
        {
            error = "Invalid blob proofs";
            return false;
        }

        _logger.Info($"Validated blobs bundle with {blobsBundle.Blobs.Length} blobs, commitments: {blobsBundle.Commitments.Length}, proofs: {blobsBundle.Proofs.Length}");

        error = null;
        return true;
    }

    private bool ValidatePayload(Block block, Address feeRecipient, UInt256 expectedProfit, long registerGasLimit, bool useBalanceDiffProfit, bool excludeWithdrawals, IReleaseSpec releaseSpec, out string? error)
    {
        BlockHeader? parentHeader = _blockTree.FindHeader(block.ParentHash!, BlockTreeLookupOptions.DoNotCreateLevelIfMissing);

        if (parentHeader is null)
        {
            error = $"Parent header {block.ParentHash} not found";
            return false;
        }

        if (!ValidateBlockMetadata(block, registerGasLimit, parentHeader, releaseSpec, out error))
        {
            return false;
        }

        using var scope = _blockProcessorEnv.BuildAndOverride(parentHeader);
        IWorldState worldState = scope.Component.WorldState;
        IBlockProcessor blockProcessor = scope.Component.BlockProcessor;

        RecoverSenderAddress(block, releaseSpec);
        UInt256 feeRecipientBalanceBefore = worldState.HasStateForBlock(parentHeader) ? (worldState.AccountExists(feeRecipient) ? worldState.GetBalance(feeRecipient) : UInt256.Zero) : UInt256.Zero;

        BlockReceiptsTracer blockReceiptsTracer = new();

        try
        {
            if (!_flashbotsConfig.EnableValidation)
            {
                ValidateSubmissionProcessingOptions |= ProcessingOptions.NoValidation;
            }

            _ = blockProcessor.ProcessOne(block, ValidateSubmissionProcessingOptions, blockReceiptsTracer, releaseSpec, CancellationToken.None);
        }
        catch (Exception e)
        {
            error = $"Block processing failed: {e.Message}";
            return false;
        }

        UInt256 feeRecipientBalanceAfter = worldState.GetBalance(feeRecipient);

        UInt256 amtBeforeOrWithdrawn = feeRecipientBalanceBefore;

        if (excludeWithdrawals)
        {
            foreach (Withdrawal withdrawal in block.Withdrawals ?? [])
            {
                if (withdrawal.Address == feeRecipient)
                {
                    amtBeforeOrWithdrawn += withdrawal.AmountInGwei;
                }
            }
        }

        if (!_blockValidator.ValidateSuggestedBlock(block, parentHeader, out error))
        {
            return false;
        }

        if (ValidateProposerPayment(expectedProfit, useBalanceDiffProfit, feeRecipientBalanceAfter, amtBeforeOrWithdrawn)) return true;

        if (!ValidateProcessedBlock(block, feeRecipient, expectedProfit, blockReceiptsTracer.TxReceipts, out error))
        {
            return false;
        }

        error = null;
        return true;
    }

    private void RecoverSenderAddress(Block block, IReleaseSpec spec)
    {
        foreach (Transaction tx in block.Transactions)
        {
            if (tx.SenderAddress is null)
            {
                tx.SenderAddress = _ethereumEcdsa.RecoverAddress(tx, !spec.ValidateChainId);
            }
        }
    }

    private bool ValidateBlockMetadata(Block block, long registerGasLimit, BlockHeader parentHeader, IReleaseSpec releaseSpec, out string? error)
    {
        if (!_headerValidator.Validate(block.Header, parentHeader, false, out error))
        {
            return false;
        }

        if (block.Header.Number <= _blockTree.Head?.Number)
        {
            error = $"Block {block.Header.Number} is not better than head {_blockTree.Head?.Number}";
            return false;
        }

        if (block.Header.TotalDifficulty != null && !_blockTree.IsBetterThanHead(block.Header))
        {
            error = $"Block {block.Header.Hash} is not better than head {_blockTree.Head?.Hash}";
            return false;
        }

        long calculatedGasLimit = GetGasLimit(parentHeader, registerGasLimit, releaseSpec);

        if (calculatedGasLimit != block.Header.GasLimit)
        {
            error = $"Gas limit mismatch. Expected {calculatedGasLimit} but got {block.Header.GasLimit}";
            return false;
        }
        error = null;
        return true;
    }

    private long GetGasLimit(BlockHeader parentHeader, long desiredGasLimit, IReleaseSpec releaseSpec)
    {
        long parentGasLimit = parentHeader.GasLimit;
        long gasLimit = parentGasLimit;

        long? targetGasLimit = desiredGasLimit;
        long newBlockNumber = parentHeader.Number + 1;

        if (targetGasLimit is not null)
        {
            long maxGasLimitDifference = Math.Max(0, parentGasLimit / releaseSpec.GasLimitBoundDivisor - 1);
            gasLimit = targetGasLimit.Value > parentGasLimit
                ? parentGasLimit + Math.Min(targetGasLimit.Value - parentGasLimit, maxGasLimitDifference)
                : parentGasLimit - Math.Min(parentGasLimit - targetGasLimit.Value, maxGasLimitDifference);
        }

        gasLimit = Eip1559GasLimitAdjuster.AdjustGasLimit(releaseSpec, gasLimit, newBlockNumber);
        return gasLimit;
    }

    private bool ValidateProposerPayment(UInt256 expectedProfit, bool useBalanceDiffProfit, UInt256 feeRecipientBalanceAfter, UInt256 amtBeforeOrWithdrawn)
    {
        // validate proposer payment

        if (useBalanceDiffProfit && feeRecipientBalanceAfter >= amtBeforeOrWithdrawn)
        {
            UInt256 feeRecipientBalanceDelta = feeRecipientBalanceAfter - amtBeforeOrWithdrawn;
            if (feeRecipientBalanceDelta >= expectedProfit)
            {
                if (feeRecipientBalanceDelta > expectedProfit)
                {
                    _logger.Warn($"Builder claimed profit is lower than calculated profit. Expected {expectedProfit} but actual {feeRecipientBalanceDelta}");
                }
                return true;
            }
            _logger.Warn($"Proposer payment is not enough, trying last tx payment validation, expected: {expectedProfit}, actual: {feeRecipientBalanceDelta}");
        }

        return false;
    }

    private bool ValidateProcessedBlock(Block processedBlock, Address feeRecipient, UInt256 expectedProfit, IReadOnlyList<TxReceipt> receipts, out string? error)
    {
        if (receipts.Count == 0)
        {
            error = "No proposer payment receipt";
            return false;
        }

        TxReceipt lastReceipt = receipts[^1];

        if (lastReceipt.StatusCode != StatusCode.Success)
        {
            error = $"Proposer payment failed";
            return false;
        }

        int txIndex = lastReceipt.Index;

        if (txIndex + 1 != processedBlock.Transactions.Length)
        {
            error = $"Proposer payment index not last transaction in the block({txIndex} of {processedBlock.Transactions.Length - 1})";
            return false;
        }

        Transaction paymentTx = processedBlock.Transactions[txIndex];

        if (paymentTx.To != feeRecipient)
        {
            error = $"Proposer payment transaction recipient is not the proposer, received {paymentTx.To} expected {feeRecipient}";
            return false;
        }

        if (paymentTx.Value != expectedProfit)
        {
            error = $"Proposer payment transaction value is not the expected profit, received {paymentTx.Value} expected {expectedProfit}";
            return false;
        }

        if (paymentTx.Data.Length != 0)
        {
            error = "Proposer payment transaction data is not empty";
            return false;
        }

        if (paymentTx.MaxFeePerGas != processedBlock.BaseFeePerGas)
        {
            error = "Malformed proposer payment, max fee per gas not equal to block base fee per gas";
            return false;
        }

        if (paymentTx.MaxPriorityFeePerGas != processedBlock.BaseFeePerGas && paymentTx.MaxPriorityFeePerGas != 0)
        {
            error = "Malformed proposer payment, max priority fee per gas not equal to block max priority fee per gas";
            return false;
        }


        error = null;
        return true;
    }

    public record ProcessingEnv(IBlockProcessor BlockProcessor, IWorldState WorldState);
}<|MERGE_RESOLUTION|>--- conflicted
+++ resolved
@@ -152,11 +152,7 @@
 
         IBlobProofsVerifier verifier = IBlobProofsManager.For(releaseSpec.BlobProofVersion);
 
-<<<<<<< HEAD
-        using ArrayPoolList<byte[]> hashes = new(blobs.Blobs.Length);
-=======
         using ArrayPoolListRef<byte[]> hashes = new(blobs.Blobs.Length);
->>>>>>> d5256c8e
 
         foreach (Transaction tx in transactions)
         {
