--- conflicted
+++ resolved
@@ -189,13 +189,9 @@
                     State,
                     ReceiptStorage,
                     new BlockhashStore(SpecProvider, State),
-<<<<<<< HEAD
+                    TxProcessor,
                     LogManager,
                     new BeaconBlockRootHandler(TxProcessor, LogManager));
-=======
-                    TxProcessor,
-                    LogManager);
->>>>>>> 0c3333ab
 
                 _tracerFactory = new TracerFactory(
                     BlockTree,
