--- conflicted
+++ resolved
@@ -9,11 +9,7 @@
     </PropertyGroup>
 
     <ItemGroup>
-<<<<<<< HEAD
-        <PackageReference Include="FluentAssertions" Version="5.10.3" />
-=======
         <PackageReference Include="FluentAssertions" Version="6.2.0" />
->>>>>>> 67447704
         <PackageReference Include="Newtonsoft.Json" Version="13.0.1" />
         <PackageReference Include="NSubstitute" Version="4.2.2" />
         <PackageReference Include="NUnit" Version="3.13.2" />
