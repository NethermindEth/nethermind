//  Copyright (c) 2021 Demerzel Solutions Limited
//  This file is part of the Nethermind library.
// 
//  The Nethermind library is free software: you can redistribute it and/or modify
//  it under the terms of the GNU Lesser General Public License as published by
//  the Free Software Foundation, either version 3 of the License, or
//  (at your option) any later version.
// 
//  The Nethermind library is distributed in the hope that it will be useful,
//  but WITHOUT ANY WARRANTY; without even the implied warranty of
//  MERCHANTABILITY or FITNESS FOR A PARTICULAR PURPOSE. See the
//  GNU Lesser General Public License for more details.
// 
//  You should have received a copy of the GNU Lesser General Public License
//  along with the Nethermind. If not, see <http://www.gnu.org/licenses/>.
//

using System;
using System.Collections.Generic;
using System.Linq;
using System.Threading;
using System.Threading.Tasks;
using Nethermind.Core;
using Nethermind.Core.Crypto;
using Nethermind.Core.Test.Builders;
using Nethermind.Serialization.Rlp;
using Nethermind.Core.Extensions;
using Nethermind.Int256;
using Nethermind.Crypto;
using Nethermind.JsonRpc;
using NUnit.Framework;
using FluentAssertions;
using Nethermind.Evm;
using Nethermind.JsonRpc.Data;
using Nethermind.Logging;
using Nethermind.Mev.Data;
using Nethermind.Specs.Forks;
<<<<<<< HEAD
using Nethermind.Wallet;
=======
>>>>>>> 169b4318

namespace Nethermind.Mev.Test

{
    [TestFixture]
    public partial class MevRpcModuleTests
    {
        public static IEnumerable<Keccak?> GetHashes(IEnumerable<Transaction> bundle2Txs) => bundle2Txs.Select(t => t.Hash);
        
        public static class Contracts
        {
            public static string CoinbaseCode = "0x608060405234801561001057600080fd5b5060d38061001f6000396000f3fe60806040526004361060265760003560e01c80631b9265b814602b578063d0e30db014603f575b600080fd5b348015603657600080fd5b50603d6047565b005b6045609b565b005b60004711605357600080fd5b4173ffffffffffffffffffffffffffffffffffffffff166108fc479081150290604051600060405180830381858888f193505050501580156098573d6000803e3d6000fd5b50565b56fea26469706673582212205dcd2a43207f6731b7960c534cfbfc9ace510632b212939aecfafedd53c290f564736f6c63430007040033";
            public static string LooperCode = "0x608060405234801561001057600080fd5b50610247806100206000396000f3fe608060405234801561001057600080fd5b506004361061002b5760003560e01c80630b7d796e14610030575b600080fd5b61004a6004803603810190610045919061009f565b61004c565b005b6000805b8281101561008557600281610065919061011e565b8261007091906100c8565b9150808061007d90610182565b915050610050565b505050565b600081359050610099816101fa565b92915050565b6000602082840312156100b157600080fd5b60006100bf8482850161008a565b91505092915050565b60006100d382610178565b91506100de83610178565b9250827fffffffffffffffffffffffffffffffffffffffffffffffffffffffffffffffff03821115610113576101126101cb565b5b828201905092915050565b600061012982610178565b915061013483610178565b9250817fffffffffffffffffffffffffffffffffffffffffffffffffffffffffffffffff048311821515161561016d5761016c6101cb565b5b828202905092915050565b6000819050919050565b600061018d82610178565b91507fffffffffffffffffffffffffffffffffffffffffffffffffffffffffffffffff8214156101c0576101bf6101cb565b5b600182019050919050565b7f4e487b7100000000000000000000000000000000000000000000000000000000600052601160045260246000fd5b61020381610178565b811461020e57600080fd5b5056fea26469706673582212204ac106f8c2714cc8c27caef3a9d5261f903748eef1189bb41c7ebdc8e749796864736f6c63430008010033";
            public static string ReverterCode = "0x6080604052348015600f57600080fd5b50607080601d6000396000f3fe6080604052348015600f57600080fd5b506004361060285760003560e01c8063a9cc471814602d575b600080fd5b60336035565b005b600080fdfea2646970667358221220ac9d93061661e50d3b0b8a1c9f153485bf00459e1ef145ec811bf3ea0ccf134564736f6c63430008010033";
            public static string CallableCode = "0x608060405234801561001057600080fd5b50600a60008190555060d2806100276000396000f3fe6080604052348015600f57600080fd5b506004361060325760003560e01c80636d4ce63c146037578063b8e010de146051575b600080fd5b603d6059565b604051604891906079565b60405180910390f35b60576062565b005b60008054905090565b600f600081905550565b6073816092565b82525050565b6000602082019050608c6000830184606c565b92915050565b600081905091905056fea26469706673582212209613531dae74fcbd2a6751a86f2f3206d1c690011593ae904e06996b9b48741664736f6c63430008010033";
            public static string SetableCode = "0x608060405234801561001057600080fd5b5060006040516020016100239190610053565b6040516020818303038152906040528051906020012060008190555061008d565b61004d8161007b565b82525050565b60006020820190506100686000830184610044565b92915050565b600060ff82169050919050565b60006100868261006e565b9050919050565b6101b38061009c6000396000f3fe608060405234801561001057600080fd5b50600436106100365760003560e01c806360fe47b11461003b5780636d4ce63c14610057575b600080fd5b610055600480360381019061005091906100c7565b610075565b005b61005f6100a9565b60405161006c919061010e565b60405180910390f35b8060005460405160200161008a929190610129565b6040516020818303038152906040528051906020012060008190555050565b60008054905090565b6000813590506100c181610166565b92915050565b6000602082840312156100d957600080fd5b60006100e7848285016100b2565b91505092915050565b6100f981610152565b82525050565b6101088161015c565b82525050565b600060208201905061012360008301846100f0565b92915050565b600060408201905061013e60008301856100ff565b61014b60208301846100f0565b9392505050565b6000819050919050565b6000819050919050565b61016f8161015c565b811461017a57600080fd5b5056fea2646970667358221220083ecbcb3bcaf6063bed37eae95e257644f52ced96bcefb81fdd92b1967e912064736f6c63430008040033";
            public static string CustomizableCoinbasePayerCode = "0x608060405234801561001057600080fd5b506305f5e10060008190555061016f8061002b6000396000f3fe6080604052600436106100345760003560e01c80633cda0eab14610039578063709fda3914610062578063d0e30db014610079575b600080fd5b34801561004557600080fd5b50610060600480360381019061005b91906100ef565b610083565b005b34801561006e57600080fd5b5061007761008d565b005b6100816100d8565b005b8060008190555050565b4173ffffffffffffffffffffffffffffffffffffffff166108fc6000549081150290604051600060405180830381858888f193505050501580156100d5573d6000803e3d6000fd5b50565b565b6000813590506100e981610122565b92915050565b60006020828403121561010157600080fd5b600061010f848285016100da565b91505092915050565b6000819050919050565b61012b81610118565b811461013657600080fd5b5056fea26469706673582212203fd218967ea269d3ae8090adec80d4090e1b0ea7d7d175040bff1698c1c1a72d64736f6c63430008040033";    
            
            public static string SecondCallReverter = "0x608060405234801561001057600080fd5b5060008060006101000a81548160ff02191690831515021790555060c3806100396000396000f3fe6080604052348015600f57600080fd5b506004361060285760003560e01c806374b09d0a14602d575b600080fd5b60336035565b005b6000151560008054906101000a900460ff1615151415606c5760016000806101000a81548160ff021916908315150217905550608b565b6001151560008054906101000a900460ff1615151415608a57600080fd5b5b56fea2646970667358221220d518f3b8de76fcdfc35ffc1279185c7a06d704b72a27a5fe093e12edde0c7ff164736f6c63430007040033";

            // about 25000 gas?
            public static string CoinbaseInvokePay = "0x1b9265b8";
            public static string CoinbaseDeposit = "0xd0e30db0";
            public static int CoinbaseStartingBalanceInWei = 10000000;
            public static long LargeGasLimit = 9_000_000;
            // 1203367 gas 
            public static string LooperInvokeLoop2000 = "0x0b7d796e00000000000000000000000000000000000000000000000000000000000007d0";
            // 22000 gas about
            public static string ReverterInvokeFail = "0xa9cc4718";
            // 22000
            public static string CallableInvokeGet = "0x6d4ce63c";
            public static string SetableInvokeGet = "0x6d4ce63c";
            public static string CallableInvokeSet = "0xb8e010de";
            public static string SetableInvokeSet1 = "0x60fe47b10000000000000000000000000000000000000000000000000000000000000001";
            public static string SetableInvokeSet2 = "0x60fe47b10000000000000000000000000000000000000000000000000000000000000002";
            public static string SetableInvokeSet3 = "0x60fe47b10000000000000000000000000000000000000000000000000000000000000003";
            public static uint CallableGetValueAfterSet = 15;
            public static string SetableGetValueAfterSets = "0x5cee8536622f876cddaed0988719d7302da5179cca15d43a35ba328cf0d69380";
            public static string SecondCallReverterInvokeFail = "0x74b09d0a";

            public static string CustomizableCoinbasePayerLowerCoinbasePayment = "0x3cda0eab00000000000000000000000000000000000000000000000000000000000186a0";
            public static string CustomizableCoinbasePayerPayCoinbase = "0x709fda39";
            
            // WARNING be careful when using PrivateKeyC
            // make sure keys from A to D are funded with test ether
            private static PrivateKey ContractCreatorPrivateKey = TestItem.PrivateKeyC;

            public static async Task<Address> Deploy(TestMevRpcBlockchain chain, string code, ulong nonce = 0, int value = 1)
            {
                Transaction createContractTx = Build.A.Transaction.WithCode(Bytes.FromHexString(code)).WithGasLimit(LargeGasLimit).WithNonce(nonce).WithValue(0).SignedAndResolved(ContractCreatorPrivateKey).TestObject;
                // guarantee state change 
                await chain.AddBlock(true, createContractTx);

                TxReceipt? createContractTxReceipt = chain.Bridge.GetReceipt(createContractTx.Hash!);
                createContractTxReceipt?.ContractAddress.Should().NotBeNull($"Contract transaction {createContractTx.Hash!} was not deployed.");
                
                return createContractTxReceipt!.ContractAddress!;
            }
        }
        
        private static async Task<Keccak> SendSignedTransaction(TestMevRpcBlockchain chain, Transaction tx)
        {
            ResultWrapper<Keccak>? result = await chain.EthRpcModule.eth_sendRawTransaction(Rlp.Encode(tx).Bytes);
            Assert.AreNotEqual(result.GetResult().ResultType, ResultType.Failure);
            return result.Data;
        }
        
<<<<<<< HEAD
        public static MevBundle SuccessfullySendBundle(TestMevRpcBlockchain chain, int blockNumber, params BundleTransaction[] txs)
        {
            byte[][] bundleBytes = txs.Select(t => Rlp.Encode(t).Bytes).ToArray();
            List<Keccak> revertingTxHashes = txs.Where(tx => tx.CanRevert).Select(tx => tx.Hash!).ToList();
            ResultWrapper<bool> resultOfBundle = chain.MevRpcModule.eth_sendBundle(bundleBytes, blockNumber, default, default, revertingTxHashes.Count > 0 ? revertingTxHashes.ToArray() : null);
            resultOfBundle.GetResult().ResultType.Should().NotBe(ResultType.Failure);
            resultOfBundle.GetData().Should().Be(true);
            return new MevBundle(blockNumber, txs);
        }
      
        [Test]
        public async Task Publish_bundle_adds_the_bundle_to_the_tx_pool_wrapped_in_a_carrier_transaction()
        {
            TestMevRpcBlockchain chain = await CreateChain(2);

            PrivateKey validatorPrivateKey = TestItem.PrivateKeyA;
            PublicKey validatorPublicKey = validatorPrivateKey.PublicKey;

            CryptoRandom cryptoRandom = new();
            EciesCipher eciesCipher = new(cryptoRandom);
            EthereumEcdsa ecdsa = new(chain.BlockTree.ChainId, LimboLogs.Instance);

            // just using a builder for test
            Transaction carrierTx = Build.A.Transaction.TestObject;
            TransactionForRpc carrierTxForRpc = new(carrierTx);
            carrierTxForRpc.From = new PrivateKey(DevKeyStoreWallet.SampleKeyBytes).Address;
            carrierTxForRpc.Gas = 200000;

            Transaction mevTx = Build.A.Transaction
                .SignedAndResolved(ecdsa, TestItem.PrivateKeyB).TestObject;
            TxDecoder decoder = new();
            Rlp mevTxRlp = decoder.Encode(mevTx);

            ResultWrapper<Keccak> result = await chain.MevRpcModule.eth_publishBundle(
                validatorPublicKey,
                carrierTxForRpc,
                new[] {new TransactionForRpc(mevTx)});
            result.Result.Should().Be(Result.Success);
            result.Data.Should().NotBeNull();
            
            Transaction[] pendingTxs = chain.TxPool.GetPendingTransactions();
            pendingTxs.Should().HaveCount(1);
            (bool success, byte[] plainText) = eciesCipher.Decrypt(validatorPrivateKey, pendingTxs[0].Data!);
            success.Should().BeTrue();
            plainText.Should().AllBeEquivalentTo(mevTxRlp);
        }
        
=======
        public static MevBundle SuccessfullySendBundle(TestMevRpcBlockchain chain, int blockNumber, params BundleTransaction[] txs) =>
            SendBundle(chain, blockNumber, txs, true);
        
        public static MevBundle UnSuccessfullySendBundle(TestMevRpcBlockchain chain, int blockNumber, params BundleTransaction[] txs) => 
            SendBundle(chain, blockNumber, txs, false);

        private static MevBundle SendBundle(TestMevRpcBlockchain chain, int blockNumber, BundleTransaction[] txs, bool success)
        {
            byte[][] bundleBytes = txs.Select(t => Rlp.Encode(t).Bytes).ToArray();
            List<Keccak> revertingTxHashes = txs.Where(tx => tx.CanRevert).Select(tx => tx.Hash!).ToList();
            MevBundleRpc mevBundleRpc = new() {BlockNumber = blockNumber, Txs = bundleBytes, RevertingTxHashes = revertingTxHashes.Count > 0 ? revertingTxHashes.ToArray() : null};
            ResultWrapper<bool> resultOfBundle = chain.MevRpcModule.eth_sendBundle(mevBundleRpc);
            resultOfBundle.GetResult().ResultType.Should().NotBe(ResultType.Failure);
            resultOfBundle.GetData().Should().Be(success);
            return new MevBundle(blockNumber, txs);
        }

>>>>>>> 169b4318
        [Test]
        public async Task Should_execute_eth_callBundle_and_serialize_successful_response_properly() 
        {
            var chain = await CreateChain(2);

            Address contractAddress = await Contracts.Deploy(chain, Contracts.CallableCode);
            
            Transaction getTx = Build.A.Transaction.WithGasLimit(Contracts.LargeGasLimit).WithGasPrice(1ul).WithTo(contractAddress).WithData(Bytes.FromHexString(Contracts.CallableInvokeGet)).WithValue(0).SignedAndResolved(TestItem.PrivateKeyA).TestObject;
            Transaction setTx = Build.A.Transaction.WithGasLimit(Contracts.LargeGasLimit).WithGasPrice(1ul).WithTo(contractAddress).WithData(Bytes.FromHexString(Contracts.CallableInvokeSet)).WithValue(0).SignedAndResolved(TestItem.PrivateKeyB).TestObject;
            string parameters = $"{{\"txs\":[\"{Rlp.Encode(setTx).Bytes.ToHexString()}\",\"{Rlp.Encode(getTx).Bytes.ToHexString()}\"]}}";
            string result = chain.TestSerializedRequest(chain.MevRpcModule, "eth_callBundle", parameters);
            result.Should().Be($"{{\"jsonrpc\":\"2.0\",\"result\":{{\"{setTx.Hash!}\":{{\"value\":\"0x\"}},\"{getTx.Hash!}\":{{\"value\":\"0x000000000000000000000000000000000000000000000000000000000000000f\"}}}},\"id\":67}}");
        }

        [Test]
        public async Task Should_execute_eth_callBundle_and_serialize_failed_response_properly() 
        {
            var chain = await CreateChain(2);
            Address reverterContractAddress = await Contracts.Deploy(chain, Contracts.ReverterCode);
            Transaction failedTx = Build.A.Transaction.WithGasLimit(Contracts.LargeGasLimit).WithGasPrice(1ul).WithTo(reverterContractAddress).WithData(Bytes.FromHexString(Contracts.ReverterInvokeFail)).SignedAndResolved(TestItem.PrivateKeyC).TestObject;
            string parameters = $"{{\"txs\":[\"{Rlp.Encode(failedTx).Bytes.ToHexString()}\"]}}";
            string result = chain.TestSerializedRequest(chain.MevRpcModule, "eth_callBundle", parameters);
            result.Should().Be($"{{\"jsonrpc\":\"2.0\",\"result\":{{\"{failedTx.Hash!}\":{{\"error\":\"0x\"}}}},\"id\":67}}");
        }
        
        [Test]
        public async Task Should_execute_eth_sendBundle_and_serialize_successful_response_properly() 
        {
            var chain = await CreateChain(2);

            Address contractAddress = await Contracts.Deploy(chain, Contracts.CallableCode);
            
            Transaction getTx = Build.A.Transaction.WithGasLimit(Contracts.LargeGasLimit).WithGasPrice(1ul).WithTo(contractAddress).WithData(Bytes.FromHexString(Contracts.CallableInvokeGet)).WithValue(0).SignedAndResolved(TestItem.PrivateKeyA).TestObject;
            Transaction setTx = Build.A.Transaction.WithGasLimit(Contracts.LargeGasLimit).WithGasPrice(1ul).WithTo(contractAddress).WithData(Bytes.FromHexString(Contracts.CallableInvokeSet)).WithValue(0).SignedAndResolved(TestItem.PrivateKeyB).TestObject;
            string parameters = $"{{\"txs\":[\"{Rlp.Encode(setTx).Bytes.ToHexString()}\",\"{Rlp.Encode(getTx).Bytes.ToHexString()}\"],\"blockNumber\":\"0x4\"}}";
            string result = chain.TestSerializedRequest(chain.MevRpcModule, "eth_sendBundle", parameters);
            result.Should().Be($"{{\"jsonrpc\":\"2.0\",\"result\":true,\"id\":67}}");
        }        

        [Test]
        public async Task Should_pick_one_highest_scoring_bundle_from_several_with_no_pool_txs_with_1_maxMergedBundles()
        {
            var chain = await CreateChain(1);
            chain.GasLimitCalculator.GasLimit = 10_000_000;

            Address contractAddress = await Contracts.Deploy(chain, Contracts.CoinbaseCode);
            // put money into contract
            Transaction seedContractTx = Build.A.Transaction.WithTo(contractAddress).WithData(Bytes.FromHexString(Contracts.CoinbaseDeposit)).WithValue(10_000000000000000000).WithNonce(1).WithGasLimit(1_000_000).SignedAndResolved(TestItem.PrivateKeyC).TestObject;
            await chain.AddBlock(true, seedContractTx);
            
            //Console.WriteLine((await chain.EthRpcModule.eth_getBalance(contractAddress)).Data!);

            BundleTransaction tx1 = Build.A.TypedTransaction<BundleTransaction>()
                .WithGasLimit(GasCostOf.Transaction)
                .WithGasPrice(120ul)
                .WithValue(0)
                .SignedAndResolved(TestItem.PrivateKeyA).TestObject;
            
            BundleTransaction tx1WithLowerGasPrice = Build.A.TypedTransaction<BundleTransaction>()
                .WithGasLimit(GasCostOf.Transaction)
                .WithGasPrice(100ul).WithValue(0)
                .SignedAndResolved(TestItem.PrivateKeyA).TestObject;
            
            BundleTransaction tx3 = Build.A.TypedTransaction<BundleTransaction>()
                .WithGasLimit(Contracts.LargeGasLimit).
                WithData(Bytes.FromHexString(Contracts.CoinbaseInvokePay))
                .WithTo(contractAddress)
                .WithNonce(1)
                .WithGasPrice(0ul)
                .WithValue(0)
                .SignedAndResolved(TestItem.PrivateKeyA).TestObject;

            Address looperContractAddress = await Contracts.Deploy(chain, Contracts.LooperCode, 2);
            BundleTransaction looperBundleTx = Build.A.TypedTransaction<BundleTransaction>()
                .WithGasLimit(Contracts.LargeGasLimit)
                .WithGasPrice(100ul)
                .WithTo(looperContractAddress)
                .WithData(Bytes.FromHexString(Contracts.LooperInvokeLoop2000))
                .WithValue(0)
                .SignedAndResolved(TestItem.PrivateKeyB).TestObject;

            SuccessfullySendBundle(chain, 4, tx1, tx3);
            SuccessfullySendBundle(chain, 4, tx1WithLowerGasPrice, tx3);
            SuccessfullySendBundle(chain, 4, looperBundleTx);

            await chain.AddBlock(true);

            GetHashes(chain.BlockTree.Head!.Transactions).Should().Equal(GetHashes(new []{tx1, tx3}));
        }
        
        [Test]
        public async Task Should_not_include_bundle_if_it_has_lower_gasPrice_when_being_simulated_inside_block_than_originally()
        {
            var chain = await CreateChain(2);
            chain.GasLimitCalculator.GasLimit = 10_000_000;

            Address contractAddress = await Contracts.Deploy(chain, Contracts.CustomizableCoinbasePayerCode);
            // put money into contract
            Transaction seedContractTx = Build.A.Transaction.WithTo(contractAddress).WithData(Bytes.FromHexString(Contracts.CoinbaseDeposit)).WithValue(10_000000000000000000).WithNonce(1).WithGasLimit(1_000_000).SignedAndResolved(TestItem.PrivateKeyC).TestObject;
            await chain.AddBlock(true, seedContractTx);
            
            //Console.WriteLine((await chain.EthRpcModule.eth_getBalance(contractAddress)).Data!);

            BundleTransaction randomBundleTx = Build.A.TypedTransaction<BundleTransaction>()
                .WithGasLimit(GasCostOf.Transaction)
                .WithGasPrice(400ul)
                .WithValue(0)
                .SignedAndResolved(TestItem.PrivateKeyB).TestObject;
            
            BundleTransaction lowerCoinbasePaymentBundleTx = Build.A.TypedTransaction<BundleTransaction>()
                .WithGasLimit(Contracts.LargeGasLimit)
                .WithData(Bytes.FromHexString(Contracts.CustomizableCoinbasePayerLowerCoinbasePayment))
                .WithTo(contractAddress)
                .WithGasPrice(5000ul)
                .WithValue(0)
                .WithNonce(2)
                .SignedAndResolved(TestItem.PrivateKeyC).TestObject;
            
            BundleTransaction payCoinbaseBundleTx = Build.A.TypedTransaction<BundleTransaction>()
                .WithGasLimit(Contracts.LargeGasLimit)
                .WithData(Bytes.FromHexString(Contracts.CustomizableCoinbasePayerPayCoinbase))
                .WithTo(contractAddress)
                .WithNonce(0)
                .WithGasPrice(0ul)
                .WithValue(0)
                .SignedAndResolved(TestItem.PrivateKeyA).TestObject;
            
            SuccessfullySendBundle(chain, 3, randomBundleTx);
            SuccessfullySendBundle(chain, 3, payCoinbaseBundleTx);
            SuccessfullySendBundle(chain, 3, lowerCoinbasePaymentBundleTx);

            await chain.AddBlock(true);
            
            // explanation: when simulated at the top of the block, payCoinbaseBundleTx would pay a massive coinbase payment
            // to the miner, however if lowerCoinbasePaymentBundleTx is in front of it, it will be negligible.
            // therefore we should initially choose lowerCoinbasePaymentBundleTx and then payCoinbaseBundleTx to include,
            // but when we simulate the entire block we should realize payCoinbaseBundleTx pays less than originally simulated
            // and we should discard it.

            GetHashes(chain.BlockTree.Head!.Transactions).Should().Equal(GetHashes(new []{lowerCoinbasePaymentBundleTx}));
        }

        [Test]
        public async Task Should_pick_bundle_if_better_than_pool_tx()
        {
            var chain = await CreateChain(1);
            chain.GasLimitCalculator.GasLimit = GasCostOf.Transaction;

            Transaction poolTx = Build.A.Transaction
                .WithGasLimit(GasCostOf.Transaction)
                .WithGasPrice(150ul)
                .SignedAndResolved(TestItem.PrivateKeyB).TestObject;
            
            BundleTransaction bundleTx = Build.A.TypedTransaction<BundleTransaction>()
                .WithGasLimit(GasCostOf.Transaction)
                .WithGasPrice(200ul)
                .SignedAndResolved(TestItem.PrivateKeyA).TestObject;

            SuccessfullySendBundle(chain, 1, bundleTx);

            await chain.AddBlock(true, poolTx);

            GetHashes(chain.BlockTree.Head!.Transactions).Should().Equal(GetHashes(new[] {bundleTx}));
        }
        
        [Test]
        public async Task Should_pick_bundle_if_better_than_pool_tx_in_London()
        {
            var chain = await CreateChain(1, London.Instance);
            chain.GasLimitCalculator.GasLimit = GasCostOf.Transaction;

            Transaction poolTx = Build.A.Transaction
                .WithType(TxType.EIP1559)
                .WithGasLimit(GasCostOf.Transaction)
                .WithMaxFeePerGas(100ul)
                .WithMaxPriorityFeePerGas(5ul)
                .WithChainId(chain.BlockTree.ChainId)
                .SignedAndResolved(TestItem.PrivateKeyA).TestObject;
            
            BundleTransaction bundleTx = Build.A.TypedTransaction<BundleTransaction>()
                .WithType(TxType.EIP1559)
                .WithGasLimit(GasCostOf.Transaction)
                .WithMaxFeePerGas(100ul)
                .WithMaxPriorityFeePerGas(10ul)
                .WithChainId(chain.BlockTree.ChainId)
                .SignedAndResolved(TestItem.PrivateKeyA).TestObject;

            SuccessfullySendBundle(chain, 1, bundleTx);

            await chain.AddBlock(true, poolTx);

            GetHashes(chain.BlockTree.Head!.Transactions).Should().Equal(GetHashes(new[] { bundleTx }));
        }

        [Test]
        public async Task Should_pick_pool_tx_if_better_than_bundle()
        {
            var chain = await CreateChain(3);
            chain.GasLimitCalculator.GasLimit = GasCostOf.Transaction;

            Transaction poolTx = Build.A.Transaction
                .WithGasLimit(GasCostOf.Transaction)
                .WithGasPrice(100ul)
                .SignedAndResolved(TestItem.PrivateKeyA).TestObject;
            
            BundleTransaction bundleTx = Build.A.TypedTransaction<BundleTransaction>()
                .WithGasLimit(GasCostOf.Transaction)
                .WithGasPrice(50ul)
                .SignedAndResolved(TestItem.PrivateKeyC).TestObject;
<<<<<<< HEAD

            SuccessfullySendBundle(chain, 1, bundleTx);

            await chain.AddBlock(true, poolTx);

            GetHashes(chain.BlockTree.Head!.Transactions).Should().Equal(GetHashes(new[] { poolTx }));
        }
        
        [Test]
        public async Task Should_pick_pool_tx_if_better_than_bundle_in_London()
        {
            var chain = await CreateChain(3, London.Instance);
            chain.GasLimitCalculator.GasLimit = GasCostOf.Transaction;

=======

            SuccessfullySendBundle(chain, 1, bundleTx);

            await chain.AddBlock(true, poolTx);

            GetHashes(chain.BlockTree.Head!.Transactions).Should().Equal(GetHashes(new[] { poolTx }));
        }
        
        [Test]
        public async Task Should_pick_pool_tx_if_better_than_bundle_in_London()
        {
            var chain = await CreateChain(3, London.Instance);
            chain.GasLimitCalculator.GasLimit = GasCostOf.Transaction;

>>>>>>> 169b4318
            Transaction poolTx = Build.A.Transaction
                .WithType(TxType.EIP1559)
                .WithGasLimit(GasCostOf.Transaction)
                .WithMaxFeePerGas(100ul)
                .WithMaxPriorityFeePerGas(10ul)
                .WithChainId(chain.BlockTree.ChainId)
                .SignedAndResolved(TestItem.PrivateKeyA).TestObject;
            
            BundleTransaction bundleTx = Build.A.TypedTransaction<BundleTransaction>()
                .WithType(TxType.EIP1559)
                .WithGasLimit(GasCostOf.Transaction)
                .WithMaxFeePerGas(50ul)
                .WithMaxPriorityFeePerGas(5ul)
                .WithChainId(chain.BlockTree.ChainId)
                .SignedAndResolved(TestItem.PrivateKeyA).TestObject;

            SuccessfullySendBundle(chain, 1, bundleTx);

            await chain.AddBlock(true, poolTx);

            GetHashes(chain.BlockTree.Head!.Transactions).Should().Equal(GetHashes(new[] { poolTx }));
        }

        [Test]
        public async Task Should_reject_bundle_with_failures()
        {
            // ignoring bundles with failed tx takes care of intersecting bundles
            var chain = await CreateChain(2);
            chain.GasLimitCalculator.GasLimit = 10_000_000;
            
            Transaction poolTx = Build.A.Transaction
                .WithGasLimit(GasCostOf.Transaction)
                .WithGasPrice(100ul)
                .SignedAndResolved(TestItem.PrivateKeyA).TestObject;
            
            BundleTransaction normalBundleTx = Build.A.TypedTransaction<BundleTransaction>()
                .WithGasLimit(GasCostOf.Transaction)
                .WithGasPrice(150ul)
                .SignedAndResolved(TestItem.PrivateKeyB).TestObject;
            
            Address contractAddress = await Contracts.Deploy(chain, Contracts.ReverterCode);
            BundleTransaction revertingBundleTx = Build.A.TypedTransaction<BundleTransaction>()
                .WithGasLimit(Contracts.LargeGasLimit)
                .WithGasPrice(500).WithTo(contractAddress)
                .WithData(Bytes.FromHexString(Contracts.ReverterInvokeFail))
                .SignedAndResolved(TestItem.PrivateKeyC).TestObject;

            SuccessfullySendBundle(chain, 2, normalBundleTx, revertingBundleTx);

            await chain.AddBlock(true, poolTx);

            GetHashes(chain.BlockTree.Head!.Transactions).Should().Equal(GetHashes(new[] { poolTx }));
        }

        [Test]
        public async Task Should_include_bundle_transactions_uninterrupted_in_order_at_beginning_of_block()
        {
            var chain = await CreateChain(2);
            chain.GasLimitCalculator.GasLimit = 10_000_000;

            Address contractAddress = await Contracts.Deploy(chain, Contracts.SetableCode);
            
            TransactionBuilder<BundleTransaction> BuildTx() => Build.A.TypedTransaction<BundleTransaction>()
                .WithGasLimit(Contracts.LargeGasLimit)
                .WithValue(0)
                .WithGasPrice(0ul)
                .WithTo(contractAddress);

            BundleTransaction set1 = BuildTx()
                .WithData(Bytes.FromHexString(Contracts.SetableInvokeSet1))
                .WithNonce(0)
                .SignedAndResolved(TestItem.PrivateKeyA).TestObject;
            
            BundleTransaction set2 = BuildTx()
                .WithData(Bytes.FromHexString(Contracts.SetableInvokeSet2))
                .WithNonce(1)
                .SignedAndResolved(TestItem.PrivateKeyA).TestObject;
            
            BundleTransaction set3 = BuildTx()
                .WithData(Bytes.FromHexString(Contracts.SetableInvokeSet3))
                .WithGasPrice(750ul)
                .WithNonce(2)
                .SignedAndResolved(TestItem.PrivateKeyA).TestObject;
            
            Transaction tx4 = Build.A.Transaction.WithGasLimit(GasCostOf.Transaction).WithGasPrice(10ul).SignedAndResolved(TestItem.PrivateKeyB).TestObject;
            Transaction tx5 = Build.A.Transaction.WithGasLimit(GasCostOf.Transaction).WithGasPrice(5ul).WithNonce(1).SignedAndResolved(TestItem.PrivateKeyB).TestObject;

            // send regular tx before bundle
            await SendSignedTransaction(chain, tx4);
            await SendSignedTransaction(chain, tx5);
            
            chain.SendBundle(2, set1, set2, set3);

            await chain.AddBlock(true);

            GetHashes(chain.BlockTree.Head!.Transactions).Should().Equal(GetHashes(new Transaction[] { set1, set2, set3, tx4, tx5 }));
        }

        [Test]
        public async Task Should_include_multiple_bundles()
        {
            var chain = await CreateChain(3);
            chain.GasLimitCalculator.GasLimit = 10_000_000;

            BundleTransaction bundleTx1 = Build.A.TypedTransaction<BundleTransaction>()
                .WithGasLimit(GasCostOf.Transaction)
                .WithGasPrice(150ul)
                .SignedAndResolved(TestItem.PrivateKeyA).TestObject;
            
            BundleTransaction bundleTx2 = Build.A.TypedTransaction<BundleTransaction>()
                .WithGasLimit(GasCostOf.Transaction)
                .WithGasPrice(100ul)
                .SignedAndResolved(TestItem.PrivateKeyB).TestObject;
            
            Transaction poolTx = Build.A.Transaction
                .WithGasLimit(GasCostOf.Transaction)
                .WithGasPrice(50ul)
                .SignedAndResolved(TestItem.PrivateKeyC).TestObject;

            SuccessfullySendBundle(chain, 1, bundleTx1);
            SuccessfullySendBundle(chain, 1, bundleTx2);

            await chain.AddBlock(true, poolTx);

            GetHashes(chain.BlockTree.Head!.Transactions)
                .Should().Equal(GetHashes(new[] { bundleTx1, bundleTx2, poolTx }));
        }
        
        [Test]
        public async Task Should_accept_and_simulate_bundle_with_future_blockNumber_given()
        {
            var chain = await CreateChain(3);
            chain.GasLimitCalculator.GasLimit = 10_000_000;

            BundleTransaction bundleTx = Build.A.TypedTransaction<BundleTransaction>()
                .WithGasLimit(GasCostOf.Transaction)
                .WithGasPrice(150ul)
                .SignedAndResolved(TestItem.PrivateKeyA).TestObject;
            
            Transaction poolTx1 = Build.A.Transaction
                .WithGasLimit(GasCostOf.Transaction)
                .WithGasPrice(100ul)
                .SignedAndResolved(TestItem.PrivateKeyB).TestObject;
            
            Transaction poolTx2 = Build.A.Transaction
                .WithGasLimit(GasCostOf.Transaction)
                .WithGasPrice(50ul)
                .SignedAndResolved(TestItem.PrivateKeyC).TestObject;

            MevBundle bundle = SuccessfullySendBundle(chain, 2, bundleTx);
            await SendSignedTransaction(chain, poolTx1);
            await chain.AddBlock(true);
            GetHashes(chain.BlockTree.Head!.Transactions).Should().Equal(GetHashes(new[] { poolTx1 }));

            await chain.BundlePool.WaitForSimulationToStart(bundle, CancellationToken.None);
            await SendSignedTransaction(chain, poolTx2);
            await chain.AddBlock(true);
            GetHashes(chain.BlockTree.Head!.Transactions).Should().Equal(GetHashes(new[] { bundleTx, poolTx2 }));
        }
        
        [Test]
        public async Task Should_accept_and_simulate_bundle_with_future_blockNumber_if_baseFee_decreases_until_then_in_London()
        {
            var chain = await CreateChain(3, London.Instance, 140);
            chain.GasLimitCalculator.GasLimit = 10_000_000;

            BundleTransaction bundleTx = Build.A.TypedTransaction<BundleTransaction>()
                .WithType(TxType.EIP1559)
                .WithGasLimit(GasCostOf.Transaction)
                .WithMaxFeePerGas(120ul)
                .WithMaxPriorityFeePerGas(30)
                .WithChainId(chain.BlockTree.ChainId)
                .SignedAndResolved(TestItem.PrivateKeyA).TestObject;
            
            Transaction poolTx1 = Build.A.Transaction
                .WithType(TxType.EIP1559)
                .WithGasLimit(GasCostOf.Transaction)
                .WithMaxFeePerGas(130ul)
                .WithMaxPriorityFeePerGas(10)
                .WithChainId(chain.BlockTree.ChainId)
                .SignedAndResolved(TestItem.PrivateKeyB).TestObject;

            MevBundle bundle = SuccessfullySendBundle(chain, 2, bundleTx);
            await SendSignedTransaction(chain, poolTx1);
            await chain.AddBlock(true);
            GetHashes(chain.BlockTree.Head!.Transactions).Should().Equal(GetHashes(new[] { poolTx1 }));

            await chain.BundlePool.WaitForSimulationToStart(bundle, CancellationToken.None);
            await chain.AddBlock(true);
            GetHashes(chain.BlockTree.Head!.Transactions).Should().Equal(GetHashes(new[] { bundleTx }));
        }
        
        [Test]
        public async Task Should_reject_bundle_with_past_blockNumber_given()
        {
            var chain = await CreateChain(3);
            chain.GasLimitCalculator.GasLimit = 10_000_000;

            BundleTransaction bundleTx = Build.A.TypedTransaction<BundleTransaction>()
                .WithGasLimit(GasCostOf.Transaction)
                .WithGasPrice(150ul)
                .SignedAndResolved(TestItem.PrivateKeyA).TestObject;
            
            Transaction poolTx1 = Build.A.Transaction
                .WithGasLimit(GasCostOf.Transaction)
                .WithGasPrice(100ul)
                .SignedAndResolved(TestItem.PrivateKeyB).TestObject;
            
            Transaction poolTx2 = Build.A.Transaction
                .WithGasLimit(GasCostOf.Transaction)
                .WithGasPrice(50ul)
                .SignedAndResolved(TestItem.PrivateKeyC).TestObject;

            await SendSignedTransaction(chain, poolTx1);
            await chain.AddBlock(true);
            GetHashes(chain.BlockTree.Head!.Transactions).Should().Equal(GetHashes(new[] { poolTx1 }));
            
            // sending bundleTx for blockNumber 1 which has already been mined
            UnSuccessfullySendBundle(chain, 1, bundleTx);

            await SendSignedTransaction(chain, poolTx2);
            await chain.AddBlock(true);
            GetHashes(chain.BlockTree.Head!.Transactions).Should().Equal(GetHashes(new[] { poolTx2 }));
        }

        [Test]
        public async Task Should_include_bundles_by_eligible_gas_fee()
        {
            var chain = await CreateChain(2);
            chain.GasLimitCalculator.GasLimit = 10_000_000;

            BundleTransaction poolAndBundleTx = Build.A.TypedTransaction<BundleTransaction>()
                .WithGasLimit(GasCostOf.Transaction)
                .WithGasPrice(150ul)
                .SignedAndResolved(TestItem.PrivateKeyC).TestObject;
            
            BundleTransaction expensiveBundleTx = Build.A.TypedTransaction<BundleTransaction>()
                .WithGasLimit(GasCostOf.Transaction)
                .WithGasPrice(130ul)
                .SignedAndResolved(TestItem.PrivateKeyA).TestObject;
            
            BundleTransaction middleBundleTx = Build.A.TypedTransaction<BundleTransaction>()
                .WithGasLimit(GasCostOf.Transaction)
                .WithGasPrice(120ul)
                .SignedAndResolved(TestItem.PrivateKeyB).TestObject;
            
            BundleTransaction cheapBundleTx = Build.A.TypedTransaction<BundleTransaction>()
                .WithGasLimit(GasCostOf.Transaction)
                .WithGasPrice(95ul)
                .SignedAndResolved(TestItem.PrivateKeyB).TestObject;
  
            await SendSignedTransaction(chain, poolAndBundleTx);

            SuccessfullySendBundle(chain, 1, poolAndBundleTx, cheapBundleTx);
            SuccessfullySendBundle(chain, 1, expensiveBundleTx);
            SuccessfullySendBundle(chain, 1, middleBundleTx);
            
            await chain.AddBlock(true);
            
            GetHashes(chain.BlockTree.Head!.Transactions).Should().Equal(GetHashes(new[] { expensiveBundleTx, middleBundleTx, poolAndBundleTx }));
        }
        
        [Test]
        public async Task Should_not_include_bundles_with_txs_below_BaseFee_in_London()
        {
            var chain = await CreateChain(2, London.Instance, 150);
            chain.GasLimitCalculator.GasLimit = 10_000_000;
            
            BundleTransaction expensiveBundleTx = Build.A.TypedTransaction<BundleTransaction>()
                .WithType(TxType.EIP1559)
                .WithGasLimit(GasCostOf.Transaction)
                .WithMaxFeePerGas(155ul)
                .WithMaxPriorityFeePerGas(5ul)
                .WithChainId(chain.BlockTree.ChainId)
                .SignedAndResolved(TestItem.PrivateKeyA).TestObject;

            BundleTransaction bundleTx = Build.A.TypedTransaction<BundleTransaction>()
                .WithType(TxType.EIP1559)
                .WithGasLimit(GasCostOf.Transaction)
                .WithMaxFeePerGas(160ul)
                .WithMaxPriorityFeePerGas(1ul)
                .WithChainId(chain.BlockTree.ChainId)
                .SignedAndResolved(TestItem.PrivateKeyC).TestObject;
            
            BundleTransaction cheapTx = Build.A.TypedTransaction<BundleTransaction>()
                .WithType(TxType.EIP1559)
                .WithGasLimit(GasCostOf.Transaction)
                .WithMaxFeePerGas(130ul)
                .WithMaxPriorityFeePerGas(10ul)
                .WithNonce(1)
                .WithChainId(chain.BlockTree.ChainId)
                .SignedAndResolved(TestItem.PrivateKeyA).TestObject;
            
            BundleTransaction cheaperTx = Build.A.TypedTransaction<BundleTransaction>()
                .WithType(TxType.EIP1559)
                .WithGasLimit(GasCostOf.Transaction)
                .WithMaxFeePerGas(120ul)
                .WithMaxPriorityFeePerGas(30ul)
                .WithChainId(chain.BlockTree.ChainId)
                .SignedAndResolved(TestItem.PrivateKeyB).TestObject;
            
            SuccessfullySendBundle(chain, 1, expensiveBundleTx, cheapTx);
            SuccessfullySendBundle(chain, 1, bundleTx);
            SuccessfullySendBundle(chain, 1, cheaperTx);
            
            await chain.AddBlock(true);
            
            GetHashes(chain.BlockTree.Head!.Transactions).Should().Equal(GetHashes(new[] { bundleTx }));
        }
<<<<<<< HEAD
=======
        
        
        [Test]
        public async Task Should_not_include_bundles_with_txs_not_passing_eip1559_consensus_checks_in_London()
        {
            var chain = await CreateChain(2, London.Instance, 0);
            chain.GasLimitCalculator.GasLimit = 10_000_000;
            
            //# The total must be the larger of the two
            // assert transaction.max_fee_per_gas >= transaction.max_priority_fee_per_gas
            BundleTransaction invalidTx = Build.A.TypedTransaction<BundleTransaction>()
                .WithType(TxType.EIP1559)
                .WithGasLimit(GasCostOf.Transaction)
                .WithMaxFeePerGas(95ul)
                .WithMaxPriorityFeePerGas(100ul)
                .WithChainId(chain.BlockTree.ChainId)
                .SignedAndResolved(TestItem.PrivateKeyA).TestObject;

            //# the signer must be able to afford the transaction
            // assert signer.balance >= transaction.gas_limit * transaction.max_fee_per_gas
            BundleTransaction invalidTx2 = Build.A.TypedTransaction<BundleTransaction>()
                .WithType(TxType.EIP1559)
                .WithGasLimit(chain.GasLimitCalculator.GasLimit - 100000)
                .WithMaxFeePerGas(1000000ul * 1_000_000_000)
                .WithMaxPriorityFeePerGas(1ul)
                .WithChainId(chain.BlockTree.ChainId)
                .SignedAndResolved(TestItem.PrivateKeyC).TestObject;

            UnSuccessfullySendBundle(chain, 1, invalidTx);
            SuccessfullySendBundle(chain, 1, invalidTx2);
            
            await chain.AddBlock(true);
            
            GetHashes(chain.BlockTree.Head!.Transactions).Should().Equal();
        }        
>>>>>>> 169b4318

        [Test]
        public async Task Should_accept_reverting_bundle_with_RevertingTxHashes()
        {
            TestMevRpcBlockchain chain = await CreateChain(3);
            chain.GasLimitCalculator.GasLimit = 10_000_000;
            
            Address contractAddress = await Contracts.Deploy(chain, Contracts.ReverterCode);
            BundleTransaction revertingBundleTx = Build.A.TypedTransaction<BundleTransaction>()
                .WithGasLimit(Contracts.LargeGasLimit)
                .WithGasPrice(500).WithTo(contractAddress)
                .WithData(Bytes.FromHexString(Contracts.ReverterInvokeFail))
                .SignedAndResolved(TestItem.PrivateKeyA).TestObject;
            revertingBundleTx.CanRevert = true;

            SuccessfullySendBundle(chain, 2, revertingBundleTx);

            await chain.AddBlock(true);

            GetHashes(chain.BlockTree.Head!.Transactions).Should().Equal(GetHashes(new[] { revertingBundleTx }));
        }
        
        [Test]
        public async Task Should_accept_future_reverting_bundle_with_RevertingTxHashes()
        {
            var chain = await CreateChain(3);
            chain.GasLimitCalculator.GasLimit = 10_000_000;

            Address contractAddress = await Contracts.Deploy(chain, Contracts.ReverterCode);
            BundleTransaction revertingBundleTx = Build.A.TypedTransaction<BundleTransaction>()
                .WithGasLimit(Contracts.LargeGasLimit)
                .WithGasPrice(500ul)
                .WithTo(contractAddress)
                .WithData(Bytes.FromHexString(Contracts.ReverterInvokeFail))
                .SignedAndResolved(TestItem.PrivateKeyA).TestObject;
            revertingBundleTx.CanRevert = true;

            Transaction poolTx1 = Build.A.Transaction.WithGasLimit(GasCostOf.Transaction).WithGasPrice(100ul).SignedAndResolved(TestItem.PrivateKeyB).TestObject;
            Transaction poolTx2 = Build.A.Transaction.WithGasLimit(GasCostOf.Transaction).WithGasPrice(50ul).SignedAndResolved(TestItem.PrivateKeyD).TestObject;
            
            MevBundle bundle = SuccessfullySendBundle(chain, 3, revertingBundleTx);
            await SendSignedTransaction(chain, poolTx1);
            await chain.AddBlock(true);
            GetHashes(chain.BlockTree.Head!.Transactions).Should().Equal(GetHashes(new[] { poolTx1 }));

            await chain.BundlePool.WaitForSimulationToStart(bundle, CancellationToken.None);
            await SendSignedTransaction(chain, poolTx2);
            await chain.AddBlock(true);
            GetHashes(chain.BlockTree.Head!.Transactions).Should().Equal(GetHashes(new[] { revertingBundleTx, poolTx2 }));
        }
        
        [Test]
        public async Task Should_accept_reverting_larger_bundle_with_one_reverting_tx_in_RevertingTxHashes()
        {
            var chain = await CreateChain(5);
            chain.GasLimitCalculator.GasLimit = 10_000_000;
            
            Address contractAddress = await Contracts.Deploy(chain, Contracts.ReverterCode);
            BundleTransaction revertingBundleTx = Build.A.TypedTransaction<BundleTransaction>()
                .WithGasLimit(Contracts.LargeGasLimit)
                .WithGasPrice(500)
                .WithTo(contractAddress)
                .WithValue(0)
                .WithNonce(1)
                .WithData(Bytes.FromHexString(Contracts.ReverterInvokeFail))
                .SignedAndResolved(TestItem.PrivateKeyC).TestObject;
            revertingBundleTx.CanRevert = true;
            
            BundleTransaction normalBundleTx = Build.A.TypedTransaction<BundleTransaction>()
                .WithGasLimit(GasCostOf.Transaction)
                .WithGasPrice(130ul)
                .SignedAndResolved(TestItem.PrivateKeyA).TestObject;

            SuccessfullySendBundle(chain, 2, revertingBundleTx, normalBundleTx);
            
            await chain.AddBlock(true);

            GetHashes(chain.BlockTree.Head!.Transactions).Should().Equal(GetHashes(new[] { revertingBundleTx, normalBundleTx }));
        }
        
        [Test]
        public async Task Should_not_include_bundle_if_wrong_transaction_is_in_RevertingTxHashes()
        {
            var chain = await CreateChain(5);
            chain.GasLimitCalculator.GasLimit = 10_000_000;
            
            Address contractAddress = await Contracts.Deploy(chain, Contracts.ReverterCode);
            BundleTransaction revertingBundleTx = Build.A.TypedTransaction<BundleTransaction>()
                .WithGasLimit(Contracts.LargeGasLimit)
                .WithGasPrice(500).WithTo(contractAddress)
                .WithData(Bytes.FromHexString(Contracts.ReverterInvokeFail))
                .SignedAndResolved(TestItem.PrivateKeyC).TestObject;
            
            BundleTransaction normalBundleTx = Build.A.TypedTransaction<BundleTransaction>()
                .WithGasLimit(GasCostOf.Transaction)
                .WithGasPrice(130ul)
                .SignedAndResolved(TestItem.PrivateKeyA).TestObject;
            normalBundleTx.CanRevert = true;

            SuccessfullySendBundle(chain, 2, revertingBundleTx, normalBundleTx);
            
            await chain.AddBlock(true);

            // should not include anything in the block
            GetHashes(chain.BlockTree.Head!.Transactions).Should().Equal();
        }
        
        [Test]
        public async Task Should_choose_only_some_bundles_maximizing_profit_between_1_and_maxMergedBundle()
        {
            var chain = await CreateChain(3);
            // space for 4 simple transactions
            chain.GasLimitCalculator.GasLimit = 84000;
            
            // ordered by gas
            BundleTransaction bundleTx1 = Build.A.TypedTransaction<BundleTransaction>()
                .WithGasLimit(GasCostOf.Transaction)
                .WithGasPrice(150ul)
                .SignedAndResolved(TestItem.PrivateKeyA).TestObject;
            
            BundleTransaction bundleTx2 = Build.A.TypedTransaction<BundleTransaction>()
                .WithGasLimit(GasCostOf.Transaction)
                .WithGasPrice(130ul)
                .SignedAndResolved(TestItem.PrivateKeyB).TestObject;
            
            Transaction poolTx1 = Build.A.Transaction.WithGasLimit(GasCostOf.Transaction)
                .WithGasPrice(120ul)
                .SignedAndResolved(TestItem.PrivateKeyC).TestObject;
<<<<<<< HEAD
            
            Transaction poolTx2 = Build.A.Transaction.WithGasLimit(GasCostOf.Transaction)
                .WithGasPrice(110ul)
                .WithNonce(1)
                .SignedAndResolved(TestItem.PrivateKeyB).TestObject;
            
=======
            
            Transaction poolTx2 = Build.A.Transaction.WithGasLimit(GasCostOf.Transaction)
                .WithGasPrice(110ul)
                .WithNonce(1)
                .SignedAndResolved(TestItem.PrivateKeyB).TestObject;
            
>>>>>>> 169b4318
            BundleTransaction bundleTx3 = Build.A.TypedTransaction<BundleTransaction>()
                .WithGasLimit(GasCostOf.Transaction)
                .WithGasPrice(100ul)
                .SignedAndResolved(TestItem.PrivateKeyA).TestObject;
            
            SuccessfullySendBundle(chain, 1, bundleTx1);
            SuccessfullySendBundle(chain, 1, bundleTx2);
            SuccessfullySendBundle(chain, 1, bundleTx3);
            
            await SendSignedTransaction(chain, poolTx1);
            await SendSignedTransaction(chain, poolTx2);
            
            await chain.AddBlock(true);

            GetHashes(chain.BlockTree.Head!.Transactions).Should().Equal(GetHashes(new[] { bundleTx1, bundleTx2, poolTx1, poolTx2 }));
        }
        
        [Test]
        public async Task Should_choose_first_tx_that_was_sent_to_include_if_bundles_have_same_gas_price()
        {
            var chain = await CreateChain(1);
            chain.GasLimitCalculator.GasLimit = 21000;
            
            BundleTransaction bundleTx1 = Build.A.TypedTransaction<BundleTransaction>()
                .WithGasLimit(GasCostOf.Transaction)
                .WithGasPrice(150ul)
                .SignedAndResolved(TestItem.PrivateKeyA).TestObject;
            
            BundleTransaction bundleTx2 = Build.A.TypedTransaction<BundleTransaction>()
                .WithGasLimit(GasCostOf.Transaction)
                .WithGasPrice(150ul)
                .SignedAndResolved(TestItem.PrivateKeyB).TestObject;

            SuccessfullySendBundle(chain, 1, bundleTx1);
            SuccessfullySendBundle(chain, 1, bundleTx2);

            await chain.AddBlock(true);

            GetHashes(chain.BlockTree.Head!.Transactions).Should().Equal(GetHashes(new[] { bundleTx1 }));
        }
        
        [Test]
        public async Task Should_not_include_same_transaction_in_different_bundles_twice()
        {
            var chain = await CreateChain(3);
            chain.GasLimitCalculator.GasLimit = 10_000_000;
            
            // ordered by gas
            BundleTransaction bundleTx1 = Build.A.TypedTransaction<BundleTransaction>()
                .WithGasLimit(GasCostOf.Transaction)
                .WithGasPrice(150ul)
                .SignedAndResolved(TestItem.PrivateKeyA).TestObject;
            
            BundleTransaction bundleTx2 = Build.A.TypedTransaction<BundleTransaction>()
                .WithGasLimit(GasCostOf.Transaction)
                .WithGasPrice(130ul)
                .SignedAndResolved(TestItem.PrivateKeyB).TestObject;

            BundleTransaction bundleTx3 = Build.A.TypedTransaction<BundleTransaction>()
                .WithGasLimit(GasCostOf.Transaction)
                .WithGasPrice(100ul)
                .SignedAndResolved(TestItem.PrivateKeyC).TestObject;
            
            SuccessfullySendBundle(chain, 1, bundleTx1, bundleTx2);
            SuccessfullySendBundle(chain, 1, bundleTx1, bundleTx3);

            await chain.AddBlock(true);
<<<<<<< HEAD
=======

            GetHashes(chain.BlockTree.Head!.Transactions).Should().Equal(GetHashes(new[] { bundleTx1, bundleTx2 }));
        }
        
        [Test]
        public async Task Should_include_identical_bundles_only_once()
        {
            var chain = await CreateChain(3);
            chain.GasLimitCalculator.GasLimit = 10_000_000;
            
            // ordered by gas
            BundleTransaction bundleTx1 = Build.A.TypedTransaction<BundleTransaction>()
                .WithGasLimit(GasCostOf.Transaction)
                .WithGasPrice(150ul)
                .SignedAndResolved(TestItem.PrivateKeyA).TestObject;
            
            BundleTransaction bundleTx2 = Build.A.TypedTransaction<BundleTransaction>()
                .WithGasLimit(GasCostOf.Transaction)
                .WithGasPrice(130ul)
                .SignedAndResolved(TestItem.PrivateKeyB).TestObject;

            SuccessfullySendBundle(chain, 1, bundleTx1, bundleTx2);
            SuccessfullySendBundle(chain, 1, bundleTx1, bundleTx2);

            await chain.AddBlock(true);
>>>>>>> 169b4318

            GetHashes(chain.BlockTree.Head!.Transactions).Should().Equal(GetHashes(new[] { bundleTx1, bundleTx2 }));
        }
        
        [Test]
<<<<<<< HEAD
        public async Task Should_include_identical_bundles_only_once()
        {
            var chain = await CreateChain(3);
            chain.GasLimitCalculator.GasLimit = 10_000_000;
            
            // ordered by gas
            BundleTransaction bundleTx1 = Build.A.TypedTransaction<BundleTransaction>()
                .WithGasLimit(GasCostOf.Transaction)
                .WithGasPrice(150ul)
                .SignedAndResolved(TestItem.PrivateKeyA).TestObject;
            
            BundleTransaction bundleTx2 = Build.A.TypedTransaction<BundleTransaction>()
                .WithGasLimit(GasCostOf.Transaction)
                .WithGasPrice(130ul)
                .SignedAndResolved(TestItem.PrivateKeyB).TestObject;

            SuccessfullySendBundle(chain, 1, bundleTx1, bundleTx2);
            SuccessfullySendBundle(chain, 1, bundleTx1, bundleTx2);

            await chain.AddBlock(true);

            GetHashes(chain.BlockTree.Head!.Transactions).Should().Equal(GetHashes(new[] { bundleTx1, bundleTx2 }));
        }
        
        [Test]
=======
>>>>>>> 169b4318
        public async Task Should_reject_second_bundle_where_they_succeed_individually_but_fail_if_in_the_same_block()
        {
            var chain = await CreateChain(2);
            chain.GasLimitCalculator.GasLimit = 10_000_000;
            
            Address contractAddress = await Contracts.Deploy(chain, Contracts.SecondCallReverter);
            BundleTransaction revertingOnSecondCallTx1 = Build.A.TypedTransaction<BundleTransaction>()
                .WithGasLimit(4_000_000)
                .WithGasPrice(30ul)
                .WithTo(contractAddress)
                .WithData(Bytes.FromHexString(Contracts.SecondCallReverterInvokeFail))
                .WithValue(0)
                .SignedAndResolved(TestItem.PrivateKeyA).TestObject;
            
            BundleTransaction revertingOnSecondCallTx2 = Build.A.TypedTransaction<BundleTransaction>()
                .WithGasLimit(4_000_000)
                .WithGasPrice(20ul)
                .WithTo(contractAddress)
                .WithData(Bytes.FromHexString(Contracts.SecondCallReverterInvokeFail))
                .WithValue(0)
                .SignedAndResolved(TestItem.PrivateKeyB).TestObject;

            SuccessfullySendBundle(chain, 2, revertingOnSecondCallTx1);
            Console.WriteLine(chain.BundlePool.GetBundles(2, UInt256.Zero).Count());
            SuccessfullySendBundle(chain, 2, revertingOnSecondCallTx2);
            Console.WriteLine(chain.BundlePool.GetBundles(2, UInt256.Zero).Count());


            await chain.AddBlock(true);

            GetHashes(chain.BlockTree.Head!.Transactions).Should().Equal(GetHashes(new[] { revertingOnSecondCallTx1 }));
        }
        
        [Test]
        public async Task Should_reject_bundle_where_transactions_succeed_individually_but_fail_if_in_the_same_bundle()
        {
            var chain = await CreateChain(3);
            chain.GasLimitCalculator.GasLimit = 10_000_000;
            
            Address contractAddress = await Contracts.Deploy(chain, Contracts.SecondCallReverter);
            BundleTransaction revertingOnSecondCallTx1 = Build.A.TypedTransaction<BundleTransaction>()
                .WithGasLimit(4_000_000)
                .WithGasPrice(30ul)
                .WithTo(contractAddress)
                .WithData(Bytes.FromHexString(Contracts.SecondCallReverterInvokeFail))
                .WithValue(0)
                .SignedAndResolved(TestItem.PrivateKeyA).TestObject;
            
            BundleTransaction revertingOnSecondCallTx2 = Build.A.TypedTransaction<BundleTransaction>()
                .WithGasLimit(4_000_000)
                .WithGasPrice(20ul)
                .WithTo(contractAddress)
                .WithData(Bytes.FromHexString(Contracts.SecondCallReverterInvokeFail))
                .WithNonce(1)
                .WithValue(0).
                SignedAndResolved(TestItem.PrivateKeyA).TestObject;

            SuccessfullySendBundle(chain, 2, revertingOnSecondCallTx1, revertingOnSecondCallTx2);

            await chain.AddBlock(true);

            GetHashes(chain.BlockTree.Head!.Transactions).Should().Equal();
        }
        
        [Test]
        public async Task Should_accept_bundles_in_RevertingTxHashes_where_they_only_fail_if_included_in_block_together()
        {
            var chain = await CreateChain(3);
            chain.GasLimitCalculator.GasLimit = 10_000_000;
            
            Address contractAddress = await Contracts.Deploy(chain, Contracts.SecondCallReverter);
            BundleTransaction revertingOnSecondCallTx1 = Build.A.TypedTransaction<BundleTransaction>()
                .WithGasLimit(4_000_000)
                .WithGasPrice(30ul)
                .WithValue(0)
                .WithTo(contractAddress)
                .WithData(Bytes.FromHexString(Contracts.SecondCallReverterInvokeFail))
                .SignedAndResolved(TestItem.PrivateKeyA).TestObject;
            revertingOnSecondCallTx1.CanRevert = true;
            
            BundleTransaction revertingOnSecondCallTx2 = Build.A.TypedTransaction<BundleTransaction>()
                .WithGasLimit(4_000_000)
                .WithGasPrice(20ul)
                .WithValue(0)
                .WithTo(contractAddress)
                .WithData(Bytes.FromHexString(Contracts.SecondCallReverterInvokeFail))
                .SignedAndResolved(TestItem.PrivateKeyB).TestObject;
            revertingOnSecondCallTx2.CanRevert = true;

            SuccessfullySendBundle(chain, 2, revertingOnSecondCallTx2);
            SuccessfullySendBundle(chain, 2, revertingOnSecondCallTx1);

            await chain.AddBlock(true);

            GetHashes(chain.BlockTree.Head!.Transactions).Should().Equal(GetHashes(new[] { revertingOnSecondCallTx1, revertingOnSecondCallTx2 }));
        }

        [Test]
        public async Task Should_be_able_to_handle_hundreds_of_bundle_smart_contract_state_changes()
        {
            var chain = await CreateChain(1);
            chain.GasLimitCalculator.GasLimit = 30_000_000;

            Address contractAddress = await Contracts.Deploy(chain, Contracts.SetableCode);

            List<BundleTransaction> bundleTxs = new List<BundleTransaction>();

            for (int i = 0; i < 300; i++)
            {
                BundleTransaction tx1 = Build.A.TypedTransaction<BundleTransaction>()
                    .WithNonce((UInt256)i)
                    .WithValue(0)
                    .WithTo(contractAddress)
                    .WithData(Bytes.FromHexString(Contracts.SetableInvokeSet1))
                    .WithGasPrice(300 - (UInt256)i)
                    .WithGasLimit(30_000)
                    .SignedAndResolved(TestItem.PrivateKeyA)
                    .TestObject;

                BundleTransaction tx2 = Build.A.TypedTransaction<BundleTransaction>()
                    .WithNonce((UInt256)i)
                    .WithValue(0)
                    .WithTo(contractAddress)
                    .WithData(Bytes.FromHexString(Contracts.SetableInvokeSet2))
                    .WithGasPrice(300 - (UInt256)i)
                    .WithGasLimit(30_000)
                    .SignedAndResolved(TestItem.PrivateKeyB)
                    .TestObject;

                BundleTransaction tx3 = Build.A.TypedTransaction<BundleTransaction>()
                    .WithNonce((UInt256)i + 1)
                    .WithValue(0)
                    .WithTo(contractAddress)
                    .WithData(Bytes.FromHexString(Contracts.SetableInvokeSet3))
                    .WithGasPrice(300 - (UInt256)i)
                    .WithGasLimit(30_000)
                    .SignedAndResolved(TestItem.PrivateKeyC)
                    .TestObject;

                bundleTxs.Add(tx1);
                bundleTxs.Add(tx2);
                bundleTxs.Add(tx3);
            }

            SuccessfullySendBundle(chain, 2, bundleTxs.ToArray());

            await chain.AddBlock(true);

            GetHashes(chain.BlockTree.Head!.Transactions).Count().Should().Be(900);
        }
        
        [Test]
        public async Task Should_be_able_to_handle_hundreds_of_bundle_transaction_state_changes()
        {
            var chain = await CreateChain(1);
            chain.GasLimitCalculator.GasLimit = 30_000_000;
            
            List<BundleTransaction> bundleTxs = new List<BundleTransaction>();

            for (int i = 0; i < 450; i++)
            {
                BundleTransaction tx1 = Build.A.TypedTransaction<BundleTransaction>()
                    .WithNonce((UInt256)i)
                    .WithValue(1)
                    .WithTo(TestItem.AddressB)
                    .WithGasPrice(450 - (UInt256)i)
                    .WithGasLimit(GasCostOf.Transaction)
                    .SignedAndResolved(TestItem.PrivateKeyA)
                    .TestObject;

                BundleTransaction tx2 = Build.A.TypedTransaction<BundleTransaction>()
                    .WithNonce((UInt256)i)
                    .WithValue(1)
                    .WithTo(TestItem.AddressC)
                    .WithGasPrice(450 - (UInt256)i)
                    .WithGasLimit(GasCostOf.Transaction)
                    .SignedAndResolved(TestItem.PrivateKeyB)
                    .TestObject;
                

                BundleTransaction tx3 = Build.A.TypedTransaction<BundleTransaction>()
                    .WithNonce((UInt256)i)
                    .WithValue(1)
                    .WithTo(TestItem.AddressD)
                    .WithGasPrice(450 - (UInt256)i)
                    .WithGasLimit(GasCostOf.Transaction)
                    .SignedAndResolved(TestItem.PrivateKeyC)
                    .TestObject;

                bundleTxs.Add(tx1);
                bundleTxs.Add(tx2);
                bundleTxs.Add(tx3);
            }

            MevBundle? bunlde = SuccessfullySendBundle(chain, 1, bundleTxs.ToArray());
            CancellationTokenSource cts = new CancellationTokenSource(TimeSpan.FromSeconds(4));
            Task simulationTask = chain.BundlePool.WaitForSimulationToFinish(bunlde, cts.Token);
            await simulationTask;
            simulationTask.IsCompletedSuccessfully.Should().BeTrue();
            
            await chain.AddBlock(true);

            GetHashes(chain.BlockTree.Head!.Transactions).Count().Should().Be(1350);
        }
        
        [Test]
        public async Task Should_be_able_to_handle_hundreds_of_pool_smart_contract_state_changes()
        {
            var chain = await CreateChain(0);
            chain.GasLimitCalculator.GasLimit = 30_000_000;

            Address contractAddress = await Contracts.Deploy(chain, Contracts.SetableCode);
            
            for (int i = 0; i < 256; i++)
            {
                Transaction tx1 = Build.A.Transaction
                    .WithNonce((UInt256)i)
                    .WithValue(0)
                    .WithTo(contractAddress)
                    .WithData(Bytes.FromHexString(Contracts.SetableInvokeSet1))
                    .WithGasPrice(300 - (UInt256)i)
                    .WithGasLimit(30_000)
                    .SignedAndResolved(TestItem.PrivateKeyA)
                    .TestObject;

                Transaction tx2 = Build.A.Transaction
                    .WithNonce((UInt256)i)
                    .WithValue(0)
                    .WithTo(contractAddress)
                    .WithData(Bytes.FromHexString(Contracts.SetableInvokeSet2))
                    .WithGasPrice(300 - (UInt256)i)
                    .WithGasLimit(30_000)
                    .SignedAndResolved(TestItem.PrivateKeyB)
                    .TestObject;

                Transaction tx3 = Build.A.Transaction
                    .WithNonce((UInt256)i + 1)
                    .WithValue(0)
                    .WithTo(contractAddress)
                    .WithData(Bytes.FromHexString(Contracts.SetableInvokeSet3))
                    .WithGasPrice(300 - (UInt256)i)
                    .WithGasLimit(30_000)
                    .SignedAndResolved(TestItem.PrivateKeyC)
                    .TestObject;

                await SendSignedTransaction(chain, tx1);
                await SendSignedTransaction(chain, tx2);
                await SendSignedTransaction(chain, tx3);
            }

            await chain.AddBlock(true);

            GetHashes(chain.BlockTree.Head!.Transactions).Count().Should().Be(768);
        }
        
        [Test]
        public async Task Should_be_able_to_handle_hundreds_of_pool_transaction_state_changes()
        {
            var chain = await CreateChain(0);
            chain.GasLimitCalculator.GasLimit = 15_000_000;
            
            // cannot do more than 256 per account because of future nonce retention (and only accounts A to C have ETH)
            for (int i = 0; i < 238; i++)
            {
                Transaction tx1 = Build.A.Transaction
                    .WithNonce((UInt256)i)
                    .WithValue(1)
                    .WithTo(TestItem.AddressB)
                    .WithGasPrice(238 - (UInt256)i)
                    .WithGasLimit(GasCostOf.Transaction)
                    .SignedAndResolved(TestItem.PrivateKeyA)
                    .TestObject;

                Transaction tx2 = Build.A.Transaction
                    .WithNonce((UInt256)i)
                    .WithValue(1)
                    .WithTo(TestItem.AddressC)
                    .WithGasPrice(238 - (UInt256)i)
                    .WithGasLimit(GasCostOf.Transaction)
                    .SignedAndResolved(TestItem.PrivateKeyB)
                    .TestObject;

                Transaction tx3 = Build.A.Transaction
                    .WithNonce((UInt256)i)
                    .WithValue(1)
                    .WithTo(TestItem.AddressD)
                    .WithGasPrice(238 - (UInt256)i)
                    .WithGasLimit(GasCostOf.Transaction)
                    .SignedAndResolved(TestItem.PrivateKeyC)
                    .TestObject;

                await SendSignedTransaction(chain, tx1);
                await SendSignedTransaction(chain, tx2);
                await SendSignedTransaction(chain, tx3);
            }
            
            await chain.AddBlock(true);

            GetHashes(chain.BlockTree.Head!.Transactions).Count().Should().Be(714);
        }
    }
}<|MERGE_RESOLUTION|>--- conflicted
+++ resolved
@@ -35,10 +35,7 @@
 using Nethermind.Logging;
 using Nethermind.Mev.Data;
 using Nethermind.Specs.Forks;
-<<<<<<< HEAD
 using Nethermind.Wallet;
-=======
->>>>>>> 169b4318
 
 namespace Nethermind.Mev.Test
 
@@ -106,55 +103,6 @@
             return result.Data;
         }
         
-<<<<<<< HEAD
-        public static MevBundle SuccessfullySendBundle(TestMevRpcBlockchain chain, int blockNumber, params BundleTransaction[] txs)
-        {
-            byte[][] bundleBytes = txs.Select(t => Rlp.Encode(t).Bytes).ToArray();
-            List<Keccak> revertingTxHashes = txs.Where(tx => tx.CanRevert).Select(tx => tx.Hash!).ToList();
-            ResultWrapper<bool> resultOfBundle = chain.MevRpcModule.eth_sendBundle(bundleBytes, blockNumber, default, default, revertingTxHashes.Count > 0 ? revertingTxHashes.ToArray() : null);
-            resultOfBundle.GetResult().ResultType.Should().NotBe(ResultType.Failure);
-            resultOfBundle.GetData().Should().Be(true);
-            return new MevBundle(blockNumber, txs);
-        }
-      
-        [Test]
-        public async Task Publish_bundle_adds_the_bundle_to_the_tx_pool_wrapped_in_a_carrier_transaction()
-        {
-            TestMevRpcBlockchain chain = await CreateChain(2);
-
-            PrivateKey validatorPrivateKey = TestItem.PrivateKeyA;
-            PublicKey validatorPublicKey = validatorPrivateKey.PublicKey;
-
-            CryptoRandom cryptoRandom = new();
-            EciesCipher eciesCipher = new(cryptoRandom);
-            EthereumEcdsa ecdsa = new(chain.BlockTree.ChainId, LimboLogs.Instance);
-
-            // just using a builder for test
-            Transaction carrierTx = Build.A.Transaction.TestObject;
-            TransactionForRpc carrierTxForRpc = new(carrierTx);
-            carrierTxForRpc.From = new PrivateKey(DevKeyStoreWallet.SampleKeyBytes).Address;
-            carrierTxForRpc.Gas = 200000;
-
-            Transaction mevTx = Build.A.Transaction
-                .SignedAndResolved(ecdsa, TestItem.PrivateKeyB).TestObject;
-            TxDecoder decoder = new();
-            Rlp mevTxRlp = decoder.Encode(mevTx);
-
-            ResultWrapper<Keccak> result = await chain.MevRpcModule.eth_publishBundle(
-                validatorPublicKey,
-                carrierTxForRpc,
-                new[] {new TransactionForRpc(mevTx)});
-            result.Result.Should().Be(Result.Success);
-            result.Data.Should().NotBeNull();
-            
-            Transaction[] pendingTxs = chain.TxPool.GetPendingTransactions();
-            pendingTxs.Should().HaveCount(1);
-            (bool success, byte[] plainText) = eciesCipher.Decrypt(validatorPrivateKey, pendingTxs[0].Data!);
-            success.Should().BeTrue();
-            plainText.Should().AllBeEquivalentTo(mevTxRlp);
-        }
-        
-=======
         public static MevBundle SuccessfullySendBundle(TestMevRpcBlockchain chain, int blockNumber, params BundleTransaction[] txs) =>
             SendBundle(chain, blockNumber, txs, true);
         
@@ -171,8 +119,44 @@
             resultOfBundle.GetData().Should().Be(success);
             return new MevBundle(blockNumber, txs);
         }
-
->>>>>>> 169b4318
+      
+        [Test]
+        public async Task Publish_bundle_adds_the_bundle_to_the_tx_pool_wrapped_in_a_carrier_transaction()
+        {
+            TestMevRpcBlockchain chain = await CreateChain(2);
+
+            PrivateKey validatorPrivateKey = TestItem.PrivateKeyA;
+            PublicKey validatorPublicKey = validatorPrivateKey.PublicKey;
+
+            CryptoRandom cryptoRandom = new();
+            EciesCipher eciesCipher = new(cryptoRandom);
+            EthereumEcdsa ecdsa = new(chain.BlockTree.ChainId, LimboLogs.Instance);
+
+            // just using a builder for test
+            Transaction carrierTx = Build.A.Transaction.TestObject;
+            TransactionForRpc carrierTxForRpc = new(carrierTx);
+            carrierTxForRpc.From = new PrivateKey(DevKeyStoreWallet.SampleKeyBytes).Address;
+            carrierTxForRpc.Gas = 200000;
+
+            Transaction mevTx = Build.A.Transaction
+                .SignedAndResolved(ecdsa, TestItem.PrivateKeyB).TestObject;
+            TxDecoder decoder = new();
+            Rlp mevTxRlp = decoder.Encode(mevTx);
+
+            ResultWrapper<Keccak> result = await chain.MevRpcModule.eth_publishBundle(
+                validatorPublicKey,
+                carrierTxForRpc,
+                new[] {new TransactionForRpc(mevTx)});
+            result.Result.Should().Be(Result.Success);
+            result.Data.Should().NotBeNull();
+            
+            Transaction[] pendingTxs = chain.TxPool.GetPendingTransactions();
+            pendingTxs.Should().HaveCount(1);
+            (bool success, byte[] plainText) = eciesCipher.Decrypt(validatorPrivateKey, pendingTxs[0].Data!);
+            success.Should().BeTrue();
+            plainText.Should().AllBeEquivalentTo(mevTxRlp);
+        }
+        
         [Test]
         public async Task Should_execute_eth_callBundle_and_serialize_successful_response_properly() 
         {
@@ -382,7 +366,6 @@
                 .WithGasLimit(GasCostOf.Transaction)
                 .WithGasPrice(50ul)
                 .SignedAndResolved(TestItem.PrivateKeyC).TestObject;
-<<<<<<< HEAD
 
             SuccessfullySendBundle(chain, 1, bundleTx);
 
@@ -397,22 +380,6 @@
             var chain = await CreateChain(3, London.Instance);
             chain.GasLimitCalculator.GasLimit = GasCostOf.Transaction;
 
-=======
-
-            SuccessfullySendBundle(chain, 1, bundleTx);
-
-            await chain.AddBlock(true, poolTx);
-
-            GetHashes(chain.BlockTree.Head!.Transactions).Should().Equal(GetHashes(new[] { poolTx }));
-        }
-        
-        [Test]
-        public async Task Should_pick_pool_tx_if_better_than_bundle_in_London()
-        {
-            var chain = await CreateChain(3, London.Instance);
-            chain.GasLimitCalculator.GasLimit = GasCostOf.Transaction;
-
->>>>>>> 169b4318
             Transaction poolTx = Build.A.Transaction
                 .WithType(TxType.EIP1559)
                 .WithGasLimit(GasCostOf.Transaction)
@@ -722,8 +689,6 @@
             
             GetHashes(chain.BlockTree.Head!.Transactions).Should().Equal(GetHashes(new[] { bundleTx }));
         }
-<<<<<<< HEAD
-=======
         
         
         [Test]
@@ -759,7 +724,6 @@
             
             GetHashes(chain.BlockTree.Head!.Transactions).Should().Equal();
         }        
->>>>>>> 169b4318
 
         [Test]
         public async Task Should_accept_reverting_bundle_with_RevertingTxHashes()
@@ -888,21 +852,12 @@
             Transaction poolTx1 = Build.A.Transaction.WithGasLimit(GasCostOf.Transaction)
                 .WithGasPrice(120ul)
                 .SignedAndResolved(TestItem.PrivateKeyC).TestObject;
-<<<<<<< HEAD
             
             Transaction poolTx2 = Build.A.Transaction.WithGasLimit(GasCostOf.Transaction)
                 .WithGasPrice(110ul)
                 .WithNonce(1)
                 .SignedAndResolved(TestItem.PrivateKeyB).TestObject;
             
-=======
-            
-            Transaction poolTx2 = Build.A.Transaction.WithGasLimit(GasCostOf.Transaction)
-                .WithGasPrice(110ul)
-                .WithNonce(1)
-                .SignedAndResolved(TestItem.PrivateKeyB).TestObject;
-            
->>>>>>> 169b4318
             BundleTransaction bundleTx3 = Build.A.TypedTransaction<BundleTransaction>()
                 .WithGasLimit(GasCostOf.Transaction)
                 .WithGasPrice(100ul)
@@ -970,8 +925,6 @@
             SuccessfullySendBundle(chain, 1, bundleTx1, bundleTx3);
 
             await chain.AddBlock(true);
-<<<<<<< HEAD
-=======
 
             GetHashes(chain.BlockTree.Head!.Transactions).Should().Equal(GetHashes(new[] { bundleTx1, bundleTx2 }));
         }
@@ -997,40 +950,11 @@
             SuccessfullySendBundle(chain, 1, bundleTx1, bundleTx2);
 
             await chain.AddBlock(true);
->>>>>>> 169b4318
 
             GetHashes(chain.BlockTree.Head!.Transactions).Should().Equal(GetHashes(new[] { bundleTx1, bundleTx2 }));
         }
         
         [Test]
-<<<<<<< HEAD
-        public async Task Should_include_identical_bundles_only_once()
-        {
-            var chain = await CreateChain(3);
-            chain.GasLimitCalculator.GasLimit = 10_000_000;
-            
-            // ordered by gas
-            BundleTransaction bundleTx1 = Build.A.TypedTransaction<BundleTransaction>()
-                .WithGasLimit(GasCostOf.Transaction)
-                .WithGasPrice(150ul)
-                .SignedAndResolved(TestItem.PrivateKeyA).TestObject;
-            
-            BundleTransaction bundleTx2 = Build.A.TypedTransaction<BundleTransaction>()
-                .WithGasLimit(GasCostOf.Transaction)
-                .WithGasPrice(130ul)
-                .SignedAndResolved(TestItem.PrivateKeyB).TestObject;
-
-            SuccessfullySendBundle(chain, 1, bundleTx1, bundleTx2);
-            SuccessfullySendBundle(chain, 1, bundleTx1, bundleTx2);
-
-            await chain.AddBlock(true);
-
-            GetHashes(chain.BlockTree.Head!.Transactions).Should().Equal(GetHashes(new[] { bundleTx1, bundleTx2 }));
-        }
-        
-        [Test]
-=======
->>>>>>> 169b4318
         public async Task Should_reject_second_bundle_where_they_succeed_individually_but_fail_if_in_the_same_block()
         {
             var chain = await CreateChain(2);
