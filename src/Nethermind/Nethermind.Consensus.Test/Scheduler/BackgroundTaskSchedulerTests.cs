// SPDX-FileCopyrightText: 2024 Demerzel Solutions Limited
// SPDX-License-Identifier: LGPL-3.0-only

using System;
using System.Threading;
using System.Threading.Tasks;
using FluentAssertions;
using Nethermind.Consensus.Processing;
using Nethermind.Consensus.Scheduler;
using Nethermind.Core.Extensions;
using Nethermind.Logging;
using Nethermind.TxPool;
using NSubstitute;
using NUnit.Framework;
using TaskCompletionSource = DotNetty.Common.Concurrency.TaskCompletionSource;

namespace Nethermind.Consensus.Test.Scheduler;

public class BackgroundTaskSchedulerTests
{
    private IBranchProcessor _branchProcessor;
    private IChainHeadInfoProvider _chainHeadInfo;

    [SetUp]
    public void Setup()
    {
        _branchProcessor = Substitute.For<IBranchProcessor>();
        _chainHeadInfo = Substitute.For<IChainHeadInfoProvider>();
        _chainHeadInfo.IsSyncing.Returns(false);
    }

    [Test]
    public async Task Test_task_will_execute()
    {
        TaskCompletionSource tcs = new TaskCompletionSource();
        await using BackgroundTaskScheduler scheduler = new BackgroundTaskScheduler(_branchProcessor, _chainHeadInfo, 1, 65536, LimboLogs.Instance);

        scheduler.ScheduleTask(1, (_, token) =>
        {
            tcs.SetResult(1);
            return Task.CompletedTask;
        });

        await tcs.Task;
    }

    [Test]
    public async Task Test_task_will_execute_concurrently_when_configured_so()
    {
        await using BackgroundTaskScheduler scheduler = new BackgroundTaskScheduler(_branchProcessor, _chainHeadInfo, 2, 65536, LimboLogs.Instance);

        int counter = 0;

        SemaphoreSlim waitSignal = new SemaphoreSlim(0);
        scheduler.ScheduleTask(1, async (_, token) =>
        {
            counter++;
            await waitSignal.WaitAsync(token);
            counter--;
        });
        scheduler.ScheduleTask(1, async (_, token) =>
        {
            counter++;
            await waitSignal.WaitAsync(token);
            counter--;
        });

        Assert.That(() => counter, Is.EqualTo(2).After(5000, 1));
        waitSignal.Release(2);
    }

    [Test]
    public async Task Test_task_will_cancel_on_block_processing()
    {
        await using BackgroundTaskScheduler scheduler = new BackgroundTaskScheduler(_branchProcessor, _chainHeadInfo, 2, 65536, LimboLogs.Instance);

        bool wasCancelled = false;

        ManualResetEvent waitSignal = new ManualResetEvent(false);
        scheduler.ScheduleTask(1, async (_, token) =>
        {
            waitSignal.Set();
            try
            {
                await Task.Delay(100000, token);
            }
            catch (OperationCanceledException)
            {
                wasCancelled = true;
            }
        });

        await waitSignal.WaitOneAsync(CancellationToken.None);
        _branchProcessor.BlocksProcessing += Raise.EventWith(new BlocksProcessingEventArgs(null));
        await Task.Delay(10);
        _branchProcessor.BlockProcessed += Raise.EventWith(new BlockProcessedEventArgs(null, null));
        Assert.That(() => wasCancelled, Is.EqualTo(true).After(10, 1));
    }

    [Test]
    public async Task Test_task_that_is_scheduled_during_block_processing_will_continue_after()
    {
        await using BackgroundTaskScheduler scheduler = new BackgroundTaskScheduler(_branchProcessor, _chainHeadInfo, 2, 65536, LimboLogs.Instance);
        _branchProcessor.BlocksProcessing += Raise.EventWith(new BlocksProcessingEventArgs(null));

        int executionCount = 0;
        for (int i = 0; i < 5; i++)
        {
            scheduler.ScheduleTask(1, (_, token) =>
            {
                executionCount++;
                return Task.CompletedTask;
            });
        }

        await Task.Delay(10);
        executionCount.Should().Be(0);

<<<<<<< HEAD
        _blockProcessor.BlockProcessed += Raise.EventWith(new BlockProcessedEventArgs(null, null));
=======
        _branchProcessor.BlockProcessed += Raise.EventWith(new BlockProcessedEventArgs(null, null));
>>>>>>> eee5ac23
        Assert.That(() => executionCount, Is.EqualTo(5).After(50, 1));
    }

    [Test]
    public async Task Test_task_that_is_scheduled_during_block_processing_but_deadlined_will_get_called_and_cancelled()
    {
        await using BackgroundTaskScheduler scheduler = new BackgroundTaskScheduler(_branchProcessor, _chainHeadInfo, 2, 65536, LimboLogs.Instance);
        _branchProcessor.BlocksProcessing += Raise.EventWith(new BlocksProcessingEventArgs(null));

        bool wasCancelled = false;
        ManualResetEvent waitSignal = new ManualResetEvent(false);
        scheduler.ScheduleTask(1, (_, token) =>
        {
            wasCancelled = token.IsCancellationRequested;
            waitSignal.Set();
            return Task.CompletedTask;
        }, TimeSpan.FromMilliseconds(1));

        await Task.Delay(10);
        _branchProcessor.BlockProcessed += Raise.EventWith(new BlockProcessedEventArgs(null, null));
        (await waitSignal.WaitOneAsync(CancellationToken.None)).Should().BeTrue();

        wasCancelled.Should().BeTrue();
    }
}<|MERGE_RESOLUTION|>--- conflicted
+++ resolved
@@ -116,11 +116,7 @@
         await Task.Delay(10);
         executionCount.Should().Be(0);
 
-<<<<<<< HEAD
-        _blockProcessor.BlockProcessed += Raise.EventWith(new BlockProcessedEventArgs(null, null));
-=======
         _branchProcessor.BlockProcessed += Raise.EventWith(new BlockProcessedEventArgs(null, null));
->>>>>>> eee5ac23
         Assert.That(() => executionCount, Is.EqualTo(5).After(50, 1));
     }
 
