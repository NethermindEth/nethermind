// SPDX-FileCopyrightText: 2024 Demerzel Solutions Limited
// SPDX-License-Identifier: LGPL-3.0-only

using System.Collections.Generic;
using System.Linq;
using System.Threading.Tasks;
using FluentAssertions;
using Nethermind.Blockchain;
using Nethermind.Blockchain.Spec;
using Nethermind.Consensus.Comparers;
using Nethermind.Consensus.Processing;
using Nethermind.Consensus.Processing.CensorshipDetector;
using Nethermind.Consensus.Validators;
using Nethermind.Core;
using Nethermind.Core.Crypto;
using Nethermind.Core.Extensions;
using Nethermind.Core.Specs;
using Nethermind.Core.Test;
using Nethermind.Core.Test.Builders;
using Nethermind.Crypto;
using Nethermind.Db;
using Nethermind.Evm;
using Nethermind.Logging;
using Nethermind.Specs;
using Nethermind.Evm.State;
using Nethermind.State;
using Nethermind.Trie.Pruning;
using Nethermind.TxPool;
using NSubstitute;
using NUnit.Framework;

namespace Nethermind.Consensus.Test;

[TestFixture]
public class CensorshipDetectorTests
{
    private ILogManager _logManager;
<<<<<<< HEAD
    private IWorldState _stateProvider;
=======
    private TestReadOnlyStateProvider _stateProvider;
>>>>>>> 2e346112
    private IBlockTree _blockTree;
    private IBranchProcessor _branchProcessor;
    private ISpecProvider _specProvider;
    private IEthereumEcdsa _ethereumEcdsa;
    private IComparer<Transaction> _comparer;
    private TxPool.TxPool _txPool;
    private CensorshipDetector _censorshipDetector;

    [SetUp]
    public void Setup()
    {
        _logManager = LimboLogs.Instance;
<<<<<<< HEAD
        IWorldStateManager worldStateManager = TestWorldStateFactory.CreateForTest();
        _stateProvider = worldStateManager.GlobalWorldState;
        _blockProcessor = Substitute.For<IBlockProcessor>();
=======
        _stateProvider = new TestReadOnlyStateProvider();
        _branchProcessor = Substitute.For<IBranchProcessor>();
>>>>>>> 2e346112
    }

    [TearDown]
    public async Task TearDown()
    {
        await _txPool.DisposeAsync();
        _censorshipDetector.Dispose();
    }

    // Address Censorship is given to be false here since censorship is not being detected for any address.
    [Test]
    [Retry(3)]
    public void Censorship_when_address_censorship_is_false_and_high_paying_tx_censorship_is_true_for_all_blocks_in_main_cache()
    {
        _txPool = CreatePool();
        _censorshipDetector = new(_blockTree, _txPool, _comparer, _branchProcessor, _logManager, new CensorshipDetectorConfig() { });

        Transaction tx1 = SubmitTxToPool(1, TestItem.PrivateKeyA, TestItem.AddressA);
        Transaction tx2 = SubmitTxToPool(2, TestItem.PrivateKeyB, TestItem.AddressA);
        Transaction tx3 = SubmitTxToPool(3, TestItem.PrivateKeyC, TestItem.AddressA);
        Transaction tx4 = SubmitTxToPool(4, TestItem.PrivateKeyD, TestItem.AddressA);
        Transaction tx5 = SubmitTxToPool(5, TestItem.PrivateKeyE, TestItem.AddressA);

        Block block1 = Build.A.Block.WithNumber(1).WithBaseFeePerGas(0).WithTransactions([tx4]).WithParentHash(TestItem.KeccakA).TestObject;
        Hash256 blockHash1 = block1.Hash!;
        BlockProcessingWorkflow(block1);

        Block block2 = Build.A.Block.WithNumber(2).WithBaseFeePerGas(0).WithTransactions([tx3]).WithParentHash(blockHash1).TestObject;
        Hash256 blockHash2 = block2.Hash!;
        BlockProcessingWorkflow(block2);

        Block block3 = Build.A.Block.WithNumber(3).WithBaseFeePerGas(0).WithTransactions([tx2]).WithParentHash(blockHash2).TestObject;
        Hash256 blockHash3 = block3.Hash!;
        BlockProcessingWorkflow(block3);

        Block block4 = Build.A.Block.WithNumber(4).WithBaseFeePerGas(0).WithTransactions([tx1]).WithParentHash(blockHash3).TestObject;
        BlockProcessingWorkflow(block4);

        Assert.That(() => _censorshipDetector.GetCensoredBlocks().Contains(new BlockNumberHash(block4)), Is.EqualTo(true).After(10, 1));
    }

    // Address Censorship is given to be false here since censorship is not being detected for any address.
    [Test]
    public void No_censorship_when_address_censorship_is_false_and_high_paying_tx_censorship_is_false_for_some_blocks_in_main_cache()
    {
        _txPool = CreatePool();
        _censorshipDetector = new(_blockTree, _txPool, _comparer, _branchProcessor, _logManager, new CensorshipDetectorConfig() { });

        Transaction tx1 = SubmitTxToPool(1, TestItem.PrivateKeyA, TestItem.AddressA);
        Transaction tx2 = SubmitTxToPool(2, TestItem.PrivateKeyB, TestItem.AddressA);
        Transaction tx3 = SubmitTxToPool(3, TestItem.PrivateKeyC, TestItem.AddressA);
        Transaction tx4 = SubmitTxToPool(4, TestItem.PrivateKeyD, TestItem.AddressA);
        Transaction tx5 = SubmitTxToPool(5, TestItem.PrivateKeyE, TestItem.AddressA);

        // high-paying tx censorship: true
        Block block1 = Build.A.Block.WithNumber(1).WithBaseFeePerGas(0).WithTransactions([tx4]).WithParentHash(TestItem.KeccakA).TestObject;
        Hash256 blockHash1 = block1.Hash!;
        BlockProcessingWorkflow(block1);

        // address censorship: false
        Block block2 = Build.A.Block.WithNumber(2).WithBaseFeePerGas(0).WithTransactions([tx3, tx5]).WithParentHash(blockHash1).TestObject;
        Hash256 blockHash2 = block2.Hash!;
        BlockProcessingWorkflow(block2);

        // high-paying tx censorship: false
        Block block3 = Build.A.Block.WithNumber(3).WithBaseFeePerGas(0).WithTransactions([tx2]).WithParentHash(blockHash2).TestObject;
        Hash256 blockHash3 = block3.Hash!;
        BlockProcessingWorkflow(block3);

        // high-paying tx censorship: false
        Block block4 = Build.A.Block.WithNumber(4).WithBaseFeePerGas(0).WithTransactions([tx1]).WithParentHash(blockHash3).TestObject;
        BlockProcessingWorkflow(block4);

        Assert.That(() => _censorshipDetector.GetCensoredBlocks().Contains(new BlockNumberHash(block4)), Is.EqualTo(false).After(10, 1));
    }

    // High-Paying Tx Censorship is given to be false here.
    [Test]
    public void Censorship_when_high_paying_tx_censorship_is_false_and_address_censorship_is_true_for_all_blocks_in_main_cache()
    {
        _txPool = CreatePool();
        _censorshipDetector = new(
            _blockTree,
            _txPool,
            _comparer,
            _branchProcessor,
            _logManager,
            new CensorshipDetectorConfig()
            {
                AddressesForCensorshipDetection = [
                    TestItem.AddressA.ToString(),
                    TestItem.AddressB.ToString(),
                    TestItem.AddressC.ToString(),
                    TestItem.AddressD.ToString(),
                    TestItem.AddressE.ToString(),
                    TestItem.AddressF.ToString()]
            });

        Transaction tx1 = SubmitTxToPool(1, TestItem.PrivateKeyA, TestItem.AddressA);
        Transaction tx2 = SubmitTxToPool(2, TestItem.PrivateKeyB, TestItem.AddressB);
        Transaction tx3 = SubmitTxToPool(3, TestItem.PrivateKeyC, TestItem.AddressC);
        Transaction tx4 = SubmitTxToPool(4, TestItem.PrivateKeyD, TestItem.AddressD);
        Transaction tx5 = SubmitTxToPool(5, TestItem.PrivateKeyE, TestItem.AddressE);
        Transaction tx6 = SubmitTxToPool(6, TestItem.PrivateKeyF, TestItem.AddressF);

        Block block1 = Build.A.Block.WithNumber(1).WithBaseFeePerGas(0).WithTransactions([tx1, tx6]).WithParentHash(TestItem.KeccakA).TestObject;
        Hash256 blockHash1 = block1.Hash!;
        BlockProcessingWorkflow(block1);

        Transaction tx7 = SubmitTxToPool(7, TestItem.PrivateKeyA, TestItem.AddressA);
        Transaction tx8 = SubmitTxToPool(8, TestItem.PrivateKeyF, TestItem.AddressF);

        Block block2 = Build.A.Block.WithNumber(2).WithBaseFeePerGas(0).WithTransactions([tx2, tx8]).WithParentHash(blockHash1).TestObject;
        Hash256 blockHash2 = block2.Hash!;
        BlockProcessingWorkflow(block2);

        Transaction tx9 = SubmitTxToPool(9, TestItem.PrivateKeyB, TestItem.AddressB);
        Transaction tx10 = SubmitTxToPool(10, TestItem.PrivateKeyF, TestItem.AddressF);

        Block block3 = Build.A.Block.WithNumber(3).WithBaseFeePerGas(0).WithTransactions([tx3, tx10]).WithParentHash(blockHash2).TestObject;
        Hash256 blockHash3 = block3.Hash!;
        BlockProcessingWorkflow(block3);

        Transaction tx11 = SubmitTxToPool(11, TestItem.PrivateKeyC, TestItem.AddressC);
        Transaction tx12 = SubmitTxToPool(12, TestItem.PrivateKeyF, TestItem.AddressF);

        Block block4 = Build.A.Block.WithNumber(4).WithBaseFeePerGas(0).WithTransactions([tx4, tx12]).WithParentHash(blockHash3).TestObject;
        BlockProcessingWorkflow(block4);

        Assert.That(() => _censorshipDetector.GetCensoredBlocks().Contains(new BlockNumberHash(block4)), Is.EqualTo(true).After(10, 1));
    }

    // High-Paying Tx Censorship is given to be false here.
    [Test]
    public void No_censorship_when_high_paying_tx_censorship_is_false_and_address_censorship_is_false_for_some_blocks_in_main_cache()
    {
        _txPool = CreatePool();
        _censorshipDetector = new(
            _blockTree,
            _txPool,
            _comparer,
            _branchProcessor,
            _logManager,
            new CensorshipDetectorConfig()
            {
                AddressesForCensorshipDetection = [
                    TestItem.AddressA.ToString(),
                    TestItem.AddressB.ToString(),
                    TestItem.AddressC.ToString(),
                    TestItem.AddressD.ToString(),
                    TestItem.AddressE.ToString()]
            });

        Transaction tx1 = SubmitTxToPool(1, TestItem.PrivateKeyA, TestItem.AddressA);
        Transaction tx2 = SubmitTxToPool(2, TestItem.PrivateKeyB, TestItem.AddressB);
        Transaction tx3 = SubmitTxToPool(3, TestItem.PrivateKeyC, TestItem.AddressC);
        Transaction tx4 = SubmitTxToPool(4, TestItem.PrivateKeyD, TestItem.AddressD);
        Transaction tx5 = SubmitTxToPool(5, TestItem.PrivateKeyE, TestItem.AddressE);

        // address censorship: false
        Block block1 = Build.A.Block.WithNumber(1).WithBaseFeePerGas(0).WithTransactions([tx3, tx4, tx5]).WithParentHash(TestItem.KeccakA).TestObject;
        Hash256 blockHash1 = block1.Hash!;
        BlockProcessingWorkflow(block1);

        Transaction tx6 = SubmitTxToPool(6, TestItem.PrivateKeyC, TestItem.AddressC);
        Transaction tx7 = SubmitTxToPool(7, TestItem.PrivateKeyD, TestItem.AddressD);
        Transaction tx8 = SubmitTxToPool(8, TestItem.PrivateKeyE, TestItem.AddressE);

        // address censorship: false
        Block block2 = Build.A.Block.WithNumber(2).WithBaseFeePerGas(0).WithTransactions([tx7, tx8]).WithParentHash(blockHash1).TestObject;
        Hash256 blockHash2 = block2.Hash!;
        BlockProcessingWorkflow(block2);

        Transaction tx9 = SubmitTxToPool(9, TestItem.PrivateKeyD, TestItem.AddressD);
        Transaction tx10 = SubmitTxToPool(10, TestItem.PrivateKeyE, TestItem.AddressE);

        // address censorship: true
        Block block3 = Build.A.Block.WithNumber(3).WithBaseFeePerGas(0).WithTransactions([tx1, tx10]).WithParentHash(blockHash2).TestObject;
        Hash256 blockHash3 = block3.Hash!;
        BlockProcessingWorkflow(block3);

        // address censorship: false
        Block block4 = Build.A.Block.WithNumber(4).WithBaseFeePerGas(0).WithTransactions([tx2, tx6, tx9]).WithParentHash(blockHash3).TestObject;
        BlockProcessingWorkflow(block4);

        Assert.That(() => _censorshipDetector.GetCensoredBlocks().Contains(new BlockNumberHash(block4)), Is.EqualTo(false).After(10, 1));
    }

    private TxPool.TxPool CreatePool(bool eip1559Enabled = true)
    {
        if (eip1559Enabled)
        {
            _specProvider = Substitute.For<ISpecProvider>();
            _specProvider.GetSpec(Arg.Any<ForkActivation>()).IsEip1559Enabled.Returns(true);
        }
        else
        {
            _specProvider = MainnetSpecProvider.Instance;
        }

        _blockTree = Substitute.For<IBlockTree>();
        _blockTree.FindBestSuggestedHeader().Returns(Build.A.BlockHeader.WithNumber(1_000_000).TestObject);
        _blockTree.Head.Returns(Build.A.Block.WithNumber(1_000_000).TestObject);
        _ethereumEcdsa = new EthereumEcdsa(_specProvider.ChainId);
        _comparer = new TransactionComparerProvider(_specProvider, _blockTree).GetDefaultComparer();

        return new(
            _ethereumEcdsa,
            new BlobTxStorage(),
            new ChainHeadInfoProvider(
                new ChainHeadSpecProvider(_specProvider, _blockTree),
                _blockTree,
                _stateProvider,
                new EthereumCodeInfoRepository()),
            new TxPoolConfig(),
            new TxValidator(_specProvider.ChainId),
            _logManager,
            _comparer);
    }

    private void BlockProcessingWorkflow(Block block)
    {
        _branchProcessor.BlockProcessing += Raise.EventWith(new BlockEventArgs(block));
        Assert.That(() => _censorshipDetector.BlockPotentiallyCensored(block.Number, block.Hash), Is.EqualTo(true).After(10, 1));

        foreach (Transaction tx in block.Transactions)
        {
            _txPool.RemoveTransaction(tx.Hash);
        }
    }

    private Transaction SubmitTxToPool(int maxPriorityFeePerGas, PrivateKey privateKey, Address address)
    {
        Transaction tx = Build.A.Transaction.
                        WithType(TxType.EIP1559).
                        WithMaxFeePerGas(20.Wei()).
                        WithMaxPriorityFeePerGas(maxPriorityFeePerGas.Wei()).
                        WithTo(address).
                        SignedAndResolved(_ethereumEcdsa, privateKey).
                        TestObject;
        _stateProvider.CreateAccount(tx.SenderAddress, 1_000_000.Wei());
        AcceptTxResult result = _txPool.SubmitTx(tx, TxHandlingOptions.PersistentBroadcast);
        result.Should().Be(AcceptTxResult.Accepted);
        return tx;
    }
}<|MERGE_RESOLUTION|>--- conflicted
+++ resolved
@@ -35,11 +35,7 @@
 public class CensorshipDetectorTests
 {
     private ILogManager _logManager;
-<<<<<<< HEAD
-    private IWorldState _stateProvider;
-=======
     private TestReadOnlyStateProvider _stateProvider;
->>>>>>> 2e346112
     private IBlockTree _blockTree;
     private IBranchProcessor _branchProcessor;
     private ISpecProvider _specProvider;
@@ -52,14 +48,8 @@
     public void Setup()
     {
         _logManager = LimboLogs.Instance;
-<<<<<<< HEAD
-        IWorldStateManager worldStateManager = TestWorldStateFactory.CreateForTest();
-        _stateProvider = worldStateManager.GlobalWorldState;
-        _blockProcessor = Substitute.For<IBlockProcessor>();
-=======
         _stateProvider = new TestReadOnlyStateProvider();
         _branchProcessor = Substitute.For<IBranchProcessor>();
->>>>>>> 2e346112
     }
 
     [TearDown]
