--- conflicted
+++ resolved
@@ -35,11 +35,7 @@
 public class CensorshipDetectorTests
 {
     private ILogManager _logManager;
-<<<<<<< HEAD
-    private IWorldState _stateProvider;
-=======
     private TestReadOnlyStateProvider _stateProvider;
->>>>>>> eee5ac23
     private IBlockTree _blockTree;
     private IBranchProcessor _branchProcessor;
     private ISpecProvider _specProvider;
@@ -52,14 +48,8 @@
     public void Setup()
     {
         _logManager = LimboLogs.Instance;
-<<<<<<< HEAD
-        IWorldStateManager worldStateManager = TestWorldStateFactory.CreateForTest();
-        _stateProvider = worldStateManager.GlobalWorldState;
-        _blockProcessor = Substitute.For<IBlockProcessor>();
-=======
         _stateProvider = new TestReadOnlyStateProvider();
         _branchProcessor = Substitute.For<IBranchProcessor>();
->>>>>>> eee5ac23
     }
 
     [TearDown]
