--- conflicted
+++ resolved
@@ -19,22 +19,15 @@
 using Nethermind.Logging;
 using Nethermind.Specs;
 using Nethermind.Specs.Forks;
-<<<<<<< HEAD
-using Nethermind.State;
-=======
 using Nethermind.Evm.State;
->>>>>>> eee5ac23
 using Nethermind.Trie.Pruning;
 using NSubstitute;
 using NUnit.Framework;
 using System;
 using System.Collections.Generic;
 using System.Linq;
-<<<<<<< HEAD
-=======
 using Nethermind.Blockchain.Tracing;
 using Nethermind.State;
->>>>>>> eee5ac23
 
 namespace Nethermind.Consensus.Test;
 
@@ -80,10 +73,7 @@
         _specProvider = MainnetSpecProvider.Instance;
         IWorldStateManager worldStateManager = TestWorldStateFactory.CreateForTest();
         _stateProvider = worldStateManager.GlobalWorldState;
-<<<<<<< HEAD
-=======
         _worldStateCloser = _stateProvider.BeginScope(IWorldState.PreGenesis);
->>>>>>> eee5ac23
         _stateProvider.CreateAccount(eip7002Account, AccountBalance);
         _stateProvider.CreateAccount(eip7251Account, AccountBalance);
 
