--- conflicted
+++ resolved
@@ -89,13 +89,9 @@
         while (!string.IsNullOrWhiteSpace(input))
         {
             if (parseResult.GetValue(Options.BlockTest))
-<<<<<<< HEAD
-                await RunBlockTest(input, source => new BlockchainTestsRunner(source, parseResult.GetValue(Options.Filter)));
+                await RunBlockTest(input, source => new BlockchainTestsRunner(source, parseResult.GetValue(Options.Filter), chainId));
             else if (parseResult.GetValue(Options.EofTest))
                 RunEofTest(input, source => new EofTestsRunner(source, parseResult.GetValue(Options.Filter)));
-=======
-                await RunBlockTest(input, source => new BlockchainTestsRunner(source, parseResult.GetValue(Options.Filter), chainId));
->>>>>>> e8707e69
             else
                 RunStateTest(input, source => new StateTestsRunner(source, whenTrace,
                     !parseResult.GetValue(Options.ExcludeMemory),
