// SPDX-FileCopyrightText: 2022 Demerzel Solutions Limited
// SPDX-License-Identifier: LGPL-3.0-only

using System;
using System.Collections.Generic;
using System.Text.RegularExpressions;
using System.Threading.Tasks;
using Ethereum.Test.Base;
using Ethereum.Test.Base.Interfaces;
using Nethermind.Blockchain.Tracing.GethStyle;
using Nethermind.Evm.Tracing;

namespace Nethermind.Test.Runner;

public class BlockchainTestsRunner(
    ITestSourceLoader testsSource,
    string? filter,
    ulong chainId,
    bool trace = false,
    bool traceMemory = false,
    bool traceNoStack = false)
    : BlockchainTestBase, IBlockchainTestRunner
{
    private readonly ConsoleColor _defaultColour = Console.ForegroundColor;
    private readonly ITestSourceLoader _testsSource = testsSource ?? throw new ArgumentNullException(nameof(testsSource));

    public async Task<IEnumerable<EthereumTestResult>> RunTestsAsync()
    {
        List<EthereumTestResult> testResults = new();
<<<<<<< HEAD
        IEnumerable<EthereumTest> tests = _testsSource.LoadTests<EthereumTest>();
        foreach (EthereumTest loadedTest in tests)
        {
            if (loadedTest as FailedToLoadTest is not null)
            {
                WriteRed(loadedTest.LoadFailure);
                testResults.Add(new EthereumTestResult(loadedTest.Name, loadedTest.LoadFailure));
                continue;
            }

            // Create a streaming tracer once for all tests if tracing is enabled
            using BlockchainTestStreamingTracer? tracer = trace
                ? new BlockchainTestStreamingTracer(new() { EnableMemory = traceMemory, DisableStack = traceNoStack })
                : null;

            BlockchainTest test = loadedTest as BlockchainTest;

=======
        IEnumerable<BlockchainTest> tests = _testsSource.LoadTests<BlockchainTest>();

        // Create a streaming tracer once for all tests if tracing is enabled
        using BlockchainTestStreamingTracer? tracer = trace
            ? new BlockchainTestStreamingTracer(new() { EnableMemory = traceMemory, DisableStack = traceNoStack })
            : null;

        foreach (BlockchainTest test in tests)
        {
>>>>>>> 9c1e3bc2
            if (filter is not null && test.Name is not null && !Regex.Match(test.Name, $"^({filter})").Success)
                continue;
            Setup();

            Console.Write($"{test,-120} ");
            if (test.LoadFailure is not null)
            {
                WriteRed(test.LoadFailure);
                testResults.Add(new EthereumTestResult(test.Name, test.LoadFailure));
            }
            else
            {
                test.ChainId = chainId;

                EthereumTestResult result = await RunTest(test, tracer: tracer);
                testResults.Add(result);
                if (result.Pass)
                    WriteGreen("PASS");
                else
                    WriteRed("FAIL");
            }
        }

        return testResults;
    }

    private void WriteRed(string text)
    {
        Console.ForegroundColor = ConsoleColor.Red;
        Console.WriteLine(text);
        Console.ForegroundColor = _defaultColour;
    }

    private void WriteGreen(string text)
    {
        Console.ForegroundColor = ConsoleColor.Green;
        Console.WriteLine(text);
        Console.ForegroundColor = _defaultColour;
    }
}<|MERGE_RESOLUTION|>--- conflicted
+++ resolved
@@ -7,8 +7,6 @@
 using System.Threading.Tasks;
 using Ethereum.Test.Base;
 using Ethereum.Test.Base.Interfaces;
-using Nethermind.Blockchain.Tracing.GethStyle;
-using Nethermind.Evm.Tracing;
 
 namespace Nethermind.Test.Runner;
 
@@ -21,13 +19,12 @@
     bool traceNoStack = false)
     : BlockchainTestBase, IBlockchainTestRunner
 {
-    private readonly ConsoleColor _defaultColour = Console.ForegroundColor;
+    private readonly ConsoleColor _defaultColor = Console.ForegroundColor;
     private readonly ITestSourceLoader _testsSource = testsSource ?? throw new ArgumentNullException(nameof(testsSource));
 
     public async Task<IEnumerable<EthereumTestResult>> RunTestsAsync()
     {
-        List<EthereumTestResult> testResults = new();
-<<<<<<< HEAD
+        List<EthereumTestResult> testResults = [];
         IEnumerable<EthereumTest> tests = _testsSource.LoadTests<EthereumTest>();
         foreach (EthereumTest loadedTest in tests)
         {
@@ -45,17 +42,6 @@
 
             BlockchainTest test = loadedTest as BlockchainTest;
 
-=======
-        IEnumerable<BlockchainTest> tests = _testsSource.LoadTests<BlockchainTest>();
-
-        // Create a streaming tracer once for all tests if tracing is enabled
-        using BlockchainTestStreamingTracer? tracer = trace
-            ? new BlockchainTestStreamingTracer(new() { EnableMemory = traceMemory, DisableStack = traceNoStack })
-            : null;
-
-        foreach (BlockchainTest test in tests)
-        {
->>>>>>> 9c1e3bc2
             if (filter is not null && test.Name is not null && !Regex.Match(test.Name, $"^({filter})").Success)
                 continue;
             Setup();
@@ -86,13 +72,13 @@
     {
         Console.ForegroundColor = ConsoleColor.Red;
         Console.WriteLine(text);
-        Console.ForegroundColor = _defaultColour;
+        Console.ForegroundColor = _defaultColor;
     }
 
     private void WriteGreen(string text)
     {
         Console.ForegroundColor = ConsoleColor.Green;
         Console.WriteLine(text);
-        Console.ForegroundColor = _defaultColour;
+        Console.ForegroundColor = _defaultColor;
     }
 }