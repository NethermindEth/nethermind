// SPDX-FileCopyrightText: 2022 Demerzel Solutions Limited
// SPDX-License-Identifier: LGPL-3.0-only

using System;
using System.Collections.Generic;
using Nethermind.Core;
using Nethermind.Core.Crypto;
using Nethermind.Core.Extensions;
using Nethermind.Int256;
using Nethermind.Evm;
using Nethermind.Evm.Tracing;
using Nethermind.Evm.TransactionProcessing;

namespace Nethermind.Test.Runner;

public class StateTestTxTracer : ITxTracer, IDisposable
{
    private StateTestTxTraceEntry _traceEntry;
    private StateTestTxTrace _trace = new();
    private bool _gasAlreadySetForCurrentOp;

    public bool IsTracingReceipt => true;
    public bool IsTracingActions => false;
    public bool IsTracingOpLevelStorage => true;
    public bool IsTracingMemory => true;
    public bool IsTracingDetailedMemory { get; set; } = true;
    public bool IsTracingInstructions => true;
    public bool IsTracingRefunds { get; } = false;
    public bool IsTracingCode => false;
    public bool IsTracingStack { get; set; } = true;
    public bool IsTracingState => false;
    public bool IsTracingStorage => false;
    public bool IsTracingBlockHash { get; } = false;
    public bool IsTracingAccess { get; } = false;
    public bool IsTracingFees => false;
    public bool IsTracingLogs => false;
    public bool IsTracingIlEvmCalls => true;
    public bool IsTracing => IsTracingReceipt || IsTracingActions || IsTracingOpLevelStorage || IsTracingMemory || IsTracingInstructions || IsTracingRefunds || IsTracingCode || IsTracingStack || IsTracingBlockHash || IsTracingAccess || IsTracingFees || IsTracingLogs;

<<<<<<< HEAD
    public void MarkAsSuccess(Address recipient, long gasSpent, byte[] output, LogEntry[] logs, Hash256 stateRoot = null)
=======

    public void MarkAsSuccess(Address recipient, GasConsumed gasSpent, byte[] output, LogEntry[] logs, Hash256 stateRoot = null)
>>>>>>> 41fa4704
    {
        _trace.Result.Output = output;
        _trace.Result.GasUsed = gasSpent;
    }

    public void MarkAsFailed(Address recipient, GasConsumed gasSpent, byte[] output, string error, Hash256 stateRoot = null)
    {
        _trace.Result.Error = _traceEntry?.Error ?? error;
        _trace.Result.Output = output ?? Bytes.Empty;
        _trace.Result.GasUsed = gasSpent;
    }

    public void StartOperation(int pc, Instruction opcode, long gas, in ExecutionEnvironment env)
    {
        bool isPostMerge = env.IsPostMerge();
        _gasAlreadySetForCurrentOp = false;
        _traceEntry = new StateTestTxTraceEntry();
        _traceEntry.Pc = pc;
        _traceEntry.Operation = (byte)opcode;
        _traceEntry.OperationName = opcode.GetName(isPostMerge);
        _traceEntry.Gas = gas;
        _traceEntry.Depth = env.GetGethTraceDepth();
        _trace.Entries.Add(_traceEntry);
    }

    public void ReportOperationError(EvmExceptionType error)
    {
        _traceEntry.Error = GetErrorDescription(error);
    }

    private static string? GetErrorDescription(EvmExceptionType evmExceptionType)
    {
        return evmExceptionType switch
        {
            EvmExceptionType.None => null,
            EvmExceptionType.BadInstruction => "BadInstruction",
            EvmExceptionType.StackOverflow => "StackOverflow",
            EvmExceptionType.StackUnderflow => "StackUnderflow",
            EvmExceptionType.OutOfGas => "OutOfGas",
            EvmExceptionType.InvalidJumpDestination => "BadJumpDestination",
            EvmExceptionType.AccessViolation => "AccessViolation",
            EvmExceptionType.StaticCallViolation => "StaticCallViolation",
            _ => "Error"
        };
    }

    public void ReportOperationRemainingGas(long gas)
    {
        if (!_gasAlreadySetForCurrentOp)
        {
            _gasAlreadySetForCurrentOp = true;
            _traceEntry.GasCost = _traceEntry.Gas - gas;
        }
    }

    public void SetOperationStack(TraceStack stack)
    {
        _traceEntry.Stack = new List<string>();
        foreach (string s in stack.ToHexWordList())
        {
            ReadOnlySpan<char> inProgress = s.AsSpan();
            if (s.StartsWith("0x"))
                inProgress = inProgress.Slice(2);

            inProgress = inProgress.TrimStart('0');

            _traceEntry.Stack.Add(inProgress.Length == 0 ? "0x0" : "0x" + inProgress.ToString());
        }

    }

    public void SetOperationMemory(TraceMemory memoryTrace)
    {
        if (IsTracingDetailedMemory)
        {
            var length = 2;
            var wordList = memoryTrace.ToHexWordList();
            for (int i = 0; i < wordList.Length; i++)
            {
                length += wordList[i].Length;
            }

            _traceEntry.Memory = string.Create(length, wordList, static (span, words) =>
            {
                span[1] = 'x';
                span[0] = '0';

                span = span[2..];
                for (int i = 0; i < words.Length; i++)
                {
                    ReadOnlySpan<char> word = words[i].AsSpan();
                    word.CopyTo(span);
                    span = span[word.Length..];
                }
            });
        }
    }

    public void SetOperationMemorySize(ulong newSize)
    {
        _traceEntry.UpdateMemorySize((int)newSize);
        if (IsTracingDetailedMemory)
        {
            int diff = _traceEntry.MemSize * 2 - (_traceEntry.Memory.Length - 2);
            if (diff > 0)
                _traceEntry.Memory += new string('0', diff);
        }
    }

    public void ReportMemoryChange(long offset, in ReadOnlySpan<byte> data)
    {
    }

    public void ReportStorageChange(in ReadOnlySpan<byte> key, in ReadOnlySpan<byte> value)
    {
    }

    public void ReportLog(LogEntry log)
    {
    }

    public void SetOperationStorage(Address address, UInt256 storageIndex, ReadOnlySpan<byte> newValue, ReadOnlySpan<byte> currentValue)
    {
    }

    public void LoadOperationStorage(Address address, UInt256 storageIndex, ReadOnlySpan<byte> value)
    {
    }

    public void ReportSelfDestruct(Address address, UInt256 balance, Address refundAddress)
    {
        throw new NotSupportedException();
    }

    public void ReportBalanceChange(Address address, UInt256? before, UInt256? after)
    {
        throw new NotSupportedException();
    }

    public void ReportCodeChange(Address address, byte[] before, byte[] after)
    {
        throw new NotSupportedException();
    }

    public void ReportNonceChange(Address address, UInt256? before, UInt256? after)
    {
        throw new NotSupportedException();
    }

    public void ReportAccountRead(Address address)
    {
        throw new NotImplementedException();
    }

    public void ReportStorageChange(in StorageCell storageAddress, byte[] before, byte[] after)
    {
        throw new NotSupportedException();
    }

    public void ReportStorageRead(in StorageCell storageCell)
    {
        throw new NotImplementedException();
    }

    public void ReportAction(long gas, UInt256 value, Address @from, Address to, ReadOnlyMemory<byte> input, ExecutionType callType, bool isPrecompileCall = false)
    {
        throw new NotSupportedException();
    }

    public void ReportActionEnd(long gas, ReadOnlyMemory<byte> output)
    {
        throw new NotSupportedException();
    }

    public void ReportActionError(EvmExceptionType exceptionType)
    {
        throw new NotSupportedException();
    }

    public void ReportActionRevert(long gas, ReadOnlyMemory<byte> output)
    {
        throw new NotSupportedException();
    }

    public void ReportActionEnd(long gas, Address deploymentAddress, ReadOnlyMemory<byte> deployedCode)
    {
        throw new NotSupportedException();
    }

    public void ReportBlockHash(Hash256 blockHash)
    {
        throw new NotImplementedException();
    }

    public void ReportByteCode(ReadOnlyMemory<byte> byteCode)
    {
        throw new NotSupportedException();
    }

    public void ReportGasUpdateForVmTrace(long refund, long gasAvailable)
    {
    }

    public void ReportRefundForVmTrace(long refund, long gasAvailable)
    {
    }

    public void ReportRefund(long refund)
    {
        _traceEntry.Refund = (int)refund;
    }

    public void ReportExtraGasPressure(long extraGasPressure)
    {
        throw new NotImplementedException();
    }

    public void ReportAccess(IReadOnlySet<Address> accessedAddresses, IReadOnlySet<StorageCell> accessedStorageCells)
    {
        throw new NotImplementedException();
    }

    public void ReportStackPush(in ReadOnlySpan<byte> stackItem)
    {
    }

    public StateTestTxTrace BuildResult()
    {
        return _trace;
    }

    public void ReportFees(UInt256 fees, UInt256 burntFees)
    {
        throw new NotImplementedException();
    }

    public void ReportIlEvmChunkExecution(long gas, int pc, string segmentID, in ExecutionEnvironment env)
    {
        _gasAlreadySetForCurrentOp = false;
        _traceEntry = new StateTestTxTraceEntry();
        _traceEntry.Pc = pc;
        _traceEntry.Operation = null;
        _traceEntry.OperationName = segmentID;
        _traceEntry.Gas = gas;
        _traceEntry.Depth = env.GetGethTraceDepth();
        _trace.Entries.Add(_traceEntry);
    }
    public void Dispose() { }

}<|MERGE_RESOLUTION|>--- conflicted
+++ resolved
@@ -37,12 +37,8 @@
     public bool IsTracingIlEvmCalls => true;
     public bool IsTracing => IsTracingReceipt || IsTracingActions || IsTracingOpLevelStorage || IsTracingMemory || IsTracingInstructions || IsTracingRefunds || IsTracingCode || IsTracingStack || IsTracingBlockHash || IsTracingAccess || IsTracingFees || IsTracingLogs;
 
-<<<<<<< HEAD
-    public void MarkAsSuccess(Address recipient, long gasSpent, byte[] output, LogEntry[] logs, Hash256 stateRoot = null)
-=======
 
     public void MarkAsSuccess(Address recipient, GasConsumed gasSpent, byte[] output, LogEntry[] logs, Hash256 stateRoot = null)
->>>>>>> 41fa4704
     {
         _trace.Result.Output = output;
         _trace.Result.GasUsed = gasSpent;
