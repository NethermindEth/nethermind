--- conflicted
+++ resolved
@@ -105,14 +105,7 @@
                 await _blockTree.FixFastSyncGaps(cancellationToken);
             }
 
-<<<<<<< HEAD
             public ChainLevelInfo FindLevel(long number) => _blockTree.FindLevel(number);
-=======
-            public ChainLevelInfo FindLevel(long number)
-            {
-                return _blockTree.FindLevel(number);
-            }
->>>>>>> 1069cce8
 
             public AddBlockResult Insert(Block block)
             {
@@ -199,11 +192,7 @@
             public event EventHandler<BlockEventArgs> NewHeadBlock;
             public void DeleteChainSlice(in long startNumber, in long endNumber)
             {
-<<<<<<< HEAD
-                _blockTree.DeleteChainSlice(startNumber, endNumber);
-=======
                 throw new NotSupportedException();
->>>>>>> 1069cce8
             }
         }
 
