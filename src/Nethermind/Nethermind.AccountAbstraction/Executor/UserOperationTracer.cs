--- conflicted
+++ resolved
@@ -151,46 +151,7 @@
             }
         }
 
-<<<<<<< HEAD
-        public void ReportOperationError(EvmExceptionType error)
-        {
-        }
-
-        public void ReportOperationRemainingGas(long gas)
-        {
-        }
-
-        public void SetOperationStack(List<string> stackTrace)
-        {
-            throw new NotImplementedException();
-        }
-
-        public void ReportStackPush(in ReadOnlySpan<byte> stackItem)
-        {
-        }
-
-        public void SetOperationMemory(IEnumerable<string> memoryTrace)
-        {
-            throw new NotImplementedException();
-        }
-
-        public void SetOperationMemorySize(ulong newSize)
-        {
-            throw new NotImplementedException();
-        }
-
-        public void ReportMemoryChange(long offset, in ReadOnlySpan<byte> data)
-        {
-        }
-
-        public void ReportStorageChange(in ReadOnlySpan<byte> key, in ReadOnlySpan<byte> value)
-        {
-        }
-
-        public void SetOperationStorage(Address address, UInt256 storageIndex, ReadOnlySpan<byte> newValue,
-=======
         public override void SetOperationStorage(Address address, UInt256 storageIndex, ReadOnlySpan<byte> newValue,
->>>>>>> b4a0138f
             ReadOnlySpan<byte> currentValue)
         {
             HandleStorageAccess(address, storageIndex);
