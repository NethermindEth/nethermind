//  Copyright (c) 2021 Demerzel Solutions Limited
//  This file is part of the Nethermind library.
// 
//  The Nethermind library is free software: you can redistribute it and/or modify
//  it under the terms of the GNU Lesser General Public License as published by
//  the Free Software Foundation, either version 3 of the License, or
//  (at your option) any later version.
// 
//  The Nethermind library is distributed in the hope that it will be useful,
//  but WITHOUT ANY WARRANTY; without even the implied warranty of
//  MERCHANTABILITY or FITNESS FOR A PARTICULAR PURPOSE. See the
//  GNU Lesser General Public License for more details.
// 
//  You should have received a copy of the GNU Lesser General Public License
//  along with the Nethermind. If not, see <http://www.gnu.org/licenses/>.
// 

using System;
using System.Collections.Concurrent;
using System.Collections.Generic;
using System.Linq;
using System.Net.Http;
using System.Threading;
using System.Threading.Tasks;
using System.Threading.Tasks.Dataflow;
using Nethermind.AccountAbstraction.Broadcaster;
using Nethermind.AccountAbstraction.Data;
using Nethermind.AccountAbstraction.Executor;
using Nethermind.Blockchain;
using Nethermind.Core;
using Nethermind.Evm.Tracing.Access;
using Nethermind.Network;
using Nethermind.Network.P2P;
using Nethermind.State;
using Nethermind.Stats.Model;
using Nethermind.TxPool.Collections;
using Nethermind.AccountAbstraction.Flashbots;
using Nethermind.Core.Timers;
using Nethermind.AccountAbstraction.Executor;
using Nethermind.Api;
using Nethermind.Logging;

namespace Nethermind.AccountAbstraction.Source
{
    public class UserOperationPool : IUserOperationPool
    {
        private readonly IBlockTree _blockTree;
        private readonly IStateProvider _stateProvider;
        private readonly ITimestamper _timestamper;
        private readonly IAccessListSource _accessListSource;
        private readonly IAccountAbstractionConfig _accountAbstractionConfig;
        private readonly IDictionary<Address, int> _paymasterOffenseCounter;
        private readonly ISet<Address> _bannedPaymasters;
        private readonly UserOperationSortedPool _userOperationSortedPool;
        private readonly IUserOperationSimulator _userOperationSimulator;
        private readonly ConcurrentDictionary<UserOperation, SimulatedUserOperation> _simulatedUserOperations;
<<<<<<< HEAD
        private readonly IPeerManager _peerManager;
=======
        private readonly ITimer _timer;
>>>>>>> 868050ee

        public UserOperationPool(IBlockTree blockTree,
            IStateProvider stateProvider,
            ITimestamper timestamper,
            IAccessListSource accessListSource,
            IAccountAbstractionConfig accountAbstractionConfig,
            IDictionary<Address, int> paymasterOffenseCounter,
            ISet<Address> bannedPaymasters,
            IPeerManager? peerManager,
            UserOperationSortedPool userOperationSortedPool,
            IUserOperationSimulator userOperationSimulator,
            ConcurrentDictionary<UserOperation, SimulatedUserOperation> simulatedUserOperations)
        {
            _blockTree = blockTree;
            _stateProvider = stateProvider;
            _timestamper = timestamper;
            _accessListSource = accessListSource;
            _accountAbstractionConfig = accountAbstractionConfig;
            _paymasterOffenseCounter = paymasterOffenseCounter;
            _bannedPaymasters = bannedPaymasters;
            _userOperationSortedPool = userOperationSortedPool;
            _userOperationSimulator = userOperationSimulator;
            _simulatedUserOperations = simulatedUserOperations;
            _peerManager = peerManager;

            blockTree.NewHeadBlock += OnNewBlock;
            _userOperationSortedPool.Inserted += UserOperationInserted;
            _userOperationSortedPool.Removed += UserOperationRemoved;

        }
        
        private void UserOperationInserted(object? sender, SortedPool<UserOperation, UserOperation, Address>.SortedPoolEventArgs e)
        {
            UserOperation userOperation = e.Key;
            SimulateAndAddToPool(userOperation, _blockTree.Head!.Header);
            BroadcastToCompatiblePeers(userOperation, _peerManager.ConnectedPeers);
        }

        private void BroadcastToCompatiblePeers(UserOperation userOperation, IReadOnlyCollection<Peer> peers)
        {
            Capability? aaCapability = new Capability(Protocol.AA, 0);
            IEnumerable<Peer> compatiblePeers = peers.Where(peer => peer.OutSession.HasAgreedCapability(aaCapability));
            foreach (var peer in compatiblePeers)
            {
                Task.Run(() =>
                    {
                        // This method is not implemented yet
                        // but added just for the purpose of
                        // understanding
                        Notify(peer, userOperation, true);
                    });
            }
        }

        private void UserOperationRemoved(object? sender, SortedPool<UserOperation, UserOperation, Address>.SortedPoolRemovedEventArgs e)
        {
            UserOperation userOperation = e.Key;
            _simulatedUserOperations.TryRemove(userOperation, out _);
        }

        private void OnNewBlock(object? sender, BlockEventArgs e)
        {
            Block block = e.Block;
            
            HashSet<Address> blockAccessedAddresses = _accessListSource.AccessList.Data.Keys.ToHashSet();

            blockAccessedAddresses.Remove(block.Beneficiary);
            blockAccessedAddresses.Remove(new Address(_accountAbstractionConfig.SingletonContractAddress));

            _userOperationSortedPool.GetSnapshot().Select(op => op.AccessList);

            foreach (UserOperation op in _userOperationSortedPool.GetSnapshot())
            {
                if (blockAccessedAddresses.Overlaps(op.AccessList.Data.Keys))
                {
                    if (op.ResimulationCounter > _accountAbstractionConfig.MaxResimulations)
                    {
                        _userOperationSortedPool.TryRemove(op);
                        _simulatedUserOperations.Remove(op, out _);

                        if (op.Paymaster == Address.Zero)
                        {
                            _paymasterOffenseCounter[op.Target]++;
                            if (_paymasterOffenseCounter[op.Target] > _accountAbstractionConfig.MaxResimulations)
                            {
                                _bannedPaymasters.Add(op.Target);
                            }
                        }
                        else
                        {
                            _paymasterOffenseCounter[op.Paymaster]++;
                            if (_paymasterOffenseCounter[op.Paymaster] > _accountAbstractionConfig.MaxResimulations)
                            {
                                _bannedPaymasters.Add(op.Paymaster);
                            }
                        }
                    }
                    op.ResimulationCounter++;
                    _simulatedUserOperations.TryRemove(op, out _);
                    SimulateAndAddToPool(op, block.Header);
                }
            } 
            
            
            // verify each one still has enough balance, nonce is correct etc.
        }

        public IEnumerable<UserOperation> GetUserOperations() => _userOperationSortedPool.GetSnapshot();

        public bool AddUserOperation(UserOperation userOperation)
        {
            if (ValidateUserOperation(userOperation, out SimulatedUserOperation simulatedUserOperation))
            {
                return _userOperationSortedPool.TryInsert(userOperation, userOperation);
            }

            return false;
        }

        private bool ValidateUserOperation(UserOperation userOperation, out SimulatedUserOperation simulatedUserOperation)
        {
            if (userOperation.MaxFeePerGas < _accountAbstractionConfig.MinimumGasPrice 
                || userOperation.CallGas < Transaction.BaseTxGasCost)
            {
                simulatedUserOperation = SimulatedUserOperation.FailedSimulatedUserOperation(userOperation);
                return false;
            }

            // make sure target account exists
            if (
                userOperation.Target == Address.Zero
                || !_stateProvider.AccountExists(userOperation.Target))
            {
                simulatedUserOperation = SimulatedUserOperation.FailedSimulatedUserOperation(userOperation);
                return false;
            }

            // make sure paymaster is a contract (if paymaster is used) and is not on banned list
            if (userOperation.Paymaster != Address.Zero)
            {
                if (!_stateProvider.AccountExists(userOperation.Paymaster) 
                    || !_stateProvider.IsContract(userOperation.Paymaster)
                    || _bannedPaymasters.Contains(userOperation.Paymaster))
                {
                    simulatedUserOperation = SimulatedUserOperation.FailedSimulatedUserOperation(userOperation);
                    return false;
                }
            }

            // make sure op not already in pool
            if (_userOperationSortedPool.GetSnapshot().Contains(userOperation))
            {
                simulatedUserOperation = SimulatedUserOperation.FailedSimulatedUserOperation(userOperation);
                return false;
            }

            // simulate
            simulatedUserOperation = Task.Run(() => _userOperationSimulator.Simulate(userOperation, _blockTree.Head.Header, CancellationToken.None, _timestamper.UnixTime.Seconds)).Result;
            if (simulatedUserOperation.Success == false)
            {
                simulatedUserOperation = SimulatedUserOperation.FailedSimulatedUserOperation(userOperation);
                return false;
            }

            return true;
        }

        private async void SimulateAndAddToPool(UserOperation userOperation, BlockHeader parent)
        {
            SimulatedUserOperation simulatedUserOperation = await _userOperationSimulator.Simulate(
                userOperation, 
                parent, 
                CancellationToken.None, 
                _timestamper.UnixTime.Seconds);

            if (simulatedUserOperation.Success)
            {
                _simulatedUserOperations[userOperation] = simulatedUserOperation;
            }
            else
            {
                _userOperationSortedPool.TryRemove(userOperation);
            }
        }
    }
}<|MERGE_RESOLUTION|>--- conflicted
+++ resolved
@@ -34,11 +34,6 @@
 using Nethermind.State;
 using Nethermind.Stats.Model;
 using Nethermind.TxPool.Collections;
-using Nethermind.AccountAbstraction.Flashbots;
-using Nethermind.Core.Timers;
-using Nethermind.AccountAbstraction.Executor;
-using Nethermind.Api;
-using Nethermind.Logging;
 
 namespace Nethermind.AccountAbstraction.Source
 {
@@ -54,11 +49,7 @@
         private readonly UserOperationSortedPool _userOperationSortedPool;
         private readonly IUserOperationSimulator _userOperationSimulator;
         private readonly ConcurrentDictionary<UserOperation, SimulatedUserOperation> _simulatedUserOperations;
-<<<<<<< HEAD
         private readonly IPeerManager _peerManager;
-=======
-        private readonly ITimer _timer;
->>>>>>> 868050ee
 
         public UserOperationPool(IBlockTree blockTree,
             IStateProvider stateProvider,
@@ -108,7 +99,7 @@
                         // This method is not implemented yet
                         // but added just for the purpose of
                         // understanding
-                        Notify(peer, userOperation, true);
+                        //Notify(peer, userOperation, true);
                     });
             }
         }
