--- conflicted
+++ resolved
@@ -369,23 +369,13 @@
                 case PaymasterStatus.Ok: break;
                 case PaymasterStatus.Banned: return ResultWrapper<Hash256>.Fail("paymaster banned");
                 case PaymasterStatus.Throttled:
-<<<<<<< HEAD
                 {
                     IEnumerable<UserOperation> poolUserOperations = GetUserOperations();
                     if (poolUserOperations.Any(poolOp => poolOp.Paymaster == userOperation.Paymaster))
-                        return ResultWrapper<Keccak>.Fail(
+                            return ResultWrapper<Hash256>.Fail(
                             $"paymaster throttled and userOp with paymaster {userOperation.Paymaster} is already present in the pool");
                     break;
                 }
-=======
-                    {
-                        IEnumerable<UserOperation> poolUserOperations = GetUserOperations();
-                        if (poolUserOperations.Any(poolOp => poolOp.Paymaster == userOperation.Paymaster))
-                            return ResultWrapper<Hash256>.Fail(
-                                $"paymaster throttled and userOp with paymaster {userOperation.Paymaster} is already present in the pool");
-                        break;
-                    }
->>>>>>> 13b85a3f
             }
 
             if (_userOperationSortedPool.UserOperationWouldOverflowSenderBucket(userOperation))
