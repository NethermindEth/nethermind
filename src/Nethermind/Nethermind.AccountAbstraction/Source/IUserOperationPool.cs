//  Copyright (c) 2021 Demerzel Solutions Limited
//  This file is part of the Nethermind library.
// 
//  The Nethermind library is free software: you can redistribute it and/or modify
//  it under the terms of the GNU Lesser General Public License as published by
//  the Free Software Foundation, either version 3 of the License, or
//  (at your option) any later version.
// 
//  The Nethermind library is distributed in the hope that it will be useful,
//  but WITHOUT ANY WARRANTY; without even the implied warranty of
//  MERCHANTABILITY or FITNESS FOR A PARTICULAR PURPOSE. See the
//  GNU Lesser General Public License for more details.
// 
//  You should have received a copy of the GNU Lesser General Public License
//  along with the Nethermind. If not, see <http://www.gnu.org/licenses/>.
// 

using System;
using System.Collections.Generic;
using Nethermind.AccountAbstraction.Broadcaster;
using Nethermind.AccountAbstraction.Data;
using Nethermind.Core;
using Nethermind.Core.Crypto;
using Nethermind.Int256;
using Nethermind.JsonRpc;

namespace Nethermind.AccountAbstraction.Source
{
    public interface IUserOperationPool
    {
        ResultWrapper<Keccak> AddUserOperation(UserOperation userOperation);
        bool RemoveUserOperation(Keccak? userOperationHash);
<<<<<<< HEAD
        public IEnumerable<UserOperation> GetUserOperations();
        void AddPeer(IUserOperationPoolPeer peer);
        void RemovePeer(PublicKey nodeId);
        event EventHandler<UserOperationEventArgs> NewReceived;
        event EventHandler<UserOperationEventArgs> NewPending;
=======
        IEnumerable<UserOperation> GetUserOperations();
        bool IncludesUserOperationWithSenderAndNonce(Address sender, UInt256 nonce);
        bool CanInsert(UserOperation userOperation);
>>>>>>> 114d0cc3
    }
}<|MERGE_RESOLUTION|>--- conflicted
+++ resolved
@@ -30,16 +30,10 @@
     {
         ResultWrapper<Keccak> AddUserOperation(UserOperation userOperation);
         bool RemoveUserOperation(Keccak? userOperationHash);
-<<<<<<< HEAD
-        public IEnumerable<UserOperation> GetUserOperations();
-        void AddPeer(IUserOperationPoolPeer peer);
-        void RemovePeer(PublicKey nodeId);
-        event EventHandler<UserOperationEventArgs> NewReceived;
-        event EventHandler<UserOperationEventArgs> NewPending;
-=======
         IEnumerable<UserOperation> GetUserOperations();
         bool IncludesUserOperationWithSenderAndNonce(Address sender, UInt256 nonce);
         bool CanInsert(UserOperation userOperation);
->>>>>>> 114d0cc3
+        event EventHandler<UserOperationEventArgs> NewReceived;
+        event EventHandler<UserOperationEventArgs> NewPending;
     }
 }