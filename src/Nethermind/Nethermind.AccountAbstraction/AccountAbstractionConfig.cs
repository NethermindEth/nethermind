--- conflicted
+++ resolved
@@ -24,12 +24,7 @@
         public bool Enabled { get; set; }
         public int UserOperationPoolSize { get; set; } = 200;
         public int MaximumUserOperationPerSender { get; set; } = 10;
-<<<<<<< HEAD
-        // public string EntryPointContractAddress { get; set; } = "";
         public string EntryPointContractAddresses {get; set;} = "";
-=======
-        public string EntryPointContractAddress { get; set; } = "";
->>>>>>> 4a4b83dd
         public string Create2FactoryAddress { get; set; } = "";
         public UInt256 MinimumGasPrice { get; set; } = 1;
         public string FlashbotsEndpoint { get; set; } = "https://relay.flashbots.net/";
