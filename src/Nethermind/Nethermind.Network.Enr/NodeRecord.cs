--- conflicted
+++ resolved
@@ -25,7 +25,7 @@
 public class NodeRecord
 {
     private int _enrSequence;
-    
+
     private string? _enrString;
 
     private Keccak? _contentHash;
@@ -34,22 +34,14 @@
 
     public byte[]? OriginalContentRlp { get; set; }
 
-<<<<<<< HEAD
     public int EnrSequence
-=======
-    public int Sequence
->>>>>>> 7db573cb
     {
         get => _enrSequence;
         set
         {
             if (_enrSequence != value)
             {
-<<<<<<< HEAD
                 _enrSequence = value;
-=======
-                _sequence = value;
->>>>>>> 7db573cb
                 _enrString = null;
                 _contentHash = null;
                 Signature = null;
@@ -86,7 +78,7 @@
     {
         SetEntry(IdEntry.Instance);
     }
-    
+
     public void Seal(Signature signature)
     {
         // verify here?
@@ -102,7 +94,7 @@
 
         Entries[entry.Key] = entry;
     }
-    
+
     public TValue? GetValue<TValue>(string entryKey) where TValue : struct
     {
         if (Entries.ContainsKey(entryKey))
@@ -113,7 +105,7 @@
 
         return null;
     }
-    
+
     public TValue? GetObj<TValue>(string entryKey) where TValue : class
     {
         if (Entries.ContainsKey(entryKey))
@@ -124,10 +116,11 @@
 
         return null;
     }
-    
+
     private int GetContentLengthWithoutSignature()
     {
-        int contentLength = Rlp.LengthOf(EnrSequence); // this is a different meaning of a sequence than the RLP sequence
+        int contentLength =
+            Rlp.LengthOf(EnrSequence); // this is a different meaning of a sequence than the RLP sequence
         foreach ((_, EnrContentEntry enrContentEntry) in Entries)
         {
             contentLength += enrContentEntry.GetRlpLength();
@@ -140,7 +133,7 @@
     {
         return GetContentLengthWithoutSignature() + 64 + 2;
     }
-    
+
     public int GetRlpLengthWithSignature()
     {
         return Rlp.LengthOfSequence(
@@ -166,36 +159,32 @@
         Encode(rlpStream);
         return rlpStream.Data!.ToHexString();
     }
-    
+
     public void Encode(RlpStream rlpStream)
     {
         RequireSignature();
-        
+
         int contentLength = GetContentLengthWithSignature();
         rlpStream.StartSequence(contentLength);
         rlpStream.Encode(Signature!.Bytes);
-<<<<<<< HEAD
         rlpStream.Encode(EnrSequence); // a different sequence here (not RLP sequence)
-=======
-        rlpStream.Encode(Sequence); // a different sequence here (not RLP sequence)
->>>>>>> 7db573cb
         foreach ((_, EnrContentEntry contentEntry) in Entries.OrderBy(e => e.Key))
         {
             contentEntry.Encode(rlpStream);
         }
     }
-    
+
     private string CreateEnrString()
     {
         RequireSignature();
-        
+
         int rlpLength = GetRlpLengthWithSignature();
         RlpStream rlpStream = new(rlpLength);
         Encode(rlpStream);
         byte[] rlpData = rlpStream.Data!;
         // Console.WriteLine("actual: " + rlpData.ToHexString());
         // https://tools.ietf.org/html/rfc4648#section-5
-        
+
         // Base64Url must be used, hence Replace calls (not sure if allocating internally)
         return string.Concat("enr:",
             Convert.ToBase64String(rlpData).Replace("+", "-").Replace("/", "_").Replace("=", ""));
