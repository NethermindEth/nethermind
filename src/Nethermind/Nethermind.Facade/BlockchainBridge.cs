--- conflicted
+++ resolved
@@ -31,6 +31,7 @@
 using Nethermind.Facade.Simulate;
 using Transaction = Nethermind.Core.Transaction;
 using Nethermind.Specs;
+using MathNet.Numerics.RootFinding;
 
 namespace Nethermind.Facade
 {
@@ -152,7 +153,6 @@
             };
         }
 
-<<<<<<< HEAD
         public SimulateOutput Simulate(BlockHeader header, SimulatePayload<TransactionWithSourceDetails> payload, CancellationToken cancellationToken)
         {
             SimulateBlockTracer simulateOutputTracer = new(payload.TraceTransfers);
@@ -176,10 +176,7 @@
             return result;
         }
 
-        public CallOutput EstimateGas(BlockHeader header, Transaction tx, CancellationToken cancellationToken)
-=======
         public CallOutput EstimateGas(BlockHeader header, Transaction tx, int errorMargin, CancellationToken cancellationToken)
->>>>>>> 0fb5c63f
         {
             using IReadOnlyTransactionProcessor? readOnlyTransactionProcessor = _processingEnv.Build(header.StateRoot!);
 
@@ -297,7 +294,6 @@
             return transactionProcessor.CallAndRestore(transaction, new(callHeader), tracer);
         }
 
-
         public ulong GetChainId()
         {
             return _processingEnv.BlockTree.ChainId;
