// SPDX-FileCopyrightText: 2022 Demerzel Solutions Limited
// SPDX-License-Identifier: LGPL-3.0-only

using System;
using System.Collections.Generic;
using System.Diagnostics.CodeAnalysis;
using Nethermind.Blockchain;
using Nethermind.Blockchain.Filters;
using Nethermind.Blockchain.Find;
using Nethermind.Blockchain.Receipts;
using Nethermind.Core;
using Nethermind.Core.Attributes;
using Nethermind.Core.Crypto;
using Nethermind.Crypto;
using Nethermind.Int256;
using Nethermind.Evm;
using Nethermind.Evm.Tracing;
using Nethermind.Trie;
using Nethermind.TxPool;
using Block = Nethermind.Core.Block;
using System.Threading;
using Nethermind.Core.Specs;
using Nethermind.Evm.TransactionProcessing;
using Nethermind.Facade.Filters;
using Nethermind.State;
using Nethermind.Config;
using Nethermind.Facade.Find;
using Nethermind.Facade.Proxy.Models.Simulate;
using Nethermind.Facade.Simulate;
using Transaction = Nethermind.Core.Transaction;
using Autofac;
using Nethermind.Blockchain.Tracing;
using Nethermind.Consensus;
using Nethermind.Evm.State;
using Nethermind.State.OverridableEnv;

namespace Nethermind.Facade
{
    [Todo(Improve.Refactor, "I want to remove BlockchainBridge, split it into something with logging, state and tx processing. Then we can start using independent modules.")]
    public class BlockchainBridge(
        IOverridableEnv<BlockchainBridge.BlockProcessingComponents> processingEnv,
        Lazy<ISimulateReadOnlyBlocksProcessingEnv> lazySimulateProcessingEnv,
        IBlockTree blockTree,
        IStateReader stateReader,
        ITxPool txPool,
        IReceiptFinder receiptStorage,
        IFilterStore filterStore,
        IFilterManager filterManager,
        IEthereumEcdsa ecdsa,
        ITimestamper timestamper,
        ILogFinder logFinder,
        ISpecProvider specProvider,
        IBlocksConfig blocksConfig,
        IMiningConfig miningConfig)
        : IBlockchainBridge
    {
        private readonly SimulateBridgeHelper _simulateBridgeHelper = new(blocksConfig, specProvider);

        public Block? HeadBlock
        {
            get
            {
                return blockTree.Head;
            }
        }

        public bool IsMining { get; } = miningConfig.Enabled;

        private bool TryGetCanonicalTransaction(
            Hash256 txHash,
            [NotNullWhen(true)] out Transaction? transaction,
            [NotNullWhen(true)] out TxReceipt? receipt,
            [NotNullWhen(true)] out Block? block,
            [NotNullWhen(true)] out TxReceipt[]? receipts)
        {
            Hash256 blockHash = receiptStorage.FindBlockHash(txHash);
            if (blockHash is not null)
            {
                block = blockTree.FindBlock(blockHash, BlockTreeLookupOptions.RequireCanonical);
                if (block is not null)
                {
                    receipts = receiptStorage.Get(block);
                    int txIndex = block.GetTransactionIndex(txHash.ValueHash256);
                    if (txIndex != -1)
                    {
                        transaction = block.Transactions[txIndex];
                        receipt = receipts.Length > txIndex && receipts[txIndex].TxHash == txHash ? receipts[txIndex] : null;
                        return true;
                    }
                }
            }

            transaction = null;
            receipt = null;
            receipts = null;
            block = null;
            return false;
        }

        public (TxReceipt? Receipt, ulong BlockTimestamp, TxGasInfo? GasInfo, int LogIndexStart) GetTxReceiptInfo(Hash256 txHash)
        {
            if (TryGetCanonicalTransaction(txHash, out Transaction? tx, out TxReceipt? txReceipt, out Block? block, out TxReceipt[]? txReceipts))
            {
                int logIndexStart = txReceipts.GetBlockLogFirstIndex(txReceipt.Index);
                IReleaseSpec spec = specProvider.GetSpec(block.Header);
                return (txReceipt, block.Timestamp, tx.GetGasInfo(spec, block.Header), logIndexStart);
            }

            return (null, 0, null, 0);
        }

        public (TxReceipt? Receipt, Transaction Transaction, UInt256? baseFee) GetTransaction(Hash256 txHash, bool checkTxnPool = true) =>
            TryGetCanonicalTransaction(txHash, out Transaction? tx, out TxReceipt? txReceipt, out Block? block, out TxReceipt[]? _)
                ? (txReceipt, tx, block.BaseFeePerGas)
                : checkTxnPool && txPool.TryGetPendingTransaction(txHash, out Transaction? transaction)
                    ? (null, transaction, null)
                    : (null, null, null);

        public TxReceipt? GetReceipt(Hash256 txHash)
        {
            Hash256? blockHash = receiptStorage.FindBlockHash(txHash);
            return blockHash is not null ? receiptStorage.Get(blockHash).ForTransaction(txHash) : null;
        }

        public CallOutput Call(BlockHeader header, Transaction tx, Dictionary<Address, AccountOverride>? stateOverride, CancellationToken cancellationToken)
        {
            using var scope = processingEnv.BuildAndOverride(header, stateOverride);

            CallOutputTracer callOutputTracer = new();
            TransactionResult tryCallResult = TryCallAndRestore(scope.Component, header, tx, false,
                callOutputTracer.WithCancellation(cancellationToken));

            return new CallOutput
            {
                Error = ConstructError(tryCallResult, callOutputTracer.Error),
                GasSpent = callOutputTracer.GasSpent,
                OutputData = callOutputTracer.ReturnValue,
                InputError = !tryCallResult.TransactionExecuted,
                ExecutionReverted = tryCallResult.EvmExceptionType == EvmExceptionType.Revert,
            };
        }

        public SimulateOutput<TTrace> Simulate<TTrace>(BlockHeader header, SimulatePayload<TransactionWithSourceDetails> payload, ISimulateBlockTracerFactory<TTrace> simulateBlockTracerFactory, long gasCapLimit, CancellationToken cancellationToken)
        {
            using SimulateReadOnlyBlocksProcessingScope env = lazySimulateProcessingEnv.Value.Begin(header);
            env.SimulateRequestState.Validate = payload.Validation;
            IBlockTracer<TTrace> tracer = simulateBlockTracerFactory.CreateSimulateBlockTracer(payload.TraceTransfers, env.WorldState, specProvider, header);
            return _simulateBridgeHelper.TrySimulate(header, payload, tracer, env, gasCapLimit, cancellationToken);
        }

        public CallOutput EstimateGas(BlockHeader header, Transaction tx, int errorMargin, Dictionary<Address, AccountOverride>? stateOverride, CancellationToken cancellationToken)
        {
            using var scope = processingEnv.BuildAndOverride(header, stateOverride);
            var components = scope.Component;

            EstimateGasTracer estimateGasTracer = new();
            TransactionResult tryCallResult = TryCallAndRestore(components, header, tx, true,
                estimateGasTracer.WithCancellation(cancellationToken));

            GasEstimator gasEstimator = new(components.TransactionProcessor, components.WorldState, specProvider, blocksConfig);

            string? error = ConstructError(tryCallResult, estimateGasTracer.Error);

            long estimate = gasEstimator.Estimate(tx, header, estimateGasTracer, out string? err, errorMargin, cancellationToken);
            if (err is not null)
            {
                error ??= err;
            }

            return new CallOutput
            {
                Error = error,
                GasSpent = estimate,
                OutputData = estimateGasTracer.ReturnValue,
                InputError = !tryCallResult.TransactionExecuted || err is not null,
                ExecutionReverted = tryCallResult.EvmExceptionType == EvmExceptionType.Revert
            };
        }

        public CallOutput CreateAccessList(BlockHeader header, Transaction tx, CancellationToken cancellationToken, bool optimize)
        {
            AccessTxTracer accessTxTracer = optimize
                ? new(tx.SenderAddress,
                    tx.GetRecipient(tx.IsContractCreation ? stateReader.GetNonce(header, tx.SenderAddress) : 0), header.GasBeneficiary)
                : new(header.GasBeneficiary);

            CallOutputTracer callOutputTracer = new();

            using var scope = processingEnv.BuildAndOverride(header);
            var components = scope.Component;

            TransactionResult tryCallResult = TryCallAndRestore(components, header, tx, false,
                new CompositeTxTracer(callOutputTracer, accessTxTracer).WithCancellation(cancellationToken));

            return new CallOutput
            {
                Error = ConstructError(tryCallResult, callOutputTracer.Error),
                GasSpent = accessTxTracer.GasSpent,
                OperationGas = callOutputTracer.OperationGas,
                OutputData = callOutputTracer.ReturnValue,
                InputError = !tryCallResult.TransactionExecuted,
                AccessList = accessTxTracer.AccessList,
            };
        }

        private TransactionResult TryCallAndRestore(
            BlockProcessingComponents components,
            BlockHeader blockHeader,
            Transaction transaction,
            bool treatBlockHeaderAsParentBlock,
            ITxTracer tracer)
        {
            try
            {
                return CallAndRestore(blockHeader, transaction, treatBlockHeaderAsParentBlock, tracer, components);
            }
            catch (InsufficientBalanceException)
            {
                return TransactionResult.InsufficientSenderBalance;
            }
        }

        private TransactionResult CallAndRestore(
            BlockHeader blockHeader,
            Transaction transaction,
            bool treatBlockHeaderAsParentBlock,
            ITxTracer tracer,
            BlockProcessingComponents components)
        {
            transaction.SenderAddress ??= Address.SystemUser;

            //Ignore nonce on all CallAndRestore calls
            transaction.Nonce = components.StateReader.GetNonce(blockHeader, transaction.SenderAddress);

            BlockHeader callHeader = treatBlockHeaderAsParentBlock
                ? new(
                    blockHeader.Hash!,
                    Keccak.OfAnEmptySequenceRlp,
                    Address.Zero,
                    UInt256.Zero,
                    blockHeader.Number + 1,
                    blockHeader.GasLimit,
                    Math.Max(blockHeader.Timestamp + blocksConfig.SecondsPerSlot, timestamper.UnixTime.Seconds),
                    [])
                : new(
                    blockHeader.ParentHash!,
                    blockHeader.UnclesHash!,
                    blockHeader.Beneficiary!,
                    blockHeader.Difficulty,
                    blockHeader.Number,
                    blockHeader.GasLimit,
                    blockHeader.Timestamp,
                    blockHeader.ExtraData);

            IReleaseSpec releaseSpec = specProvider.GetSpec(callHeader);
            callHeader.BaseFeePerGas = treatBlockHeaderAsParentBlock
                ? BaseFeeCalculator.Calculate(blockHeader, releaseSpec)
                : blockHeader.BaseFeePerGas;

            UInt256 blobBaseFee = UInt256.Zero;

            if (releaseSpec.IsEip4844Enabled)
            {
                callHeader.BlobGasUsed = BlobGasCalculator.CalculateBlobGas(transaction);
                callHeader.ExcessBlobGas = treatBlockHeaderAsParentBlock
                    ? BlobGasCalculator.CalculateExcessBlobGas(blockHeader, releaseSpec)
                    : blockHeader.ExcessBlobGas;

                if (transaction.Type is TxType.Blob && transaction.MaxFeePerBlobGas is null && BlobGasCalculator.TryCalculateFeePerBlobGas(callHeader, releaseSpec.BlobBaseFeeUpdateFraction, out blobBaseFee))
                {
                    transaction.MaxFeePerBlobGas = blobBaseFee;
                }
            }
            callHeader.MixHash = blockHeader.MixHash;
            callHeader.IsPostMerge = blockHeader.Difficulty == 0;
            transaction.Hash = transaction.CalculateHash();
            BlockExecutionContext blockExecutionContext = new(callHeader, releaseSpec, blobBaseFee);
            return components.TransactionProcessor.CallAndRestore(transaction, in blockExecutionContext, tracer);
        }

        public ulong GetChainId()
        {
            return blockTree.ChainId;
        }

        public bool FilterExists(int filterId) => filterStore.FilterExists(filterId);
        public FilterType GetFilterType(int filterId) => filterStore.GetFilterType(filterId);

        public IEnumerable<FilterLog> GetLogs(
            BlockParameter fromBlock,
            BlockParameter toBlock,
            object? address = null,
            IEnumerable<object>? topics = null,
            CancellationToken cancellationToken = default)
        {
            LogFilter filter = GetFilter(fromBlock, toBlock, address, topics);
            return logFinder.FindLogs(filter, cancellationToken);
        }

        public LogFilter GetFilter(
            BlockParameter fromBlock,
            BlockParameter toBlock,
            object? address = null,
            IEnumerable<object>? topics = null)
        {
            return filterStore.CreateLogFilter(fromBlock, toBlock, address, topics, false);
        }

        public IEnumerable<FilterLog> GetLogs(
            LogFilter filter,
            BlockHeader fromBlock,
            BlockHeader toBlock,
            CancellationToken cancellationToken = default)
        {
            return logFinder.FindLogs(filter, fromBlock, toBlock, cancellationToken);
        }

        public bool TryGetLogs(int filterId, out IEnumerable<FilterLog> filterLogs, CancellationToken cancellationToken = default)
        {
            LogFilter? filter;
            filterLogs = null;
            if ((filter = filterStore.GetFilter<LogFilter>(filterId)) is not null)
                filterLogs = logFinder.FindLogs(filter, cancellationToken);

            return filter is not null;
        }

        public int NewFilter(BlockParameter? fromBlock, BlockParameter? toBlock,
            object? address = null, IEnumerable<object>? topics = null)
        {
            LogFilter filter = filterStore.CreateLogFilter(fromBlock ?? BlockParameter.Latest, toBlock ?? BlockParameter.Latest, address, topics);
            filterStore.SaveFilter(filter);
            return filter.Id;
        }

        public int NewBlockFilter()
        {
            BlockFilter filter = filterStore.CreateBlockFilter(blockTree.Head!.Number);
            filterStore.SaveFilter(filter);
            return filter.Id;
        }

        public int NewPendingTransactionFilter()
        {
            PendingTransactionFilter filter = filterStore.CreatePendingTransactionFilter();
            filterStore.SaveFilter(filter);
            return filter.Id;
        }

        public void UninstallFilter(int filterId) => filterStore.RemoveFilter(filterId);
        public FilterLog[] GetLogFilterChanges(int filterId) => filterManager.PollLogs(filterId);
        public Hash256[] GetBlockFilterChanges(int filterId) => filterManager.PollBlockHashes(filterId);

        public void RecoverTxSenders(Block block)
        {
            TxReceipt[] receipts = receiptStorage.Get(block);
            if (block.Transactions.Length == receipts.Length)
            {
                for (int i = 0; i < block.Transactions.Length; i++)
                {
                    Transaction transaction = block.Transactions[i];
                    TxReceipt receipt = receipts[i];
                    transaction.SenderAddress ??= receipt.Sender ?? RecoverTxSender(transaction);
                }
            }
            else
            {
                for (int i = 0; i < block.Transactions.Length; i++)
                {
                    Transaction transaction = block.Transactions[i];
                    transaction.SenderAddress ??= RecoverTxSender(transaction);
                }
            }
        }

        public Hash256[] GetPendingTransactionFilterChanges(int filterId) =>
            filterManager.PollPendingTransactionHashes(filterId);

        public Address? RecoverTxSender(Transaction tx) => ecdsa.RecoverAddress(tx);

        public void RunTreeVisitor<TCtx>(ITreeVisitor<TCtx> treeVisitor, Hash256 stateRoot) where TCtx : struct, INodeContext<TCtx>
        {
            stateReader.RunTreeVisitor(treeVisitor, stateRoot);
        }

        public bool HasStateForBlock(BlockHeader baseBlock)
        {
            return stateReader.HasStateForBlock(baseBlock);
        }

        public IEnumerable<FilterLog> FindLogs(LogFilter filter, BlockHeader fromBlock, BlockHeader toBlock, CancellationToken cancellationToken = default)
        {
            return logFinder.FindLogs(filter, fromBlock, toBlock, cancellationToken);
        }

        public IEnumerable<FilterLog> FindLogs(LogFilter filter, CancellationToken cancellationToken = default)
        {
            return logFinder.FindLogs(filter, cancellationToken);
        }

        private static string? ConstructError(TransactionResult txResult, string? tracerError)
        {
            var error = txResult switch
            {
                { TransactionExecuted: true } when txResult.EvmExceptionType is not (EvmExceptionType.None or EvmExceptionType.Revert) => txResult.EvmExceptionType.GetEvmExceptionDescription(),
                { TransactionExecuted: true } when tracerError is not null => tracerError,
<<<<<<< HEAD
                { TransactionExecuted: false, Error: not null } => txResult.Error,
=======
                { TransactionExecuted: false, Error: not TransactionResult.ErrorType.None } => txResult.ErrorDescription,
>>>>>>> c5388661
                _ => null
            };

            return error;
        }

        public record BlockProcessingComponents(
            IStateReader StateReader,
            ITransactionProcessor TransactionProcessor,
            IWorldState WorldState
        );
    }

    public interface IBlockchainBridgeFactory
    {
        IBlockchainBridge CreateBlockchainBridge();
    }

    public class BlockchainBridgeFactory(
        ISimulateReadOnlyBlocksProcessingEnvFactory simulateEnvFactory,
        IOverridableEnvFactory envFactory,
        ILifetimeScope rootLifetimeScope
    ) : IBlockchainBridgeFactory
    {
        public IBlockchainBridge CreateBlockchainBridge()
        {
            IOverridableEnv env = envFactory.Create();

            ILifetimeScope overridableScopeLifetime = rootLifetimeScope.BeginLifetimeScope((builder) => builder
                .AddModule(env)
                .Add<BlockchainBridge.BlockProcessingComponents>());

            // Split it out to isolate the world state and processing components
            IOverridableEnv<BlockchainBridge.BlockProcessingComponents> blockProcessingEnv = overridableScopeLifetime
                .Resolve<IOverridableEnv<BlockchainBridge.BlockProcessingComponents>>();

            ILifetimeScope blockchainBridgeLifetime = rootLifetimeScope.BeginLifetimeScope((builder) => builder
                .AddScoped<BlockchainBridge>()
                .AddScoped<ISimulateReadOnlyBlocksProcessingEnv>((_) => simulateEnvFactory.Create())
                .AddScoped(blockProcessingEnv));

            blockchainBridgeLifetime.Disposer.AddInstanceForAsyncDisposal(overridableScopeLifetime);
            rootLifetimeScope.Disposer.AddInstanceForDisposal(blockchainBridgeLifetime);

            return blockchainBridgeLifetime.Resolve<BlockchainBridge>();
        }
    }
}<|MERGE_RESOLUTION|>--- conflicted
+++ resolved
@@ -404,11 +404,7 @@
             {
                 { TransactionExecuted: true } when txResult.EvmExceptionType is not (EvmExceptionType.None or EvmExceptionType.Revert) => txResult.EvmExceptionType.GetEvmExceptionDescription(),
                 { TransactionExecuted: true } when tracerError is not null => tracerError,
-<<<<<<< HEAD
-                { TransactionExecuted: false, Error: not null } => txResult.Error,
-=======
                 { TransactionExecuted: false, Error: not TransactionResult.ErrorType.None } => txResult.ErrorDescription,
->>>>>>> c5388661
                 _ => null
             };
 
