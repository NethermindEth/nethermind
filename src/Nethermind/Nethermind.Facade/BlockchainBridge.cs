// SPDX-FileCopyrightText: 2022 Demerzel Solutions Limited
// SPDX-License-Identifier: LGPL-3.0-only

using System;
using System.Collections.Generic;
using Nethermind.Blockchain;
using Nethermind.Blockchain.Filters;
using Nethermind.Blockchain.Find;
using Nethermind.Blockchain.Receipts;
using Nethermind.Core;
using Nethermind.Core.Attributes;
using Nethermind.Core.Crypto;
using Nethermind.Crypto;
using Nethermind.Int256;
using Nethermind.Evm;
using Nethermind.Evm.Tracing;
using Nethermind.Trie;
using Nethermind.TxPool;
using Block = Nethermind.Core.Block;
using System.Threading;
using Nethermind.Consensus.Processing;
using Nethermind.Core.Specs;
using Nethermind.Evm.TransactionProcessing;
using Nethermind.Facade.Filters;
using Nethermind.State;
using Nethermind.Core.Extensions;
using Nethermind.Config;
using Nethermind.Facade.Proxy.Models.Simulate;
using Nethermind.Facade.Simulate;
using Transaction = Nethermind.Core.Transaction;

namespace Nethermind.Facade
{
    public interface IBlockchainBridgeFactory
    {
        IBlockchainBridge CreateBlockchainBridge();
    }

    [Todo(Improve.Refactor, "I want to remove BlockchainBridge, split it into something with logging, state and tx processing. Then we can start using independent modules.")]
    public class BlockchainBridge : IBlockchainBridge
    {
        private readonly IReadOnlyTxProcessorSource _processingEnv;
        private readonly IBlockTree _blockTree;
        private readonly IStateReader _stateReader;
        private readonly ITxPool _txPool;
        private readonly IFilterStore _filterStore;
        private readonly IEthereumEcdsa _ecdsa;
        private readonly ITimestamper _timestamper;
        private readonly IFilterManager _filterManager;
        private readonly IReceiptFinder _receiptFinder;
        private readonly ILogFinder _logFinder;
        private readonly ISpecProvider _specProvider;
        private readonly IBlocksConfig _blocksConfig;
        private readonly SimulateBridgeHelper _simulateBridgeHelper;

        public BlockchainBridge(ReadOnlyTxProcessingEnv processingEnv,
            SimulateReadOnlyBlocksProcessingEnvFactory simulateProcessingEnvFactory,
            ITxPool? txPool,
            IReceiptFinder? receiptStorage,
            IFilterStore? filterStore,
            IFilterManager? filterManager,
            IEthereumEcdsa? ecdsa,
            ITimestamper? timestamper,
            ILogFinder? logFinder,
            ISpecProvider specProvider,
            IBlocksConfig blocksConfig,
            bool isMining)
        {
            _processingEnv = processingEnv ?? throw new ArgumentNullException(nameof(processingEnv));
<<<<<<< HEAD
            _blockTree = processingEnv.BlockTree;
            _stateReader = processingEnv.StateReader;
            _txPool = txPool ?? throw new ArgumentNullException(nameof(_txPool));
=======
            _txPool = txPool ?? throw new ArgumentNullException(nameof(txPool));
>>>>>>> 57c4eb27
            _receiptFinder = receiptStorage ?? throw new ArgumentNullException(nameof(receiptStorage));
            _filterStore = filterStore ?? throw new ArgumentNullException(nameof(filterStore));
            _filterManager = filterManager ?? throw new ArgumentNullException(nameof(filterManager));
            _ecdsa = ecdsa ?? throw new ArgumentNullException(nameof(ecdsa));
            _timestamper = timestamper ?? throw new ArgumentNullException(nameof(timestamper));
            _logFinder = logFinder ?? throw new ArgumentNullException(nameof(logFinder));
            _specProvider = specProvider ?? throw new ArgumentNullException(nameof(specProvider));
            _blocksConfig = blocksConfig;
            IsMining = isMining;
            _simulateBridgeHelper = new SimulateBridgeHelper(
                simulateProcessingEnvFactory ?? throw new ArgumentNullException(nameof(simulateProcessingEnvFactory)),
                _blocksConfig);
        }

        public Block? HeadBlock
        {
            get
            {
                return _blockTree.Head;
            }
        }

        public bool IsMining { get; }

        public (TxReceipt? Receipt, TxGasInfo? GasInfo, int LogIndexStart) GetReceiptAndGasInfo(Hash256 txHash)
        {
            Hash256 blockHash = _receiptFinder.FindBlockHash(txHash);
            if (blockHash is not null)
            {
                Block? block = _blockTree.FindBlock(blockHash, BlockTreeLookupOptions.RequireCanonical);
                if (block is not null)
                {
                    TxReceipt[] txReceipts = _receiptFinder.Get(block);
                    TxReceipt txReceipt = txReceipts.ForTransaction(txHash);
                    int logIndexStart = txReceipts.GetBlockLogFirstIndex(txReceipt.Index);
                    Transaction tx = block.Transactions[txReceipt.Index];
                    bool is1559Enabled = _specProvider.GetSpecFor1559(block.Number).IsEip1559Enabled;
                    return (txReceipt, tx.GetGasInfo(is1559Enabled, block.Header), logIndexStart);
                }
            }

            return (null, null, 0);
        }

        public (TxReceipt? Receipt, Transaction Transaction, UInt256? baseFee) GetTransaction(Hash256 txHash, bool checkTxnPool = true)
        {
            Hash256 blockHash = _receiptFinder.FindBlockHash(txHash);
            if (blockHash is not null)
            {
                Block block = _blockTree.FindBlock(blockHash, BlockTreeLookupOptions.TotalDifficultyNotNeeded);
                TxReceipt txReceipt = _receiptFinder.Get(block).ForTransaction(txHash);
                return (txReceipt, block?.Transactions[txReceipt.Index], block?.BaseFeePerGas);
            }

            if (checkTxnPool && _txPool.TryGetPendingTransaction(txHash, out Transaction? transaction))
            {
                return (null, transaction, null);
            }

            return (null, null, null);
        }

        public TxReceipt? GetReceipt(Hash256 txHash)
        {
            Hash256? blockHash = _receiptFinder.FindBlockHash(txHash);
            return blockHash is not null ? _receiptFinder.Get(blockHash).ForTransaction(txHash) : null;
        }

        public CallOutput Call(BlockHeader header, Transaction tx, CancellationToken cancellationToken)
        {
            CallOutputTracer callOutputTracer = new();
            TransactionResult tryCallResult = TryCallAndRestore(header, tx, false,
                callOutputTracer.WithCancellation(cancellationToken));
            return new CallOutput
            {
                Error = tryCallResult.Success ? callOutputTracer.Error : tryCallResult.Error,
                GasSpent = callOutputTracer.GasSpent,
                OutputData = callOutputTracer.ReturnValue,
                InputError = !tryCallResult.Success
            };
        }

        public SimulateOutput Simulate(BlockHeader header, SimulatePayload<TransactionWithSourceDetails> payload, CancellationToken cancellationToken)
        {
            SimulateBlockTracer simulateOutputTracer = new(payload.TraceTransfers, payload.ReturnFullTransactionObjects, _specProvider);
            BlockReceiptsTracer tracer = new();
            tracer.SetOtherTracer(simulateOutputTracer);
            SimulateOutput result = new();
            try
            {
                if (!_simulateBridgeHelper.TrySimulate(header, payload, new CancellationBlockTracer(tracer, cancellationToken), out string error))
                {
                    result.Error = error;
                }
            }
            catch (Exception ex)
            {
                result.Error = ex.ToString();
            }

            result.Items = simulateOutputTracer.Results;
            return result;
        }

        public CallOutput EstimateGas(BlockHeader header, Transaction tx, int errorMargin, CancellationToken cancellationToken)
        {
            using IReadOnlyTxProcessingScope scope = _processingEnv.Build(header.StateRoot!);

            EstimateGasTracer estimateGasTracer = new();
            TransactionResult tryCallResult = TryCallAndRestore(
                header,
                tx,
                true,
                estimateGasTracer.WithCancellation(cancellationToken));

            GasEstimator gasEstimator = new(scope.TransactionProcessor, scope.WorldState,
                _specProvider, _blocksConfig);
            long estimate = gasEstimator.Estimate(tx, header, estimateGasTracer, errorMargin, cancellationToken);

            return new CallOutput
            {
                Error = tryCallResult.Success ? estimateGasTracer.Error : tryCallResult.Error,
                GasSpent = estimate,
                InputError = !tryCallResult.Success
            };
        }

        public CallOutput CreateAccessList(BlockHeader header, Transaction tx, CancellationToken cancellationToken, bool optimize)
        {
            CallOutputTracer callOutputTracer = new();
            AccessTxTracer accessTxTracer = optimize
                ? new(tx.SenderAddress,
                    tx.GetRecipient(tx.IsContractCreation ? _stateReader.GetNonce(header.StateRoot, tx.SenderAddress) : 0), header.GasBeneficiary)
                : new(header.GasBeneficiary);

            TransactionResult tryCallResult = TryCallAndRestore(header, tx, false,
                new CompositeTxTracer(callOutputTracer, accessTxTracer).WithCancellation(cancellationToken));

            return new CallOutput
            {
                Error = tryCallResult.Success ? callOutputTracer.Error : tryCallResult.Error,
                GasSpent = accessTxTracer.GasSpent,
                OutputData = callOutputTracer.ReturnValue,
                InputError = !tryCallResult.Success,
                AccessList = accessTxTracer.AccessList
            };
        }

        private TransactionResult TryCallAndRestore(
            BlockHeader blockHeader,
            Transaction transaction,
            bool treatBlockHeaderAsParentBlock,
            ITxTracer tracer)
        {
            try
            {
                return CallAndRestore(blockHeader, transaction, treatBlockHeaderAsParentBlock, tracer);
            }
            catch (InsufficientBalanceException ex)
            {
                return new TransactionResult(ex.Message);
            }
        }

        private TransactionResult CallAndRestore(
            BlockHeader blockHeader,
            Transaction transaction,
            bool treatBlockHeaderAsParentBlock,
            ITxTracer tracer)
        {
            transaction.SenderAddress ??= Address.SystemUser;

            Hash256 stateRoot = blockHeader.StateRoot!;
            using IReadOnlyTxProcessingScope scope = _processingEnv.Build(stateRoot);

            if (transaction.Nonce == 0)
            {
                transaction.Nonce = GetNonce(stateRoot, transaction.SenderAddress);
            }

            BlockHeader callHeader = treatBlockHeaderAsParentBlock
                ? new(
                    blockHeader.Hash!,
                    Keccak.OfAnEmptySequenceRlp,
                    Address.Zero,
                    UInt256.Zero,
                    blockHeader.Number + 1,
                    blockHeader.GasLimit,
                    Math.Max(blockHeader.Timestamp + _blocksConfig.SecondsPerSlot, _timestamper.UnixTime.Seconds),
                    Array.Empty<byte>())
                : new(
                    blockHeader.ParentHash!,
                    blockHeader.UnclesHash!,
                    blockHeader.Beneficiary!,
                    blockHeader.Difficulty,
                    blockHeader.Number,
                    blockHeader.GasLimit,
                    blockHeader.Timestamp,
                    blockHeader.ExtraData);

            IReleaseSpec releaseSpec = _specProvider.GetSpec(callHeader);
            callHeader.BaseFeePerGas = treatBlockHeaderAsParentBlock
                ? BaseFeeCalculator.Calculate(blockHeader, releaseSpec)
                : blockHeader.BaseFeePerGas;

            if (releaseSpec.IsEip4844Enabled)
            {
                callHeader.BlobGasUsed = BlobGasCalculator.CalculateBlobGas(transaction);
                callHeader.ExcessBlobGas = treatBlockHeaderAsParentBlock
                    ? BlobGasCalculator.CalculateExcessBlobGas(blockHeader, releaseSpec)
                    : blockHeader.ExcessBlobGas;
            }
            callHeader.MixHash = blockHeader.MixHash;
            callHeader.IsPostMerge = blockHeader.Difficulty == 0;
            transaction.Hash = transaction.CalculateHash();
            return scope.TransactionProcessor.CallAndRestore(transaction, new(callHeader), tracer);
        }

        public ulong GetChainId()
        {
            return _blockTree.ChainId;
        }

        private UInt256 GetNonce(Hash256 stateRoot, Address address)
        {
            return _stateReader.GetNonce(stateRoot, address);
        }

        public bool FilterExists(int filterId) => _filterStore.FilterExists(filterId);
        public FilterType GetFilterType(int filterId) => _filterStore.GetFilterType(filterId);
        public FilterLog[] GetFilterLogs(int filterId) => _filterManager.GetLogs(filterId);

        public IEnumerable<FilterLog> GetLogs(
            BlockParameter fromBlock,
            BlockParameter toBlock,
            object? address = null,
            IEnumerable<object>? topics = null,
            CancellationToken cancellationToken = default)
        {
            LogFilter filter = GetFilter(fromBlock, toBlock, address, topics);
            return _logFinder.FindLogs(filter, cancellationToken);
        }

        public LogFilter GetFilter(
            BlockParameter fromBlock,
            BlockParameter toBlock,
            object? address = null,
            IEnumerable<object>? topics = null)
        {
            return _filterStore.CreateLogFilter(fromBlock, toBlock, address, topics, false);
        }

        public IEnumerable<FilterLog> GetLogs(
            LogFilter filter,
            BlockHeader fromBlock,
            BlockHeader toBlock,
            CancellationToken cancellationToken = default)
        {
            return _logFinder.FindLogs(filter, fromBlock, toBlock, cancellationToken);
        }

        public bool TryGetLogs(int filterId, out IEnumerable<FilterLog> filterLogs, CancellationToken cancellationToken = default)
        {
            LogFilter? filter;
            filterLogs = null;
            if ((filter = _filterStore.GetFilter<LogFilter>(filterId)) is not null)
                filterLogs = _logFinder.FindLogs(filter, cancellationToken);

            return filter is not null;
        }

        public int NewFilter(BlockParameter? fromBlock, BlockParameter? toBlock,
            object? address = null, IEnumerable<object>? topics = null)
        {
            LogFilter filter = _filterStore.CreateLogFilter(fromBlock ?? BlockParameter.Latest, toBlock ?? BlockParameter.Latest, address, topics);
            _filterStore.SaveFilter(filter);
            return filter.Id;
        }

        public int NewBlockFilter()
        {
            BlockFilter filter = _filterStore.CreateBlockFilter(_blockTree.Head!.Number);
            _filterStore.SaveFilter(filter);
            return filter.Id;
        }

        public int NewPendingTransactionFilter()
        {
            PendingTransactionFilter filter = _filterStore.CreatePendingTransactionFilter();
            _filterStore.SaveFilter(filter);
            return filter.Id;
        }

        public void UninstallFilter(int filterId) => _filterStore.RemoveFilter(filterId);
        public FilterLog[] GetLogFilterChanges(int filterId) => _filterManager.PollLogs(filterId);
        public Hash256[] GetBlockFilterChanges(int filterId) => _filterManager.PollBlockHashes(filterId);

        public void RecoverTxSenders(Block block)
        {
            TxReceipt[] receipts = _receiptFinder.Get(block);
            if (block.Transactions.Length == receipts.Length)
            {
                for (int i = 0; i < block.Transactions.Length; i++)
                {
                    Transaction transaction = block.Transactions[i];
                    TxReceipt receipt = receipts[i];
                    transaction.SenderAddress ??= receipt.Sender ?? RecoverTxSender(transaction);
                }
            }
            else
            {
                for (int i = 0; i < block.Transactions.Length; i++)
                {
                    Transaction transaction = block.Transactions[i];
                    transaction.SenderAddress ??= RecoverTxSender(transaction);
                }
            }
        }

        public Hash256[] GetPendingTransactionFilterChanges(int filterId) =>
            _filterManager.PollPendingTransactionHashes(filterId);

        public Address? RecoverTxSender(Transaction tx) => _ecdsa.RecoverAddress(tx);

        public void RunTreeVisitor(ITreeVisitor treeVisitor, Hash256 stateRoot)
        {
            _stateReader.RunTreeVisitor(treeVisitor, stateRoot);
        }

        public bool HasStateForRoot(Hash256 stateRoot)
        {
            return _stateReader.HasStateForRoot(stateRoot);
        }

        public IEnumerable<FilterLog> FindLogs(LogFilter filter, BlockHeader fromBlock, BlockHeader toBlock, CancellationToken cancellationToken = default)
        {
            return _logFinder.FindLogs(filter, fromBlock, toBlock, cancellationToken);
        }

        public IEnumerable<FilterLog> FindLogs(LogFilter filter, CancellationToken cancellationToken = default)
        {
            return _logFinder.FindLogs(filter, cancellationToken);
        }
    }
}<|MERGE_RESOLUTION|>--- conflicted
+++ resolved
@@ -67,13 +67,9 @@
             bool isMining)
         {
             _processingEnv = processingEnv ?? throw new ArgumentNullException(nameof(processingEnv));
-<<<<<<< HEAD
             _blockTree = processingEnv.BlockTree;
             _stateReader = processingEnv.StateReader;
             _txPool = txPool ?? throw new ArgumentNullException(nameof(_txPool));
-=======
-            _txPool = txPool ?? throw new ArgumentNullException(nameof(txPool));
->>>>>>> 57c4eb27
             _receiptFinder = receiptStorage ?? throw new ArgumentNullException(nameof(receiptStorage));
             _filterStore = filterStore ?? throw new ArgumentNullException(nameof(filterStore));
             _filterManager = filterManager ?? throw new ArgumentNullException(nameof(filterManager));
