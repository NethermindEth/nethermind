--- conflicted
+++ resolved
@@ -129,12 +129,8 @@
             if (TryGetCanonicalTransaction(txHash, out Transaction? tx, out TxReceipt? txReceipt, out Block? block, out TxReceipt[]? txReceipts))
             {
                 int logIndexStart = txReceipts.GetBlockLogFirstIndex(txReceipt.Index);
-<<<<<<< HEAD
-                return (txReceipt, tx.GetGasInfo(block.Header, _specProvider.GetSpec(block.Header)), logIndexStart);
-=======
                 IReleaseSpec spec = _specProvider.GetSpec(block.Header);
                 return (txReceipt, tx.GetGasInfo(spec, block.Header), logIndexStart);
->>>>>>> 65189ede
             }
 
             return (null, null, 0);
@@ -289,7 +285,7 @@
                     ? BlobGasCalculator.CalculateExcessBlobGas(blockHeader, releaseSpec)
                     : blockHeader.ExcessBlobGas;
 
-                if (transaction.Type is TxType.Blob && transaction.MaxFeePerBlobGas is null && BlobGasCalculator.TryCalculateFeePerBlobGas(callHeader, releaseSpec.BlobBaseFeeUpdateFraction, out UInt256 blobBaseFee))
+                if (transaction.Type is TxType.Blob && transaction.MaxFeePerBlobGas is null && BlobGasCalculator.TryCalculateFeePerBlobGas(callHeader, out UInt256 blobBaseFee, releaseSpec))
                 {
                     transaction.MaxFeePerBlobGas = blobBaseFee;
                 }
@@ -297,11 +293,7 @@
             callHeader.MixHash = blockHeader.MixHash;
             callHeader.IsPostMerge = blockHeader.Difficulty == 0;
             transaction.Hash = transaction.CalculateHash();
-<<<<<<< HEAD
             return scope.TransactionProcessor.CallAndRestore(transaction, new(callHeader, releaseSpec), tracer);
-=======
-            return scope.TransactionProcessor.CallAndRestore(transaction, new(callHeader, releaseSpec.BlobBaseFeeUpdateFraction), tracer);
->>>>>>> 65189ede
         }
 
         public ulong GetChainId()
