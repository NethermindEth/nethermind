--- conflicted
+++ resolved
@@ -95,16 +95,12 @@
             Keccak blockHash = _receiptFinder.FindBlockHash(txHash);
             if (blockHash != null)
             {
-<<<<<<< HEAD
-                Block block = _processingEnv.BlockTree.FindBlock(blockHash, BlockTreeLookupOptions.TotalDifficultyNotNeeded);
-=======
                 Block? block = _processingEnv.BlockTree.FindBlock(blockHash, BlockTreeLookupOptions.RequireCanonical);
                 bool isNotCanonical = block is null;
                 if (isNotCanonical)
                 {
                     block = _processingEnv.BlockTree.FindBlock(blockHash, BlockTreeLookupOptions.TotalDifficultyNotNeeded);
                 }
->>>>>>> fcd3497b
                 TxReceipt txReceipt = _receiptFinder.Get(block).ForTransaction(txHash);
                 if (isNotCanonical && !txReceipt.Removed)
                 {
