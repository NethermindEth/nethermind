--- conflicted
+++ resolved
@@ -295,12 +295,8 @@
             callHeader.MixHash = blockHeader.MixHash;
             callHeader.IsPostMerge = blockHeader.Difficulty == 0;
             transaction.Hash = transaction.CalculateHash();
-<<<<<<< HEAD
-            return components.TransactionProcessor.CallAndRestore(transaction, new(callHeader, releaseSpec.BlobBaseFeeUpdateFraction), tracer);
-=======
             BlockExecutionContext blockExecutionContext = new(callHeader, releaseSpec, releaseSpec.BlobBaseFeeUpdateFraction);
-            return scope.TransactionProcessor.CallAndRestore(transaction, in blockExecutionContext, tracer);
->>>>>>> 845095d5
+            return components.TransactionProcessor.CallAndRestore(transaction, in blockExecutionContext, tracer);
         }
 
         public ulong GetChainId()
