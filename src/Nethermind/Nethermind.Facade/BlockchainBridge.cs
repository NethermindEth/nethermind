// SPDX-FileCopyrightText: 2022 Demerzel Solutions Limited
// SPDX-License-Identifier: LGPL-3.0-only

using System;
using System.Collections.Generic;
using Nethermind.Blockchain;
using Nethermind.Blockchain.Filters;
using Nethermind.Blockchain.Find;
using Nethermind.Blockchain.Receipts;
using Nethermind.Core;
using Nethermind.Core.Attributes;
using Nethermind.Core.Crypto;
using Nethermind.Crypto;
using Nethermind.Int256;
using Nethermind.Evm;
using Nethermind.Evm.Tracing;
using Nethermind.Trie;
using Nethermind.TxPool;
using Block = Nethermind.Core.Block;
using System.Threading;
using Nethermind.Consensus.Processing;
using Nethermind.Core.Eip2930;
using Nethermind.Core.Specs;
using Nethermind.Evm.TransactionProcessing;
using Nethermind.Facade.Filters;
using Nethermind.State;
using Nethermind.Core.Extensions;
<<<<<<< HEAD
=======
using Nethermind.Config;
>>>>>>> 4c86a4ff

namespace Nethermind.Facade
{
    public interface IBlockchainBridgeFactory
    {
        IBlockchainBridge CreateBlockchainBridge();
    }

    [Todo(Improve.Refactor, "I want to remove BlockchainBridge, split it into something with logging, state and tx processing. Then we can start using independent modules.")]
    public class BlockchainBridge : IBlockchainBridge
    {
        private readonly ReadOnlyTxProcessingEnv _processingEnv;
        private readonly ITxPool _txPool;
        private readonly IFilterStore _filterStore;
        private readonly IEthereumEcdsa _ecdsa;
        private readonly ITimestamper _timestamper;
        private readonly IFilterManager _filterManager;
        private readonly IReceiptFinder _receiptFinder;
        private readonly ILogFinder _logFinder;
        private readonly ISpecProvider _specProvider;
        private readonly IBlocksConfig _blocksConfig;

        public BlockchainBridge(ReadOnlyTxProcessingEnv processingEnv,
            ITxPool? txPool,
            IReceiptFinder? receiptStorage,
            IFilterStore? filterStore,
            IFilterManager? filterManager,
            IEthereumEcdsa? ecdsa,
            ITimestamper? timestamper,
            ILogFinder? logFinder,
            ISpecProvider specProvider,
            IBlocksConfig blocksConfig,
            bool isMining)
        {
            _processingEnv = processingEnv ?? throw new ArgumentNullException(nameof(processingEnv));
            _txPool = txPool ?? throw new ArgumentNullException(nameof(_txPool));
            _receiptFinder = receiptStorage ?? throw new ArgumentNullException(nameof(receiptStorage));
            _filterStore = filterStore ?? throw new ArgumentNullException(nameof(filterStore));
            _filterManager = filterManager ?? throw new ArgumentNullException(nameof(filterManager));
            _ecdsa = ecdsa ?? throw new ArgumentNullException(nameof(ecdsa));
            _timestamper = timestamper ?? throw new ArgumentNullException(nameof(timestamper));
            _logFinder = logFinder ?? throw new ArgumentNullException(nameof(logFinder));
            _specProvider = specProvider ?? throw new ArgumentNullException(nameof(specProvider));
            _blocksConfig = blocksConfig;
            IsMining = isMining;
        }

        public Block? HeadBlock
        {
            get
            {
                return _processingEnv.BlockTree.Head;
            }
        }

        public bool IsMining { get; }

        public (TxReceipt Receipt, UInt256? EffectiveGasPrice, int LogIndexStart) GetReceiptAndEffectiveGasPrice(Keccak txHash)
        {
            Keccak blockHash = _receiptFinder.FindBlockHash(txHash);
            if (blockHash is not null)
            {
                Block? block = _processingEnv.BlockTree.FindBlock(blockHash, BlockTreeLookupOptions.RequireCanonical);
                if (block is not null)
                {
                    TxReceipt[] txReceipts = _receiptFinder.Get(block);
                    TxReceipt txReceipt = txReceipts.ForTransaction(txHash);
                    int logIndexStart = txReceipts.GetBlockLogFirstIndex(txReceipt.Index);
                    Transaction tx = block.Transactions[txReceipt.Index];
                    bool is1559Enabled = _specProvider.GetSpecFor1559(block.Number).IsEip1559Enabled;
                    UInt256 effectiveGasPrice = tx.CalculateEffectiveGasPrice(is1559Enabled, block.Header.BaseFeePerGas);
                    return (txReceipt, effectiveGasPrice, logIndexStart);
                }
            }

            return (null, null, 0);
        }

        public (TxReceipt Receipt, Transaction Transaction, UInt256? baseFee) GetTransaction(Keccak txHash)
        {
            Keccak blockHash = _receiptFinder.FindBlockHash(txHash);
            if (blockHash is not null)
            {
                Block block = _processingEnv.BlockTree.FindBlock(blockHash, BlockTreeLookupOptions.TotalDifficultyNotNeeded);
                TxReceipt txReceipt = _receiptFinder.Get(block).ForTransaction(txHash);
                return (txReceipt, block?.Transactions[txReceipt.Index], block?.BaseFeePerGas);
            }

            if (_txPool.TryGetPendingTransaction(txHash, out Transaction? transaction))
            {
                return (null, transaction, null);
            }

            return (null, null, null);
        }

        public TxReceipt? GetReceipt(Keccak txHash)
        {
            Keccak? blockHash = _receiptFinder.FindBlockHash(txHash);
            return blockHash is not null ? _receiptFinder.Get(blockHash).ForTransaction(txHash) : null;
        }

        public class CallOutput
        {
            public CallOutput()
            {
            }

            public CallOutput(byte[] outputData, long gasSpent, string error, bool inputError = false)
            {
                Error = error;
                OutputData = outputData;
                GasSpent = gasSpent;
                InputError = inputError;
            }

            public string? Error { get; set; }

            public byte[] OutputData { get; set; }

            public long GasSpent { get; set; }

            public bool InputError { get; set; }

            public AccessList? AccessList { get; set; }
        }

        public CallOutput Call(BlockHeader header, Transaction tx, CancellationToken cancellationToken)
        {
            CallOutputTracer callOutputTracer = new();
            (bool Success, string Error) tryCallResult = TryCallAndRestore(header, tx, false,
                callOutputTracer.WithCancellation(cancellationToken));
            return new CallOutput
            {
                Error = tryCallResult.Success ? callOutputTracer.Error : tryCallResult.Error,
                GasSpent = callOutputTracer.GasSpent,
                OutputData = callOutputTracer.ReturnValue,
                InputError = !tryCallResult.Success
            };
        }

        public CallOutput EstimateGas(BlockHeader header, Transaction tx, CancellationToken cancellationToken)
        {
            using IReadOnlyTransactionProcessor? readOnlyTransactionProcessor = _processingEnv.Build(header.StateRoot!);

            EstimateGasTracer estimateGasTracer = new();
            (bool Success, string Error) tryCallResult = TryCallAndRestore(
                header,
                tx,
                true,
                estimateGasTracer.WithCancellation(cancellationToken));

            GasEstimator gasEstimator = new(readOnlyTransactionProcessor, _processingEnv.StateProvider,
                _specProvider, _blocksConfig);
            long estimate = gasEstimator.Estimate(tx, header, estimateGasTracer);

            return new CallOutput
            {
                Error = tryCallResult.Success ? estimateGasTracer.Error : tryCallResult.Error,
                GasSpent = estimate,
                InputError = !tryCallResult.Success
            };
        }

        public CallOutput CreateAccessList(BlockHeader header, Transaction tx, CancellationToken cancellationToken, bool optimize)
        {
            CallOutputTracer callOutputTracer = new();
            AccessTxTracer accessTxTracer = optimize
                ? new(tx.SenderAddress,
                    tx.GetRecipient(tx.IsContractCreation ? _processingEnv.StateReader.GetNonce(header.StateRoot, tx.SenderAddress) : 0))
                : new();

            (bool Success, string Error) tryCallResult = TryCallAndRestore(header, tx, false,
                new CompositeTxTracer(callOutputTracer, accessTxTracer).WithCancellation(cancellationToken));

            return new CallOutput
            {
                Error = tryCallResult.Success ? callOutputTracer.Error : tryCallResult.Error,
                GasSpent = accessTxTracer.GasSpent,
                OutputData = callOutputTracer.ReturnValue,
                InputError = !tryCallResult.Success,
                AccessList = accessTxTracer.AccessList
            };
        }

        private (bool Success, string Error) TryCallAndRestore(
            BlockHeader blockHeader,
            Transaction transaction,
            bool treatBlockHeaderAsParentBlock,
            ITxTracer tracer)
        {
            try
            {
                CallAndRestore(blockHeader, transaction, treatBlockHeaderAsParentBlock, tracer);
                return (true, string.Empty);
            }
            catch (InsufficientBalanceException ex)
            {
                return (false, ex.Message);
            }
        }

        private void CallAndRestore(
            BlockHeader blockHeader,
            Transaction transaction,
            bool treatBlockHeaderAsParentBlock,
            ITxTracer tracer)
        {
            if (transaction.SenderAddress is null)
            {
                transaction.SenderAddress = Address.SystemUser;
            }

            Keccak stateRoot = blockHeader.StateRoot!;
            using IReadOnlyTransactionProcessor transactionProcessor = _processingEnv.Build(stateRoot);

            if (transaction.Nonce == 0)
            {
                transaction.Nonce = GetNonce(stateRoot, transaction.SenderAddress);
            }

            BlockHeader callHeader = treatBlockHeaderAsParentBlock
                ? new(
                    blockHeader.Hash!,
                    Keccak.OfAnEmptySequenceRlp,
                    Address.Zero,
                    UInt256.Zero,
                    blockHeader.Number + 1,
                    blockHeader.GasLimit,
                    Math.Max(blockHeader.Timestamp + 1, _timestamper.UnixTime.Seconds),
                    Array.Empty<byte>())
<<<<<<< HEAD
=======
                {
                    BaseFeePerGas = BaseFeeCalculator.Calculate(blockHeader, _specProvider.GetSpecFor1559(blockHeader.Number + 1)),
                }
>>>>>>> 4c86a4ff
                : new(
                    blockHeader.ParentHash!,
                    blockHeader.UnclesHash!,
                    blockHeader.Beneficiary!,
                    blockHeader.Difficulty,
                    blockHeader.Number,
                    blockHeader.GasLimit,
                    blockHeader.Timestamp,
                    blockHeader.ExtraData);

            callHeader.BaseFeePerGas = treatBlockHeaderAsParentBlock
                ? BaseFeeCalculator.Calculate(blockHeader, _specProvider.GetSpec(callHeader))
                : blockHeader.BaseFeePerGas;
            callHeader.MixHash = blockHeader.MixHash;
            callHeader.IsPostMerge = blockHeader.Difficulty == 0;
            transaction.Hash = transaction.CalculateHash();
            transactionProcessor.CallAndRestore(transaction, callHeader, tracer);
        }

        public ulong GetChainId()
        {
            return _processingEnv.BlockTree.ChainId;
        }

        private UInt256 GetNonce(Keccak stateRoot, Address address)
        {
            return _processingEnv.StateReader.GetNonce(stateRoot, address);
        }

        public ulong GetNetworkId() => _processingEnv.BlockTree.ChainId;
        public bool FilterExists(int filterId) => _filterStore.FilterExists(filterId);
        public FilterType GetFilterType(int filterId) => _filterStore.GetFilterType(filterId);
        public FilterLog[] GetFilterLogs(int filterId) => _filterManager.GetLogs(filterId);

        public IEnumerable<FilterLog> GetLogs(
            BlockParameter fromBlock,
            BlockParameter toBlock,
            object? address = null,
            IEnumerable<object>? topics = null,
            CancellationToken cancellationToken = default)
        {
            LogFilter filter = _filterStore.CreateLogFilter(fromBlock, toBlock, address, topics, false);
            return _logFinder.FindLogs(filter, cancellationToken);
        }

        public bool TryGetLogs(int filterId, out IEnumerable<FilterLog> filterLogs, CancellationToken cancellationToken = default)
        {
            LogFilter? filter;
            filterLogs = null;
            if ((filter = _filterStore.GetFilter<LogFilter>(filterId)) is not null)
                filterLogs = _logFinder.FindLogs(filter, cancellationToken);

            return filter is not null;
        }

        public int NewFilter(BlockParameter fromBlock, BlockParameter toBlock,
            object? address = null, IEnumerable<object>? topics = null)
        {
            LogFilter filter = _filterStore.CreateLogFilter(fromBlock, toBlock, address, topics);
            _filterStore.SaveFilter(filter);
            return filter.Id;
        }

        public int NewBlockFilter()
        {
            BlockFilter filter = _filterStore.CreateBlockFilter(_processingEnv.BlockTree.Head!.Number);
            _filterStore.SaveFilter(filter);
            return filter.Id;
        }

        public int NewPendingTransactionFilter()
        {
            PendingTransactionFilter filter = _filterStore.CreatePendingTransactionFilter();
            _filterStore.SaveFilter(filter);
            return filter.Id;
        }

        public void UninstallFilter(int filterId) => _filterStore.RemoveFilter(filterId);
        public FilterLog[] GetLogFilterChanges(int filterId) => _filterManager.PollLogs(filterId);
        public Keccak[] GetBlockFilterChanges(int filterId) => _filterManager.PollBlockHashes(filterId);

        public void RecoverTxSenders(Block block)
        {
            TxReceipt[] receipts = _receiptFinder.Get(block);
            if (block.Transactions.Length == receipts.Length)
            {
                for (int i = 0; i < block.Transactions.Length; i++)
                {
                    Transaction transaction = block.Transactions[i];
                    TxReceipt receipt = receipts[i];
                    transaction.SenderAddress ??= receipt.Sender ?? RecoverTxSender(transaction);
                }
            }
            else
            {
                for (int i = 0; i < block.Transactions.Length; i++)
                {
                    Transaction transaction = block.Transactions[i];
                    transaction.SenderAddress ??= RecoverTxSender(transaction);
                }
            }
        }

        public Keccak[] GetPendingTransactionFilterChanges(int filterId) =>
            _filterManager.PollPendingTransactionHashes(filterId);

        public Address? RecoverTxSender(Transaction tx) => _ecdsa.RecoverAddress(tx);

        public void RunTreeVisitor(ITreeVisitor treeVisitor, Keccak stateRoot)
        {
            _processingEnv.StateReader.RunTreeVisitor(treeVisitor, stateRoot);
        }

        public IEnumerable<FilterLog> FindLogs(LogFilter filter, CancellationToken cancellationToken = default)
        {
            return _logFinder.FindLogs(filter, cancellationToken);
        }
    }
}<|MERGE_RESOLUTION|>--- conflicted
+++ resolved
@@ -25,10 +25,7 @@
 using Nethermind.Facade.Filters;
 using Nethermind.State;
 using Nethermind.Core.Extensions;
-<<<<<<< HEAD
-=======
 using Nethermind.Config;
->>>>>>> 4c86a4ff
 
 namespace Nethermind.Facade
 {
@@ -260,12 +257,6 @@
                     blockHeader.GasLimit,
                     Math.Max(blockHeader.Timestamp + 1, _timestamper.UnixTime.Seconds),
                     Array.Empty<byte>())
-<<<<<<< HEAD
-=======
-                {
-                    BaseFeePerGas = BaseFeeCalculator.Calculate(blockHeader, _specProvider.GetSpecFor1559(blockHeader.Number + 1)),
-                }
->>>>>>> 4c86a4ff
                 : new(
                     blockHeader.ParentHash!,
                     blockHeader.UnclesHash!,
