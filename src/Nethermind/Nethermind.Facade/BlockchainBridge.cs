// SPDX-FileCopyrightText: 2022 Demerzel Solutions Limited
// SPDX-License-Identifier: LGPL-3.0-only

using System;
using System.Collections.Generic;
using System.Diagnostics.CodeAnalysis;
using Nethermind.Blockchain;
using Nethermind.Blockchain.Filters;
using Nethermind.Blockchain.Find;
using Nethermind.Blockchain.Receipts;
using Nethermind.Core;
using Nethermind.Core.Attributes;
using Nethermind.Core.Crypto;
using Nethermind.Crypto;
using Nethermind.Int256;
using Nethermind.Evm;
using Nethermind.Evm.Tracing;
using Nethermind.Trie;
using Nethermind.TxPool;
using Block = Nethermind.Core.Block;
using System.Threading;
using Nethermind.Core.Specs;
using Nethermind.Evm.TransactionProcessing;
using Nethermind.Facade.Filters;
using Nethermind.State;
using Nethermind.Config;
using Nethermind.Facade.Find;
using Nethermind.Facade.Proxy.Models.Simulate;
using Nethermind.Facade.Simulate;
using Transaction = Nethermind.Core.Transaction;
using Autofac;
using Nethermind.Blockchain.Tracing;
using Nethermind.Consensus;
using Nethermind.Evm.State;
using Nethermind.State.OverridableEnv;

namespace Nethermind.Facade
{
    [Todo(Improve.Refactor, "I want to remove BlockchainBridge, split it into something with logging, state and tx processing. Then we can start using independent modules.")]
    public class BlockchainBridge(
        IOverridableEnv<BlockchainBridge.BlockProcessingComponents> processingEnv,
        Lazy<ISimulateReadOnlyBlocksProcessingEnv> lazySimulateProcessingEnv,
        IBlockTree blockTree,
        IStateReader stateReader,
        ITxPool txPool,
        IReceiptFinder receiptStorage,
        IFilterStore filterStore,
        IFilterManager filterManager,
        IEthereumEcdsa ecdsa,
        ITimestamper timestamper,
        ILogFinder logFinder,
        ISpecProvider specProvider,
        IBlocksConfig blocksConfig,
        IMiningConfig miningConfig)
        : IBlockchainBridge
    {
        private readonly SimulateBridgeHelper _simulateBridgeHelper = new(blocksConfig, specProvider);

        public Block? HeadBlock
        {
            get
            {
                return blockTree.Head;
            }
        }

        public bool IsMining { get; } = miningConfig.Enabled;

        private bool TryGetCanonicalTransaction(
            Hash256 txHash,
            [NotNullWhen(true)] out Transaction? transaction,
            [NotNullWhen(true)] out TxReceipt? receipt,
            [NotNullWhen(true)] out Block? block,
            [NotNullWhen(true)] out TxReceipt[]? receipts)
        {
            Hash256 blockHash = receiptStorage.FindBlockHash(txHash);
            if (blockHash is not null)
            {
                block = blockTree.FindBlock(blockHash, BlockTreeLookupOptions.RequireCanonical);
                if (block is not null)
                {
                    receipts = receiptStorage.Get(block);
                    int txIndex = block.GetTransactionIndex(txHash.ValueHash256);
                    if (txIndex != -1)
                    {
                        transaction = block.Transactions[txIndex];
                        receipt = receipts.Length > txIndex && receipts[txIndex].TxHash == txHash ? receipts[txIndex] : null;
                        return true;
                    }
                }
            }

            transaction = null;
            receipt = null;
            receipts = null;
            block = null;
            return false;
        }

        public (TxReceipt? Receipt, TxGasInfo? GasInfo, int LogIndexStart) GetReceiptAndGasInfo(Hash256 txHash)
        {
            if (TryGetCanonicalTransaction(txHash, out Transaction? tx, out TxReceipt? txReceipt, out Block? block, out TxReceipt[]? txReceipts))
            {
                int logIndexStart = txReceipts.GetBlockLogFirstIndex(txReceipt.Index);
                IReleaseSpec spec = specProvider.GetSpec(block.Header);
                return (txReceipt, tx.GetGasInfo(spec, block.Header), logIndexStart);
            }

            return (null, null, 0);
        }

        public (TxReceipt? Receipt, Transaction Transaction, UInt256? baseFee) GetTransaction(Hash256 txHash, bool checkTxnPool = true) =>
            TryGetCanonicalTransaction(txHash, out Transaction? tx, out TxReceipt? txReceipt, out Block? block, out TxReceipt[]? _)
                ? (txReceipt, tx, block.BaseFeePerGas)
                : checkTxnPool && txPool.TryGetPendingTransaction(txHash, out Transaction? transaction)
                    ? (null, transaction, null)
                    : (null, null, null);

        public TxReceipt? GetReceipt(Hash256 txHash)
        {
            Hash256? blockHash = receiptStorage.FindBlockHash(txHash);
            return blockHash is not null ? receiptStorage.Get(blockHash).ForTransaction(txHash) : null;
        }

        public CallOutput Call(BlockHeader header, Transaction tx, Dictionary<Address, AccountOverride>? stateOverride, CancellationToken cancellationToken)
        {
            using var scope = processingEnv.BuildAndOverride(header, stateOverride);

            CallOutputTracer callOutputTracer = new();
            TransactionResult tryCallResult = TryCallAndRestore(scope.Component, header, tx, false,
                callOutputTracer.WithCancellation(cancellationToken));

            return new CallOutput
            {
                Error = ConstructError(tryCallResult, callOutputTracer.Error),
                GasSpent = callOutputTracer.GasSpent,
                OutputData = callOutputTracer.ReturnValue,
                InputError = !tryCallResult.TransactionExecuted
            };
        }

        public SimulateOutput<TTrace> Simulate<TTrace>(BlockHeader header, SimulatePayload<TransactionWithSourceDetails> payload, ISimulateBlockTracerFactory<TTrace> simulateBlockTracerFactory, long gasCapLimit, CancellationToken cancellationToken)
        {
            using SimulateReadOnlyBlocksProcessingScope env = lazySimulateProcessingEnv.Value.Begin(header);
            env.SimulateRequestState.Validate = payload.Validation;
            IBlockTracer<TTrace> tracer = simulateBlockTracerFactory.CreateSimulateBlockTracer(payload.TraceTransfers, env.WorldState, specProvider, header);
            return _simulateBridgeHelper.TrySimulate(header, payload, tracer, env, gasCapLimit, cancellationToken);
        }

        public CallOutput EstimateGas(BlockHeader header, Transaction tx, int errorMargin, Dictionary<Address, AccountOverride>? stateOverride, CancellationToken cancellationToken)
        {
            using var scope = processingEnv.BuildAndOverride(header, stateOverride);
            var components = scope.Component;

            EstimateGasTracer estimateGasTracer = new();
            TransactionResult tryCallResult = TryCallAndRestore(components, header, tx, true,
                estimateGasTracer.WithCancellation(cancellationToken));

            GasEstimator gasEstimator = new(components.TransactionProcessor, components.WorldState, specProvider, blocksConfig);

            string? error = ConstructError(tryCallResult, estimateGasTracer.Error);

            long estimate = gasEstimator.Estimate(tx, header, estimateGasTracer, out string? err, errorMargin, cancellationToken);
            if (err is not null)
            {
                error ??= err;
            }

            return new CallOutput
            {
                Error = error,
                GasSpent = estimate,
<<<<<<< HEAD
                InputError = !tryCallResult.Success
=======
                InputError = !tryCallResult.TransactionExecuted || err is not null
>>>>>>> 4d143e13
            };
        }

        public CallOutput CreateAccessList(BlockHeader header, Transaction tx, CancellationToken cancellationToken, bool optimize)
        {
            AccessTxTracer accessTxTracer = optimize
                ? new(tx.SenderAddress,
                    tx.GetRecipient(tx.IsContractCreation ? stateReader.GetNonce(header, tx.SenderAddress) : 0), header.GasBeneficiary)
                : new(header.GasBeneficiary);

            CallOutputTracer callOutputTracer = new();

            using var scope = processingEnv.BuildAndOverride(header);
            var components = scope.Component;

            TransactionResult tryCallResult = TryCallAndRestore(components, header, tx, false,
                new CompositeTxTracer(callOutputTracer, accessTxTracer).WithCancellation(cancellationToken));

            return new CallOutput
            {
                Error = ConstructError(tryCallResult, callOutputTracer.Error),
                GasSpent = accessTxTracer.GasSpent,
                OperationGas = callOutputTracer.OperationGas,
                OutputData = callOutputTracer.ReturnValue,
                InputError = !tryCallResult.TransactionExecuted,
                AccessList = accessTxTracer.AccessList
            };
        }

        private TransactionResult TryCallAndRestore(
            BlockProcessingComponents components,
            BlockHeader blockHeader,
            Transaction transaction,
            bool treatBlockHeaderAsParentBlock,
            ITxTracer tracer)
        {
            try
            {
                return CallAndRestore(blockHeader, transaction, treatBlockHeaderAsParentBlock, tracer, components);
            }
            catch (InsufficientBalanceException ex)
            {
                return new TransactionResult(ex.Message);
            }
        }

        private TransactionResult CallAndRestore(
            BlockHeader blockHeader,
            Transaction transaction,
            bool treatBlockHeaderAsParentBlock,
            ITxTracer tracer,
            BlockProcessingComponents components)
        {
            transaction.SenderAddress ??= Address.SystemUser;

            //Ignore nonce on all CallAndRestore calls
            transaction.Nonce = components.StateReader.GetNonce(blockHeader, transaction.SenderAddress);

            BlockHeader callHeader = treatBlockHeaderAsParentBlock
                ? new(
                    blockHeader.Hash!,
                    Keccak.OfAnEmptySequenceRlp,
                    Address.Zero,
                    UInt256.Zero,
                    blockHeader.Number + 1,
                    blockHeader.GasLimit,
                    Math.Max(blockHeader.Timestamp + blocksConfig.SecondsPerSlot, timestamper.UnixTime.Seconds),
                    Array.Empty<byte>())
                : new(
                    blockHeader.ParentHash!,
                    blockHeader.UnclesHash!,
                    blockHeader.Beneficiary!,
                    blockHeader.Difficulty,
                    blockHeader.Number,
                    blockHeader.GasLimit,
                    blockHeader.Timestamp,
                    blockHeader.ExtraData);

            IReleaseSpec releaseSpec = specProvider.GetSpec(callHeader);
            callHeader.BaseFeePerGas = treatBlockHeaderAsParentBlock
                ? BaseFeeCalculator.Calculate(blockHeader, releaseSpec)
                : blockHeader.BaseFeePerGas;

            if (releaseSpec.IsEip4844Enabled)
            {
                callHeader.BlobGasUsed = BlobGasCalculator.CalculateBlobGas(transaction);
                callHeader.ExcessBlobGas = treatBlockHeaderAsParentBlock
                    ? BlobGasCalculator.CalculateExcessBlobGas(blockHeader, releaseSpec)
                    : blockHeader.ExcessBlobGas;

                if (transaction.Type is TxType.Blob && transaction.MaxFeePerBlobGas is null && BlobGasCalculator.TryCalculateFeePerBlobGas(callHeader, releaseSpec.BlobBaseFeeUpdateFraction, out UInt256 blobBaseFee))
                {
                    transaction.MaxFeePerBlobGas = blobBaseFee;
                }
            }
            callHeader.MixHash = blockHeader.MixHash;
            callHeader.IsPostMerge = blockHeader.Difficulty == 0;
            transaction.Hash = transaction.CalculateHash();
            BlockExecutionContext blockExecutionContext = new(callHeader, releaseSpec, releaseSpec.BlobBaseFeeUpdateFraction);
            return components.TransactionProcessor.CallAndRestore(transaction, in blockExecutionContext, tracer);
        }

        public ulong GetChainId()
        {
            return blockTree.ChainId;
        }

        public bool FilterExists(int filterId) => filterStore.FilterExists(filterId);
        public FilterType GetFilterType(int filterId) => filterStore.GetFilterType(filterId);

        public IEnumerable<FilterLog> GetLogs(
            BlockParameter fromBlock,
            BlockParameter toBlock,
            object? address = null,
            IEnumerable<object>? topics = null,
            CancellationToken cancellationToken = default)
        {
            LogFilter filter = GetFilter(fromBlock, toBlock, address, topics);
            return logFinder.FindLogs(filter, cancellationToken);
        }

        public LogFilter GetFilter(
            BlockParameter fromBlock,
            BlockParameter toBlock,
            object? address = null,
            IEnumerable<object>? topics = null)
        {
            return filterStore.CreateLogFilter(fromBlock, toBlock, address, topics, false);
        }

        public IEnumerable<FilterLog> GetLogs(
            LogFilter filter,
            BlockHeader fromBlock,
            BlockHeader toBlock,
            CancellationToken cancellationToken = default)
        {
            return logFinder.FindLogs(filter, fromBlock, toBlock, cancellationToken);
        }

        public bool TryGetLogs(int filterId, out IEnumerable<FilterLog> filterLogs, CancellationToken cancellationToken = default)
        {
            LogFilter? filter;
            filterLogs = null;
            if ((filter = filterStore.GetFilter<LogFilter>(filterId)) is not null)
                filterLogs = logFinder.FindLogs(filter, cancellationToken);

            return filter is not null;
        }

        public int NewFilter(BlockParameter? fromBlock, BlockParameter? toBlock,
            object? address = null, IEnumerable<object>? topics = null)
        {
            LogFilter filter = filterStore.CreateLogFilter(fromBlock ?? BlockParameter.Latest, toBlock ?? BlockParameter.Latest, address, topics);
            filterStore.SaveFilter(filter);
            return filter.Id;
        }

        public int NewBlockFilter()
        {
            BlockFilter filter = filterStore.CreateBlockFilter(blockTree.Head!.Number);
            filterStore.SaveFilter(filter);
            return filter.Id;
        }

        public int NewPendingTransactionFilter()
        {
            PendingTransactionFilter filter = filterStore.CreatePendingTransactionFilter();
            filterStore.SaveFilter(filter);
            return filter.Id;
        }

        public void UninstallFilter(int filterId) => filterStore.RemoveFilter(filterId);
        public FilterLog[] GetLogFilterChanges(int filterId) => filterManager.PollLogs(filterId);
        public Hash256[] GetBlockFilterChanges(int filterId) => filterManager.PollBlockHashes(filterId);

        public void RecoverTxSenders(Block block)
        {
            TxReceipt[] receipts = receiptStorage.Get(block);
            if (block.Transactions.Length == receipts.Length)
            {
                for (int i = 0; i < block.Transactions.Length; i++)
                {
                    Transaction transaction = block.Transactions[i];
                    TxReceipt receipt = receipts[i];
                    transaction.SenderAddress ??= receipt.Sender ?? RecoverTxSender(transaction);
                }
            }
            else
            {
                for (int i = 0; i < block.Transactions.Length; i++)
                {
                    Transaction transaction = block.Transactions[i];
                    transaction.SenderAddress ??= RecoverTxSender(transaction);
                }
            }
        }

        public Hash256[] GetPendingTransactionFilterChanges(int filterId) =>
            filterManager.PollPendingTransactionHashes(filterId);

        public Address? RecoverTxSender(Transaction tx) => ecdsa.RecoverAddress(tx);

        public void RunTreeVisitor<TCtx>(ITreeVisitor<TCtx> treeVisitor, Hash256 stateRoot) where TCtx : struct, INodeContext<TCtx>
        {
            stateReader.RunTreeVisitor(treeVisitor, stateRoot);
        }

        public bool HasStateForBlock(BlockHeader baseBlock)
        {
            return stateReader.HasStateForBlock(baseBlock);
        }

        public IEnumerable<FilterLog> FindLogs(LogFilter filter, BlockHeader fromBlock, BlockHeader toBlock, CancellationToken cancellationToken = default)
        {
            return logFinder.FindLogs(filter, fromBlock, toBlock, cancellationToken);
        }

        public IEnumerable<FilterLog> FindLogs(LogFilter filter, CancellationToken cancellationToken = default)
        {
            return logFinder.FindLogs(filter, cancellationToken);
        }

        private static string? ConstructError(TransactionResult txResult, string? tracerError)
        {
            var error = txResult switch
            {
                { TransactionExecuted: true } when txResult.EvmExceptionType is not EvmExceptionType.None => txResult.EvmExceptionType.GetEvmExceptionDescription(),
                { TransactionExecuted: true } when tracerError is not null => tracerError,
                { TransactionExecuted: false, Error: not null } => txResult.Error,
                _ => null
            };

            return error;
        }

        public record BlockProcessingComponents(
            IStateReader StateReader,
            ITransactionProcessor TransactionProcessor,
            IWorldState WorldState
        );
    }

    public interface IBlockchainBridgeFactory
    {
        IBlockchainBridge CreateBlockchainBridge();
    }

    public class BlockchainBridgeFactory(
        ISimulateReadOnlyBlocksProcessingEnvFactory simulateEnvFactory,
        IOverridableEnvFactory envFactory,
        ILifetimeScope rootLifetimeScope
    ) : IBlockchainBridgeFactory
    {
        public IBlockchainBridge CreateBlockchainBridge()
        {
            IOverridableEnv env = envFactory.Create();

            ILifetimeScope overridableScopeLifetime = rootLifetimeScope.BeginLifetimeScope((builder) => builder
                .AddModule(env)
                .Add<BlockchainBridge.BlockProcessingComponents>());

            // Split it out to isolate the world state and processing components
            IOverridableEnv<BlockchainBridge.BlockProcessingComponents> blockProcessingEnv = overridableScopeLifetime
                .Resolve<IOverridableEnv<BlockchainBridge.BlockProcessingComponents>>();

            ILifetimeScope blockchainBridgeLifetime = rootLifetimeScope.BeginLifetimeScope((builder) => builder
                .AddScoped<BlockchainBridge>()
                .AddScoped<ISimulateReadOnlyBlocksProcessingEnv>((_) => simulateEnvFactory.Create())
                .AddScoped(blockProcessingEnv));

            blockchainBridgeLifetime.Disposer.AddInstanceForAsyncDisposal(overridableScopeLifetime);
            rootLifetimeScope.Disposer.AddInstanceForDisposal(blockchainBridgeLifetime);

            return blockchainBridgeLifetime.Resolve<BlockchainBridge>();
        }
    }
}<|MERGE_RESOLUTION|>--- conflicted
+++ resolved
@@ -170,11 +170,7 @@
             {
                 Error = error,
                 GasSpent = estimate,
-<<<<<<< HEAD
-                InputError = !tryCallResult.Success
-=======
                 InputError = !tryCallResult.TransactionExecuted || err is not null
->>>>>>> 4d143e13
             };
         }
 
