// SPDX-FileCopyrightText: 2023 Demerzel Solutions Limited
// SPDX-License-Identifier: LGPL-3.0-only

using System.Collections.Generic;
using System.Text.Json.Serialization;
using Nethermind.Core;
using Nethermind.Core.Specs;
using Nethermind.Facade.Eth;
using Nethermind.Int256;

namespace Nethermind.Facade.Proxy.Models.Simulate;

public class SimulateBlockResult<TTrace>(Block source, bool includeFullTransactionData, ISpecProvider specProvider)
    : BlockForRpc(source, includeFullTransactionData, specProvider)
{
<<<<<<< HEAD
    [JsonIgnore]
    public new UInt256 TotalDifficulty { get => base.TotalDifficulty; set => base.TotalDifficulty = value; }
    public List<SimulateCallResult> Calls { get; set; } = new();
=======
    public string? Error { get; set; }
    public bool Success { get; set; } = true;
    public List<TTrace> Calls { get; set; } = new();
>>>>>>> 1f9ce2ca
}<|MERGE_RESOLUTION|>--- conflicted
+++ resolved
@@ -13,13 +13,9 @@
 public class SimulateBlockResult<TTrace>(Block source, bool includeFullTransactionData, ISpecProvider specProvider)
     : BlockForRpc(source, includeFullTransactionData, specProvider)
 {
-<<<<<<< HEAD
     [JsonIgnore]
     public new UInt256 TotalDifficulty { get => base.TotalDifficulty; set => base.TotalDifficulty = value; }
-    public List<SimulateCallResult> Calls { get; set; } = new();
-=======
     public string? Error { get; set; }
     public bool Success { get; set; } = true;
     public List<TTrace> Calls { get; set; } = new();
->>>>>>> 1f9ce2ca
 }