// SPDX-FileCopyrightText: 2023 Demerzel Solutions Limited
// SPDX-License-Identifier: LGPL-3.0-only

using System;
using Nethermind.Blockchain;
using Nethermind.Blockchain.Blocks;
using Nethermind.Blockchain.Receipts;
using Nethermind.Consensus.Processing;
using Nethermind.Consensus.Rewards;
using Nethermind.Consensus.Validators;
using Nethermind.Core;
using Nethermind.Core.Crypto;
using Nethermind.Core.Specs;
using Nethermind.Db;
using Nethermind.Evm;
using Nethermind.Evm.Tracing;
using Nethermind.Evm.TransactionProcessing;
using Nethermind.Logging;
using Nethermind.State;
using static Nethermind.Consensus.Processing.BlockProcessor;

namespace Nethermind.Facade.Simulate;



public class SimulateBlockValidationTransactionsExecutor : BlockProcessor.BlockValidationTransactionsExecutor
{
    public SimulateBlockValidationTransactionsExecutor(ITransactionProcessor transactionProcessor, IWorldState stateProvider) : base(transactionProcessor, stateProvider)
    {
    }

    public SimulateBlockValidationTransactionsExecutor(ITransactionProcessorAdapter transactionProcessor, IWorldState stateProvider) : base(transactionProcessor, stateProvider)
    {
    }

    protected override void ProcessTransaction(in BlockExecutionContext blkCtx, Transaction currentTx, int index,
        BlockReceiptsTracer receiptsTracer, ProcessingOptions processingOptions)
    {
        processingOptions |= ProcessingOptions.DoNotVerifyNonce;
        base.ProcessTransaction(in blkCtx, currentTx, index, receiptsTracer, processingOptions);
    }
}

public class SimulateReadOnlyBlocksProcessingEnv : ReadOnlyTxProcessingEnvBase, IDisposable
{
    private readonly IBlockValidator _blockValidator;
    private readonly ILogManager? _logManager;
    private readonly TransactionProcessor _transactionProcessor;

    public SimulateReadOnlyBlocksProcessingEnv(
        bool traceTransfers,
        IWorldStateManager worldStateManager,
        IReadOnlyBlockTree baseBlockTree,
        IReadOnlyDbProvider readOnlyDbProvider,
        IBlockTree blockTree,
        ISpecProvider specProvider,
        ILogManager? logManager = null,
        bool doValidation = false)
        : base(worldStateManager, blockTree, specProvider, logManager)
    {
        ReadOnlyBlockTree = baseBlockTree;
        DbProvider = readOnlyDbProvider;
        WorldStateManager = worldStateManager;
        _logManager = logManager;
        SpecProvider = specProvider;

        BlockTree = new BlockTreeOverlay(ReadOnlyBlockTree, blockTree);
        BlockhashProvider =
            new SimulateBlockhashProvider(new BlockhashProvider(BlockTree, specProvider, StateProvider, logManager),
                BlockTree);
        StateProvider = WorldStateManager.GlobalWorldState;
        StateReader = WorldStateManager.GlobalStateReader;
        CodeInfoRepository = new OverridableCodeInfoRepository(new CodeInfoRepository());
        VirtualMachine = new SimulateVirtualMachine(new VirtualMachine(BlockhashProvider, specProvider, CodeInfoRepository, logManager));
        _transactionProcessor = new TransactionProcessor(SpecProvider, StateProvider, VirtualMachine,
            CodeInfoRepository, _logManager, !doValidation);
        _blockValidator = CreateValidator();
        BlockTransactionPicker = new BlockProductionTransactionPicker(specProvider, true);
    }

    public ISpecProvider SpecProvider { get; }
    public IWorldStateManager WorldStateManager { get; }
    public IVirtualMachine VirtualMachine { get; }
    public IReadOnlyDbProvider DbProvider { get; }
    public IReadOnlyBlockTree ReadOnlyBlockTree { get; set; }
    public OverridableCodeInfoRepository CodeInfoRepository { get; }
    public BlockProductionTransactionPicker BlockTransactionPicker { get; }

    public void Dispose()
    {
        DbProvider.Dispose();
    }

    private SimulateBlockValidatorProxy CreateValidator()
    {
        HeaderValidator headerValidator = new(
            BlockTree,
            Always.Valid,
            SpecProvider,
            _logManager);

        BlockValidator blockValidator = new(
            new TxValidator(SpecProvider!.ChainId),
            headerValidator,
            Always.Valid,
            SpecProvider,
            _logManager);

        return new SimulateBlockValidatorProxy(blockValidator);
    }

<<<<<<< HEAD
    public IBlockProcessor GetProcessor(Hash256 stateRoot) =>
        new BlockProcessor(SpecProvider,
=======
    public IBlockProcessor GetProcessor(Hash256 stateRoot, bool validate)
    {
        return new BlockProcessor(SpecProvider,
>>>>>>> 918e9fd8
            _blockValidator,
            NoBlockRewards.Instance,
            validate ? new BlockValidationTransactionsExecutor(_transactionProcessor, StateProvider) : new SimulateBlockValidationTransactionsExecutor(_transactionProcessor, StateProvider),
            StateProvider,
            NullReceiptStorage.Instance,
            NullWitnessCollector.Instance,
            new BlockhashStore(BlockTree, SpecProvider, StateProvider),
            _logManager);

    public IReadOnlyTransactionProcessor Build(Hash256 stateRoot) =>
        new ReadOnlyTransactionProcessor(_transactionProcessor, StateProvider, stateRoot);
}<|MERGE_RESOLUTION|>--- conflicted
+++ resolved
@@ -109,17 +109,13 @@
         return new SimulateBlockValidatorProxy(blockValidator);
     }
 
-<<<<<<< HEAD
-    public IBlockProcessor GetProcessor(Hash256 stateRoot) =>
+    public IBlockProcessor GetProcessor(Hash256 stateRoot, bool validate) =>
         new BlockProcessor(SpecProvider,
-=======
-    public IBlockProcessor GetProcessor(Hash256 stateRoot, bool validate)
-    {
-        return new BlockProcessor(SpecProvider,
->>>>>>> 918e9fd8
             _blockValidator,
             NoBlockRewards.Instance,
-            validate ? new BlockValidationTransactionsExecutor(_transactionProcessor, StateProvider) : new SimulateBlockValidationTransactionsExecutor(_transactionProcessor, StateProvider),
+            validate
+                ? new BlockValidationTransactionsExecutor(_transactionProcessor, StateProvider)
+                : new SimulateBlockValidationTransactionsExecutor(_transactionProcessor, StateProvider),
             StateProvider,
             NullReceiptStorage.Instance,
             NullWitnessCollector.Instance,
