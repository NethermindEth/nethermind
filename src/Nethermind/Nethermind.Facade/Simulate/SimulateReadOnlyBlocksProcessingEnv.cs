--- conflicted
+++ resolved
@@ -9,19 +9,8 @@
 using Nethermind.Core.Specs;
 using Nethermind.Db;
 using Nethermind.Evm;
-<<<<<<< HEAD
-using Nethermind.Evm.Config;
-using Nethermind.Evm.OverridableEnv;
-using Nethermind.Evm.Tracing;
-using Nethermind.Evm.TransactionProcessing;
-using Nethermind.Int256;
-using Nethermind.Logging;
-using Nethermind.State;
-using static Nethermind.Consensus.Processing.BlockProcessor;
-=======
 using Nethermind.Evm.State;
 using Nethermind.State.OverridableEnv;
->>>>>>> fb8d06a3
 
 namespace Nethermind.Facade.Simulate;
 
@@ -63,52 +52,12 @@
     IDisposable overridableWorldStateCloser
 ) : IDisposable
 {
-<<<<<<< HEAD
-    private IWorldState StateProvider { get; }
-    public IBlockTree BlockTree { get; }
-    public ISpecProvider SpecProvider { get; }
-
-    private readonly IBlockValidator _blockValidator;
-    private readonly ILogManager? _logManager;
-    private readonly ITransactionProcessor _transactionProcessor;
-    public IWorldState WorldState => StateProvider;
-
-    public SimulateReadOnlyBlocksProcessingEnv(
-        IWorldState worldState,
-        IReadOnlyBlockTree baseBlockTree,
-        IReadOnlyDbProvider readOnlyDbProvider,
-        IBlockTree blockTree,
-        ISpecProvider specProvider,
-        ISimulateTransactionProcessorFactory transactionProcessorFactory,
-        IVMConfig vmConfig,
-        ILogManager? logManager = null,
-        bool validate = false)
-    {
-        SpecProvider = specProvider;
-        DbProvider = readOnlyDbProvider;
-        _logManager = logManager;
-
-        BlockTree = new BlockTreeOverlay(baseBlockTree, blockTree);
-        StateProvider = worldState;
-        SimulateBlockhashProvider blockhashProvider = new SimulateBlockhashProvider(new BlockhashProvider(BlockTree, specProvider, StateProvider, logManager), BlockTree);
-        CodeInfoRepository = new OverridableCodeInfoRepository(new CodeInfoRepository());
-        SimulateVirtualMachine virtualMachine = new SimulateVirtualMachine(new VirtualMachine(blockhashProvider, specProvider, logManager, vmConfig));
-        _transactionProcessor = transactionProcessorFactory.CreateTransactionProcessor(SpecProvider, StateProvider, virtualMachine, CodeInfoRepository, _logManager, validate);
-        _blockValidator = CreateValidator();
-        BlockTransactionPicker = new BlockProductionTransactionPicker(specProvider, ignoreEip3607: true);
-    }
-
-    private IReadOnlyDbProvider DbProvider { get; }
-    public OverridableCodeInfoRepository CodeInfoRepository { get; }
-    public BlockProductionTransactionPicker BlockTransactionPicker { get; }
-=======
     public IWorldState WorldState => worldState;
     public ISpecProvider SpecProvider => specProvider;
     public IBlockTree BlockTree => blockTree;
     public IOverridableCodeInfoRepository CodeInfoRepository => codeInfoRepository;
     public SimulateRequestState SimulateRequestState => simulateState;
     public IBlockProcessor BlockProcessor => blockProcessor;
->>>>>>> fb8d06a3
 
     public void Dispose()
     {
