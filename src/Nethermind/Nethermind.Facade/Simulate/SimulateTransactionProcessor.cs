// SPDX-FileCopyrightText: 2024 Demerzel Solutions Limited
// SPDX-License-Identifier: LGPL-3.0-only

using Nethermind.Core;
using Nethermind.Core.Specs;
using Nethermind.Evm;
using Nethermind.Evm.Tracing;
using Nethermind.Evm.TransactionProcessing;
using Nethermind.Int256;
using Nethermind.Logging;
using Nethermind.State;

namespace Nethermind.Facade.Simulate;

public sealed class SimulateTransactionProcessor(
    ISpecProvider? specProvider,
    IVirtualMachine? virtualMachine,
    ICodeInfoRepository? codeInfoRepository,
    ILogManager? logManager,
    bool validate)
<<<<<<< HEAD
    : TransactionProcessor(specProvider, virtualMachine, codeInfoRepository, logManager), ITransactionProcessor
=======
    : TransactionProcessorBase(specProvider, worldState, virtualMachine, codeInfoRepository, logManager), ITransactionProcessor
>>>>>>> dfaed09f
{
    protected override bool ShouldValidate(ExecutionOptions opts) => true;

    protected override TransactionResult Execute(IWorldState worldState, Transaction tx, in BlockExecutionContext blCtx, ITxTracer tracer, ExecutionOptions opts)
    {
        if (!validate)
        {
            opts |= ExecutionOptions.NoValidation;
        }

        return base.Execute(worldState, tx, in blCtx, tracer, opts);
    }
}<|MERGE_RESOLUTION|>--- conflicted
+++ resolved
@@ -18,11 +18,7 @@
     ICodeInfoRepository? codeInfoRepository,
     ILogManager? logManager,
     bool validate)
-<<<<<<< HEAD
     : TransactionProcessor(specProvider, virtualMachine, codeInfoRepository, logManager), ITransactionProcessor
-=======
-    : TransactionProcessorBase(specProvider, worldState, virtualMachine, codeInfoRepository, logManager), ITransactionProcessor
->>>>>>> dfaed09f
 {
     protected override bool ShouldValidate(ExecutionOptions opts) => true;
 
