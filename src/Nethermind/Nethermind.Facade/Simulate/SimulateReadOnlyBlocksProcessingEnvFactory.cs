--- conflicted
+++ resolved
@@ -13,12 +13,8 @@
 using Nethermind.Core.Specs;
 using Nethermind.Db;
 using Nethermind.Db.Blooms;
-<<<<<<< HEAD
-using Nethermind.Evm.Config;
-=======
 using Nethermind.Evm;
 using Nethermind.Evm.TransactionProcessing;
->>>>>>> fb8d06a3
 using Nethermind.Logging;
 using Nethermind.State.OverridableEnv;
 using Nethermind.State.Repositories;
@@ -41,18 +37,6 @@
         BlockTree tempBlockTree = CreateTempBlockTree(editableDbProvider, specProvider, logManager, editableDbProvider);
         BlockTreeOverlay overrideBlockTree = new BlockTreeOverlay(baseBlockTree, tempBlockTree);
 
-<<<<<<< HEAD
-        return new SimulateReadOnlyBlocksProcessingEnv(
-            worldState,
-            baseBlockTree,
-            editableDbProvider,
-            tempBlockTree,
-            specProvider,
-            transactionProcessorFactory,
-            new VMConfig(),
-            logManager,
-            validate);
-=======
         ILifetimeScope envLifetimeScope = rootLifetimeScope.BeginLifetimeScope((builder) => builder
             .AddModule(overridableEnv) // worldstate related override here
             .AddSingleton<IBlockTree>(overrideBlockTree)
@@ -70,7 +54,6 @@
 
         rootLifetimeScope.Disposer.AddInstanceForAsyncDisposal(envLifetimeScope);
         return envLifetimeScope.Resolve<SimulateReadOnlyBlocksProcessingEnv>();
->>>>>>> fb8d06a3
     }
 
     private static BlockTree CreateTempBlockTree(IReadOnlyDbProvider readOnlyDbProvider, ISpecProvider? specProvider, ILogManager logManager, IReadOnlyDbProvider editableDbProvider)
