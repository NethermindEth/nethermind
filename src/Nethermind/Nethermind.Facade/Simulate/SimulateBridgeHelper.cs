--- conflicted
+++ resolved
@@ -21,11 +21,7 @@
 using System.Threading;
 using Nethermind.Consensus;
 using Nethermind.Evm.State;
-<<<<<<< HEAD
-using Nethermind.Logging;
-=======
 using Nethermind.Evm.TransactionProcessing;
->>>>>>> c5388661
 using Transaction = Nethermind.Core.Transaction;
 
 namespace Nethermind.Facade.Simulate;
@@ -54,12 +50,8 @@
             stateProvider.CreateAccountIfNotExists(address, 0, 0);
         }
 
-<<<<<<< HEAD
-        stateProvider.Commit(releaseSpec, commitRoots: false);
-=======
         stateProvider.Commit(releaseSpec, commitRoots: true);
         stateProvider.CommitTree(blockNumber);
->>>>>>> c5388661
     }
 
     public SimulateOutput<TTrace> TrySimulate<TTrace>(
@@ -270,11 +262,7 @@
             [],
             requestsHash: parent.RequestsHash)
         {
-<<<<<<< HEAD
-            MixHash = parent.MixHash,
-=======
             MixHash = Hash256.Zero,
->>>>>>> c5388661
             RequestsHash = parent.RequestsHash,
         };
 
