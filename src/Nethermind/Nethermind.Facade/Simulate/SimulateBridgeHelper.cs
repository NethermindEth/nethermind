--- conflicted
+++ resolved
@@ -61,13 +61,8 @@
         BlockHeader parent,
         SimulatePayload<TransactionWithSourceDetails> payload,
         IBlockTracer<TTrace> tracer,
-<<<<<<< HEAD
-        CancellationToken cancellationToken,
-        SimulateReadOnlyBlocksProcessingEnv env)
-=======
         SimulateReadOnlyBlocksProcessingEnv env,
         CancellationToken cancellationToken)
->>>>>>> b0a269da
     {
         IBlockTree blockTree = env.BlockTree;
         IWorldState stateProvider = env.WorldState;
@@ -113,22 +108,13 @@
 
                 SimulateBlockResult<TTrace> result = new(processedBlock, payload.ReturnFullTransactionObjects, specProvider)
                 {
-<<<<<<< HEAD
-                    Calls = [.. tracer.BuildResult()],
-                };
-=======
                     Calls = tracer.BuildResult(),
                 };
                 CheckMissingAndSetDefaults(result, processedBlock);
->>>>>>> b0a269da
                 yield return result;
                 parent = processedBlock.Header;
             }
-            yield break;
-        }
-<<<<<<< HEAD
-        yield break;
-=======
+        }
     }
 
     private static void CheckMissingAndSetDefaults<TTrace>(SimulateBlockResult<TTrace> current, Block processedBlock)
@@ -139,7 +125,6 @@
         current.WithdrawalsRoot = processedBlock.WithdrawalsRoot ?? Keccak.EmptyTreeHash;
         current.ExcessBlobGas = processedBlock.ExcessBlobGas ?? 0;
         current.Withdrawals = processedBlock.Withdrawals ?? [];
->>>>>>> b0a269da
     }
 
     private static void FinalizeStateAndBlock(IWorldState stateProvider, Block processedBlock, IReleaseSpec currentSpec, Block currentBlock, IBlockTree blockTree)
