--- conflicted
+++ resolved
@@ -291,13 +291,9 @@
                 parent.Difficulty == 0 ? 0 : parent.Difficulty + 1,
                 checked(parent.Number + 1),
                 parent.GasLimit,
-<<<<<<< HEAD
+
                 checked(parent.Timestamp + 1),
                 Array.Empty<byte>())
-=======
-                parent.Timestamp + 1,
-                [])
->>>>>>> 59609488
             {
                 MixHash = parent.MixHash,
                 IsPostMerge = parent.Difficulty == 0,
