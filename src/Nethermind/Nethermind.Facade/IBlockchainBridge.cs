// SPDX-FileCopyrightText: 2022 Demerzel Solutions Limited
// SPDX-License-Identifier: LGPL-3.0-only

using System.Collections.Generic;
using System.Threading;
using Nethermind.Blockchain.Filters;
using Nethermind.Blockchain.Find;
using Nethermind.Core;
using Nethermind.Core.Crypto;
using Nethermind.Evm;
using Nethermind.Facade.Filters;
using Nethermind.Facade.Proxy.Models.MultiCall;
using Nethermind.Int256;
using Nethermind.Trie;
using Block = Nethermind.Core.Block;

namespace Nethermind.Facade
{
    public interface IBlockchainBridge : ILogFinder
    {
        Block HeadBlock { get; }
        bool IsMining { get; }
        void RecoverTxSenders(Block block);
        Address? RecoverTxSender(Transaction tx);
        TxReceipt GetReceipt(Keccak txHash);
<<<<<<< HEAD
        (TxReceipt Receipt, UInt256? EffectiveGasPrice, int LogIndexStart) GetReceiptAndEffectiveGasPrice(Keccak txHash);
        (TxReceipt Receipt, Transaction Transaction, UInt256? baseFee) GetTransaction(Keccak txHash);

        BlockchainBridge.MultiCallOutput MultiCall(BlockHeader header, MultiCallBlockStateCallsModel[] blocks,
            CancellationToken cancellationToken);

=======
        (TxReceipt? Receipt, TxGasInfo? GasInfo, int LogIndexStart) GetReceiptAndGasInfo(Keccak txHash);
        (TxReceipt? Receipt, Transaction Transaction, UInt256? baseFee) GetTransaction(Keccak txHash);
>>>>>>> 23d5b006
        BlockchainBridge.CallOutput Call(BlockHeader header, Transaction tx, CancellationToken cancellationToken);
        BlockchainBridge.CallOutput EstimateGas(BlockHeader header, Transaction tx, CancellationToken cancellationToken);
        BlockchainBridge.CallOutput CreateAccessList(BlockHeader header, Transaction tx, CancellationToken cancellationToken, bool optimize);
        ulong GetChainId();

        int NewBlockFilter();
        int NewPendingTransactionFilter();
        int NewFilter(BlockParameter? fromBlock, BlockParameter? toBlock, object? address = null, IEnumerable<object>? topics = null);
        void UninstallFilter(int filterId);
        bool FilterExists(int filterId);
        Keccak[] GetBlockFilterChanges(int filterId);
        Keccak[] GetPendingTransactionFilterChanges(int filterId);
        FilterLog[] GetLogFilterChanges(int filterId);

        FilterType GetFilterType(int filterId);
        FilterLog[] GetFilterLogs(int filterId);

        IEnumerable<FilterLog> GetLogs(BlockParameter fromBlock, BlockParameter toBlock, object? address = null, IEnumerable<object>? topics = null, CancellationToken cancellationToken = default);
        bool TryGetLogs(int filterId, out IEnumerable<FilterLog> filterLogs, CancellationToken cancellationToken = default);
        void RunTreeVisitor(ITreeVisitor treeVisitor, Keccak stateRoot);

    }
}<|MERGE_RESOLUTION|>--- conflicted
+++ resolved
@@ -23,17 +23,10 @@
         void RecoverTxSenders(Block block);
         Address? RecoverTxSender(Transaction tx);
         TxReceipt GetReceipt(Keccak txHash);
-<<<<<<< HEAD
         (TxReceipt Receipt, UInt256? EffectiveGasPrice, int LogIndexStart) GetReceiptAndEffectiveGasPrice(Keccak txHash);
         (TxReceipt Receipt, Transaction Transaction, UInt256? baseFee) GetTransaction(Keccak txHash);
-
         BlockchainBridge.MultiCallOutput MultiCall(BlockHeader header, MultiCallBlockStateCallsModel[] blocks,
             CancellationToken cancellationToken);
-
-=======
-        (TxReceipt? Receipt, TxGasInfo? GasInfo, int LogIndexStart) GetReceiptAndGasInfo(Keccak txHash);
-        (TxReceipt? Receipt, Transaction Transaction, UInt256? baseFee) GetTransaction(Keccak txHash);
->>>>>>> 23d5b006
         BlockchainBridge.CallOutput Call(BlockHeader header, Transaction tx, CancellationToken cancellationToken);
         BlockchainBridge.CallOutput EstimateGas(BlockHeader header, Transaction tx, CancellationToken cancellationToken);
         BlockchainBridge.CallOutput CreateAccessList(BlockHeader header, Transaction tx, CancellationToken cancellationToken, bool optimize);
