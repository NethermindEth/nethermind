--- conflicted
+++ resolved
@@ -28,11 +28,7 @@
         (TxReceipt? Receipt, TxGasInfo? GasInfo, int LogIndexStart) GetReceiptAndGasInfo(Hash256 txHash);
         (TxReceipt? Receipt, Transaction? Transaction, UInt256? baseFee) GetTransaction(Hash256 txHash, bool checkTxnPool = true);
         CallOutput Call(BlockHeader header, Transaction tx, Dictionary<Address, AccountOverride>? stateOverride = null, CancellationToken cancellationToken = default);
-<<<<<<< HEAD
-        SimulateOutput<TTrace> Simulate<TTrace>(BlockHeader header, SimulatePayload<TransactionWithSourceDetails> payload, SimulateBlockTracerFactory<TTrace> simulateBlockTracerFactory, CancellationToken cancellationToken);
-=======
         SimulateOutput<TTrace> Simulate<TTrace>(BlockHeader header, SimulatePayload<TransactionWithSourceDetails> payload, ISimulateBlockTracerFactory<TTrace> simulateBlockTracerFactory, CancellationToken cancellationToken);
->>>>>>> b0a269da
         CallOutput EstimateGas(BlockHeader header, Transaction tx, int errorMarginBasisPoints, Dictionary<Address, AccountOverride>? stateOverride = null, CancellationToken cancellationToken = default);
 
         CallOutput CreateAccessList(BlockHeader header, Transaction tx, CancellationToken cancellationToken, bool optimize);
