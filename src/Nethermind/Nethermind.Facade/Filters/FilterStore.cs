--- conflicted
+++ resolved
@@ -188,21 +188,9 @@
                 case null:
                     return null;
                 case string topic:
-<<<<<<< HEAD
-                    return new FilterTopic { Topic = new Keccak(topic) };
-                case Keccak keccak:
+                    return new FilterTopic { Topic = new Hash256(topic) };
+                case Hash256 keccak:
                     return new FilterTopic { Topic = keccak };
-=======
-                    return new FilterTopic
-                    {
-                        Topic = new Hash256(topic)
-                    };
-                case Hash256 keccak:
-                    return new FilterTopic
-                    {
-                        Topic = keccak
-                    };
->>>>>>> 13b85a3f
             }
 
             if (obj is not IEnumerable<string> topics)
@@ -211,27 +199,15 @@
             }
             else
             {
-<<<<<<< HEAD
-                return new FilterTopic { Topics = topics.Select(t => new Keccak(t)).ToArray() };
-=======
-                return new FilterTopic
-                {
-                    Topics = topics.Select(t => new Hash256(t)).ToArray()
-                };
->>>>>>> 13b85a3f
+                return new FilterTopic { Topics = topics.Select(t => new Hash256(t)).ToArray() };
             }
         }
 
         private class FilterTopic
         {
-<<<<<<< HEAD
-            public Keccak? Topic { get; set; }
-            public Keccak[]? Topics { get; set; }
-=======
             public Hash256? Topic { get; set; }
             public Hash256[]? Topics { get; set; }
 
->>>>>>> 13b85a3f
         }
     }
 }