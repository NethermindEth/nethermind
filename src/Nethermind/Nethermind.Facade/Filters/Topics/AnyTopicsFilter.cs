--- conflicted
+++ resolved
@@ -16,15 +16,9 @@
     {
 
         private readonly TopicExpression[] _expressions;
-<<<<<<< HEAD
         public static IEnumerable<int> Any = [-1];
 
         public override IEnumerable<int> GetBlockNumbersFrom(LogIndexStorage logIndexStorage)
-=======
-        public static IEnumerable<long> Any = [-1];
-
-        public override IEnumerable<long> GetBlockNumbersFrom(LogIndexStorage logIndexStorage)
->>>>>>> 1c9d9af7
         {
             if (_expressions is null || _expressions.Length == 0)
             {
@@ -33,30 +27,16 @@
             }
 
             var blocks = _expressions.Select(e => e.GetBlockNumbersFrom(logIndexStorage));
-<<<<<<< HEAD
             IEnumerator<int>[] enumerators = blocks.Select(b => b.GetEnumerator()).ToArray();
-=======
-            IEnumerator<long>[] enumerators = blocks.Select(b => b.GetEnumerator()).ToArray();
->>>>>>> 1c9d9af7
-
-
 
             try
             {
 
-<<<<<<< HEAD
                 DictionarySortedSet<int, IEnumerator<int>> transactions = new();
 
                 for (int i = 0; i < enumerators.Length; i++)
                 {
                     IEnumerator<int> enumerator = enumerators[i];
-=======
-                DictionarySortedSet<long, IEnumerator<long>> transactions = new();
-
-                for (int i = 0; i < enumerators.Length; i++)
-                {
-                    IEnumerator<long> enumerator = enumerators[i];
->>>>>>> 1c9d9af7
                     if (enumerator.MoveNext())
                     {
                         transactions.Add(enumerator.Current!, enumerator);
@@ -66,11 +46,7 @@
 
                 while (transactions.Count > 0)
                 {
-<<<<<<< HEAD
                     (int blockNumber, IEnumerator<int> enumerator) = transactions.Min;
-=======
-                    (long blockNumber, IEnumerator<long> enumerator) = transactions.Min;
->>>>>>> 1c9d9af7
 
                     transactions.Remove(blockNumber);
 
@@ -78,11 +54,7 @@
 
                     if (transactions.Count > 0)
                     {
-<<<<<<< HEAD
                         (long blockNumber2, IEnumerator<int> enumerator2) = transactions.Min;
-=======
-                        (long blockNumber2, IEnumerator<long> enumerator2) = transactions.Min;
->>>>>>> 1c9d9af7
                         isRepeated = blockNumber == blockNumber2;
                     }
 
