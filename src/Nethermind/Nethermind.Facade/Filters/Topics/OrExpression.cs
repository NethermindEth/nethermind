--- conflicted
+++ resolved
@@ -15,38 +15,20 @@
     {
         private readonly TopicExpression[] _subexpressions;
 
-<<<<<<< HEAD
         public override IEnumerable<int> GetBlockNumbersFrom(LogIndexStorage logIndexStorage)
         {
 
             var blocks = _subexpressions.Select(e => e.GetBlockNumbersFrom(logIndexStorage));
             IEnumerator<int>[] enumerators = blocks.Select(b => b.GetEnumerator()).ToArray();
-=======
-        public override IEnumerable<long> GetBlockNumbersFrom(LogIndexStorage logIndexStorage)
-        {
-
-            var blocks = _subexpressions.Select(e => e.GetBlockNumbersFrom(logIndexStorage));
-            IEnumerator<long>[] enumerators = blocks.Select(b => b.GetEnumerator()).ToArray();
-
-
->>>>>>> 1c9d9af7
-
+            
             try
             {
 
-<<<<<<< HEAD
                 DictionarySortedSet<int, IEnumerator<int>> transactions = new();
 
                 for (int i = 0; i < enumerators.Length; i++)
                 {
                     IEnumerator<int> enumerator = enumerators[i];
-=======
-                DictionarySortedSet<long, IEnumerator<long>> transactions = new();
-
-                for (int i = 0; i < enumerators.Length; i++)
-                {
-                    IEnumerator<long> enumerator = enumerators[i];
->>>>>>> 1c9d9af7
                     if (enumerator.MoveNext())
                     {
                         transactions.Add(enumerator.Current!, enumerator);
@@ -56,22 +38,14 @@
 
                 while (transactions.Count > 0)
                 {
-<<<<<<< HEAD
                     (int blockNumber, IEnumerator<int> enumerator) = transactions.Min;
-=======
-                    (long blockNumber, IEnumerator<long> enumerator) = transactions.Min;
->>>>>>> 1c9d9af7
 
                     transactions.Remove(blockNumber);
                     bool isRepeated = false;
 
                     if (transactions.Count > 0)
                     {
-<<<<<<< HEAD
                         (int blockNumber2, IEnumerator<int> enumerator2) = transactions.Min;
-=======
-                        (long blockNumber2, IEnumerator<long> enumerator2) = transactions.Min;
->>>>>>> 1c9d9af7
                         isRepeated = blockNumber == blockNumber2;
                     }
 
