// SPDX-FileCopyrightText: 2023 Demerzel Solutions Limited
// SPDX-License-Identifier: LGPL-3.0-only

using System;
using System.Linq.Expressions;
using System.Threading.Tasks;
using FluentAssertions;
using Nethermind.Core;
using Nethermind.Core.Crypto;
using Nethermind.Core.Extensions;
using Nethermind.Core.Test;
using Nethermind.Core.Test.Builders;
using Nethermind.Db;
using Nethermind.Logging;
using Nethermind.State.Snap;
using Nethermind.Synchronization.Trie;
using Nethermind.Trie;
using Nethermind.Trie.Pruning;
using NSubstitute;
using NUnit.Framework;

namespace Nethermind.Synchronization.Test.Trie;

[Parallelizable(ParallelScope.Fixtures)]
public class HealingTreeTests
{
    private static readonly byte[] _rlp = { 3, 4 };
    private static readonly Hash256 _key = Keccak.Compute(_rlp);

    [Test]
    public void get_state_tree_works()
    {
        HealingStateTree stateTree = new(Substitute.For<ITrieStore>(), LimboLogs.Instance);
        stateTree.Get(stackalloc byte[] { 1, 2, 3 });
    }

    [Test]
    public void get_storage_tree_works()
    {
        HealingStorageTree stateTree = new(Substitute.For<ITrieStore>(), Keccak.EmptyTreeHash, LimboLogs.Instance, TestItem.AddressA, TestItem.KeccakA, null);
        stateTree.Get(stackalloc byte[] { 1, 2, 3 });
    }

    [Test]
    public void recovery_works_state_trie([Values(true, false)] bool isMainThread, [Values(true, false)] bool successfullyRecovered)
    {
        HealingStateTree CreateHealingStateTree(ITrieStore trieStore, ITrieNodeRecovery<GetTrieNodesRequest> recovery)
        {
            HealingStateTree stateTree = new(trieStore, LimboLogs.Instance);
            stateTree.InitializeNetwork(recovery);
            return stateTree;
        }

        byte[] path = { 1, 2 };
        recovery_works(isMainThread, successfullyRecovered, path, CreateHealingStateTree, r => PathMatch(r, path, 0));
    }

    private static bool PathMatch(GetTrieNodesRequest r, byte[] path, int lastPathIndex) =>
        r.RootHash == _key
        && r.AccountAndStoragePaths.Length == 1
        && r.AccountAndStoragePaths[0].Group.Length == lastPathIndex + 1
        && Bytes.AreEqual(r.AccountAndStoragePaths[0].Group[lastPathIndex], Nibbles.EncodePath(path));

    [Test]
    public void recovery_works_storage_trie([Values(true, false)] bool isMainThread, [Values(true, false)] bool successfullyRecovered)
    {
        HealingStorageTree CreateHealingStorageTree(ITrieStore trieStore, ITrieNodeRecovery<GetTrieNodesRequest> recovery) =>
            new(trieStore, Keccak.EmptyTreeHash, LimboLogs.Instance, TestItem.AddressA, _key, recovery);
        byte[] path = { 1, 2 };
        byte[] addressPath = ValueKeccak.Compute(TestItem.AddressA.Bytes).Bytes.ToArray();
        recovery_works(isMainThread, successfullyRecovered, path, CreateHealingStorageTree,
            r => PathMatch(r, path, 1) && Bytes.AreEqual(r.AccountAndStoragePaths[0].Group[0], addressPath));
    }

    private void recovery_works<T>(
        bool isMainThread,
        bool successfullyRecovered,
        byte[] path,
        Func<ITrieStore, ITrieNodeRecovery<GetTrieNodesRequest>, T> createTrie,
        Expression<Predicate<GetTrieNodesRequest>> requestMatch)
        where T : PatriciaTree
    {
        TestMemDb db = new();
<<<<<<< HEAD
        ITrieStore trieStore = new TrieStoreMock(db, path);

        //ITrieStore trieStore = Substitute.For<ITrieStore>();
        //trieStore.FindCachedOrUnknown(_key).Returns(
        //    k => throw new MissingTrieNodeException("", new TrieNodeException("", _key), path, 1),
        //    k => new TrieNode(NodeType.Leaf) { Key = path });

        //trieStore.AsKeyValueStore().Returns(db);
=======
        trieStore.TrieNodeRlpStore.Returns(db);
>>>>>>> 9b6dbab0

        ITrieNodeRecovery<GetTrieNodesRequest> recovery = Substitute.For<ITrieNodeRecovery<GetTrieNodesRequest>>();
        recovery.CanRecover.Returns(isMainThread);
        recovery.Recover(_key, Arg.Is(requestMatch)).Returns(successfullyRecovered ? Task.FromResult<byte[]?>(_rlp) : Task.FromResult<byte[]?>(null));

        T trie = createTrie(trieStore, recovery);

        Action action = () => trie.Get(stackalloc byte[] { 1, 2, 3 }, _key);
        if (isMainThread && successfullyRecovered)
        {
            action.Should().NotThrow();
            trieStore.Received().Set(ValueKeccak.Compute(_rlp), _rlp);
        }
        else
        {
            action.Should().Throw<MissingTrieNodeException>();
        }
    }

    /// <summary>
    /// Mock class implementation as no support for ref structs in Castle, so methods using them cannot be mocked using NSubstitute
    /// </summary>
    private class TrieStoreMock : ITrieStore, IReadOnlyTrieStore
    {
        private int _findCachedOrUnknownCallCount = 0;
        private byte[] _path;
        private TestMemDb _db;

        public TrieStoreMock(TestMemDb db, byte[] path)
        {
            _path = path;
            _db = db;
        }

        public TrieNodeResolverCapability Capability => TrieNodeResolverCapability.Hash;

        public event EventHandler<ReorgBoundaryReached>? ReorgBoundaryReached;

        public IKeyValueStore AsKeyValueStore() { return _db; }

        public IReadOnlyTrieStore AsReadOnly(IKeyValueStore? keyValueStore) { return this; }

        public bool CanAccessByPath() => false;
        public bool ShouldResetObjectsOnRootChange() => false;

        public void ClearCache() { }

        public void CommitNode(long blockNumber, NodeCommitInfo nodeCommitInfo, WriteFlags writeFlags = WriteFlags.None) { }

        public void DeleteByRange(Span<byte> startKey, Span<byte> endKey, IWriteBatch? writeBatch = null) { }

        public void Dispose() { }

        public bool IsPersisted(Hash256 hash, byte[] nodePathNibbles) => false;

        public TrieNode FindCachedOrUnknown(Hash256 hash)
        {
            return FindCachedOrUnknown(hash, Array.Empty<byte>(), Array.Empty<byte>());
        }

        public TrieNode FindCachedOrUnknown(Hash256 hash, Span<byte> nodePath, Span<byte> storagePrefix)
        {
            _findCachedOrUnknownCallCount++;

            if (_findCachedOrUnknownCallCount == 1)
                throw new MissingTrieNodeException("", new TrieNodeException("", _key), _path, 1);

            if (_findCachedOrUnknownCallCount == 2)
                return new TrieNode(NodeType.Leaf) { Key = _path };

            return new TrieNode(NodeType.Unknown, hash);
        }

        public TrieNode? FindCachedOrUnknown(Span<byte> nodePath, byte[] storagePrefix, Hash256? rootHash)
        {
            throw new NotImplementedException();
        }

        public void FinishBlockCommit(TrieType trieType, long blockNumber, TrieNode? root, WriteFlags writeFlags = WriteFlags.None)
        {
            //just to shush compilation complaining it's not used
            ReorgBoundaryReached?.Invoke(this, new ReorgBoundaryReached(blockNumber));
        }

        public bool IsPersisted(in ValueHash256 keccak) => false;

        public byte[]? LoadRlp(Hash256 hash, ReadFlags flags = ReadFlags.None) { return null; }

        public byte[]? LoadRlp(Span<byte> nodePath, Hash256? rootHash = null) { return null; }

        public void MarkPrefixDeleted(long blockNumber, ReadOnlySpan<byte> keyPrefix) { }

        public void OpenContext(long blockNumber, Hash256 keccak) { }

        public void PersistNode(TrieNode trieNode, IWriteBatch? batch = null, bool withDelete = false, WriteFlags writeFlags = WriteFlags.None) { }

        public void PersistNodeData(Span<byte> fullPath, int pathToNodeLength, byte[]? rlpData, IWriteBatch? batch = null, WriteFlags writeFlags = WriteFlags.None) { }

        public byte[]? TryLoadRlp(Span<byte> path, IKeyValueStore? keyValueStore) { return null; }
    }
}<|MERGE_RESOLUTION|>--- conflicted
+++ resolved
@@ -81,7 +81,6 @@
         where T : PatriciaTree
     {
         TestMemDb db = new();
-<<<<<<< HEAD
         ITrieStore trieStore = new TrieStoreMock(db, path);
 
         //ITrieStore trieStore = Substitute.For<ITrieStore>();
@@ -90,9 +89,6 @@
         //    k => new TrieNode(NodeType.Leaf) { Key = path });
 
         //trieStore.AsKeyValueStore().Returns(db);
-=======
-        trieStore.TrieNodeRlpStore.Returns(db);
->>>>>>> 9b6dbab0
 
         ITrieNodeRecovery<GetTrieNodesRequest> recovery = Substitute.For<ITrieNodeRecovery<GetTrieNodesRequest>>();
         recovery.CanRecover.Returns(isMainThread);
@@ -125,13 +121,13 @@
         {
             _path = path;
             _db = db;
+            TrieNodeRlpStore = null!;
         }
 
         public TrieNodeResolverCapability Capability => TrieNodeResolverCapability.Hash;
 
         public event EventHandler<ReorgBoundaryReached>? ReorgBoundaryReached;
-
-        public IKeyValueStore AsKeyValueStore() { return _db; }
+        public IReadOnlyKeyValueStore TrieNodeRlpStore { get; }
 
         public IReadOnlyTrieStore AsReadOnly(IKeyValueStore? keyValueStore) { return this; }
 
@@ -168,7 +164,7 @@
 
         public TrieNode? FindCachedOrUnknown(Span<byte> nodePath, byte[] storagePrefix, Hash256? rootHash)
         {
-            throw new NotImplementedException();
+            return new TrieNode(NodeType.Unknown);
         }
 
         public void FinishBlockCommit(TrieType trieType, long blockNumber, TrieNode? root, WriteFlags writeFlags = WriteFlags.None)
@@ -180,12 +176,18 @@
         public bool IsPersisted(in ValueHash256 keccak) => false;
 
         public byte[]? LoadRlp(Hash256 hash, ReadFlags flags = ReadFlags.None) { return null; }
+        public byte[]? TryLoadRlp(Hash256 hash, ReadFlags flags = ReadFlags.None)
+        {
+            throw new NotImplementedException();
+        }
 
         public byte[]? LoadRlp(Span<byte> nodePath, Hash256? rootHash = null) { return null; }
 
         public void MarkPrefixDeleted(long blockNumber, ReadOnlySpan<byte> keyPrefix) { }
 
         public void OpenContext(long blockNumber, Hash256 keccak) { }
+
+        public void Set(in ValueHash256 hash, byte[] rlp) { }
 
         public void PersistNode(TrieNode trieNode, IWriteBatch? batch = null, bool withDelete = false, WriteFlags writeFlags = WriteFlags.None) { }
 
