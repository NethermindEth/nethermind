--- conflicted
+++ resolved
@@ -1330,13 +1330,7 @@
 
                     _headers[blockHashes[i]].ReceiptsRoot = flags.HasFlag(Response.IncorrectReceiptRoot)
                         ? Keccak.EmptyTreeHash
-<<<<<<< HEAD
-                        : new ReceiptTrie<TxReceipt>(
-                            MainnetSpecProvider.Instance.GetSpec((ForkActivation)_headers[blockHashes[i]].Number),
-                            receipts[i], ReceiptMessageDecoder.Instance).RootHash;
-=======
-                        : ReceiptTrie.CalculateRoot(MainnetSpecProvider.Instance.GetSpec((ForkActivation)_headers[blockHashes[i]].Number), receipts[i]);
->>>>>>> 7a40043f
+                        : ReceiptTrie<TxReceipt>.CalculateRoot(MainnetSpecProvider.Instance.GetSpec((ForkActivation)_headers[blockHashes[i]].Number), receipts[i], ReceiptMessageDecoder.Instance);
                 }
 
                 ReceiptsMessage message = new(receipts);
