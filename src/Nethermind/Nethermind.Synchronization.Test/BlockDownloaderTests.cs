--- conflicted
+++ resolved
@@ -266,14 +266,10 @@
                         return Array.Empty<BlockBody>();
                     }
 
-<<<<<<< HEAD
-                    BlockBody[] response = ctx.ResponseBuilder.BuildBlocksResponse(blockHashes, Response.AllCorrect | Response.WithTransactions & ~Response.AllKnown).Result;
-=======
                     BlockBody?[] response = ctx.ResponseBuilder
                         .BuildBlocksResponse(blockHashes, Response.AllCorrect | Response.WithTransactions & ~Response.AllKnown)
                         .Result
                         .Bodies!;
->>>>>>> 6472650d
 
                     if (response.Length < minResponseLength)
                     {
@@ -597,11 +593,7 @@
                 HeadHash = headHash ?? Keccak.Zero;
             }
 
-<<<<<<< HEAD
-            public Node Node { get; }
-=======
             public string Name => "Throwing";
->>>>>>> 6472650d
             public string ClientId => "EX peer";
             public Node Node { get; } = null!;
             public string ProtocolCode { get; } = null!;
@@ -725,10 +717,6 @@
             syncPeer.GetBlockHeaders(Arg.Any<long>(), Arg.Any<int>(), Arg.Any<int>(), Arg.Any<CancellationToken>())
                 .Returns(ci => ctx.ResponseBuilder.BuildHeaderResponse(ci.ArgAt<long>(0), ci.ArgAt<int>(1), Response.AllCorrect | Response.WithTransactions));
 
-<<<<<<< HEAD
-            Task<BlockBody[]>? buildBlocksResponse = null;
-=======
->>>>>>> 6472650d
             syncPeer.GetBlockBodies(Arg.Any<IReadOnlyList<Keccak>>(), Arg.Any<CancellationToken>())
                 .Returns(ci => ctx.ResponseBuilder.BuildBlocksResponse(ci.ArgAt<IList<Keccak>>(0), Response.AllCorrect | Response.WithTransactions));
 
@@ -826,10 +814,6 @@
             syncPeer.GetBlockHeaders(Arg.Any<long>(), Arg.Any<int>(), Arg.Any<int>(), Arg.Any<CancellationToken>())
                 .Returns(ci => ctx.ResponseBuilder.BuildHeaderResponse(ci.ArgAt<long>(0), ci.ArgAt<int>(1), Response.AllCorrect | Response.WithTransactions));
 
-<<<<<<< HEAD
-            Task<BlockBody[]>? buildBlocksResponse = null;
-=======
->>>>>>> 6472650d
             syncPeer.GetBlockBodies(Arg.Any<IReadOnlyList<Keccak>>(), Arg.Any<CancellationToken>())
                 .Returns(ci => ctx.ResponseBuilder.BuildBlocksResponse(ci.ArgAt<IList<Keccak>>(0), Response.AllCorrect | Response.WithTransactions));
 
@@ -858,10 +842,6 @@
             syncPeer.GetBlockHeaders(Arg.Any<long>(), Arg.Any<int>(), Arg.Any<int>(), Arg.Any<CancellationToken>())
                 .Returns(ci => ctx.ResponseBuilder.BuildHeaderResponse(ci.ArgAt<long>(0), ci.ArgAt<int>(1), Response.AllCorrect | Response.WithTransactions));
 
-<<<<<<< HEAD
-            Task<BlockBody[]>? buildBlocksResponse = null;
-=======
->>>>>>> 6472650d
             syncPeer.GetBlockBodies(Arg.Any<IReadOnlyList<Keccak>>(), Arg.Any<CancellationToken>())
                 .Returns(ci => ctx.ResponseBuilder.BuildBlocksResponse(ci.ArgAt<IList<Keccak>>(0), Response.AllCorrect | Response.WithTransactions));
 
@@ -892,10 +872,6 @@
             syncPeer.GetBlockHeaders(Arg.Any<long>(), Arg.Any<int>(), Arg.Any<int>(), Arg.Any<CancellationToken>())
                 .Returns(ci => ctx.ResponseBuilder.BuildHeaderResponse(ci.ArgAt<long>(0), ci.ArgAt<int>(1), Response.IncorrectReceiptRoot));
 
-<<<<<<< HEAD
-            Task<BlockBody[]>? buildBlocksResponse = null;
-=======
->>>>>>> 6472650d
             syncPeer.GetBlockBodies(Arg.Any<IReadOnlyList<Keccak>>(), Arg.Any<CancellationToken>())
                 .Returns(ci => ctx.ResponseBuilder.BuildBlocksResponse(ci.ArgAt<IList<Keccak>>(0), Response.AllCorrect | Response.WithTransactions));
 
@@ -1067,21 +1043,13 @@
             private readonly bool _withWithdrawals;
             private readonly BlockHeadersMessageSerializer _headersSerializer = new();
             private readonly BlockBodiesMessageSerializer _bodiesSerializer = new();
-<<<<<<< HEAD
-            private readonly ReceiptsMessageSerializer _receiptsSerializer = new(RopstenSpecProvider.Instance);
-=======
             private readonly ReceiptsMessageSerializer _receiptsSerializer = new(MainnetSpecProvider.Instance);
             private readonly Response _flags;
->>>>>>> 6472650d
 
             public BlockTree BlockTree { get; private set; } = null!;
             private IReceiptStorage _receiptStorage = new InMemoryReceiptStorage();
 
-<<<<<<< HEAD
-            public Response Flags { get; set; }
-=======
             public string Name => "Mock";
->>>>>>> 6472650d
 
             public SyncPeerMock(long chainLength, bool withReceipts, Response flags, bool withWithdrawals = false)
             {
@@ -1134,16 +1102,6 @@
             public UInt256 TotalDifficulty { get; set; }
             public bool IsInitialized { get; set; }
             public bool IsPriority { get; set; }
-<<<<<<< HEAD
-            public byte ProtocolVersion { get; }
-            public string ProtocolCode { get; }
-
-            public void Disconnect(InitiateDisconnectReason reason, string details)
-            {
-                throw new NotImplementedException();
-            }
-=======
->>>>>>> 6472650d
 
             public async Task<BlockBody[]> GetBlockBodies(IReadOnlyList<Keccak> blockHashes, CancellationToken token)
             {
@@ -1303,16 +1261,9 @@
 
             private readonly BlockHeadersMessageSerializer _headersSerializer = new();
             private readonly BlockBodiesMessageSerializer _bodiesSerializer = new();
-<<<<<<< HEAD
-            private readonly ReceiptsMessageSerializer _receiptsSerializer = new(RopstenSpecProvider.Instance);
-
-            private Dictionary<Keccak, BlockHeader> _headers = new();
-            private Dictionary<Keccak, BlockBody> _bodies = new();
-=======
             private readonly ReceiptsMessageSerializer _receiptsSerializer = new(MainnetSpecProvider.Instance);
             private readonly Dictionary<Keccak, BlockHeader> _headers = new();
             private readonly Dictionary<Keccak, BlockBody> _bodies = new();
->>>>>>> 6472650d
 
             public async Task<BlockBody?[]> BuildBlocksResponse(IList<Keccak> blockHashes, Response flags)
             {
@@ -1378,11 +1329,7 @@
 
                 BlockBodiesMessage message = new(blockBodies);
                 byte[] messageSerialized = _bodiesSerializer.Serialize(message);
-<<<<<<< HEAD
-                return await Task.FromResult<BlockBody?[]>(_bodiesSerializer.Deserialize(messageSerialized).Bodies);
-=======
                 return await Task.FromResult(_bodiesSerializer.Deserialize(messageSerialized).Bodies!);
->>>>>>> 6472650d
             }
 
             public async Task<TxReceipt[]?[]> BuildReceiptsResponse(IList<Keccak> blockHashes, Response flags = Response.AllCorrect)
