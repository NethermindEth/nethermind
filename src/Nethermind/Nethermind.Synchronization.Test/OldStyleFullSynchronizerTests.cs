--- conflicted
+++ resolved
@@ -94,12 +94,8 @@
         }
 
         private ISnapshotableDb _stateDb;
-<<<<<<< HEAD
         private ISnapshotableDb _codeDb;
-=======
-        private IDb _codeDb;
         private IDb _receiptsDb;
->>>>>>> 9d1b7cd2
         private IBlockTree _blockTree;
         private IBlockTree _remoteBlockTree;
         private IReceiptStorage _receiptStorage;
