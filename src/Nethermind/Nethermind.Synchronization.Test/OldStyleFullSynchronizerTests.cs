--- conflicted
+++ resolved
@@ -81,13 +81,6 @@
             TotalDifficultyBasedBetterPeerStrategy bestPeerStrategy = new(resolver, LimboLogs.Instance);
             MultiSyncModeSelector syncModeSelector = new(resolver, _pool, syncConfig, No.BeaconSync, bestPeerStrategy, LimboLogs.Instance);
             Pivot pivot = new (syncConfig);
-<<<<<<< HEAD
-            BlockDownloaderFactory blockDownloaderFactory = new(MainnetSpecProvider.Instance, _blockTree,
-                _receiptStorage, Always.Valid, Always.Valid, _pool, stats, syncModeSelector, syncConfig, pivot, new TotalDifficultyBasedBetterPeerStrategy(resolver, LimboLogs.Instance),
-                LimboLogs.Instance);
-            _synchronizer = new Synchronizer(dbProvider, MainnetSpecProvider.Instance, _blockTree, _receiptStorage,
-                _pool, stats, syncModeSelector, syncConfig, snapProvider, blockDownloaderFactory, pivot, LimboLogs.Instance);
-=======
             SyncReport syncReport = new(_pool, stats, syncModeSelector, syncConfig, pivot, LimboLogs.Instance);
             BlockDownloaderFactory blockDownloaderFactory = new(
                 MainnetSpecProvider.Instance,
@@ -113,7 +106,6 @@
                 pivot,
                 syncReport,
                 LimboLogs.Instance);
->>>>>>> 0b1d4147
             _syncServer = new SyncServer(
                 _stateDb,
                 _codeDb,
