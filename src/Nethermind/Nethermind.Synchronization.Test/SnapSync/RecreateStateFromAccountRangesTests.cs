// SPDX-FileCopyrightText: 2022 Demerzel Solutions Limited
// SPDX-License-Identifier: LGPL-3.0-only

#nullable disable

using System;
using System.Collections.Generic;
using System.Linq;
using System.Threading.Tasks;
using FluentAssertions;
using Nethermind.Core;
using Nethermind.Core.Crypto;
using Nethermind.Core.Test.Builders;
using Nethermind.Db;
using Nethermind.Int256;
using Nethermind.Logging;
using Nethermind.Paprika;
using Nethermind.State;
using Nethermind.State.Proofs;
using Nethermind.State.Snap;
using Nethermind.Synchronization.SnapSync;
using Nethermind.Trie;
using Nethermind.Trie.Pruning;
using NUnit.Framework;

namespace Nethermind.Synchronization.Test.SnapSync
{
    [TestFixture]
    public class RecreateStateFromAccountRangesTests
    {
        private StateTree _inputTree;
        private StateTree _inputTree_7;

        [OneTimeSetUp]
        public void Setup()
        {
            _inputTree = TestItem.Tree.GetStateTree(maxCount:6);
            _inputTree_7 = TestItem.Tree.GetStateTree(maxCount:7);
        }

        private byte[][] CreateProofForPath(ReadOnlySpan<byte> path, StateTree tree = null)
        {
            AccountProofCollector accountProofCollector = new(path);
            if (tree is null)
            {
                tree = _inputTree;
            }
            tree.Accept(accountProofCollector, tree.RootHash);
            return accountProofCollector.BuildResult().Proof;
        }

        //[Test]
        public void Test01()
        {
            Hash256 rootHash = _inputTree.RootHash;   // "0x8c81279168edc449089449bc0f2136fc72c9645642845755633cf259cd97988b"

            byte[][] firstProof = CreateProofForPath(TestItem.Tree.AccountsWithPaths[0].Path.Bytes);
            byte[][] lastProof = CreateProofForPath(TestItem.Tree.AccountsWithPaths[5].Path.Bytes);

            MemDb db = new();
            TrieStore fullStore = new(db, LimboLogs.Instance);
            IScopedTrieStore store = fullStore.GetTrieStore(null);
            StateTree tree = new(store, LimboLogs.Instance);

            IList<TrieNode> nodes = new List<TrieNode>();
            TreePath emptyPath = TreePath.Empty;

            for (int i = 0; i < (firstProof!).Length; i++)
            {
                byte[] nodeBytes = (firstProof!)[i];
                var node = new TrieNode(NodeType.Unknown, nodeBytes);
                node.ResolveKey(store, ref emptyPath, i == 0);

                nodes.Add(node);
                if (i < (firstProof!).Length - 1)
                {
                    //IBatch batch = store.GetOrStartNewBatch();
                    //batch[node.Keccak!.Bytes] = nodeBytes;
                    //db.Set(node.Keccak!, nodeBytes);
                }
            }

            for (int i = 0; i < (lastProof!).Length; i++)
            {
                byte[] nodeBytes = (lastProof!)[i];
                var node = new TrieNode(NodeType.Unknown, nodeBytes);
                node.ResolveKey(store, ref emptyPath, i == 0);

                nodes.Add(node);
                if (i < (lastProof!).Length - 1)
                {
                    //IBatch batch = store.GetOrStartNewBatch();
                    //batch[node.Keccak!.Bytes] = nodeBytes;
                    //db.Set(node.Keccak!, nodeBytes);
                }
            }

            tree.RootRef = nodes[0];

            tree.Set(TestItem.Tree.AccountsWithPaths[0].Path, TestItem.Tree.AccountsWithPaths[0].Account);
            tree.Set(TestItem.Tree.AccountsWithPaths[1].Path, TestItem.Tree.AccountsWithPaths[1].Account);
            tree.Set(TestItem.Tree.AccountsWithPaths[2].Path, TestItem.Tree.AccountsWithPaths[2].Account);
            tree.Set(TestItem.Tree.AccountsWithPaths[3].Path, TestItem.Tree.AccountsWithPaths[3].Account);
            tree.Set(TestItem.Tree.AccountsWithPaths[4].Path, TestItem.Tree.AccountsWithPaths[4].Account);
            tree.Set(TestItem.Tree.AccountsWithPaths[5].Path, TestItem.Tree.AccountsWithPaths[5].Account);

            tree.Commit(0);

            Assert.That(tree.RootHash, Is.EqualTo(_inputTree.RootHash));
            Assert.That(db.Keys.Count, Is.EqualTo(6));  // we don't persist proof nodes (boundary nodes)
            Assert.IsFalse(db.KeyExists(rootHash)); // the root node is a part of the proof nodes
        }

        [Test]
        public void RecreateAccountStateFromOneRangeWithNonExistenceProof()
        {
            Hash256 rootHash = _inputTree.RootHash;   // "0x8c81279168edc449089449bc0f2136fc72c9645642845755633cf259cd97988b"

            byte[][] firstProof = CreateProofForPath(Keccak.Zero.Bytes);
            byte[][] lastProof = CreateProofForPath(TestItem.Tree.AccountsWithPaths[5].Path.Bytes);

            MemDb db = new();
            DbProvider dbProvider = new();
            dbProvider.RegisterDb(DbNames.State, db);
<<<<<<< HEAD
            IStateFactory stateFactory = new PaprikaStateFactory();
            ProgressTracker progressTracker = new(null, dbProvider.GetDb<IDb>(DbNames.State), stateFactory, LimboLogs.Instance);
            SnapProvider snapProvider = new(progressTracker, dbProvider, LimboLogs.Instance);
            AddRangeResult result = snapProvider.AddAccountRange(1, rootHash, Keccak.Zero, TestItem.Tree.AccountsWithPaths[0..6], firstProof!.Concat(lastProof!).ToArray());
=======
            using ProgressTracker progressTracker = new(null, dbProvider.GetDb<IDb>(DbNames.State), LimboLogs.Instance);
            SnapProvider snapProvider = CreateSnapProvider(progressTracker, dbProvider);
            AddRangeResult result = snapProvider.AddAccountRange(1, rootHash, Keccak.Zero, TestItem.Tree.AccountsWithPaths, firstProof!.Concat(lastProof!).ToArray());
>>>>>>> abc89c74

            Assert.That(result, Is.EqualTo(AddRangeResult.OK));
            //Assert.That(db.Keys.Count, Is.EqualTo(10));  // we persist proof nodes (boundary nodes) via stitching
            //Assert.IsFalse(db.KeyExists(rootHash));
        }

        [Test]
        public void RecreateAccountStateFromOneRangeWithExistenceProof()
        {
            Hash256 rootHash = _inputTree.RootHash;   // "0x8c81279168edc449089449bc0f2136fc72c9645642845755633cf259cd97988b"

            byte[][] firstProof = CreateProofForPath(TestItem.Tree.AccountsWithPaths[0].Path.Bytes);
            byte[][] lastProof = CreateProofForPath(TestItem.Tree.AccountsWithPaths[5].Path.Bytes);

            MemDb db = new();
            DbProvider dbProvider = new();
            dbProvider.RegisterDb(DbNames.State, db);
<<<<<<< HEAD
            IStateFactory stateFactory = new PaprikaStateFactory();
            ProgressTracker progressTracker = new(null, dbProvider.GetDb<IDb>(DbNames.State), stateFactory, LimboLogs.Instance);
            SnapProvider snapProvider = new(progressTracker, dbProvider, LimboLogs.Instance);
            var result = snapProvider.AddAccountRange(1, rootHash, TestItem.Tree.AccountsWithPaths[0].Path, TestItem.Tree.AccountsWithPaths[0..6], firstProof!.Concat(lastProof!).ToArray());

            IRawState rawState = progressTracker.GetSyncState();
            rawState.Finalize(200);

            var state = stateFactory.Get(rootHash);
            foreach (var item in TestItem.Tree.AccountsWithPaths[0..6])
            {
                Account a = state.Get(item.Path);
                Assert.That((item.Account.IsTotallyEmpty && a is null) || (!item.Account.IsTotallyEmpty && a is not null), Is.True);
                Assert.That(a?.Balance ?? 0, Is.EqualTo(item.Account.Balance));
            }
=======
            using ProgressTracker progressTracker = new(null, dbProvider.GetDb<IDb>(DbNames.State), LimboLogs.Instance);
            SnapProvider snapProvider = CreateSnapProvider(progressTracker, dbProvider);
            var result = snapProvider.AddAccountRange(1, rootHash, TestItem.Tree.AccountsWithPaths[0].Path, TestItem.Tree.AccountsWithPaths, firstProof!.Concat(lastProof!).ToArray());
>>>>>>> abc89c74

            Assert.That(result, Is.EqualTo(AddRangeResult.OK));
            //Assert.That(db.Keys.Count, Is.EqualTo(10));  // we persist proof nodes (boundary nodes) via stitching
            //Assert.IsFalse(db.KeyExists(rootHash));

            stateFactory.DisposeAsync();
        }

        [Test]
        public void RecreateAccountStateFromOneRangeWithoutProof()
        {
            Hash256 rootHash = _inputTree.RootHash;   // "0x8c81279168edc449089449bc0f2136fc72c9645642845755633cf259cd97988b"

            MemDb db = new();
            DbProvider dbProvider = new();
            dbProvider.RegisterDb(DbNames.State, db);
<<<<<<< HEAD
            IStateFactory stateFactory = new PaprikaStateFactory();
            ProgressTracker progressTracker = new(null, dbProvider.GetDb<IDb>(DbNames.State), stateFactory, LimboLogs.Instance);
            SnapProvider snapProvider = new(progressTracker, dbProvider, LimboLogs.Instance);
            var result = snapProvider.AddAccountRange(1, rootHash, TestItem.Tree.AccountsWithPaths[0].Path, TestItem.Tree.AccountsWithPaths[0..6]);
=======
            using ProgressTracker progressTracker = new(null, dbProvider.GetDb<IDb>(DbNames.State), LimboLogs.Instance);
            SnapProvider snapProvider = CreateSnapProvider(progressTracker, dbProvider);
            var result = snapProvider.AddAccountRange(1, rootHash, TestItem.Tree.AccountsWithPaths[0].Path, TestItem.Tree.AccountsWithPaths);
>>>>>>> abc89c74

            Assert.That(result, Is.EqualTo(AddRangeResult.OK));
            //Assert.That(db.Keys.Count, Is.EqualTo(10));  // we don't have the proofs so we persist all nodes
            //Assert.IsFalse(db.KeyExists(rootHash)); // the root node is NOT a part of the proof nodes
        }

        [Test]
        public void RecreateAccountStateFromMultipleRange()
        {
            Hash256 rootHash = _inputTree.RootHash;   // "0x8c81279168edc449089449bc0f2136fc72c9645642845755633cf259cd97988b"

            // output state
            MemDb db = new();
            DbProvider dbProvider = new();
            dbProvider.RegisterDb(DbNames.State, db);
<<<<<<< HEAD
            IStateFactory stateFactory = new PaprikaStateFactory();
            ProgressTracker progressTracker = new(null, dbProvider.GetDb<IDb>(DbNames.State), stateFactory, LimboLogs.Instance);
            SnapProvider snapProvider = new(progressTracker, dbProvider, LimboLogs.Instance);
=======
            using ProgressTracker progressTracker = new(null, dbProvider.GetDb<IDb>(DbNames.State), LimboLogs.Instance);
            SnapProvider snapProvider = CreateSnapProvider(progressTracker, dbProvider);
>>>>>>> abc89c74

            byte[][] firstProof = CreateProofForPath(Keccak.Zero.Bytes);
            byte[][] lastProof = CreateProofForPath(TestItem.Tree.AccountsWithPaths[1].Path.Bytes);
            //IRawState rawState = progressTracker.GetSyncState();

            var result1 = snapProvider.AddAccountRange(1, rootHash, Keccak.Zero, TestItem.Tree.AccountsWithPaths[0..2], firstProof!.Concat(lastProof!).ToArray());

            Assert.That(result1, Is.EqualTo(AddRangeResult.OK));
            //Assert.That(db.Keys.Count, Is.EqualTo(2));

            firstProof = CreateProofForPath(TestItem.Tree.AccountsWithPaths[2].Path.Bytes);
            lastProof = CreateProofForPath(TestItem.Tree.AccountsWithPaths[3].Path.Bytes);

            var result2 = snapProvider.AddAccountRange(1, rootHash, TestItem.Tree.AccountsWithPaths[2].Path, TestItem.Tree.AccountsWithPaths[2..4], firstProof!.Concat(lastProof!).ToArray());
            Assert.That(result2, Is.EqualTo(AddRangeResult.OK));

            //Assert.That(db.Keys.Count, Is.EqualTo(5));  // we don't persist proof nodes (boundary nodes)

            firstProof = CreateProofForPath(TestItem.Tree.AccountsWithPaths[4].Path.Bytes);
            lastProof = CreateProofForPath(TestItem.Tree.AccountsWithPaths[5].Path.Bytes);

            var result3 = snapProvider.AddAccountRange(1, rootHash, TestItem.Tree.AccountsWithPaths[4].Path, TestItem.Tree.AccountsWithPaths[4..6], firstProof!.Concat(lastProof!).ToArray());

            Assert.That(result3, Is.EqualTo(AddRangeResult.OK));
            //Assert.That(db.Keys.Count, Is.EqualTo(10));  // we persist proof nodes (boundary nodes) via stitching
            //Assert.IsFalse(db.KeyExists(rootHash));

            IRawState rawState = progressTracker.GetNewRawState();
            rawState.Finalize(1);

            var state = stateFactory.Get(rootHash);
            foreach (var item in TestItem.Tree.AccountsWithPaths[0..6])
            {
                Account a = state.Get(item.Path);
                Assert.That((item.Account.IsTotallyEmpty && a is null) || (!item.Account.IsTotallyEmpty && a is not null), Is.True);
                Assert.That(a?.Balance ?? 0, Is.EqualTo(item.Account.Balance));
            }
        }

        private struct Range
        {
            public int start;
            public int end;
        };

        [Test]
        public void RecreateAccountStateFromMultipleRange_MT()
        {
            Hash256 rootHash = _inputTree.RootHash;   // "0x8c81279168edc449089449bc0f2136fc72c9645642845755633cf259cd97988b"

            // output state
            MemDb db = new();
            DbProvider dbProvider = new();
            dbProvider.RegisterDb(DbNames.State, db);
            IStateFactory stateFactory = new PaprikaStateFactory();
            ProgressTracker progressTracker = new(null, dbProvider.GetDb<IDb>(DbNames.State), stateFactory, LimboLogs.Instance);
            SnapProvider snapProvider = new(progressTracker, dbProvider, LimboLogs.Instance);

            var addAccountRange = (Object o) =>
            {
                Range r = (Range)o;
                byte[][] firstProof = CreateProofForPath(TestItem.Tree.AccountsWithPaths[r.start].Path.Bytes);
                byte[][] lastProof = CreateProofForPath(TestItem.Tree.AccountsWithPaths[r.end].Path.Bytes);

                var result = snapProvider.AddAccountRange(1, rootHash, TestItem.Tree.AccountsWithPaths[r.start].Path,
                    TestItem.Tree.AccountsWithPaths[r.start..(r.end + 1)], firstProof!.Concat(lastProof!).ToArray());

                Assert.That(result, Is.EqualTo(AddRangeResult.OK));
            };

            var t1 = new Task(addAccountRange, new Range() {start = 0, end = 1});
            var t2 = new Task(addAccountRange, new Range() { start = 2, end = 3 });
            var t3 = new Task(addAccountRange, new Range() { start = 4, end = 5 });

            t1.Start();
            t2.Start();
            t3.Start();

            Task.WaitAll(new[] { t1, t2, t3 });

            IRawState rawState = progressTracker.GetNewRawState();
            rawState.Finalize(1);

            var state = stateFactory.Get(rootHash);
            foreach (var item in TestItem.Tree.AccountsWithPaths[0..6])
            {
                Account a = state.Get(item.Path);
                Assert.That((item.Account.IsTotallyEmpty && a is null) || (!item.Account.IsTotallyEmpty && a is not null), Is.True);
                Assert.That(a?.Balance ?? 0, Is.EqualTo(item.Account.Balance));
            }
        }

        [Test]
        public void RecreateAccountStateFromMultipleRange_PivotChange_High()
        {
            Hash256 rootHash = _inputTree.RootHash;   // "0x8c81279168edc449089449bc0f2136fc72c9645642845755633cf259cd97988b"
            Hash256 newRootHash = _inputTree_7.RootHash;

            // output state
            MemDb db = new();
            DbProvider dbProvider = new();
            dbProvider.RegisterDb(DbNames.State, db);
            IStateFactory stateFactory = new PaprikaStateFactory();
            ProgressTracker progressTracker = new(null, dbProvider.GetDb<IDb>(DbNames.State), stateFactory, LimboLogs.Instance);
            SnapProvider snapProvider = new(progressTracker, dbProvider, LimboLogs.Instance);

            byte[][] firstProof = CreateProofForPath(Keccak.Zero.Bytes);
            byte[][] lastProof = CreateProofForPath(TestItem.Tree.AccountsWithPaths[1].Path.Bytes);

            var result1 = snapProvider.AddAccountRange(1, rootHash, Keccak.Zero, TestItem.Tree.AccountsWithPaths[0..2], firstProof!.Concat(lastProof!).ToArray());

            Assert.That(result1, Is.EqualTo(AddRangeResult.OK));

            firstProof = CreateProofForPath(TestItem.Tree.AccountsWithPaths[2].Path.Bytes, _inputTree_7);
            lastProof = CreateProofForPath(TestItem.Tree.AccountsWithPaths[3].Path.Bytes, _inputTree_7);

            var result2 = snapProvider.AddAccountRange(1, newRootHash, TestItem.Tree.AccountsWithPaths[2].Path, TestItem.Tree.AccountsWithPaths[2..4], firstProof!.Concat(lastProof!).ToArray());
            Assert.That(result2, Is.EqualTo(AddRangeResult.OK));

            firstProof = CreateProofForPath(TestItem.Tree.AccountsWithPaths[4].Path.Bytes, _inputTree_7);
            lastProof = CreateProofForPath(TestItem.Tree.AccountsWithPaths[6].Path.Bytes, _inputTree_7);

            var result3 = snapProvider.AddAccountRange(1, newRootHash, TestItem.Tree.AccountsWithPaths[4].Path, TestItem.Tree.AccountsWithPaths[4..7], firstProof!.Concat(lastProof!).ToArray());

            Assert.That(result3, Is.EqualTo(AddRangeResult.OK));

            IRawState rawState = progressTracker.GetSyncState();
            rawState.Finalize(1);

            var state = stateFactory.Get(newRootHash);
            foreach (var item in TestItem.Tree.AccountsWithPaths)
            {
                Account a = state.Get(item.Path);
                Assert.That((item.Account.IsTotallyEmpty && a is null) || (!item.Account.IsTotallyEmpty && a is not null), Is.True);
                Assert.That(a?.Balance ?? 0, Is.EqualTo(item.Account.Balance));
            }
        }

        [Test]
        public void RecreateAccountStateFromMultipleRange_PivotChange_Low()
        {
            Hash256 rootHash = _inputTree.RootHash;   // "0x8c81279168edc449089449bc0f2136fc72c9645642845755633cf259cd97988b"
            StateTree newPivotTree = TestItem.Tree.GetStateTree();
            newPivotTree.Set(TestItem.Tree.AccountAddress0, TestItem.Tree.Account10);
            newPivotTree.Commit(1);
            Hash256 rootHashNew = newPivotTree.RootHash;

            // output state
            MemDb db = new();
            DbProvider dbProvider = new();
            dbProvider.RegisterDb(DbNames.State, db);
            IStateFactory stateFactory = new PaprikaStateFactory();
            ProgressTracker progressTracker = new(null, dbProvider.GetDb<IDb>(DbNames.State), stateFactory, LimboLogs.Instance);
            SnapProvider snapProvider = new(progressTracker, dbProvider, LimboLogs.Instance);

            byte[][] firstProof = CreateProofForPath(Keccak.Zero.Bytes);
            byte[][] lastProof = CreateProofForPath(TestItem.Tree.AccountsWithPaths[1].Path.Bytes);

            var result1 = snapProvider.AddAccountRange(1, rootHash, Keccak.Zero, TestItem.Tree.AccountsWithPaths[0..2], firstProof!.Concat(lastProof!).ToArray());

            Assert.That(result1, Is.EqualTo(AddRangeResult.OK));

            firstProof = CreateProofForPath(TestItem.Tree.AccountsWithPaths[2].Path.Bytes, newPivotTree);
            lastProof = CreateProofForPath(TestItem.Tree.AccountsWithPaths[3].Path.Bytes, newPivotTree);

            var result2 = snapProvider.AddAccountRange(1, rootHashNew, TestItem.Tree.AccountsWithPaths[2].Path, TestItem.Tree.AccountsWithPaths[2..4], firstProof!.Concat(lastProof!).ToArray());
            Assert.That(result2, Is.EqualTo(AddRangeResult.OK));

            firstProof = CreateProofForPath(TestItem.Tree.AccountsWithPaths[4].Path.Bytes, newPivotTree);
            lastProof = CreateProofForPath(TestItem.Tree.AccountsWithPaths[5].Path.Bytes, newPivotTree);

            var result3 = snapProvider.AddAccountRange(1, rootHashNew, TestItem.Tree.AccountsWithPaths[4].Path, TestItem.Tree.AccountsWithPaths[4..6], firstProof!.Concat(lastProof!).ToArray());

            Assert.That(result3, Is.EqualTo(AddRangeResult.OK));

            //re-add changed account to simulate healing
            firstProof = CreateProofForPath(TestItem.Tree.AccountsWithPaths[0].Path.Bytes, newPivotTree);
            var resultHeal = snapProvider.AddAccountRange(1, rootHashNew, Keccak.Zero, new[] {new PathWithAccount(TestItem.Tree.AccountAddress0, TestItem.Tree.Account10)}, firstProof);

            Assert.That(resultHeal, Is.EqualTo(AddRangeResult.OK));

            IRawState rawState = progressTracker.GetSyncState();
            rawState.Finalize(1);

            var state = stateFactory.Get(rootHashNew);
            foreach (var item in TestItem.Tree.AccountsWithPaths[0..6])
            {
                Account a = state.Get(item.Path);
                Assert.That((item.Account.IsTotallyEmpty && a is null) || (!item.Account.IsTotallyEmpty && a is not null), Is.True);
                Assert.That(a?.Balance ?? 0, Is.EqualTo(item.Account.Balance));
            }
        }

        [Test]
        public void RecreateAccountStateFromMultipleRange_InReverseOrder()
        {
            Hash256 rootHash = _inputTree.RootHash;   // "0x8c81279168edc449089449bc0f2136fc72c9645642845755633cf259cd97988b"

            // output state
            MemDb db = new();
            DbProvider dbProvider = new();
            dbProvider.RegisterDb(DbNames.State, db);
<<<<<<< HEAD
            IStateFactory stateFactory = new PaprikaStateFactory();
            ProgressTracker progressTracker = new(null, dbProvider.GetDb<IDb>(DbNames.State), stateFactory, LimboLogs.Instance);
            SnapProvider snapProvider = new(progressTracker, dbProvider, LimboLogs.Instance);
=======
            using ProgressTracker progressTracker = new(null, dbProvider.GetDb<IDb>(DbNames.State), LimboLogs.Instance);
            SnapProvider snapProvider = CreateSnapProvider(progressTracker, dbProvider);
>>>>>>> abc89c74

            byte[][] firstProof = CreateProofForPath(TestItem.Tree.AccountsWithPaths[4].Path.Bytes);
            byte[][] lastProof = CreateProofForPath(TestItem.Tree.AccountsWithPaths[5].Path.Bytes);
            var result3 = snapProvider.AddAccountRange(1, rootHash, TestItem.Tree.AccountsWithPaths[4].Path, TestItem.Tree.AccountsWithPaths[4..6], firstProof!.Concat(lastProof!).ToArray());

            //Assert.That(db.Keys.Count, Is.EqualTo(4));

            firstProof = CreateProofForPath(TestItem.Tree.AccountsWithPaths[2].Path.Bytes);
            lastProof = CreateProofForPath(TestItem.Tree.AccountsWithPaths[3].Path.Bytes);
            var result2 = snapProvider.AddAccountRange(1, rootHash, TestItem.Tree.AccountsWithPaths[2].Path, TestItem.Tree.AccountsWithPaths[2..4], firstProof!.Concat(lastProof!).ToArray());

            //Assert.That(db.Keys.Count, Is.EqualTo(6));  // we don't persist proof nodes (boundary nodes)

            firstProof = CreateProofForPath(Keccak.Zero.Bytes);
            lastProof = CreateProofForPath(TestItem.Tree.AccountsWithPaths[1].Path.Bytes);
            var result1 = snapProvider.AddAccountRange(1, rootHash, Keccak.Zero, TestItem.Tree.AccountsWithPaths[0..2], firstProof!.Concat(lastProof!).ToArray());

            Assert.That(result1, Is.EqualTo(AddRangeResult.OK));
            Assert.That(result2, Is.EqualTo(AddRangeResult.OK));
            Assert.That(result3, Is.EqualTo(AddRangeResult.OK));
            //Assert.That(db.Keys.Count, Is.EqualTo(10));  // we persist proof nodes (boundary nodes) via stitching
            //Assert.IsFalse(db.KeyExists(rootHash));

            IRawState rawState = progressTracker.GetSyncState();
            rawState.Finalize(200);

            var state = stateFactory.Get(rootHash);
            foreach (var item in TestItem.Tree.AccountsWithPaths[0..6])
            {
                Account a = state.Get(item.Path);
                Assert.That((item.Account.IsTotallyEmpty && a is null) || (!item.Account.IsTotallyEmpty && a is not null), Is.True);
                Assert.That(a?.Balance ?? 0, Is.EqualTo(item.Account.Balance));
            }
        }

        [Test]
        public void RecreateAccountStateFromMultipleRange_OutOfOrder()
        {
            Hash256 rootHash = _inputTree.RootHash;   // "0x8c81279168edc449089449bc0f2136fc72c9645642845755633cf259cd97988b"

            // output state
            MemDb db = new();
            DbProvider dbProvider = new();
            dbProvider.RegisterDb(DbNames.State, db);
<<<<<<< HEAD
            IStateFactory stateFactory = new PaprikaStateFactory();
            ProgressTracker progressTracker = new(null, dbProvider.GetDb<IDb>(DbNames.State), stateFactory, LimboLogs.Instance);
            SnapProvider snapProvider = new(progressTracker, dbProvider, LimboLogs.Instance);
=======
            using ProgressTracker progressTracker = new(null, dbProvider.GetDb<IDb>(DbNames.State), LimboLogs.Instance);
            SnapProvider snapProvider = CreateSnapProvider(progressTracker, dbProvider);
>>>>>>> abc89c74

            byte[][] firstProof = CreateProofForPath(TestItem.Tree.AccountsWithPaths[4].Path.Bytes);
            byte[][] lastProof = CreateProofForPath(TestItem.Tree.AccountsWithPaths[5].Path.Bytes);
            var result3 = snapProvider.AddAccountRange(1, rootHash, TestItem.Tree.AccountsWithPaths[4].Path, TestItem.Tree.AccountsWithPaths[4..6], firstProof!.Concat(lastProof!).ToArray());

            //Assert.That(db.Keys.Count, Is.EqualTo(4));

            firstProof = CreateProofForPath(Keccak.Zero.Bytes);
            lastProof = CreateProofForPath(TestItem.Tree.AccountsWithPaths[1].Path.Bytes);
            var result1 = snapProvider.AddAccountRange(1, rootHash, Keccak.Zero, TestItem.Tree.AccountsWithPaths[0..2], firstProof!.Concat(lastProof!).ToArray());

            //Assert.That(db.Keys.Count, Is.EqualTo(6));  // we don't persist proof nodes (boundary nodes)

            firstProof = CreateProofForPath(TestItem.Tree.AccountsWithPaths[2].Path.Bytes);
            lastProof = CreateProofForPath(TestItem.Tree.AccountsWithPaths[3].Path.Bytes);
            var result2 = snapProvider.AddAccountRange(1, rootHash, TestItem.Tree.AccountsWithPaths[2].Path, TestItem.Tree.AccountsWithPaths[2..4], firstProof!.Concat(lastProof!).ToArray());

            Assert.That(result1, Is.EqualTo(AddRangeResult.OK));
            Assert.That(result2, Is.EqualTo(AddRangeResult.OK));
            Assert.That(result3, Is.EqualTo(AddRangeResult.OK));
            //Assert.That(db.Keys.Count, Is.EqualTo(10));  // we persist proof nodes (boundary nodes) via stitching
            //Assert.IsFalse(db.KeyExists(rootHash));

            IRawState rawState = progressTracker.GetSyncState();
            rawState.Finalize(200);

            var state = stateFactory.Get(rootHash);
            foreach (var item in TestItem.Tree.AccountsWithPaths[0..6])
            {
                Account a = state.Get(item.Path);
                Assert.That((item.Account.IsTotallyEmpty && a is null) || (!item.Account.IsTotallyEmpty && a is not null), Is.True);
                Assert.That(a?.Balance ?? 0, Is.EqualTo(item.Account.Balance));
            }
        }

        [Test]
        public void RecreateAccountStateFromMultipleOverlappingRange()
        {
            Hash256 rootHash = _inputTree.RootHash;   // "0x8c81279168edc449089449bc0f2136fc72c9645642845755633cf259cd97988b"

            // output state
            MemDb db = new();
            DbProvider dbProvider = new();
            dbProvider.RegisterDb(DbNames.State, db);
<<<<<<< HEAD
            IStateFactory stateFactory = new PaprikaStateFactory();
            ProgressTracker progressTracker = new(null, dbProvider.GetDb<IDb>(DbNames.State), stateFactory, LimboLogs.Instance);
            SnapProvider snapProvider = new(progressTracker, dbProvider, LimboLogs.Instance);
=======
            using ProgressTracker progressTracker = new(null, dbProvider.GetDb<IDb>(DbNames.State), LimboLogs.Instance);
            SnapProvider snapProvider = CreateSnapProvider(progressTracker, dbProvider);
>>>>>>> abc89c74

            byte[][] firstProof = CreateProofForPath(Keccak.Zero.Bytes);
            byte[][] lastProof = CreateProofForPath(TestItem.Tree.AccountsWithPaths[2].Path.Bytes);

            var result1 = snapProvider.AddAccountRange(1, rootHash, Keccak.Zero, TestItem.Tree.AccountsWithPaths[0..3], firstProof!.Concat(lastProof!).ToArray());

            //Assert.That(db.Keys.Count, Is.EqualTo(3));

            firstProof = CreateProofForPath(TestItem.Tree.AccountsWithPaths[2].Path.Bytes);
            lastProof = CreateProofForPath(TestItem.Tree.AccountsWithPaths[3].Path.Bytes);

            var result2 = snapProvider.AddAccountRange(1, rootHash, TestItem.Tree.AccountsWithPaths[2].Path, TestItem.Tree.AccountsWithPaths[2..4], firstProof!.Concat(lastProof!).ToArray());

            firstProof = CreateProofForPath(TestItem.Tree.AccountsWithPaths[3].Path.Bytes);
            lastProof = CreateProofForPath(TestItem.Tree.AccountsWithPaths[4].Path.Bytes);

            var result3 = snapProvider.AddAccountRange(1, rootHash, TestItem.Tree.AccountsWithPaths[3].Path, TestItem.Tree.AccountsWithPaths[3..5], firstProof!.Concat(lastProof!).ToArray());

            //Assert.That(db.Keys.Count, Is.EqualTo(6));  // we don't persist proof nodes (boundary nodes)

            firstProof = CreateProofForPath(TestItem.Tree.AccountsWithPaths[4].Path.Bytes);
            lastProof = CreateProofForPath(TestItem.Tree.AccountsWithPaths[5].Path.Bytes);

            var result4 = snapProvider.AddAccountRange(1, rootHash, TestItem.Tree.AccountsWithPaths[4].Path, TestItem.Tree.AccountsWithPaths[4..6], firstProof!.Concat(lastProof!).ToArray());

            Assert.That(result1, Is.EqualTo(AddRangeResult.OK));
            Assert.That(result2, Is.EqualTo(AddRangeResult.OK));
            Assert.That(result3, Is.EqualTo(AddRangeResult.OK));
            Assert.That(result4, Is.EqualTo(AddRangeResult.OK));
            //Assert.That(db.Keys.Count, Is.EqualTo(10));  // we persist proof nodes (boundary nodes) via stitching
            //Assert.IsFalse(db.KeyExists(rootHash));
        }

        [Test]
        public void CorrectlyDetermineHasMoreChildren()
        {
            Hash256 rootHash = _inputTree.RootHash;   // "0x8c81279168edc449089449bc0f2136fc72c9645642845755633cf259cd97988b"

            // output state
            MemDb db = new();
            DbProvider dbProvider = new();
            dbProvider.RegisterDb(DbNames.State, db);
<<<<<<< HEAD
            IStateFactory stateFactory = new PaprikaStateFactory();
            ProgressTracker progressTracker = new(null, dbProvider.GetDb<IDb>(DbNames.State), stateFactory, LimboLogs.Instance);
            SnapProvider snapProvider = new(progressTracker, dbProvider, LimboLogs.Instance);
=======
            using ProgressTracker progressTracker = new(null, dbProvider.GetDb<IDb>(DbNames.State), LimboLogs.Instance);
            SnapProvider snapProvider = CreateSnapProvider(progressTracker, dbProvider);
>>>>>>> abc89c74

            byte[][] firstProof = CreateProofForPath(Keccak.Zero.Bytes);
            byte[][] lastProof = CreateProofForPath(TestItem.Tree.AccountsWithPaths[1].Path.Bytes);
            byte[][] proofs = firstProof.Concat(lastProof).ToArray();

            StateTree newTree = new(new TrieStore(new MemDb(), LimboLogs.Instance), LimboLogs.Instance);

            PathWithAccount[] receiptAccounts = TestItem.Tree.AccountsWithPaths[0..2];

            bool HasMoreChildren(ValueHash256 limitHash)
            {
                (AddRangeResult _, bool moreChildrenToRight, IList<PathWithAccount> _, IList<ValueHash256> _) =
                    SnapProviderHelper.AddAccountRange(progressTracker.GetSyncState(), 1, rootHash, Keccak.Zero, limitHash.ToCommitment(), receiptAccounts, proofs);
                return moreChildrenToRight;
            }

            HasMoreChildren(TestItem.Tree.AccountsWithPaths[1].Path).Should().BeFalse();
            HasMoreChildren(TestItem.Tree.AccountsWithPaths[2].Path).Should().BeFalse();
            HasMoreChildren(TestItem.Tree.AccountsWithPaths[3].Path).Should().BeTrue();
            HasMoreChildren(TestItem.Tree.AccountsWithPaths[4].Path).Should().BeTrue();

            UInt256 between2and3 = new UInt256(TestItem.Tree.AccountsWithPaths[1].Path.Bytes, true);
            between2and3 += 5;

            HasMoreChildren(new Hash256(between2and3.ToBigEndian())).Should().BeFalse();

            between2and3 = new UInt256(TestItem.Tree.AccountsWithPaths[2].Path.Bytes, true);
            between2and3 -= 1;

            HasMoreChildren(new Hash256(between2and3.ToBigEndian())).Should().BeFalse();
        }

        [Test]
        public void CorrectlyDetermineMaxKeccakExist()
        {
            StateTree tree = new StateTree(new TrieStore(new MemDb(), LimboLogs.Instance), LimboLogs.Instance);

            PathWithAccount ac1 = new PathWithAccount(Keccak.Zero, Build.An.Account.WithBalance(1).TestObject);
            PathWithAccount ac2 = new PathWithAccount(Keccak.Compute("anything"), Build.An.Account.WithBalance(2).TestObject);
            PathWithAccount ac3 = new PathWithAccount(Keccak.MaxValue, Build.An.Account.WithBalance(2).TestObject);

            tree.Set(ac1.Path, ac1.Account);
            tree.Set(ac2.Path, ac2.Account);
            tree.Set(ac3.Path, ac3.Account);
            tree.Commit(0);

            Hash256 rootHash = tree.RootHash;   // "0x8c81279168edc449089449bc0f2136fc72c9645642845755633cf259cd97988b"

            // output state
            MemDb db = new();
            DbProvider dbProvider = new();
            dbProvider.RegisterDb(DbNames.State, db);
<<<<<<< HEAD
            IStateFactory stateFactory = new PaprikaStateFactory();
            ProgressTracker progressTracker = new(null, dbProvider.GetDb<IDb>(DbNames.State), stateFactory, LimboLogs.Instance);
            SnapProvider snapProvider = new(progressTracker, dbProvider, LimboLogs.Instance);
=======
            using ProgressTracker progressTracker = new(null, dbProvider.GetDb<IDb>(DbNames.State), LimboLogs.Instance);
            SnapProvider snapProvider = CreateSnapProvider(progressTracker, dbProvider);
>>>>>>> abc89c74

            byte[][] firstProof = CreateProofForPath(ac1.Path.Bytes, tree);
            byte[][] lastProof = CreateProofForPath(ac2.Path.Bytes, tree);
            byte[][] proofs = firstProof.Concat(lastProof).ToArray();

            StateTree newTree = new(new TrieStore(new MemDb(), LimboLogs.Instance), LimboLogs.Instance);

            PathWithAccount[] receiptAccounts = { ac1, ac2 };

            //bool HasMoreChildren(ValueHash256 limitHash)
            //{
            //    (AddRangeResult _, bool moreChildrenToRight, IList<PathWithAccount> _, IList<ValueHash256> _) =
            //        SnapProviderHelper.AddAccountRange(newTree, 0, rootHash, Keccak.Zero, limitHash.ToCommitment(), receiptAccounts, proofs);
            //    return moreChildrenToRight;
            //}

            //HasMoreChildren(ac1.Path).Should().BeFalse();
            //HasMoreChildren(ac2.Path).Should().BeFalse();

            //UInt256 between2and3 = new UInt256(ac2.Path.Bytes, true);
            //between2and3 += 5;

            //HasMoreChildren(new Hash256(between2and3.ToBigEndian())).Should().BeFalse();

            //// The special case
            //HasMoreChildren(Keccak.MaxValue).Should().BeTrue();
        }

        [Test]
        public void MissingAccountFromRange()
        {
            Hash256 rootHash = _inputTree.RootHash;   // "0x8c81279168edc449089449bc0f2136fc72c9645642845755633cf259cd97988b"

            // output state
            MemDb db = new();
            DbProvider dbProvider = new();
            dbProvider.RegisterDb(DbNames.State, db);
<<<<<<< HEAD
            IStateFactory stateFactory = new PaprikaStateFactory();
            ProgressTracker progressTracker = new(null, dbProvider.GetDb<IDb>(DbNames.State), stateFactory, LimboLogs.Instance);
            SnapProvider snapProvider = new(progressTracker, dbProvider, LimboLogs.Instance);
=======
            using ProgressTracker progressTracker = new(null, dbProvider.GetDb<IDb>(DbNames.State), LimboLogs.Instance);
            SnapProvider snapProvider = CreateSnapProvider(progressTracker, dbProvider);
>>>>>>> abc89c74

            byte[][] firstProof = CreateProofForPath(Keccak.Zero.Bytes);
            byte[][] lastProof = CreateProofForPath(TestItem.Tree.AccountsWithPaths[1].Path.Bytes);

            var result1 = snapProvider.AddAccountRange(1, rootHash, Keccak.Zero, TestItem.Tree.AccountsWithPaths[0..2], firstProof!.Concat(lastProof!).ToArray());

            //Assert.That(db.Keys.Count, Is.EqualTo(2));

            firstProof = CreateProofForPath(TestItem.Tree.AccountsWithPaths[2].Path.Bytes);
            lastProof = CreateProofForPath(TestItem.Tree.AccountsWithPaths[3].Path.Bytes);

            // missing TestItem.Tree.AccountsWithHashes[2]
            var result2 = snapProvider.AddAccountRange(1, rootHash, TestItem.Tree.AccountsWithPaths[2].Path, TestItem.Tree.AccountsWithPaths[3..4], firstProof!.Concat(lastProof!).ToArray());

            //Assert.That(db.Keys.Count, Is.EqualTo(2));

            firstProof = CreateProofForPath(TestItem.Tree.AccountsWithPaths[4].Path.Bytes);
            lastProof = CreateProofForPath(TestItem.Tree.AccountsWithPaths[5].Path.Bytes);

            var result3 = snapProvider.AddAccountRange(1, rootHash, TestItem.Tree.AccountsWithPaths[4].Path, TestItem.Tree.AccountsWithPaths[4..6], firstProof!.Concat(lastProof!).ToArray());

            Assert.That(result1, Is.EqualTo(AddRangeResult.OK));
            Assert.That(result2, Is.EqualTo(AddRangeResult.DifferentRootHash));
            Assert.That(result3, Is.EqualTo(AddRangeResult.OK));
            //Assert.That(db.Keys.Count, Is.EqualTo(6));
            //Assert.IsFalse(db.KeyExists(rootHash));
        }

        private SnapProvider CreateSnapProvider(ProgressTracker progressTracker, IDbProvider dbProvider)
        {
            try
            {
                IDb _ = dbProvider.CodeDb;
            }
            catch (ArgumentException)
            {
                dbProvider.RegisterDb(DbNames.Code, new MemDb());
            }
            return new(progressTracker, dbProvider.CodeDb, new NodeStorage(dbProvider.StateDb), LimboLogs.Instance);
        }
    }
}<|MERGE_RESOLUTION|>--- conflicted
+++ resolved
@@ -120,18 +120,13 @@
             byte[][] lastProof = CreateProofForPath(TestItem.Tree.AccountsWithPaths[5].Path.Bytes);
 
             MemDb db = new();
-            DbProvider dbProvider = new();
-            dbProvider.RegisterDb(DbNames.State, db);
-<<<<<<< HEAD
-            IStateFactory stateFactory = new PaprikaStateFactory();
-            ProgressTracker progressTracker = new(null, dbProvider.GetDb<IDb>(DbNames.State), stateFactory, LimboLogs.Instance);
-            SnapProvider snapProvider = new(progressTracker, dbProvider, LimboLogs.Instance);
+            IDbProvider dbProvider = new DbProvider();
+            dbProvider.RegisterDb(DbNames.State, db);
+            IStateFactory stateFactory = new PaprikaStateFactory();
+            ProgressTracker progressTracker = new(null, dbProvider.StateDb, stateFactory, LimboLogs.Instance);
+            SnapProvider snapProvider = new(progressTracker, dbProvider.StateDb, new NodeStorage(db), LimboLogs.Instance);
+
             AddRangeResult result = snapProvider.AddAccountRange(1, rootHash, Keccak.Zero, TestItem.Tree.AccountsWithPaths[0..6], firstProof!.Concat(lastProof!).ToArray());
-=======
-            using ProgressTracker progressTracker = new(null, dbProvider.GetDb<IDb>(DbNames.State), LimboLogs.Instance);
-            SnapProvider snapProvider = CreateSnapProvider(progressTracker, dbProvider);
-            AddRangeResult result = snapProvider.AddAccountRange(1, rootHash, Keccak.Zero, TestItem.Tree.AccountsWithPaths, firstProof!.Concat(lastProof!).ToArray());
->>>>>>> abc89c74
 
             Assert.That(result, Is.EqualTo(AddRangeResult.OK));
             //Assert.That(db.Keys.Count, Is.EqualTo(10));  // we persist proof nodes (boundary nodes) via stitching
@@ -147,12 +142,12 @@
             byte[][] lastProof = CreateProofForPath(TestItem.Tree.AccountsWithPaths[5].Path.Bytes);
 
             MemDb db = new();
-            DbProvider dbProvider = new();
-            dbProvider.RegisterDb(DbNames.State, db);
-<<<<<<< HEAD
-            IStateFactory stateFactory = new PaprikaStateFactory();
-            ProgressTracker progressTracker = new(null, dbProvider.GetDb<IDb>(DbNames.State), stateFactory, LimboLogs.Instance);
-            SnapProvider snapProvider = new(progressTracker, dbProvider, LimboLogs.Instance);
+            IDbProvider dbProvider = new DbProvider();
+            dbProvider.RegisterDb(DbNames.State, db);
+            IStateFactory stateFactory = new PaprikaStateFactory();
+            ProgressTracker progressTracker = new(null, dbProvider.StateDb, stateFactory, LimboLogs.Instance);
+            SnapProvider snapProvider = new(progressTracker, dbProvider.StateDb, new NodeStorage(db), LimboLogs.Instance);
+
             var result = snapProvider.AddAccountRange(1, rootHash, TestItem.Tree.AccountsWithPaths[0].Path, TestItem.Tree.AccountsWithPaths[0..6], firstProof!.Concat(lastProof!).ToArray());
 
             IRawState rawState = progressTracker.GetSyncState();
@@ -165,11 +160,6 @@
                 Assert.That((item.Account.IsTotallyEmpty && a is null) || (!item.Account.IsTotallyEmpty && a is not null), Is.True);
                 Assert.That(a?.Balance ?? 0, Is.EqualTo(item.Account.Balance));
             }
-=======
-            using ProgressTracker progressTracker = new(null, dbProvider.GetDb<IDb>(DbNames.State), LimboLogs.Instance);
-            SnapProvider snapProvider = CreateSnapProvider(progressTracker, dbProvider);
-            var result = snapProvider.AddAccountRange(1, rootHash, TestItem.Tree.AccountsWithPaths[0].Path, TestItem.Tree.AccountsWithPaths, firstProof!.Concat(lastProof!).ToArray());
->>>>>>> abc89c74
 
             Assert.That(result, Is.EqualTo(AddRangeResult.OK));
             //Assert.That(db.Keys.Count, Is.EqualTo(10));  // we persist proof nodes (boundary nodes) via stitching
@@ -186,16 +176,11 @@
             MemDb db = new();
             DbProvider dbProvider = new();
             dbProvider.RegisterDb(DbNames.State, db);
-<<<<<<< HEAD
             IStateFactory stateFactory = new PaprikaStateFactory();
             ProgressTracker progressTracker = new(null, dbProvider.GetDb<IDb>(DbNames.State), stateFactory, LimboLogs.Instance);
-            SnapProvider snapProvider = new(progressTracker, dbProvider, LimboLogs.Instance);
-            var result = snapProvider.AddAccountRange(1, rootHash, TestItem.Tree.AccountsWithPaths[0].Path, TestItem.Tree.AccountsWithPaths[0..6]);
-=======
-            using ProgressTracker progressTracker = new(null, dbProvider.GetDb<IDb>(DbNames.State), LimboLogs.Instance);
             SnapProvider snapProvider = CreateSnapProvider(progressTracker, dbProvider);
+
             var result = snapProvider.AddAccountRange(1, rootHash, TestItem.Tree.AccountsWithPaths[0].Path, TestItem.Tree.AccountsWithPaths);
->>>>>>> abc89c74
 
             Assert.That(result, Is.EqualTo(AddRangeResult.OK));
             //Assert.That(db.Keys.Count, Is.EqualTo(10));  // we don't have the proofs so we persist all nodes
@@ -209,16 +194,11 @@
 
             // output state
             MemDb db = new();
-            DbProvider dbProvider = new();
-            dbProvider.RegisterDb(DbNames.State, db);
-<<<<<<< HEAD
-            IStateFactory stateFactory = new PaprikaStateFactory();
-            ProgressTracker progressTracker = new(null, dbProvider.GetDb<IDb>(DbNames.State), stateFactory, LimboLogs.Instance);
-            SnapProvider snapProvider = new(progressTracker, dbProvider, LimboLogs.Instance);
-=======
-            using ProgressTracker progressTracker = new(null, dbProvider.GetDb<IDb>(DbNames.State), LimboLogs.Instance);
-            SnapProvider snapProvider = CreateSnapProvider(progressTracker, dbProvider);
->>>>>>> abc89c74
+            IDbProvider dbProvider = new DbProvider();
+            dbProvider.RegisterDb(DbNames.State, db);
+            IStateFactory stateFactory = new PaprikaStateFactory();
+            ProgressTracker progressTracker = new(null, dbProvider.StateDb, stateFactory, LimboLogs.Instance);
+            SnapProvider snapProvider = new(progressTracker, dbProvider.StateDb, new NodeStorage(db), LimboLogs.Instance);
 
             byte[][] firstProof = CreateProofForPath(Keccak.Zero.Bytes);
             byte[][] lastProof = CreateProofForPath(TestItem.Tree.AccountsWithPaths[1].Path.Bytes);
@@ -271,11 +251,11 @@
 
             // output state
             MemDb db = new();
-            DbProvider dbProvider = new();
-            dbProvider.RegisterDb(DbNames.State, db);
-            IStateFactory stateFactory = new PaprikaStateFactory();
-            ProgressTracker progressTracker = new(null, dbProvider.GetDb<IDb>(DbNames.State), stateFactory, LimboLogs.Instance);
-            SnapProvider snapProvider = new(progressTracker, dbProvider, LimboLogs.Instance);
+            IDbProvider dbProvider = new DbProvider();
+            dbProvider.RegisterDb(DbNames.State, db);
+            IStateFactory stateFactory = new PaprikaStateFactory();
+            ProgressTracker progressTracker = new(null, dbProvider.StateDb, stateFactory, LimboLogs.Instance);
+            SnapProvider snapProvider = new(progressTracker, dbProvider.StateDb, new NodeStorage(db), LimboLogs.Instance);
 
             var addAccountRange = (Object o) =>
             {
@@ -319,11 +299,11 @@
 
             // output state
             MemDb db = new();
-            DbProvider dbProvider = new();
-            dbProvider.RegisterDb(DbNames.State, db);
-            IStateFactory stateFactory = new PaprikaStateFactory();
-            ProgressTracker progressTracker = new(null, dbProvider.GetDb<IDb>(DbNames.State), stateFactory, LimboLogs.Instance);
-            SnapProvider snapProvider = new(progressTracker, dbProvider, LimboLogs.Instance);
+            IDbProvider dbProvider = new DbProvider();
+            dbProvider.RegisterDb(DbNames.State, db);
+            IStateFactory stateFactory = new PaprikaStateFactory();
+            ProgressTracker progressTracker = new(null, dbProvider.StateDb, stateFactory, LimboLogs.Instance);
+            SnapProvider snapProvider = new(progressTracker, dbProvider.StateDb, new NodeStorage(db), LimboLogs.Instance);
 
             byte[][] firstProof = CreateProofForPath(Keccak.Zero.Bytes);
             byte[][] lastProof = CreateProofForPath(TestItem.Tree.AccountsWithPaths[1].Path.Bytes);
@@ -368,11 +348,11 @@
 
             // output state
             MemDb db = new();
-            DbProvider dbProvider = new();
-            dbProvider.RegisterDb(DbNames.State, db);
-            IStateFactory stateFactory = new PaprikaStateFactory();
-            ProgressTracker progressTracker = new(null, dbProvider.GetDb<IDb>(DbNames.State), stateFactory, LimboLogs.Instance);
-            SnapProvider snapProvider = new(progressTracker, dbProvider, LimboLogs.Instance);
+            IDbProvider dbProvider = new DbProvider();
+            dbProvider.RegisterDb(DbNames.State, db);
+            IStateFactory stateFactory = new PaprikaStateFactory();
+            ProgressTracker progressTracker = new(null, dbProvider.StateDb, stateFactory, LimboLogs.Instance);
+            SnapProvider snapProvider = new(progressTracker, dbProvider.StateDb, new NodeStorage(db), LimboLogs.Instance);
 
             byte[][] firstProof = CreateProofForPath(Keccak.Zero.Bytes);
             byte[][] lastProof = CreateProofForPath(TestItem.Tree.AccountsWithPaths[1].Path.Bytes);
@@ -419,16 +399,11 @@
 
             // output state
             MemDb db = new();
-            DbProvider dbProvider = new();
-            dbProvider.RegisterDb(DbNames.State, db);
-<<<<<<< HEAD
-            IStateFactory stateFactory = new PaprikaStateFactory();
-            ProgressTracker progressTracker = new(null, dbProvider.GetDb<IDb>(DbNames.State), stateFactory, LimboLogs.Instance);
-            SnapProvider snapProvider = new(progressTracker, dbProvider, LimboLogs.Instance);
-=======
-            using ProgressTracker progressTracker = new(null, dbProvider.GetDb<IDb>(DbNames.State), LimboLogs.Instance);
-            SnapProvider snapProvider = CreateSnapProvider(progressTracker, dbProvider);
->>>>>>> abc89c74
+            IDbProvider dbProvider = new DbProvider();
+            dbProvider.RegisterDb(DbNames.State, db);
+            IStateFactory stateFactory = new PaprikaStateFactory();
+            ProgressTracker progressTracker = new(null, dbProvider.StateDb, stateFactory, LimboLogs.Instance);
+            SnapProvider snapProvider = new(progressTracker, dbProvider.StateDb, new NodeStorage(db), LimboLogs.Instance);
 
             byte[][] firstProof = CreateProofForPath(TestItem.Tree.AccountsWithPaths[4].Path.Bytes);
             byte[][] lastProof = CreateProofForPath(TestItem.Tree.AccountsWithPaths[5].Path.Bytes);
@@ -471,16 +446,11 @@
 
             // output state
             MemDb db = new();
-            DbProvider dbProvider = new();
-            dbProvider.RegisterDb(DbNames.State, db);
-<<<<<<< HEAD
-            IStateFactory stateFactory = new PaprikaStateFactory();
-            ProgressTracker progressTracker = new(null, dbProvider.GetDb<IDb>(DbNames.State), stateFactory, LimboLogs.Instance);
-            SnapProvider snapProvider = new(progressTracker, dbProvider, LimboLogs.Instance);
-=======
-            using ProgressTracker progressTracker = new(null, dbProvider.GetDb<IDb>(DbNames.State), LimboLogs.Instance);
-            SnapProvider snapProvider = CreateSnapProvider(progressTracker, dbProvider);
->>>>>>> abc89c74
+            IDbProvider dbProvider = new DbProvider();
+            dbProvider.RegisterDb(DbNames.State, db);
+            IStateFactory stateFactory = new PaprikaStateFactory();
+            ProgressTracker progressTracker = new(null, dbProvider.StateDb, stateFactory, LimboLogs.Instance);
+            SnapProvider snapProvider = new(progressTracker, dbProvider.StateDb, new NodeStorage(db), LimboLogs.Instance);
 
             byte[][] firstProof = CreateProofForPath(TestItem.Tree.AccountsWithPaths[4].Path.Bytes);
             byte[][] lastProof = CreateProofForPath(TestItem.Tree.AccountsWithPaths[5].Path.Bytes);
@@ -523,16 +493,11 @@
 
             // output state
             MemDb db = new();
-            DbProvider dbProvider = new();
-            dbProvider.RegisterDb(DbNames.State, db);
-<<<<<<< HEAD
-            IStateFactory stateFactory = new PaprikaStateFactory();
-            ProgressTracker progressTracker = new(null, dbProvider.GetDb<IDb>(DbNames.State), stateFactory, LimboLogs.Instance);
-            SnapProvider snapProvider = new(progressTracker, dbProvider, LimboLogs.Instance);
-=======
-            using ProgressTracker progressTracker = new(null, dbProvider.GetDb<IDb>(DbNames.State), LimboLogs.Instance);
-            SnapProvider snapProvider = CreateSnapProvider(progressTracker, dbProvider);
->>>>>>> abc89c74
+            IDbProvider dbProvider = new DbProvider();
+            dbProvider.RegisterDb(DbNames.State, db);
+            IStateFactory stateFactory = new PaprikaStateFactory();
+            ProgressTracker progressTracker = new(null, dbProvider.StateDb, stateFactory, LimboLogs.Instance);
+            SnapProvider snapProvider = new(progressTracker, dbProvider.StateDb, new NodeStorage(db), LimboLogs.Instance);
 
             byte[][] firstProof = CreateProofForPath(Keccak.Zero.Bytes);
             byte[][] lastProof = CreateProofForPath(TestItem.Tree.AccountsWithPaths[2].Path.Bytes);
@@ -573,16 +538,11 @@
 
             // output state
             MemDb db = new();
-            DbProvider dbProvider = new();
-            dbProvider.RegisterDb(DbNames.State, db);
-<<<<<<< HEAD
-            IStateFactory stateFactory = new PaprikaStateFactory();
-            ProgressTracker progressTracker = new(null, dbProvider.GetDb<IDb>(DbNames.State), stateFactory, LimboLogs.Instance);
-            SnapProvider snapProvider = new(progressTracker, dbProvider, LimboLogs.Instance);
-=======
-            using ProgressTracker progressTracker = new(null, dbProvider.GetDb<IDb>(DbNames.State), LimboLogs.Instance);
-            SnapProvider snapProvider = CreateSnapProvider(progressTracker, dbProvider);
->>>>>>> abc89c74
+            IDbProvider dbProvider = new DbProvider();
+            dbProvider.RegisterDb(DbNames.State, db);
+            IStateFactory stateFactory = new PaprikaStateFactory();
+            ProgressTracker progressTracker = new(null, dbProvider.StateDb, stateFactory, LimboLogs.Instance);
+            SnapProvider snapProvider = new(progressTracker, dbProvider.StateDb, new NodeStorage(db), LimboLogs.Instance);
 
             byte[][] firstProof = CreateProofForPath(Keccak.Zero.Bytes);
             byte[][] lastProof = CreateProofForPath(TestItem.Tree.AccountsWithPaths[1].Path.Bytes);
@@ -633,16 +593,11 @@
 
             // output state
             MemDb db = new();
-            DbProvider dbProvider = new();
-            dbProvider.RegisterDb(DbNames.State, db);
-<<<<<<< HEAD
-            IStateFactory stateFactory = new PaprikaStateFactory();
-            ProgressTracker progressTracker = new(null, dbProvider.GetDb<IDb>(DbNames.State), stateFactory, LimboLogs.Instance);
-            SnapProvider snapProvider = new(progressTracker, dbProvider, LimboLogs.Instance);
-=======
-            using ProgressTracker progressTracker = new(null, dbProvider.GetDb<IDb>(DbNames.State), LimboLogs.Instance);
-            SnapProvider snapProvider = CreateSnapProvider(progressTracker, dbProvider);
->>>>>>> abc89c74
+            IDbProvider dbProvider = new DbProvider();
+            dbProvider.RegisterDb(DbNames.State, db);
+            IStateFactory stateFactory = new PaprikaStateFactory();
+            ProgressTracker progressTracker = new(null, dbProvider.StateDb, stateFactory, LimboLogs.Instance);
+            SnapProvider snapProvider = new(progressTracker, dbProvider.StateDb, new NodeStorage(db), LimboLogs.Instance);
 
             byte[][] firstProof = CreateProofForPath(ac1.Path.Bytes, tree);
             byte[][] lastProof = CreateProofForPath(ac2.Path.Bytes, tree);
@@ -678,16 +633,11 @@
 
             // output state
             MemDb db = new();
-            DbProvider dbProvider = new();
-            dbProvider.RegisterDb(DbNames.State, db);
-<<<<<<< HEAD
-            IStateFactory stateFactory = new PaprikaStateFactory();
-            ProgressTracker progressTracker = new(null, dbProvider.GetDb<IDb>(DbNames.State), stateFactory, LimboLogs.Instance);
-            SnapProvider snapProvider = new(progressTracker, dbProvider, LimboLogs.Instance);
-=======
-            using ProgressTracker progressTracker = new(null, dbProvider.GetDb<IDb>(DbNames.State), LimboLogs.Instance);
-            SnapProvider snapProvider = CreateSnapProvider(progressTracker, dbProvider);
->>>>>>> abc89c74
+            IDbProvider dbProvider = new DbProvider();
+            dbProvider.RegisterDb(DbNames.State, db);
+            IStateFactory stateFactory = new PaprikaStateFactory();
+            ProgressTracker progressTracker = new(null, dbProvider.StateDb, stateFactory, LimboLogs.Instance);
+            SnapProvider snapProvider = new(progressTracker, dbProvider.StateDb, new NodeStorage(db), LimboLogs.Instance);
 
             byte[][] firstProof = CreateProofForPath(Keccak.Zero.Bytes);
             byte[][] lastProof = CreateProofForPath(TestItem.Tree.AccountsWithPaths[1].Path.Bytes);
