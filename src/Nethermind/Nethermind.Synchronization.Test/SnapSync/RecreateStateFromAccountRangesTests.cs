// SPDX-FileCopyrightText: 2022 Demerzel Solutions Limited
// SPDX-License-Identifier: LGPL-3.0-only

#nullable disable

using System;
using System.Collections.Generic;
using System.Linq;
using Autofac;
using FluentAssertions;
using Nethermind.Core;
using Nethermind.Core.Crypto;
using Nethermind.Core.Test;
using Nethermind.Core.Test.Builders;
using Nethermind.Db;
using Nethermind.Int256;
using Nethermind.Logging;
using Nethermind.State;
using Nethermind.State.Proofs;
using Nethermind.State.Snap;
using Nethermind.Synchronization.SnapSync;
using Nethermind.Trie;
using Nethermind.Trie.Pruning;
using NUnit.Framework;

namespace Nethermind.Synchronization.Test.SnapSync;

public class RecreateStateFromAccountRangesTests
{
    private StateTree _inputTree;

    [OneTimeSetUp]
    public void Setup()
    {
        _inputTree = TestItem.Tree.GetStateTree();
    }

    private byte[][] CreateProofForPath(ReadOnlySpan<byte> path, StateTree tree = null)
    {
        AccountProofCollector accountProofCollector = new(path);
        tree ??= _inputTree;
        tree.Accept(accountProofCollector, tree.RootHash);
        return accountProofCollector.BuildResult().Proof;
    }

    //[Test]
    public void Test01()
    {
        Hash256 rootHash = _inputTree.RootHash;   // "0x8c81279168edc449089449bc0f2136fc72c9645642845755633cf259cd97988b"

        byte[][] firstProof = CreateProofForPath(TestItem.Tree.AccountsWithPaths[0].Path.Bytes);
        byte[][] lastProof = CreateProofForPath(TestItem.Tree.AccountsWithPaths[5].Path.Bytes);

        MemDb db = new();
        IScopedTrieStore store = new RawScopedTrieStore(db);
        StateTree tree = new(store, LimboLogs.Instance);

        IList<TrieNode> nodes = new List<TrieNode>();
        TreePath emptyPath = TreePath.Empty;

        for (int i = 0; i < (firstProof!).Length; i++)
        {
            byte[] nodeBytes = (firstProof!)[i];
            var node = new TrieNode(NodeType.Unknown, nodeBytes);
            node.ResolveKey(store, ref emptyPath, i == 0);

            nodes.Add(node);
            if (i < (firstProof!).Length - 1)
            {
                //IBatch batch = store.GetOrStartNewBatch();
                //batch[node.Keccak!.Bytes] = nodeBytes;
                //db.Set(node.Keccak!, nodeBytes);
            }
        }

        for (int i = 0; i < (lastProof!).Length; i++)
        {
            byte[] nodeBytes = (lastProof!)[i];
            var node = new TrieNode(NodeType.Unknown, nodeBytes);
            node.ResolveKey(store, ref emptyPath, i == 0);

            nodes.Add(node);
            if (i < (lastProof!).Length - 1)
            {
                //IBatch batch = store.GetOrStartNewBatch();
                //batch[node.Keccak!.Bytes] = nodeBytes;
                //db.Set(node.Keccak!, nodeBytes);
            }
        }

        tree.RootRef = nodes[0];

        tree.Set(TestItem.Tree.AccountsWithPaths[0].Path, TestItem.Tree.AccountsWithPaths[0].Account);
        tree.Set(TestItem.Tree.AccountsWithPaths[1].Path, TestItem.Tree.AccountsWithPaths[1].Account);
        tree.Set(TestItem.Tree.AccountsWithPaths[2].Path, TestItem.Tree.AccountsWithPaths[2].Account);
        tree.Set(TestItem.Tree.AccountsWithPaths[3].Path, TestItem.Tree.AccountsWithPaths[3].Account);
        tree.Set(TestItem.Tree.AccountsWithPaths[4].Path, TestItem.Tree.AccountsWithPaths[4].Account);
        tree.Set(TestItem.Tree.AccountsWithPaths[5].Path, TestItem.Tree.AccountsWithPaths[5].Account);

        tree.Commit();

        Assert.That(tree.RootHash, Is.EqualTo(_inputTree.RootHash));
        Assert.That(db.Keys.Count, Is.EqualTo(6));  // we don't persist proof nodes (boundary nodes)
        Assert.That(db.KeyExists(rootHash), Is.False); // the root node is a part of the proof nodes
    }

    [Test]
    public void RecreateAccountStateFromOneRangeWithNonExistenceProof()
    {
        Hash256 rootHash = _inputTree.RootHash;   // "0x8c81279168edc449089449bc0f2136fc72c9645642845755633cf259cd97988b"

        byte[][] firstProof = CreateProofForPath(Keccak.Zero.Bytes);
        byte[][] lastProof = CreateProofForPath(TestItem.Tree.AccountsWithPaths[5].Path.Bytes);

        using IContainer container = new ContainerBuilder().AddModule(new TestSynchronizerModule(new TestSyncConfig())).Build();
        SnapProvider snapProvider = container.Resolve<SnapProvider>();
        IDb db = container.ResolveKeyed<IDb>(DbNames.State);

        AddRangeResult result = snapProvider.AddAccountRange(1, rootHash, Keccak.Zero, TestItem.Tree.AccountsWithPaths, firstProof!.Concat(lastProof!).ToArray());

        Assert.That(result, Is.EqualTo(AddRangeResult.OK));
        Assert.That(db.GetAllKeys().Count, Is.EqualTo(10));  // we persist proof nodes (boundary nodes) via stitching
        Assert.That(db.KeyExists(rootHash), Is.False);
    }

    [Test]
    public void RecreateAccountStateFromOneRangeWithExistenceProof()
    {
        Hash256 rootHash = _inputTree.RootHash;   // "0x8c81279168edc449089449bc0f2136fc72c9645642845755633cf259cd97988b"

        byte[][] firstProof = CreateProofForPath(TestItem.Tree.AccountsWithPaths[0].Path.Bytes);
        byte[][] lastProof = CreateProofForPath(TestItem.Tree.AccountsWithPaths[5].Path.Bytes);

        using IContainer container = new ContainerBuilder().AddModule(new TestSynchronizerModule(new TestSyncConfig())).Build();
        SnapProvider snapProvider = container.Resolve<SnapProvider>();
        IDb db = container.ResolveKeyed<IDb>(DbNames.State);

        var result = snapProvider.AddAccountRange(1, rootHash, TestItem.Tree.AccountsWithPaths[0].Path, TestItem.Tree.AccountsWithPaths, firstProof!.Concat(lastProof!).ToArray());

        Assert.That(result, Is.EqualTo(AddRangeResult.OK));
        Assert.That(db.GetAllKeys().Count, Is.EqualTo(10));  // we persist proof nodes (boundary nodes) via stitching
        Assert.That(db.KeyExists(rootHash), Is.False);
    }

    [Test]
    public void RecreateAccountStateFromOneRangeWithoutProof()
    {
        Hash256 rootHash = _inputTree.RootHash;   // "0x8c81279168edc449089449bc0f2136fc72c9645642845755633cf259cd97988b"

        using IContainer container = new ContainerBuilder().AddModule(new TestSynchronizerModule(new TestSyncConfig())).Build();
        SnapProvider snapProvider = container.Resolve<SnapProvider>();
        IDb db = container.ResolveKeyed<IDb>(DbNames.State);

        var result = snapProvider.AddAccountRange(1, rootHash, TestItem.Tree.AccountsWithPaths[0].Path, TestItem.Tree.AccountsWithPaths);

        Assert.That(result, Is.EqualTo(AddRangeResult.OK));
        Assert.That(db.GetAllKeys().Count, Is.EqualTo(10));  // we don't have the proofs so we persist all nodes
        Assert.That(db.KeyExists(rootHash), Is.False); // the root node is NOT a part of the proof nodes
    }

    [Test]
    public void RecreateAccountStateFromMultipleRange()
    {
        Hash256 rootHash = _inputTree.RootHash;   // "0x8c81279168edc449089449bc0f2136fc72c9645642845755633cf259cd97988b"

        // output state
        using IContainer container = new ContainerBuilder().AddModule(new TestSynchronizerModule(new TestSyncConfig())).Build();
        SnapProvider snapProvider = container.Resolve<SnapProvider>();
        IDb db = container.ResolveKeyed<IDb>(DbNames.State);

        byte[][] firstProof = CreateProofForPath(Keccak.Zero.Bytes);
        byte[][] lastProof = CreateProofForPath(TestItem.Tree.AccountsWithPaths[1].Path.Bytes);

        var result1 = snapProvider.AddAccountRange(1, rootHash, Keccak.Zero, TestItem.Tree.AccountsWithPaths[0..2], firstProof!.Concat(lastProof!).ToArray());

        Assert.That(db.GetAllKeys().Count, Is.EqualTo(2));

        firstProof = CreateProofForPath(TestItem.Tree.AccountsWithPaths[2].Path.Bytes);
        lastProof = CreateProofForPath(TestItem.Tree.AccountsWithPaths[3].Path.Bytes);

        var result2 = snapProvider.AddAccountRange(1, rootHash, TestItem.Tree.AccountsWithPaths[2].Path, TestItem.Tree.AccountsWithPaths[2..4], firstProof!.Concat(lastProof!).ToArray());

        Assert.That(db.GetAllKeys().Count, Is.EqualTo(5));  // we don't persist proof nodes (boundary nodes)

        firstProof = CreateProofForPath(TestItem.Tree.AccountsWithPaths[4].Path.Bytes);
        lastProof = CreateProofForPath(TestItem.Tree.AccountsWithPaths[5].Path.Bytes);

        var result3 = snapProvider.AddAccountRange(1, rootHash, TestItem.Tree.AccountsWithPaths[4].Path, TestItem.Tree.AccountsWithPaths[4..6], firstProof!.Concat(lastProof!).ToArray());

        Assert.That(result1, Is.EqualTo(AddRangeResult.OK));
        Assert.That(result2, Is.EqualTo(AddRangeResult.OK));
        Assert.That(result3, Is.EqualTo(AddRangeResult.OK));
        Assert.That(db.GetAllKeys().Count, Is.EqualTo(10));  // we persist proof nodes (boundary nodes) via stitching
        Assert.That(db.KeyExists(rootHash), Is.False);
    }

    [Test]
    public void RecreateAccountStateFromMultipleRange_InReverseOrder()
    {
        Hash256 rootHash = _inputTree.RootHash;   // "0x8c81279168edc449089449bc0f2136fc72c9645642845755633cf259cd97988b"

        // output state
        using IContainer container = new ContainerBuilder().AddModule(new TestSynchronizerModule(new TestSyncConfig())).Build();
        SnapProvider snapProvider = container.Resolve<SnapProvider>();
        IDb db = container.ResolveKeyed<IDb>(DbNames.State);

        byte[][] firstProof = CreateProofForPath(TestItem.Tree.AccountsWithPaths[4].Path.Bytes);
        byte[][] lastProof = CreateProofForPath(TestItem.Tree.AccountsWithPaths[5].Path.Bytes);
        var result3 = snapProvider.AddAccountRange(1, rootHash, TestItem.Tree.AccountsWithPaths[4].Path, TestItem.Tree.AccountsWithPaths[4..6], firstProof!.Concat(lastProof!).ToArray());

        Assert.That(db.GetAllKeys().Count, Is.EqualTo(4));

        firstProof = CreateProofForPath(TestItem.Tree.AccountsWithPaths[2].Path.Bytes);
        lastProof = CreateProofForPath(TestItem.Tree.AccountsWithPaths[3].Path.Bytes);
        var result2 = snapProvider.AddAccountRange(1, rootHash, TestItem.Tree.AccountsWithPaths[2].Path, TestItem.Tree.AccountsWithPaths[2..4], firstProof!.Concat(lastProof!).ToArray());

        Assert.That(db.GetAllKeys().Count, Is.EqualTo(6));  // we don't persist proof nodes (boundary nodes)

        firstProof = CreateProofForPath(Keccak.Zero.Bytes);
        lastProof = CreateProofForPath(TestItem.Tree.AccountsWithPaths[1].Path.Bytes);
        var result1 = snapProvider.AddAccountRange(1, rootHash, Keccak.Zero, TestItem.Tree.AccountsWithPaths[0..2], firstProof!.Concat(lastProof!).ToArray());

        Assert.That(result1, Is.EqualTo(AddRangeResult.OK));
        Assert.That(result2, Is.EqualTo(AddRangeResult.OK));
        Assert.That(result3, Is.EqualTo(AddRangeResult.OK));
        Assert.That(db.GetAllKeys().Count, Is.EqualTo(10));  // we persist proof nodes (boundary nodes) via stitching
        Assert.That(db.KeyExists(rootHash), Is.False);
    }

    [Test]
    public void RecreateAccountStateFromMultipleRange_OutOfOrder()
    {
        Hash256 rootHash = _inputTree.RootHash;   // "0x8c81279168edc449089449bc0f2136fc72c9645642845755633cf259cd97988b"

        // output state
        using IContainer container = new ContainerBuilder().AddModule(new TestSynchronizerModule(new TestSyncConfig())).Build();
        SnapProvider snapProvider = container.Resolve<SnapProvider>();
        IDb db = container.ResolveKeyed<IDb>(DbNames.State);

        byte[][] firstProof = CreateProofForPath(TestItem.Tree.AccountsWithPaths[4].Path.Bytes);
        byte[][] lastProof = CreateProofForPath(TestItem.Tree.AccountsWithPaths[5].Path.Bytes);
        var result3 = snapProvider.AddAccountRange(1, rootHash, TestItem.Tree.AccountsWithPaths[4].Path, TestItem.Tree.AccountsWithPaths[4..6], firstProof!.Concat(lastProof!).ToArray());

        Assert.That(db.GetAllKeys().Count, Is.EqualTo(4));

        firstProof = CreateProofForPath(Keccak.Zero.Bytes);
        lastProof = CreateProofForPath(TestItem.Tree.AccountsWithPaths[1].Path.Bytes);
        var result1 = snapProvider.AddAccountRange(1, rootHash, Keccak.Zero, TestItem.Tree.AccountsWithPaths[0..2], firstProof!.Concat(lastProof!).ToArray());

        Assert.That(db.GetAllKeys().Count, Is.EqualTo(6));  // we don't persist proof nodes (boundary nodes)

        firstProof = CreateProofForPath(TestItem.Tree.AccountsWithPaths[2].Path.Bytes);
        lastProof = CreateProofForPath(TestItem.Tree.AccountsWithPaths[3].Path.Bytes);
        var result2 = snapProvider.AddAccountRange(1, rootHash, TestItem.Tree.AccountsWithPaths[2].Path, TestItem.Tree.AccountsWithPaths[2..4], firstProof!.Concat(lastProof!).ToArray());

        Assert.That(result1, Is.EqualTo(AddRangeResult.OK));
        Assert.That(result2, Is.EqualTo(AddRangeResult.OK));
        Assert.That(result3, Is.EqualTo(AddRangeResult.OK));
        Assert.That(db.GetAllKeys().Count, Is.EqualTo(10));  // we persist proof nodes (boundary nodes) via stitching
        Assert.That(db.KeyExists(rootHash), Is.False);
    }

    [Test]
    public void RecreateAccountStateFromMultipleOverlappingRange()
    {
        Hash256 rootHash = _inputTree.RootHash;   // "0x8c81279168edc449089449bc0f2136fc72c9645642845755633cf259cd97988b"

        // output state
        using IContainer container = new ContainerBuilder().AddModule(new TestSynchronizerModule(new TestSyncConfig())).Build();
        SnapProvider snapProvider = container.Resolve<SnapProvider>();
        IDb db = container.ResolveKeyed<IDb>(DbNames.State);

        byte[][] firstProof = CreateProofForPath(Keccak.Zero.Bytes);
        byte[][] lastProof = CreateProofForPath(TestItem.Tree.AccountsWithPaths[2].Path.Bytes);

        var result1 = snapProvider.AddAccountRange(1, rootHash, Keccak.Zero, TestItem.Tree.AccountsWithPaths[0..3], firstProof!.Concat(lastProof!).ToArray());

        Assert.That(db.GetAllKeys().Count, Is.EqualTo(3));

        firstProof = CreateProofForPath(TestItem.Tree.AccountsWithPaths[2].Path.Bytes);
        lastProof = CreateProofForPath(TestItem.Tree.AccountsWithPaths[3].Path.Bytes);

        var result2 = snapProvider.AddAccountRange(1, rootHash, TestItem.Tree.AccountsWithPaths[2].Path, TestItem.Tree.AccountsWithPaths[2..4], firstProof!.Concat(lastProof!).ToArray());

        firstProof = CreateProofForPath(TestItem.Tree.AccountsWithPaths[3].Path.Bytes);
        lastProof = CreateProofForPath(TestItem.Tree.AccountsWithPaths[4].Path.Bytes);

        var result3 = snapProvider.AddAccountRange(1, rootHash, TestItem.Tree.AccountsWithPaths[3].Path, TestItem.Tree.AccountsWithPaths[3..5], firstProof!.Concat(lastProof!).ToArray());

        Assert.That(db.GetAllKeys().Count, Is.EqualTo(6));  // we don't persist proof nodes (boundary nodes)

        firstProof = CreateProofForPath(TestItem.Tree.AccountsWithPaths[4].Path.Bytes);
        lastProof = CreateProofForPath(TestItem.Tree.AccountsWithPaths[5].Path.Bytes);

        var result4 = snapProvider.AddAccountRange(1, rootHash, TestItem.Tree.AccountsWithPaths[4].Path, TestItem.Tree.AccountsWithPaths[4..6], firstProof!.Concat(lastProof!).ToArray());

        Assert.That(result1, Is.EqualTo(AddRangeResult.OK));
        Assert.That(result2, Is.EqualTo(AddRangeResult.OK));
        Assert.That(result3, Is.EqualTo(AddRangeResult.OK));
        Assert.That(result4, Is.EqualTo(AddRangeResult.OK));
        Assert.That(db.GetAllKeys().Count, Is.EqualTo(10));  // we persist proof nodes (boundary nodes) via stitching
        Assert.That(db.KeyExists(rootHash), Is.False);
    }

    [Test]
    public void CorrectlyDetermineHasMoreChildren()
    {
        Hash256 rootHash = _inputTree.RootHash;   // "0x8c81279168edc449089449bc0f2136fc72c9645642845755633cf259cd97988b"

        // output state
        byte[][] firstProof = CreateProofForPath(Keccak.Zero.Bytes);
        byte[][] lastProof = CreateProofForPath(TestItem.Tree.AccountsWithPaths[1].Path.Bytes);
        byte[][] proofs = firstProof.Concat(lastProof).ToArray();

<<<<<<< HEAD
        StateTree newTree = new(TestTrieStoreFactory.Build(new MemDb(), LimboLogs.Instance), LimboLogs.Instance);
=======
        StateTree newTree = new(new TestRawTrieStore(new MemDb()), LimboLogs.Instance);
>>>>>>> 2e346112

        PathWithAccount[] receiptAccounts = TestItem.Tree.AccountsWithPaths[0..2];

        bool HasMoreChildren(ValueHash256 limitHash)
        {
            (AddRangeResult _, bool moreChildrenToRight, IList<PathWithAccount> _, IList<ValueHash256> _) =
                SnapProviderHelper.AddAccountRange(newTree, 0, rootHash, Keccak.Zero, limitHash.ToCommitment(), receiptAccounts, proofs);
            return moreChildrenToRight;
        }

        HasMoreChildren(TestItem.Tree.AccountsWithPaths[1].Path).Should().BeFalse();
        HasMoreChildren(TestItem.Tree.AccountsWithPaths[2].Path).Should().BeTrue(); //expect leaves exactly at limit path to be included
        HasMoreChildren(TestItem.Tree.AccountsWithPaths[3].Path).Should().BeTrue();
        HasMoreChildren(TestItem.Tree.AccountsWithPaths[4].Path).Should().BeTrue();

        UInt256 between1and2 = new UInt256(TestItem.Tree.AccountsWithPaths[1].Path.Bytes, true);
        between1and2 += 5;

        HasMoreChildren(new Hash256(between1and2.ToBigEndian())).Should().BeFalse();

        UInt256 between2and3 = new UInt256(TestItem.Tree.AccountsWithPaths[2].Path.Bytes, true);
        between2and3 -= 1;

        HasMoreChildren(new Hash256(between2and3.ToBigEndian())).Should().BeTrue();
    }

    [Test]
    public void CorrectlyDetermineMaxKeccakExist()
    {
<<<<<<< HEAD
        StateTree tree = new StateTree(TestTrieStoreFactory.Build(new MemDb(), LimboLogs.Instance), LimboLogs.Instance);
=======
        StateTree tree = new StateTree(new TestRawTrieStore(new MemDb()), LimboLogs.Instance);
>>>>>>> 2e346112

        PathWithAccount ac1 = new PathWithAccount(Keccak.Zero, Build.An.Account.WithBalance(1).TestObject);
        PathWithAccount ac2 = new PathWithAccount(Keccak.Compute("anything"), Build.An.Account.WithBalance(2).TestObject);
        PathWithAccount ac3 = new PathWithAccount(Keccak.MaxValue, Build.An.Account.WithBalance(2).TestObject);

        tree.Set(ac1.Path, ac1.Account);
        tree.Set(ac2.Path, ac2.Account);
        tree.Set(ac3.Path, ac3.Account);
        tree.Commit();

        Hash256 rootHash = tree.RootHash;   // "0x8c81279168edc449089449bc0f2136fc72c9645642845755633cf259cd97988b"

        // output state
        byte[][] firstProof = CreateProofForPath(ac1.Path.Bytes, tree);
        byte[][] lastProof = CreateProofForPath(ac2.Path.Bytes, tree);
        byte[][] proofs = firstProof.Concat(lastProof).ToArray();

<<<<<<< HEAD
        StateTree newTree = new(TestTrieStoreFactory.Build(new MemDb(), LimboLogs.Instance), LimboLogs.Instance);
=======
        StateTree newTree = new(new TestRawTrieStore(new MemDb()), LimboLogs.Instance);
>>>>>>> 2e346112

        PathWithAccount[] receiptAccounts = { ac1, ac2 };

        bool HasMoreChildren(ValueHash256 limitHash)
        {
            (AddRangeResult _, bool moreChildrenToRight, IList<PathWithAccount> _, IList<ValueHash256> _) =
                SnapProviderHelper.AddAccountRange(newTree, 0, rootHash, Keccak.Zero, limitHash.ToCommitment(), receiptAccounts, proofs);
            return moreChildrenToRight;
        }

        HasMoreChildren(ac1.Path).Should().BeFalse();
        HasMoreChildren(ac2.Path).Should().BeFalse();

        UInt256 between2and3 = new UInt256(ac2.Path.Bytes, true);
        between2and3 += 5;

        HasMoreChildren(new Hash256(between2and3.ToBigEndian())).Should().BeFalse();

        // The special case
        HasMoreChildren(Keccak.MaxValue).Should().BeTrue();
    }

    [Test]
    public void MissingAccountFromRange()
    {
        Hash256 rootHash = _inputTree.RootHash;   // "0x8c81279168edc449089449bc0f2136fc72c9645642845755633cf259cd97988b"

        // output state
        using IContainer container = new ContainerBuilder().AddModule(new TestSynchronizerModule(new TestSyncConfig())).Build();
        SnapProvider snapProvider = container.Resolve<SnapProvider>();
        IDb db = container.ResolveKeyed<IDb>(DbNames.State);

        byte[][] firstProof = CreateProofForPath(Keccak.Zero.Bytes);
        byte[][] lastProof = CreateProofForPath(TestItem.Tree.AccountsWithPaths[1].Path.Bytes);

        var result1 = snapProvider.AddAccountRange(1, rootHash, Keccak.Zero, TestItem.Tree.AccountsWithPaths[0..2], firstProof!.Concat(lastProof!).ToArray());

        Assert.That(db.GetAllKeys().Count, Is.EqualTo(2));

        firstProof = CreateProofForPath(TestItem.Tree.AccountsWithPaths[2].Path.Bytes);
        lastProof = CreateProofForPath(TestItem.Tree.AccountsWithPaths[3].Path.Bytes);

        // missing TestItem.Tree.AccountsWithHashes[2]
        var result2 = snapProvider.AddAccountRange(1, rootHash, TestItem.Tree.AccountsWithPaths[2].Path, TestItem.Tree.AccountsWithPaths[3..4], firstProof!.Concat(lastProof!).ToArray());

        Assert.That(db.GetAllKeys().Count, Is.EqualTo(2));

        firstProof = CreateProofForPath(TestItem.Tree.AccountsWithPaths[4].Path.Bytes);
        lastProof = CreateProofForPath(TestItem.Tree.AccountsWithPaths[5].Path.Bytes);

        var result3 = snapProvider.AddAccountRange(1, rootHash, TestItem.Tree.AccountsWithPaths[4].Path, TestItem.Tree.AccountsWithPaths[4..6], firstProof!.Concat(lastProof!).ToArray());

        Assert.That(result1, Is.EqualTo(AddRangeResult.OK));
        Assert.That(result2, Is.EqualTo(AddRangeResult.DifferentRootHash));
        Assert.That(result3, Is.EqualTo(AddRangeResult.OK));
        Assert.That(db.GetAllKeys().Count, Is.EqualTo(6));
        Assert.That(db.KeyExists(rootHash), Is.False);
    }
}<|MERGE_RESOLUTION|>--- conflicted
+++ resolved
@@ -312,11 +312,7 @@
         byte[][] lastProof = CreateProofForPath(TestItem.Tree.AccountsWithPaths[1].Path.Bytes);
         byte[][] proofs = firstProof.Concat(lastProof).ToArray();
 
-<<<<<<< HEAD
-        StateTree newTree = new(TestTrieStoreFactory.Build(new MemDb(), LimboLogs.Instance), LimboLogs.Instance);
-=======
         StateTree newTree = new(new TestRawTrieStore(new MemDb()), LimboLogs.Instance);
->>>>>>> 2e346112
 
         PathWithAccount[] receiptAccounts = TestItem.Tree.AccountsWithPaths[0..2];
 
@@ -346,11 +342,7 @@
     [Test]
     public void CorrectlyDetermineMaxKeccakExist()
     {
-<<<<<<< HEAD
-        StateTree tree = new StateTree(TestTrieStoreFactory.Build(new MemDb(), LimboLogs.Instance), LimboLogs.Instance);
-=======
         StateTree tree = new StateTree(new TestRawTrieStore(new MemDb()), LimboLogs.Instance);
->>>>>>> 2e346112
 
         PathWithAccount ac1 = new PathWithAccount(Keccak.Zero, Build.An.Account.WithBalance(1).TestObject);
         PathWithAccount ac2 = new PathWithAccount(Keccak.Compute("anything"), Build.An.Account.WithBalance(2).TestObject);
@@ -368,11 +360,7 @@
         byte[][] lastProof = CreateProofForPath(ac2.Path.Bytes, tree);
         byte[][] proofs = firstProof.Concat(lastProof).ToArray();
 
-<<<<<<< HEAD
-        StateTree newTree = new(TestTrieStoreFactory.Build(new MemDb(), LimboLogs.Instance), LimboLogs.Instance);
-=======
         StateTree newTree = new(new TestRawTrieStore(new MemDb()), LimboLogs.Instance);
->>>>>>> 2e346112
 
         PathWithAccount[] receiptAccounts = { ac1, ac2 };
 
