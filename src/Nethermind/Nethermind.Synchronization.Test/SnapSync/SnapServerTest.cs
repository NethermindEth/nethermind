--- conflicted
+++ resolved
@@ -308,13 +308,6 @@
 
         SnapServer server = new(store.AsReadOnly(), codeDb, CreateConstantStateRootTracker(true), LimboLogs.Instance);
 
-<<<<<<< HEAD
-        IDbProvider dbProviderClient = new DbProvider();
-        dbProviderClient.RegisterDb(DbNames.State, new MemDb());
-        dbProviderClient.RegisterDb(DbNames.Code, new MemDb());
-
-=======
->>>>>>> 2e346112
         ValueHash256 lastStorageHash = TestItem.Tree.SlotsWithPaths[^1].Path;
         var asInt = lastStorageHash.ToUInt256();
         ValueHash256 beyondLast = new ValueHash256((++asInt).ToBigEndian());
