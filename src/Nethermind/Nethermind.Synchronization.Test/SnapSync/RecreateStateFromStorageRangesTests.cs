// SPDX-FileCopyrightText: 2022 Demerzel Solutions Limited
// SPDX-License-Identifier: LGPL-3.0-only

#nullable disable

using System;
using System.Linq;
using Autofac;
using FluentAssertions;
using Nethermind.Core;
using Nethermind.Core.Collections;
using Nethermind.Core.Crypto;
<<<<<<< HEAD
=======
using Nethermind.Core.Extensions;
>>>>>>> eee5ac23
using Nethermind.Core.Test;
using Nethermind.Core.Test.Builders;
using Nethermind.Db;
using Nethermind.Int256;
using Nethermind.Logging;
using Nethermind.State;
using Nethermind.State.Proofs;
using Nethermind.State.Snap;
using Nethermind.Synchronization.SnapSync;
<<<<<<< HEAD
=======
using Nethermind.Trie;
using Nethermind.Trie.Pruning;
>>>>>>> eee5ac23
using NUnit.Framework;

namespace Nethermind.Synchronization.Test.SnapSync
{
    [TestFixture]
    public class RecreateStateFromStorageRangesTests
    {

        private TestRawTrieStore _store;
        private StateTree _inputStateTree;
        private StorageTree _inputStorageTree;
        private Hash256 _storage;

        [OneTimeSetUp]
        public void Setup()
        {
<<<<<<< HEAD
            _store = TestTrieStoreFactory.Build(new MemDb(), LimboLogs.Instance);
=======
            _store = new TestRawTrieStore(new MemDb());
>>>>>>> eee5ac23
            (_inputStateTree, _inputStorageTree, _storage) = TestItem.Tree.GetTrees(_store);
        }

        [OneTimeTearDown]
        public void TearDown() => ((IDisposable)_store)?.Dispose();

        [Test]
        public void RecreateStorageStateFromOneRangeWithNonExistenceProof()
        {
            Hash256 rootHash = _inputStorageTree!.RootHash;   // "..."

            AccountProofCollector accountProofCollector = new(TestItem.Tree.AccountAddress0.Bytes, new ValueHash256[] { Keccak.Zero, TestItem.Tree.SlotsWithPaths[5].Path });
            _inputStateTree!.Accept(accountProofCollector, _inputStateTree.RootHash);
            var proof = accountProofCollector.BuildResult();

            using IContainer container = new ContainerBuilder().AddModule(new TestSynchronizerModule(new TestSyncConfig())).Build();
            SnapProvider snapProvider = container.Resolve<SnapProvider>();

            var storageRange = PrepareStorageRequest(TestItem.Tree.AccountAddress0, rootHash, Keccak.Zero);
            var result = snapProvider.AddStorageRangeForAccount(storageRange, 0, TestItem.Tree.SlotsWithPaths, proof!.StorageProofs![0].Proof!.Concat(proof!.StorageProofs![1].Proof!).ToArray());

            Assert.That(result, Is.EqualTo(AddRangeResult.OK));
        }

        [Test]
        public void RecreateAccountStateFromOneRangeWithExistenceProof()
        {
            Hash256 rootHash = _inputStorageTree!.RootHash;   // "..."

            AccountProofCollector accountProofCollector = new(TestItem.Tree.AccountAddress0.Bytes, new ValueHash256[] { TestItem.Tree.SlotsWithPaths[0].Path, TestItem.Tree.SlotsWithPaths[5].Path });
            _inputStateTree!.Accept(accountProofCollector, _inputStateTree.RootHash);
            var proof = accountProofCollector.BuildResult();

            using IContainer container = new ContainerBuilder().AddModule(new TestSynchronizerModule(new TestSyncConfig())).Build();
            SnapProvider snapProvider = container.Resolve<SnapProvider>();

            var storageRange = PrepareStorageRequest(TestItem.Tree.AccountAddress0, rootHash, Keccak.Zero);
            var result = snapProvider.AddStorageRangeForAccount(storageRange, 0, TestItem.Tree.SlotsWithPaths, proof!.StorageProofs![0].Proof!.Concat(proof!.StorageProofs![1].Proof!).ToArray());

            Assert.That(result, Is.EqualTo(AddRangeResult.OK));
        }

        [Test]
        public void RecreateStorageStateFromOneRangeWithoutProof()
        {
            Hash256 rootHash = _inputStorageTree!.RootHash;   // "..."

            using IContainer container = new ContainerBuilder().AddModule(new TestSynchronizerModule(new TestSyncConfig())).Build();
            SnapProvider snapProvider = container.Resolve<SnapProvider>();

            var storageRange = PrepareStorageRequest(TestItem.Tree.AccountAddress0, rootHash, TestItem.Tree.SlotsWithPaths[0].Path);
            var result = snapProvider.AddStorageRangeForAccount(storageRange, 0, TestItem.Tree.SlotsWithPaths);

            Assert.That(result, Is.EqualTo(AddRangeResult.OK));
        }

        [Test]
        public void RecreateAccountStateFromMultipleRange()
        {
            Hash256 rootHash = _inputStorageTree!.RootHash;   // "..."

            // output state
            using IContainer container = new ContainerBuilder().AddModule(new TestSynchronizerModule(new TestSyncConfig())).Build();
            SnapProvider snapProvider = container.Resolve<SnapProvider>();

            AccountProofCollector accountProofCollector = new(TestItem.Tree.AccountAddress0.Bytes, new ValueHash256[] { Keccak.Zero, TestItem.Tree.SlotsWithPaths[1].Path });
            _inputStateTree!.Accept(accountProofCollector, _inputStateTree.RootHash);
            var proof = accountProofCollector.BuildResult();

            var storageRangeRequest = PrepareStorageRequest(TestItem.Tree.AccountAddress0, rootHash, Keccak.Zero);
            var result1 = snapProvider.AddStorageRangeForAccount(storageRangeRequest, 0, TestItem.Tree.SlotsWithPaths[0..2], proof!.StorageProofs![0].Proof!.Concat(proof!.StorageProofs![1].Proof!).ToArray());

            accountProofCollector = new(TestItem.Tree.AccountAddress0.Bytes, [TestItem.Tree.SlotsWithPaths[2].Path, TestItem.Tree.SlotsWithPaths[3].Path]);
            _inputStateTree!.Accept(accountProofCollector, _inputStateTree.RootHash);
            proof = accountProofCollector.BuildResult();

            storageRangeRequest = PrepareStorageRequest(TestItem.Tree.AccountAddress0, rootHash, TestItem.Tree.SlotsWithPaths[2].Path);
            var result2 = snapProvider.AddStorageRangeForAccount(storageRangeRequest, 0, TestItem.Tree.SlotsWithPaths[2..4], proof!.StorageProofs![0].Proof!.Concat(proof!.StorageProofs![1].Proof!).ToArray());

            accountProofCollector = new(TestItem.Tree.AccountAddress0.Bytes, [TestItem.Tree.SlotsWithPaths[4].Path, TestItem.Tree.SlotsWithPaths[5].Path]);
            _inputStateTree!.Accept(accountProofCollector, _inputStateTree.RootHash);
            proof = accountProofCollector.BuildResult();

            storageRangeRequest = PrepareStorageRequest(TestItem.Tree.AccountAddress0, rootHash, TestItem.Tree.SlotsWithPaths[4].Path);
            var result3 = snapProvider.AddStorageRangeForAccount(storageRangeRequest, 0, TestItem.Tree.SlotsWithPaths[4..6], proof!.StorageProofs![0].Proof!.Concat(proof!.StorageProofs![1].Proof!).ToArray());

            Assert.That(result1, Is.EqualTo(AddRangeResult.OK));
            Assert.That(result2, Is.EqualTo(AddRangeResult.OK));
            Assert.That(result3, Is.EqualTo(AddRangeResult.OK));
        }

        [Test]
        public void MissingAccountFromRange()
        {
            Hash256 rootHash = _inputStorageTree!.RootHash;   // "..."

            // output state
            using IContainer container = new ContainerBuilder().AddModule(new TestSynchronizerModule(new TestSyncConfig())).Build();
            SnapProvider snapProvider = container.Resolve<SnapProvider>();

            AccountProofCollector accountProofCollector = new(TestItem.Tree.AccountAddress0.Bytes, new ValueHash256[] { Keccak.Zero, TestItem.Tree.SlotsWithPaths[1].Path });
            _inputStateTree!.Accept(accountProofCollector, _inputStateTree.RootHash);
            var proof = accountProofCollector.BuildResult();

            var storageRangeRequest = PrepareStorageRequest(TestItem.Tree.AccountAddress0, rootHash, Keccak.Zero);
            var result1 = snapProvider.AddStorageRangeForAccount(storageRangeRequest, 0, TestItem.Tree.SlotsWithPaths[0..2], proof!.StorageProofs![0].Proof!.Concat(proof!.StorageProofs![1].Proof!).ToArray());

            accountProofCollector = new(TestItem.Tree.AccountAddress0.Bytes, [TestItem.Tree.SlotsWithPaths[2].Path, TestItem.Tree.SlotsWithPaths[3].Path]);
            _inputStateTree!.Accept(accountProofCollector, _inputStateTree.RootHash);
            proof = accountProofCollector.BuildResult();

            storageRangeRequest = PrepareStorageRequest(TestItem.Tree.AccountAddress0, rootHash, TestItem.Tree.SlotsWithPaths[2].Path);
            var result2 = snapProvider.AddStorageRangeForAccount(storageRangeRequest, 0, TestItem.Tree.SlotsWithPaths[3..4], proof!.StorageProofs![0].Proof!.Concat(proof!.StorageProofs![1].Proof!).ToArray());

            accountProofCollector = new(TestItem.Tree.AccountAddress0.Bytes, [TestItem.Tree.SlotsWithPaths[4].Path, TestItem.Tree.SlotsWithPaths[5].Path]);
            _inputStateTree!.Accept(accountProofCollector, _inputStateTree.RootHash);
            proof = accountProofCollector.BuildResult();

            storageRangeRequest = PrepareStorageRequest(TestItem.Tree.AccountAddress0, rootHash, TestItem.Tree.SlotsWithPaths[4].Path);
            var result3 = snapProvider.AddStorageRangeForAccount(storageRangeRequest, 0, TestItem.Tree.SlotsWithPaths[4..6], proof!.StorageProofs![0].Proof!.Concat(proof!.StorageProofs![1].Proof!).ToArray());

            Assert.That(result1, Is.EqualTo(AddRangeResult.OK));
            Assert.That(result2, Is.EqualTo(AddRangeResult.DifferentRootHash));
            Assert.That(result3, Is.EqualTo(AddRangeResult.OK));
        }

        [Test]
        public void AddStorageRange_WhereProofIsTheSameAsAllKey_ShouldStillStore()
        {
            Hash256 account = TestItem.KeccakA;
            TestMemDb testMemDb = new();
            var rawTrieStore = new RawScopedTrieStore(new NodeStorage(testMemDb), account);
            StorageTree tree = new(rawTrieStore, LimboLogs.Instance);

            (AddRangeResult result, bool moreChildrenToRight) = SnapProviderHelper.AddStorageRange(
                tree,
                new PathWithAccount(account, new Account(1, 1, new Hash256("0xeb8594ba5b3314111518b584bbd3801fb3aed5970bd8b47fd9ff744505fe101c"), TestItem.KeccakA)),
                [
                    new PathWithStorageSlot(new ValueHash256("0x290decd9548b62a8d60345a988386fc84ba6bc95484008f6362f93160ef3e563"), Bytes.FromHexString("94654f75e491acf8c380d2a6906e67e2e56813665e")),
                ],
                Keccak.Zero,
                null,
                proofs: [
                    Bytes.FromHexString("f838a120290decd9548b62a8d60345a988386fc84ba6bc95484008f6362f93160ef3e5639594654f75e491acf8c380d2a6906e67e2e56813665e"),
                    Bytes.FromHexString("f838a120290decd9548b62a8d60345a988386fc84ba6bc95484008f6362f93160ef3e5639594654f75e491acf8c380d2a6906e67e2e56813665e"),
                ]);

            result.Should().Be(AddRangeResult.OK);
            moreChildrenToRight.Should().BeFalse();
            testMemDb.WritesCount.Should().Be(1);
        }

        private static StorageRange PrepareStorageRequest(ValueHash256 accountPath, Hash256 storageRoot, ValueHash256 startingHash)
        {
            return new StorageRange()
            {
                StartingHash = startingHash,
                Accounts = new ArrayPoolList<PathWithAccount>(1) { new(accountPath, new Account(UInt256.Zero).WithChangedStorageRoot(storageRoot)) }
            };
        }
    }
}<|MERGE_RESOLUTION|>--- conflicted
+++ resolved
@@ -10,10 +10,7 @@
 using Nethermind.Core;
 using Nethermind.Core.Collections;
 using Nethermind.Core.Crypto;
-<<<<<<< HEAD
-=======
 using Nethermind.Core.Extensions;
->>>>>>> eee5ac23
 using Nethermind.Core.Test;
 using Nethermind.Core.Test.Builders;
 using Nethermind.Db;
@@ -23,11 +20,8 @@
 using Nethermind.State.Proofs;
 using Nethermind.State.Snap;
 using Nethermind.Synchronization.SnapSync;
-<<<<<<< HEAD
-=======
 using Nethermind.Trie;
 using Nethermind.Trie.Pruning;
->>>>>>> eee5ac23
 using NUnit.Framework;
 
 namespace Nethermind.Synchronization.Test.SnapSync
@@ -44,11 +38,7 @@
         [OneTimeSetUp]
         public void Setup()
         {
-<<<<<<< HEAD
-            _store = TestTrieStoreFactory.Build(new MemDb(), LimboLogs.Instance);
-=======
             _store = new TestRawTrieStore(new MemDb());
->>>>>>> eee5ac23
             (_inputStateTree, _inputStorageTree, _storage) = TestItem.Tree.GetTrees(_store);
         }
 
