// SPDX-FileCopyrightText: 2024 Demerzel Solutions Limited
// SPDX-License-Identifier: LGPL-3.0-only

using FluentAssertions;
using Nethermind.Blockchain;
using Nethermind.Core.Crypto;
using Nethermind.Core.Extensions;
using Nethermind.Db;
using Nethermind.Logging;
using Nethermind.State.Snap;
using Nethermind.Synchronization.SnapSync;
using Nethermind.Trie;
using NSubstitute;
using NUnit.Framework;
using System;
using System.Collections.Generic;
<<<<<<< HEAD
using System.IO;
using System.IO.Abstractions;
=======
>>>>>>> aacc5c71
using System.IO.Compression;
using System.Linq;
using System.Text.Json;
using Nethermind.Core;
using Nethermind.Core.Test;
using Nethermind.Serialization.Rlp;
using Nethermind.State;
using Nethermind.Trie.Pruning;

namespace Nethermind.Synchronization.Test.SnapSync;

[TestFixture]
public class SnapProviderTests
{

    [Test]
    public void AddAccountRange_AccountListIsEmpty_ThrowArgumentException()
    {
        MemDb db = new();
        IDbProvider dbProvider = new DbProvider();
        dbProvider.RegisterDb(DbNames.State, db);
        using ProgressTracker progressTracker = new(Substitute.For<IBlockTree>(), dbProvider.GetDb<IDb>(DbNames.State), LimboLogs.Instance);
        dbProvider.RegisterDb(DbNames.Code, new MemDb());
        SnapProvider sut = new(progressTracker, dbProvider.CodeDb, new NodeStorage(dbProvider.StateDb), LimboLogs.Instance);

        Assert.That(
            () => sut.AddAccountRange(
                0,
                Keccak.Zero,
                Keccak.Zero,
                Array.Empty<PathWithAccount>(),
                Array.Empty<byte[]>().AsReadOnly()), Throws.ArgumentException);
    }


    [Test]
    public void AddAccountRange_ResponseHasEmptyListOfAccountsAndOneProof_ReturnsExpiredRootHash()
    {
        MemDb db = new();
        IDbProvider dbProvider = new DbProvider();
        dbProvider.RegisterDb(DbNames.State, db);
        using ProgressTracker progressTracker = new(Substitute.For<IBlockTree>(), dbProvider.GetDb<IDb>(DbNames.State), LimboLogs.Instance);
        dbProvider.RegisterDb(DbNames.Code, new MemDb());
        AccountRange accountRange = new(Keccak.Zero, Keccak.Zero, Keccak.MaxValue);
        using AccountsAndProofs accountsAndProofs = new();
        accountsAndProofs.PathAndAccounts = new List<PathWithAccount>().ToPooledList();
        accountsAndProofs.Proofs = new List<byte[]> { new byte[] { 0x0 } }.ToPooledList();

        SnapProvider sut = new(progressTracker, dbProvider.CodeDb, new NodeStorage(dbProvider.StateDb), LimboLogs.Instance);

        sut.AddAccountRange(accountRange, accountsAndProofs).Should().Be(AddRangeResult.ExpiredRootHash);
    }

    [TestCase("badreq-roothash.zip")]
    [TestCase("badreq-roothash-2.zip")]
    [TestCase("badreq-roothash-3.zip")]
<<<<<<< HEAD
    [TestCase("badreq-roothash-4.zip")]
    [TestCase("badreq-trieexception.zip")]
    public void TestStrangeCase2(string testFileName)
    {
        DeflateStream decompressor =
=======
    [TestCase("badreq-trieexception.zip")]
    public void TestStrangeCase2(string testFileName)
    {
        using DeflateStream decompressor =
>>>>>>> aacc5c71
            new DeflateStream(
                GetType().Assembly
                    .GetManifestResourceStream($"Nethermind.Synchronization.Test.SnapSync.TestFixtures.{testFileName}")!,
                CompressionMode.Decompress);
<<<<<<< HEAD
        string asStr = new StreamReader(decompressor).ReadToEnd();
        BadReq asReq = JsonSerializer.Deserialize<BadReq>(asStr)!;
=======
        BadReq asReq = JsonSerializer.Deserialize<BadReq>(decompressor)!;
>>>>>>> aacc5c71

        AccountDecoder acd = new AccountDecoder();
        Account[] accounts = asReq.Accounts.Select((bt) => acd.Decode(new RlpStream(Bytes.FromHexString(bt)))!).ToArray();
        ValueHash256[] paths = asReq.Paths.Select((bt) => new ValueHash256(Bytes.FromHexString(bt))).ToArray();

<<<<<<< HEAD
        AccountRange accountRange = new(new ValueHash256(asReq.Root), new ValueHash256(asReq.StartingHash), new ValueHash256(asReq.LimitHash), 0);
        using AccountsAndProofs accountsAndProofs = new();
        accountsAndProofs.PathAndAccounts = accounts.Select((acc, idx) => new PathWithAccount(paths[idx], acc)).ToPooledList(1);
        accountsAndProofs.Proofs = asReq.Proofs.Select((str) => Bytes.FromHexString(str)).ToPooledList(1);
=======
        List<PathWithAccount> pathWithAccounts = accounts.Select((acc, idx) => new PathWithAccount(paths[idx], acc)).ToList();
        List<byte[]> proofs = asReq.Proofs.Select((str) => Bytes.FromHexString(str)).ToList();
>>>>>>> aacc5c71

        StateTree stree = new StateTree(new TrieStore(new TestMemDb(), LimboLogs.Instance), LimboLogs.Instance);
        SnapProviderHelper.AddAccountRange(
                stree,
                0,
<<<<<<< HEAD
                accountRange.RootHash,
                accountRange.StartingHash,
                accountRange.LimitHash!.Value,
                accountsAndProofs.PathAndAccounts,
                accountsAndProofs.Proofs,
                null).result.Should().Be(AddRangeResult.OK);
=======
                new ValueHash256(asReq.Root),
                new ValueHash256(asReq.StartingHash),
                new ValueHash256(asReq.LimitHash),
                pathWithAccounts,
                proofs).result.Should().Be(AddRangeResult.OK);
>>>>>>> aacc5c71
    }

    private record BadReq(
        string Root,
        string StartingHash,
        string LimitHash,
        List<string> Proofs,
        List<string> Paths,
        List<string> Accounts
    );
}<|MERGE_RESOLUTION|>--- conflicted
+++ resolved
@@ -14,11 +14,6 @@
 using NUnit.Framework;
 using System;
 using System.Collections.Generic;
-<<<<<<< HEAD
-using System.IO;
-using System.IO.Abstractions;
-=======
->>>>>>> aacc5c71
 using System.IO.Compression;
 using System.Linq;
 using System.Text.Json;
@@ -75,61 +70,32 @@
     [TestCase("badreq-roothash.zip")]
     [TestCase("badreq-roothash-2.zip")]
     [TestCase("badreq-roothash-3.zip")]
-<<<<<<< HEAD
-    [TestCase("badreq-roothash-4.zip")]
-    [TestCase("badreq-trieexception.zip")]
-    public void TestStrangeCase2(string testFileName)
-    {
-        DeflateStream decompressor =
-=======
     [TestCase("badreq-trieexception.zip")]
     public void TestStrangeCase2(string testFileName)
     {
         using DeflateStream decompressor =
->>>>>>> aacc5c71
             new DeflateStream(
                 GetType().Assembly
                     .GetManifestResourceStream($"Nethermind.Synchronization.Test.SnapSync.TestFixtures.{testFileName}")!,
                 CompressionMode.Decompress);
-<<<<<<< HEAD
-        string asStr = new StreamReader(decompressor).ReadToEnd();
-        BadReq asReq = JsonSerializer.Deserialize<BadReq>(asStr)!;
-=======
         BadReq asReq = JsonSerializer.Deserialize<BadReq>(decompressor)!;
->>>>>>> aacc5c71
 
         AccountDecoder acd = new AccountDecoder();
         Account[] accounts = asReq.Accounts.Select((bt) => acd.Decode(new RlpStream(Bytes.FromHexString(bt)))!).ToArray();
         ValueHash256[] paths = asReq.Paths.Select((bt) => new ValueHash256(Bytes.FromHexString(bt))).ToArray();
 
-<<<<<<< HEAD
-        AccountRange accountRange = new(new ValueHash256(asReq.Root), new ValueHash256(asReq.StartingHash), new ValueHash256(asReq.LimitHash), 0);
-        using AccountsAndProofs accountsAndProofs = new();
-        accountsAndProofs.PathAndAccounts = accounts.Select((acc, idx) => new PathWithAccount(paths[idx], acc)).ToPooledList(1);
-        accountsAndProofs.Proofs = asReq.Proofs.Select((str) => Bytes.FromHexString(str)).ToPooledList(1);
-=======
         List<PathWithAccount> pathWithAccounts = accounts.Select((acc, idx) => new PathWithAccount(paths[idx], acc)).ToList();
         List<byte[]> proofs = asReq.Proofs.Select((str) => Bytes.FromHexString(str)).ToList();
->>>>>>> aacc5c71
 
         StateTree stree = new StateTree(new TrieStore(new TestMemDb(), LimboLogs.Instance), LimboLogs.Instance);
         SnapProviderHelper.AddAccountRange(
                 stree,
                 0,
-<<<<<<< HEAD
-                accountRange.RootHash,
-                accountRange.StartingHash,
-                accountRange.LimitHash!.Value,
-                accountsAndProofs.PathAndAccounts,
-                accountsAndProofs.Proofs,
-                null).result.Should().Be(AddRangeResult.OK);
-=======
                 new ValueHash256(asReq.Root),
                 new ValueHash256(asReq.StartingHash),
                 new ValueHash256(asReq.LimitHash),
                 pathWithAccounts,
                 proofs).result.Should().Be(AddRangeResult.OK);
->>>>>>> aacc5c71
     }
 
     private record BadReq(
