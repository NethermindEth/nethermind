// SPDX-FileCopyrightText: 2024 Demerzel Solutions Limited
// SPDX-License-Identifier: LGPL-3.0-only

using FluentAssertions;
using Nethermind.Blockchain;
using Nethermind.Core.Test.Builders;
using Nethermind.Logging;
using NSubstitute;
using NUnit.Framework;

namespace Nethermind.Synchronization.Test.SnapSync;

public class StateSyncPivotTest
{
    [TestCase(1000, 1000, 10, 100, 1022, 0)]
    [TestCase(900, 1000, 10, 50, 1022, 0)]
    [TestCase(900, 1000, 10, 100, 1022, 0)]
    [TestCase(900, 900, 32, 100, 900, 0)]
    [TestCase(0, 300, 32, 100, 301, 300)]
    public void Will_set_new_best_header_some_distance_from_best_suggested(
        int originalBestSuggested,
        int newBestSuggested,
        int minDistance,
        int maxDistance,
        int newPivotHeader,
        int syncPivot
    )
    {
        IBlockTree blockTree = Substitute.For<IBlockTree>();
        blockTree.FindHeader(Arg.Any<long>())
            .Returns(static (ci) => Build.A.BlockHeader.WithNumber((long)ci[0]).TestObject);

        Synchronization.FastSync.StateSyncPivot stateSyncPivot = new Synchronization.FastSync.StateSyncPivot(blockTree,
            new TestSyncConfig()
            {
                PivotNumber = syncPivot.ToString(),
                FastSync = true,
                StateMinDistanceFromHead = minDistance,
                StateMaxDistanceFromHead = maxDistance,
            }, LimboLogs.Instance);

        blockTree.BestSuggestedHeader.Returns(Build.A.BlockHeader.WithNumber(originalBestSuggested).TestObject);
        stateSyncPivot.GetPivotHeader().Should().NotBeNull();

        blockTree.BestSuggestedHeader.Returns(Build.A.BlockHeader.WithNumber(newBestSuggested).TestObject);
<<<<<<< HEAD
        stateSyncPivot.GetPivotHeader()!.Number.Should().Be(newBestHeader);
=======
        stateSyncPivot.GetPivotHeader()?.Number.Should().Be(newPivotHeader);
>>>>>>> 14d832c4
    }
}<|MERGE_RESOLUTION|>--- conflicted
+++ resolved
@@ -43,10 +43,6 @@
         stateSyncPivot.GetPivotHeader().Should().NotBeNull();
 
         blockTree.BestSuggestedHeader.Returns(Build.A.BlockHeader.WithNumber(newBestSuggested).TestObject);
-<<<<<<< HEAD
-        stateSyncPivot.GetPivotHeader()!.Number.Should().Be(newBestHeader);
-=======
         stateSyncPivot.GetPivotHeader()?.Number.Should().Be(newPivotHeader);
->>>>>>> 14d832c4
     }
 }