--- conflicted
+++ resolved
@@ -371,11 +371,7 @@
 
             BlockTree blockTree = Build.A.BlockTree().OfChainLength((int)BlockTree.BestSuggestedHeader!.Number).TestObject;
 
-<<<<<<< HEAD
-            ctx.TreeFeed = new(SyncMode.StateNodes, dbContext.LocalCodeDb, dbContext.LocalStateFactory, dbContext.LocalStateDb, blockTree, _logManager);
-=======
-            ctx.TreeFeed = new(SyncMode.StateNodes, dbContext.LocalCodeDb, dbContext.LocalNodeStorage, blockTree, _logManager);
->>>>>>> abc89c74
+            ctx.TreeFeed = new(SyncMode.StateNodes, dbContext.LocalCodeDb, dbContext.LocalNodeStorage, dbContext.LocalStateFactory, blockTree, _logManager);
             ctx.Feed = new StateSyncFeed(ctx.TreeFeed, _logManager);
             ctx.Feed.SyncModeSelectorOnChanged(SyncMode.StateNodes | SyncMode.FastBlocks);
             ctx.TreeFeed.ResetStateRoot(100, dbContext.RemoteStateTree.RootHash, SyncFeedState.Dormant);
@@ -398,11 +394,7 @@
 
             BlockTree blockTree = Build.A.BlockTree().OfChainLength((int)BlockTree.BestSuggestedHeader!.Number).TestObject;
 
-<<<<<<< HEAD
-            ctx.TreeFeed = new(SyncMode.StateNodes, dbContext.LocalCodeDb, dbContext.LocalStateFactory, dbContext.LocalStateDb, blockTree, _logManager);
-=======
-            ctx.TreeFeed = new(SyncMode.StateNodes, dbContext.LocalCodeDb, dbContext.LocalNodeStorage, blockTree, _logManager);
->>>>>>> abc89c74
+            ctx.TreeFeed = new(SyncMode.StateNodes, dbContext.LocalCodeDb, dbContext.LocalNodeStorage, dbContext.LocalStateFactory, blockTree, _logManager);
             ctx.Feed = new StateSyncFeed(ctx.TreeFeed, _logManager);
             ctx.Feed.SyncModeSelectorOnChanged(SyncMode.StateNodes | SyncMode.FastBlocks);
             ctx.TreeFeed.ResetStateRoot(100, dbContext.RemoteStateTree.RootHash, SyncFeedState.Dormant);
