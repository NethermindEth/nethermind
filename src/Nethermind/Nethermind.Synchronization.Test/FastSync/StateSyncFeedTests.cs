// SPDX-FileCopyrightText: 2022 Demerzel Solutions Limited
// SPDX-License-Identifier: LGPL-3.0-only

using System;
using System.Linq;
using System.Threading.Tasks;
using FluentAssertions;
using Nethermind.Blockchain;
using Nethermind.Blockchain.Synchronization;
using Nethermind.Core;
using Nethermind.Core.Crypto;
using Nethermind.Core.Extensions;
using Nethermind.Core.Test.Builders;
using Nethermind.Db;
using Nethermind.Int256;
using Nethermind.Logging;
using Nethermind.State;
using Nethermind.Synchronization.FastSync;
using Nethermind.Synchronization.ParallelSync;
using Nethermind.Synchronization.Peers;
using Nethermind.Trie.Pruning;
using NSubstitute;
using NUnit.Framework;

namespace Nethermind.Synchronization.Test.FastSync
{
    [TestFixture(TrieNodeResolverCapability.Hash, 1, 0)]
    [TestFixture(TrieNodeResolverCapability.Hash, 1, 100)]
    [TestFixture(TrieNodeResolverCapability.Hash, 4, 0)]
    [TestFixture(TrieNodeResolverCapability.Hash, 4, 100)]
    [TestFixture(TrieNodeResolverCapability.Path, 1, 0)]
    [TestFixture(TrieNodeResolverCapability.Path, 1, 100)]
    [TestFixture(TrieNodeResolverCapability.Path, 4, 0)]
    [TestFixture(TrieNodeResolverCapability.Path, 4, 100)]
    [Parallelizable(ParallelScope.All)]
    public class StateSyncFeedTests : StateSyncFeedTestsBase
    {
        // Useful for set and forget run. But this test is taking a long time to have it set to other than 1.
        private const int TestRepeatCount = 1;

        public StateSyncFeedTests(TrieNodeResolverCapability capability, int peerCount, int maxNodeLatency) : base(capability, peerCount, maxNodeLatency)
        {
        }

        [Test]
        [TestCaseSource(nameof(Scenarios))]
        [Repeat(TestRepeatCount)]
        public async Task Big_test((string Name, Action<StateTree, ITrieStore, IDb> SetupTree) testCase)
        {
            DbContext dbContext = new(_resolverCapability, _logger, _logManager)
            {
                RemoteCodeDb =
                {
                    [Keccak.Compute(TrieScenarios.Code0).Bytes] = TrieScenarios.Code0,
                    [Keccak.Compute(TrieScenarios.Code1).Bytes] = TrieScenarios.Code1,
                    [Keccak.Compute(TrieScenarios.Code2).Bytes] = TrieScenarios.Code2,
                    [Keccak.Compute(TrieScenarios.Code3).Bytes] = TrieScenarios.Code3,
                },
            };
            testCase.SetupTree(dbContext.RemoteStateTree, dbContext.RemoteTrieStore, dbContext.RemoteCodeDb);

            dbContext.CompareTrees("BEFORE FIRST SYNC", true);

            SafeContext ctx = PrepareDownloader(dbContext, mock =>
                mock.SetFilter(((MemDb)dbContext.RemoteStateDb).Keys.Take(((MemDb)dbContext.RemoteStateDb).Keys.Count - 4).Select(k => new Hash256(k)).ToArray()));

            await ActivateAndWait(ctx, dbContext, 1024);

            dbContext.CompareTrees("AFTER FIRST SYNC", true);

            dbContext.LocalStateTree.RootHash = dbContext.RemoteStateTree.RootHash;
            for (byte i = 0; i < 8; i++)
                dbContext.RemoteStateTree
                    .Set(TestItem.Addresses[i], TrieScenarios.AccountJustState0.WithChangedBalance(i)
                        .WithChangedNonce(1)
                        .WithChangedCodeHash(Keccak.Compute(TrieScenarios.Code3))
                        .WithChangedStorageRoot(SetStorage(dbContext.RemoteTrieStore, i, TestItem.Addresses[i]).RootHash));

            dbContext.RemoteStateTree.UpdateRootHash();
            dbContext.RemoteStateTree.Commit(0);

            ctx.Feed.FallAsleep();
            ctx.Pool.WakeUpAll();

            await ActivateAndWait(ctx, dbContext, 1024, true);

            dbContext.CompareTrees("AFTER SECOND SYNC", true);

            dbContext.LocalStateTree.RootHash = dbContext.RemoteStateTree.RootHash;
            for (byte i = 0; i < 16; i++)
                dbContext.RemoteStateTree
                    .Set(TestItem.Addresses[i], TrieScenarios.AccountJustState0.WithChangedBalance(i)
                        .WithChangedNonce(2)
                        .WithChangedCodeHash(Keccak.Compute(TrieScenarios.Code3))
                        .WithChangedStorageRoot(SetStorage(dbContext.RemoteTrieStore, (byte)(i % 7), TestItem.Addresses[i]).RootHash));

            dbContext.RemoteStateTree.UpdateRootHash();
            dbContext.RemoteStateTree.Commit(0);

            ctx.Feed.FallAsleep();

            ctx.Pool.WakeUpAll();
            foreach (SyncPeerMock mock in ctx.SyncPeerMocks)
            {
                mock.SetFilter(null);
            }

            await ActivateAndWait(ctx, dbContext, 1024, true, 120000);

            dbContext.CompareTrees("END");
            dbContext.AssertFlushed();
        }

        [Test]
        [TestCaseSource(nameof(Scenarios))]
        [Repeat(TestRepeatCount)]
        public async Task Can_download_a_full_state((string Name, Action<StateTree, ITrieStore, IDb> SetupTree) testCase)
        {
            DbContext dbContext = new(_resolverCapability, _logger, _logManager);
            testCase.SetupTree(dbContext.RemoteStateTree, dbContext.RemoteTrieStore, dbContext.RemoteCodeDb);


            dbContext.CompareTrees("BEGIN");

            SafeContext ctx = PrepareDownloader(dbContext);
            await ActivateAndWait(ctx, dbContext, 1024);

            dbContext.CompareTrees("END");
        }

        [Test]
        [Repeat(TestRepeatCount)]
        public async Task Can_download_an_empty_tree()
        {
            DbContext dbContext = new DbContext(_resolverCapability, _logger, _logManager);
            SafeContext ctx = PrepareDownloader(dbContext);
            await ActivateAndWait(ctx, dbContext, 1000);
            dbContext.CompareTrees("END");
        }

        [Test]
        [TestCaseSource(nameof(Scenarios))]
        [Repeat(TestRepeatCount)]
        public async Task Can_download_in_multiple_connections((string Name, Action<StateTree, ITrieStore, IDb> SetupTree) testCase)
        {
            DbContext dbContext = new DbContext(_resolverCapability, _logger, _logManager);
            testCase.SetupTree(dbContext.RemoteStateTree, dbContext.RemoteTrieStore, dbContext.RemoteCodeDb);


            SafeContext ctx = PrepareDownloader(dbContext, mock =>
                mock.SetFilter(new[] { dbContext.RemoteStateTree.RootHash }));
            await ActivateAndWait(ctx, dbContext, 1024, false, 1000);


            ctx.Pool.WakeUpAll();
            foreach (SyncPeerMock mock in ctx.SyncPeerMocks)
            {
                mock.SetFilter(null);
            }

            ctx.Feed.FallAsleep();
            await ActivateAndWait(ctx, dbContext, 1024);


            dbContext.CompareTrees("END");
        }

        [Test]
        [TestCaseSource(nameof(Scenarios))]
        [Repeat(TestRepeatCount)]
        public async Task Can_download_when_executor_sends_shorter_responses((string Name, Action<StateTree, ITrieStore, IDb> SetupTree) testCase)
        {
            DbContext dbContext = new DbContext(_resolverCapability, _logger, _logManager);
            testCase.SetupTree(dbContext.RemoteStateTree, dbContext.RemoteTrieStore, dbContext.RemoteCodeDb);


            dbContext.CompareTrees("BEGIN");

            SafeContext ctx = PrepareDownloader(dbContext, mock => mock.MaxResponseLength = 1);
            await ActivateAndWait(ctx, dbContext, 1024, false);

            dbContext.CompareTrees("END");
        }

        [Test]
        [Repeat(TestRepeatCount)]
        public async Task When_saving_root_goes_asleep()
        {
            DbContext dbContext = new DbContext(_resolverCapability, _logger, _logManager);
            dbContext.RemoteStateTree.Set(TestItem.KeccakA, Build.An.Account.TestObject);
            dbContext.RemoteStateTree.Commit(0);


            dbContext.CompareTrees("BEGIN");

            SafeContext ctx = PrepareDownloader(dbContext);
            await ActivateAndWait(ctx, dbContext, 1024);

            dbContext.CompareTrees("END");

            ctx.Feed.CurrentState.Should().Be(SyncFeedState.Dormant);
        }

        [Test]
        [TestCaseSource(nameof(Scenarios))]
        [Repeat(TestRepeatCount)]
        public async Task Can_download_with_moving_target((string Name, Action<StateTree, ITrieStore, IDb> SetupTree) testCase)
        {
            DbContext dbContext = new DbContext(_resolverCapability, _logger, _logManager);
            testCase.SetupTree(dbContext.RemoteStateTree, dbContext.RemoteTrieStore, dbContext.RemoteCodeDb);

            dbContext.CompareTrees("BEFORE FIRST SYNC");

            SafeContext ctx = PrepareDownloader(dbContext, mock =>
<<<<<<< HEAD
                mock.SetFilter(((MemDb)dbContext.RemoteStateDb).Keys.Take(((MemDb)dbContext.RemoteStateDb).Keys.Count - 1).Select(k => new Keccak(k)).ToArray()));
            await ActivateAndWait(ctx, dbContext, 1024, false, 1000);
=======
                mock.SetFilter(((MemDb)dbContext.RemoteStateDb).Keys.Take(((MemDb)dbContext.RemoteStateDb).Keys.Count - 1).Select(k => new Hash256(k)).ToArray()));
            await ActivateAndWait(ctx, dbContext, 1024, 1000);
>>>>>>> 4401d7f1


            dbContext.CompareTrees("AFTER FIRST SYNC");

            dbContext.LocalStateTree.RootHash = dbContext.RemoteStateTree.RootHash;
            dbContext.RemoteStateTree.Set(TestItem.AddressA, TrieScenarios.AccountJustState0.WithChangedBalance(123.Ether()));
            dbContext.RemoteStateTree.Set(TestItem.AddressB, TrieScenarios.AccountJustState1.WithChangedBalance(123.Ether()));
            dbContext.RemoteStateTree.Set(TestItem.AddressC, TrieScenarios.AccountJustState2.WithChangedBalance(123.Ether()));

            dbContext.CompareTrees("BEFORE ROOT HASH UPDATE");

            dbContext.RemoteStateTree.UpdateRootHash();

            dbContext.CompareTrees("BEFORE COMMIT");

            dbContext.RemoteStateTree.Commit(1);


            ctx.Pool.WakeUpAll();

            ctx.Feed.FallAsleep();

            foreach (SyncPeerMock mock in ctx.SyncPeerMocks)
            {
                mock.SetFilter(null);
            }

            await ActivateAndWait(ctx, dbContext, 1024, true, 2000);


            dbContext.CompareTrees("END");
        }

        [Test]
        [TestCaseSource(nameof(Scenarios))]
        [Repeat(TestRepeatCount)]
        public async Task Dependent_branch_counter_is_zero_and_leaf_is_short((string Name, Action<StateTree, ITrieStore, IDb> SetupTree) testCase)
        {
            DbContext dbContext = new DbContext(_resolverCapability, _logger, _logManager);
            testCase.SetupTree(dbContext.RemoteStateTree, dbContext.RemoteTrieStore, dbContext.RemoteCodeDb);


            StorageTree remoteStorageTree = new(dbContext.RemoteTrieStore, Keccak.EmptyTreeHash, LimboLogs.Instance, TestItem.AddressD);
            remoteStorageTree.Set(
                Bytes.FromHexString("eeeeeeeeeeeeeeeeeeeeeeeeeeeeeeeeeeeeeeeeeeeeeeeeeeeeeeeeeeeeb000"), new byte[] { 1 });
            remoteStorageTree.Set(
                Bytes.FromHexString("eeeeeeeeeeeeeeeeeeeeeeeeeeeeeeeeeeeeeeeeeeeeeeeeeeeeeeeeeeeeb111"), new byte[] { 1 });
            remoteStorageTree.Set(
                Bytes.FromHexString("eeeeeeeeeeeeeeeeeeeeeb000000000000000000000000000000000000000000"), new byte[] { 1 });
            remoteStorageTree.Set(
                Bytes.FromHexString("eeeeeeeeeeeeeeeeeeeeeb111111111111111111111111111111111111111111"), new byte[] { 1 });
            remoteStorageTree.Commit(0);

            dbContext.RemoteStateTree.Set(TestItem.AddressD, TrieScenarios.AccountJustState0.WithChangedStorageRoot(remoteStorageTree.RootHash));
            dbContext.RemoteStateTree.Commit(0);

            dbContext.CompareTrees("BEGIN");

            SafeContext ctx = PrepareDownloader(dbContext);
            await ActivateAndWait(ctx, dbContext, 1024);


            dbContext.CompareTrees("END");
        }

        [Test]
        [TestCaseSource(nameof(Scenarios))]
        [Repeat(TestRepeatCount)]
        public async Task Scenario_plus_one_code((string Name, Action<StateTree, ITrieStore, IDb> SetupTree) testCase)
        {
            DbContext dbContext = new DbContext(_resolverCapability, _logger, _logManager);
            testCase.SetupTree(dbContext.RemoteStateTree, dbContext.RemoteTrieStore, dbContext.RemoteCodeDb);


            dbContext.RemoteCodeDb.Set(Keccak.Compute(TrieScenarios.Code0), TrieScenarios.Code0);

            Account changedAccount = TrieScenarios.AccountJustState0.WithChangedCodeHash(Keccak.Compute(TrieScenarios.Code0));
            dbContext.RemoteStateTree.Set(TestItem.AddressD, changedAccount);
            dbContext.RemoteStateTree.Commit(0);

            dbContext.CompareTrees("BEGIN");

            SafeContext ctx = PrepareDownloader(dbContext);
            await ActivateAndWait(ctx, dbContext, 1024);


            dbContext.CompareTrees("END");
        }

        [Test]
        [TestCaseSource(nameof(Scenarios))]
        [Repeat(TestRepeatCount)]
        public async Task Scenario_plus_one_code_one_storage((string Name, Action<StateTree, ITrieStore, IDb> SetupTree) testCase)
        {
            DbContext dbContext = new DbContext(_resolverCapability, _logger, _logManager);
            testCase.SetupTree(dbContext.RemoteStateTree, dbContext.RemoteTrieStore, dbContext.RemoteCodeDb);


            dbContext.RemoteCodeDb.Set(Keccak.Compute(TrieScenarios.Code0), TrieScenarios.Code0);

            StorageTree remoteStorageTree = new(dbContext.RemoteTrieStore, Keccak.EmptyTreeHash, _logManager, TestItem.AddressD);
            remoteStorageTree.Set((UInt256)1, new byte[] { 1 });
            remoteStorageTree.Commit(0);

            dbContext.RemoteStateTree.Set(TestItem.AddressD, TrieScenarios.AccountJustState0.WithChangedCodeHash(Keccak.Compute(TrieScenarios.Code0)).WithChangedStorageRoot(remoteStorageTree.RootHash));
            dbContext.RemoteStateTree.Commit(0);

            dbContext.CompareTrees("BEGIN");

            SafeContext ctx = PrepareDownloader(dbContext);
            await ActivateAndWait(ctx, dbContext, 1024);


            dbContext.CompareTrees("END");
        }

        [Test]
        [TestCaseSource(nameof(Scenarios))]
        [Repeat(TestRepeatCount)]
        public async Task Scenario_plus_one_storage((string Name, Action<StateTree, ITrieStore, IDb> SetupTree) testCase)
        {
            DbContext dbContext = new DbContext(_resolverCapability, _logger, _logManager);
            testCase.SetupTree(dbContext.RemoteStateTree, dbContext.RemoteTrieStore, dbContext.RemoteCodeDb);


            StorageTree remoteStorageTree = new(dbContext.RemoteTrieStore, Keccak.EmptyTreeHash, _logManager, TestItem.AddressD);
            remoteStorageTree.Set((UInt256)1, new byte[] { 1 });
            remoteStorageTree.Commit(0);

            dbContext.RemoteStateTree.Set(TestItem.AddressD, TrieScenarios.AccountJustState0.WithChangedStorageRoot(remoteStorageTree.RootHash));
            dbContext.RemoteStateTree.Set(TestItem.AddressD, TrieScenarios.AccountJustState0.WithChangedStorageRoot(remoteStorageTree.RootHash));
            dbContext.RemoteStateTree.Commit(0);

            dbContext.CompareTrees("BEGIN");

            SafeContext ctx = PrepareDownloader(dbContext);
            await ActivateAndWait(ctx, dbContext, 1024);


            dbContext.CompareTrees("END");
        }

        [Test]
        public async Task When_empty_response_received_return_lesser_quality()
        {
            DbContext dbContext = new DbContext(_resolverCapability, _logger, _logManager);
            dbContext.RemoteStateTree.Set(TestItem.KeccakA, Build.An.Account.TestObject);
            dbContext.RemoteStateTree.Commit(0);

            SafeContext ctx = new();

            BlockTree blockTree = Build.A.BlockTree().OfChainLength((int)BlockTree.BestSuggestedHeader!.Number).TestObject;

<<<<<<< HEAD
            ctx.SyncModeSelector = StaticSelector.StateNodesWithFastBlocks;
            ctx.TreeFeed = new(SyncMode.StateNodes, dbContext.LocalCodeDb, dbContext.LocalStateDb, blockTree, TrieNodeResolverCapability.Path, _logManager);
            ctx.Feed = new StateSyncFeed(ctx.SyncModeSelector, ctx.TreeFeed, _logManager);
=======
            ctx.TreeFeed = new(SyncMode.StateNodes, dbContext.LocalCodeDb, dbContext.LocalStateDb, blockTree, _logManager);
            ctx.Feed = new StateSyncFeed(ctx.TreeFeed, _logManager);
            ctx.Feed.SyncModeSelectorOnChanged(SyncMode.StateNodes | SyncMode.FastBlocks);
>>>>>>> 4401d7f1
            ctx.TreeFeed.ResetStateRoot(100, dbContext.RemoteStateTree.RootHash, SyncFeedState.Dormant);

            StateSyncBatch? request = await ctx.Feed.PrepareRequest();
            request.Should().NotBeNull();

            ctx.Feed.HandleResponse(request, new PeerInfo(Substitute.For<ISyncPeer>()))
                .Should().Be(SyncResponseHandlingResult.LesserQuality);
        }

        [Test]
        public async Task When_empty_response_received_with_no_peer_return_not_allocated()
        {
            DbContext dbContext = new DbContext(_resolverCapability, _logger, _logManager);
            dbContext.RemoteStateTree.Set(TestItem.KeccakA, Build.An.Account.TestObject);
            dbContext.RemoteStateTree.Commit(0);

            SafeContext ctx = new();

            BlockTree blockTree = Build.A.BlockTree().OfChainLength((int)BlockTree.BestSuggestedHeader!.Number).TestObject;

<<<<<<< HEAD
            ctx.SyncModeSelector = StaticSelector.StateNodesWithFastBlocks;
            ctx.TreeFeed = new(SyncMode.StateNodes, dbContext.LocalCodeDb, dbContext.LocalStateDb, blockTree, TrieNodeResolverCapability.Path, _logManager);
            ctx.Feed = new StateSyncFeed(ctx.SyncModeSelector, ctx.TreeFeed, _logManager);
=======
            ctx.TreeFeed = new(SyncMode.StateNodes, dbContext.LocalCodeDb, dbContext.LocalStateDb, blockTree, _logManager);
            ctx.Feed = new StateSyncFeed(ctx.TreeFeed, _logManager);
            ctx.Feed.SyncModeSelectorOnChanged(SyncMode.StateNodes | SyncMode.FastBlocks);
>>>>>>> 4401d7f1
            ctx.TreeFeed.ResetStateRoot(100, dbContext.RemoteStateTree.RootHash, SyncFeedState.Dormant);

            StateSyncBatch? request = await ctx.Feed.PrepareRequest();
            request.Should().NotBeNull();

            ctx.Feed.HandleResponse(request, peer: null)
                .Should().Be(SyncResponseHandlingResult.NotAssigned);
        }

        [Test]
        public async Task Delete_account_when_changing_pivot_scenario_1()
        {
            DbContext dbContext = new(_resolverCapability, _logger, _logManager);

            Account account1 = Build.An.Account.WithBalance(1).TestObject;
            Account account2 = Build.An.Account.WithBalance(2).TestObject;
            Account account3 = Build.An.Account.WithBalance(3).TestObject;

            //Create following state tree
            //B
            //- - - - B - - - - - L - - - - -
            //- - - - L - - - - - - - - L - -
            //Deleting leaf at 5e will cause branch to be replaced with last leaf (extend key)

            dbContext.RemoteStateTree.Set(TestItem.AddressA, account1);
            dbContext.RemoteStateTree.Set(TestItem.AddressB, account2);
            dbContext.RemoteStateTree.Set(TestItem.AddressC, account3);
            dbContext.RemoteStateTree.Commit(0);

            dbContext.CompareTrees("BEGIN");

            SafeContext ctx = PrepareDownloader(dbContext);
            await ActivateAndWait(ctx, dbContext, 1024);

            dbContext.RemoteStateTree.Set(TestItem.AddressB, null);
            dbContext.RemoteStateTree.Commit(1);

            ctx.Feed.FallAsleep();
            ctx.Pool.WakeUpAll();

            await ActivateAndWait(ctx, dbContext, 1025, true);

            dbContext.CompareTrees("END");

            Account? lac1 = dbContext.LocalStateTree.Get(TestItem.AddressB);
            Assert.IsNull(lac1);
        }

        [Test]
        public async Task Delete_account_when_changing_pivot_scenario_2()
        {
            DbContext dbContext = new(_resolverCapability, _logger, _logManager);

            //Create following state tree
            //E
            //B - - - - - - - - - - - - - - -
            //L L L - - - - - - - - - - - - -
            //Deleting one leaf at does not make any changes to tree - only remove leaf data
            Keccak[] paths = new Keccak[3];
            paths[0] = new Keccak("0xccccccccccccccccccccddddddddddddddddeeeeeeeeeeeeeeeeb12233445566");
            paths[1] = new Keccak("0xccccccccccccccccccccddddddddddddddddeeeeeeeeeeeeeeeeb22233445566");
            paths[2] = new Keccak("0xccccccccccccccccccccddddddddddddddddeeeeeeeeeeeeeeeeb32233445566");

            dbContext.RemoteStateTree.Set(paths[0], Build.An.Account.WithBalance(0).TestObject);
            dbContext.RemoteStateTree.Set(paths[1], Build.An.Account.WithBalance(1).TestObject);
            dbContext.RemoteStateTree.Set(paths[2], Build.An.Account.WithBalance(2).TestObject);
            dbContext.RemoteStateTree.Commit(0);

            dbContext.CompareTrees("BEGIN");

            SafeContext ctx = PrepareDownloader(dbContext);
            await ActivateAndWait(ctx, dbContext, 1024);

            dbContext.RemoteStateTree.Set(paths[1], null);
            dbContext.RemoteStateTree.Commit(1);

            ctx.Feed.FallAsleep();
            ctx.Pool.WakeUpAll();

            await ActivateAndWait(ctx, dbContext, 1025, true);

            //dbContext.DbPrunner.Wait();
            dbContext.CompareTrees("END");

            Account?[] localAccounts = GetLocalAccounts(paths, dbContext);

            Assert.IsNotNull(localAccounts[0]);
            Assert.IsNull(localAccounts[1]);
            Assert.IsNotNull(localAccounts[2]);
        }

        [Test]
        public async Task Delete_account_when_changing_pivot_scenario_3()
        {
            DbContext dbContext = new(_resolverCapability, _logger, _logManager);

            //Create following state tree
            //E
            //B - - - - - - - - - - - - - - -
            //- L E - - - - - - - - - - - - - 
            //- B - - - - - - - - - - - - - -
            //L L - - - - - - - - - - - - - -
            //removing last leaf will cause remaining branch to be converted to leaf and then E->L to be converted into a single leaf
            //whole subtree needs to be cleaned
            Keccak[] paths = new Keccak[3];
            paths[0] = new Keccak("0xcccc100000000000000000000000000000000000000000000000000000000000");
            paths[1] = new Keccak("0xcccc200000000000000000000000000000000000000000000000000000000000");
            paths[2] = new Keccak("0xcccc200100000000000000000000000000000000000000000000000000000000");

            dbContext.RemoteStateTree.Set(paths[0], Build.An.Account.WithBalance(0).TestObject);
            dbContext.RemoteStateTree.Set(paths[1], Build.An.Account.WithBalance(1).TestObject);
            dbContext.RemoteStateTree.Set(paths[2], Build.An.Account.WithBalance(2).TestObject);
            dbContext.RemoteStateTree.Commit(0);

            dbContext.CompareTrees("BEGIN");

            SafeContext ctx = PrepareDownloader(dbContext);
            await ActivateAndWait(ctx, dbContext, 1024);

            dbContext.RemoteStateTree.Set(paths[2], null);
            dbContext.RemoteStateTree.Commit(1);

            await ActivateAndWait(ctx, dbContext, 1025, true);

            dbContext.CompareTrees("END");
            //dbContext.DbPrunner.Wait();

            Account?[] localAccounts = GetLocalAccounts(paths, dbContext);

            Assert.IsNotNull(localAccounts[0]);
            Assert.IsNotNull(localAccounts[1]);
            Assert.IsNull(localAccounts[2]);
        }

        private Account?[] GetLocalAccounts(Keccak[] paths, DbContext dbContext)
        {
            Account?[] accounts = new Account[paths.Length];
            for (int i = 0; i < paths.Length; i++)
            {
                accounts[i] = dbContext.LocalStateTree is StateTreeByPath ?
                        ((StateTreeByPath)dbContext.LocalStateTree).Get(paths[i]) :
                        ((StateTree)dbContext.LocalStateTree).Get(paths[i]);
            }
            return accounts;
        }

        // [Test, Retry(5)]
        // public async Task Silences_bad_peers()
        // {
        //     DbContext dbContext = new DbContext(_logger, _logManager);
        //     SyncPeerMock mock = new SyncPeerMock(dbContext.RemoteStateDb, dbContext.RemoteCodeDb, SyncPeerMock.NotPreimage);
        //     SafeContext ctx = PrepareDownloader(mock);
        //     _feed.SetNewStateRoot(1024, Keccak.Compute("the_peer_has_no_data"));
        //     _feed.Activate();
        //     await Task.WhenAny(_stateSyncDispatcher.Start(CancellationToken.None), Task.Delay(1000)).Unwrap()
        //         .ContinueWith(t =>
        //         {
        //             Assert.AreEqual(0, _pool.InitializedPeers.Count(p => p.CanBeAllocated(AllocationContexts.All)));
        //         });
        // }

        // [Test]
        // [Retry(3)]
        // public async Task Silences_when_peer_sends_empty_byte_arrays()
        // {
        //     DbContext dbContext = new DbContext(_logger, _logManager);
        //     SyncPeerMock mock = new SyncPeerMock(dbContext.RemoteStateDb, dbContext.RemoteCodeDb, SyncPeerMock.EmptyArraysInResponses);
        //     SafeContext ctx = PrepareDownloader(mock);
        //     _feed.SetNewStateRoot(1024, Keccak.Compute("the_peer_has_no_data"));
        //     _feed.Activate();
        //     await Task.WhenAny(_stateSyncDispatcher.Start(CancellationToken.None), Task.Delay(1000)).Unwrap()
        //         .ContinueWith(t =>
        //         {
        //             _pool.InitializedPeers.Count(p => p.CanBeAllocated(AllocationContexts.All)).Should().Be(0);
        //         });
        // }
    }
}<|MERGE_RESOLUTION|>--- conflicted
+++ resolved
@@ -212,13 +212,8 @@
             dbContext.CompareTrees("BEFORE FIRST SYNC");
 
             SafeContext ctx = PrepareDownloader(dbContext, mock =>
-<<<<<<< HEAD
-                mock.SetFilter(((MemDb)dbContext.RemoteStateDb).Keys.Take(((MemDb)dbContext.RemoteStateDb).Keys.Count - 1).Select(k => new Keccak(k)).ToArray()));
+                mock.SetFilter(((MemDb)dbContext.RemoteStateDb).Keys.Take(((MemDb)dbContext.RemoteStateDb).Keys.Count - 1).Select(k => new Hash256(k)).ToArray()));
             await ActivateAndWait(ctx, dbContext, 1024, false, 1000);
-=======
-                mock.SetFilter(((MemDb)dbContext.RemoteStateDb).Keys.Take(((MemDb)dbContext.RemoteStateDb).Keys.Count - 1).Select(k => new Hash256(k)).ToArray()));
-            await ActivateAndWait(ctx, dbContext, 1024, 1000);
->>>>>>> 4401d7f1
 
 
             dbContext.CompareTrees("AFTER FIRST SYNC");
@@ -372,15 +367,9 @@
 
             BlockTree blockTree = Build.A.BlockTree().OfChainLength((int)BlockTree.BestSuggestedHeader!.Number).TestObject;
 
-<<<<<<< HEAD
-            ctx.SyncModeSelector = StaticSelector.StateNodesWithFastBlocks;
-            ctx.TreeFeed = new(SyncMode.StateNodes, dbContext.LocalCodeDb, dbContext.LocalStateDb, blockTree, TrieNodeResolverCapability.Path, _logManager);
-            ctx.Feed = new StateSyncFeed(ctx.SyncModeSelector, ctx.TreeFeed, _logManager);
-=======
             ctx.TreeFeed = new(SyncMode.StateNodes, dbContext.LocalCodeDb, dbContext.LocalStateDb, blockTree, _logManager);
             ctx.Feed = new StateSyncFeed(ctx.TreeFeed, _logManager);
             ctx.Feed.SyncModeSelectorOnChanged(SyncMode.StateNodes | SyncMode.FastBlocks);
->>>>>>> 4401d7f1
             ctx.TreeFeed.ResetStateRoot(100, dbContext.RemoteStateTree.RootHash, SyncFeedState.Dormant);
 
             StateSyncBatch? request = await ctx.Feed.PrepareRequest();
@@ -401,15 +390,9 @@
 
             BlockTree blockTree = Build.A.BlockTree().OfChainLength((int)BlockTree.BestSuggestedHeader!.Number).TestObject;
 
-<<<<<<< HEAD
-            ctx.SyncModeSelector = StaticSelector.StateNodesWithFastBlocks;
-            ctx.TreeFeed = new(SyncMode.StateNodes, dbContext.LocalCodeDb, dbContext.LocalStateDb, blockTree, TrieNodeResolverCapability.Path, _logManager);
-            ctx.Feed = new StateSyncFeed(ctx.SyncModeSelector, ctx.TreeFeed, _logManager);
-=======
             ctx.TreeFeed = new(SyncMode.StateNodes, dbContext.LocalCodeDb, dbContext.LocalStateDb, blockTree, _logManager);
             ctx.Feed = new StateSyncFeed(ctx.TreeFeed, _logManager);
             ctx.Feed.SyncModeSelectorOnChanged(SyncMode.StateNodes | SyncMode.FastBlocks);
->>>>>>> 4401d7f1
             ctx.TreeFeed.ResetStateRoot(100, dbContext.RemoteStateTree.RootHash, SyncFeedState.Dormant);
 
             StateSyncBatch? request = await ctx.Feed.PrepareRequest();
@@ -468,10 +451,10 @@
             //B - - - - - - - - - - - - - - -
             //L L L - - - - - - - - - - - - -
             //Deleting one leaf at does not make any changes to tree - only remove leaf data
-            Keccak[] paths = new Keccak[3];
-            paths[0] = new Keccak("0xccccccccccccccccccccddddddddddddddddeeeeeeeeeeeeeeeeb12233445566");
-            paths[1] = new Keccak("0xccccccccccccccccccccddddddddddddddddeeeeeeeeeeeeeeeeb22233445566");
-            paths[2] = new Keccak("0xccccccccccccccccccccddddddddddddddddeeeeeeeeeeeeeeeeb32233445566");
+            Hash256[] paths = new Hash256[3];
+            paths[0] = new Hash256("0xccccccccccccccccccccddddddddddddddddeeeeeeeeeeeeeeeeb12233445566");
+            paths[1] = new Hash256("0xccccccccccccccccccccddddddddddddddddeeeeeeeeeeeeeeeeb22233445566");
+            paths[2] = new Hash256("0xccccccccccccccccccccddddddddddddddddeeeeeeeeeeeeeeeeb32233445566");
 
             dbContext.RemoteStateTree.Set(paths[0], Build.An.Account.WithBalance(0).TestObject);
             dbContext.RemoteStateTree.Set(paths[1], Build.An.Account.WithBalance(1).TestObject);
@@ -514,10 +497,10 @@
             //L L - - - - - - - - - - - - - -
             //removing last leaf will cause remaining branch to be converted to leaf and then E->L to be converted into a single leaf
             //whole subtree needs to be cleaned
-            Keccak[] paths = new Keccak[3];
-            paths[0] = new Keccak("0xcccc100000000000000000000000000000000000000000000000000000000000");
-            paths[1] = new Keccak("0xcccc200000000000000000000000000000000000000000000000000000000000");
-            paths[2] = new Keccak("0xcccc200100000000000000000000000000000000000000000000000000000000");
+            Hash256[] paths = new Hash256[3];
+            paths[0] = new Hash256("0xcccc100000000000000000000000000000000000000000000000000000000000");
+            paths[1] = new Hash256("0xcccc200000000000000000000000000000000000000000000000000000000000");
+            paths[2] = new Hash256("0xcccc200100000000000000000000000000000000000000000000000000000000");
 
             dbContext.RemoteStateTree.Set(paths[0], Build.An.Account.WithBalance(0).TestObject);
             dbContext.RemoteStateTree.Set(paths[1], Build.An.Account.WithBalance(1).TestObject);
@@ -544,7 +527,7 @@
             Assert.IsNull(localAccounts[2]);
         }
 
-        private Account?[] GetLocalAccounts(Keccak[] paths, DbContext dbContext)
+        private Account?[] GetLocalAccounts(Hash256[] paths, DbContext dbContext)
         {
             Account?[] accounts = new Account[paths.Length];
             for (int i = 0; i < paths.Length; i++)
