// SPDX-FileCopyrightText: 2022 Demerzel Solutions Limited
// SPDX-License-Identifier: LGPL-3.0-only

using System;
using System.Linq;
using System.Threading.Tasks;
using FluentAssertions;
using Nethermind.Blockchain;
using Nethermind.Blockchain.Synchronization;
using Nethermind.Core;
using Nethermind.Core.Crypto;
using Nethermind.Core.Extensions;
using Nethermind.Core.Test.Builders;
using Nethermind.Db;
using Nethermind.Int256;
using Nethermind.Logging;
using Nethermind.State;
using Nethermind.Synchronization.FastSync;
using Nethermind.Synchronization.ParallelSync;
using Nethermind.Synchronization.Peers;
using Nethermind.Trie.Pruning;
using NSubstitute;
using NUnit.Framework;

namespace Nethermind.Synchronization.Test.FastSync
{
    [TestFixture(1, 0)]
    [TestFixture(1, 100)]
    [TestFixture(4, 0)]
    [TestFixture(4, 100)]
    [Parallelizable(ParallelScope.Children)]
    public class StateSyncFeedTests : StateSyncFeedTestsBase
    {
        // Useful for set and forget run. But this test is taking a long time to have it set to other than 1.
        private const int TestRepeatCount = 1;

        public StateSyncFeedTests(int peerCount, int maxNodeLatency) : base(peerCount, maxNodeLatency)
        {
        }

        [Test]
        [TestCaseSource(nameof(Scenarios))]
        [Repeat(TestRepeatCount)]
        public async Task Big_test((string Name, Action<StateTree, ITrieStore, IDb> SetupTree) testCase)
        {
            DbContext dbContext = new(_logger, _logManager)
            {
                RemoteCodeDb =
                {
                    [Keccak.Compute(TrieScenarios.Code0).Bytes] = TrieScenarios.Code0,
                    [Keccak.Compute(TrieScenarios.Code1).Bytes] = TrieScenarios.Code1,
                    [Keccak.Compute(TrieScenarios.Code2).Bytes] = TrieScenarios.Code2,
                    [Keccak.Compute(TrieScenarios.Code3).Bytes] = TrieScenarios.Code3,
                },
            };
            testCase.SetupTree(dbContext.RemoteStateTree, dbContext.RemoteTrieStore, dbContext.RemoteCodeDb);

            dbContext.CompareTrees("BEFORE FIRST SYNC", true);

            SafeContext ctx = PrepareDownloader(dbContext, mock =>
                mock.SetFilter(((MemDb)dbContext.RemoteStateDb).Keys.Take(((MemDb)dbContext.RemoteStateDb).Keys.Count - 4).Select(k => new Keccak(k)).ToArray()));

            await ActivateAndWait(ctx, dbContext, 1024);

            dbContext.CompareTrees("AFTER FIRST SYNC", true);

            dbContext.LocalStateTree.RootHash = dbContext.RemoteStateTree.RootHash;
            for (byte i = 0; i < 8; i++)
                dbContext.RemoteStateTree
                    .Set(TestItem.Addresses[i], TrieScenarios.AccountJustState0.WithChangedBalance(i)
                        .WithChangedNonce(1)
                        .WithChangedCodeHash(Keccak.Compute(TrieScenarios.Code3))
                        .WithChangedStorageRoot(SetStorage(dbContext.RemoteTrieStore, i).RootHash));

            dbContext.RemoteStateTree.UpdateRootHash();
            dbContext.RemoteStateTree.Commit(0);

            ctx.Feed.FallAsleep();
            ctx.Pool.WakeUpAll();

            await ActivateAndWait(ctx, dbContext, 1024);

            dbContext.CompareTrees("AFTER SECOND SYNC", true);

            dbContext.LocalStateTree.RootHash = dbContext.RemoteStateTree.RootHash;
            for (byte i = 0; i < 16; i++)
                dbContext.RemoteStateTree
                    .Set(TestItem.Addresses[i], TrieScenarios.AccountJustState0.WithChangedBalance(i)
                        .WithChangedNonce(2)
                        .WithChangedCodeHash(Keccak.Compute(TrieScenarios.Code3))
                        .WithChangedStorageRoot(SetStorage(dbContext.RemoteTrieStore, (byte)(i % 7)).RootHash));

            dbContext.RemoteStateTree.UpdateRootHash();
            dbContext.RemoteStateTree.Commit(0);

            ctx.Feed.FallAsleep();

            ctx.Pool.WakeUpAll();
            foreach (SyncPeerMock mock in ctx.SyncPeerMocks)
            {
                mock.SetFilter(null);
            }

            await ActivateAndWait(ctx, dbContext, 1024);


            dbContext.CompareTrees("END");
<<<<<<< HEAD
            dbContext.CompareCodeDbs();
=======
            dbContext.AssertFlushed();
>>>>>>> 6472650d
        }

        [Test]
        [TestCaseSource(nameof(Scenarios))]
        [Repeat(TestRepeatCount)]
        public async Task Can_download_a_full_state((string Name, Action<StateTree, ITrieStore, IDb> SetupTree) testCase)
        {
            DbContext dbContext = new(_logger, _logManager);
            testCase.SetupTree(dbContext.RemoteStateTree, dbContext.RemoteTrieStore, dbContext.RemoteCodeDb);


            dbContext.CompareTrees("BEGIN");

            SafeContext ctx = PrepareDownloader(dbContext);
            await ActivateAndWait(ctx, dbContext, 1024);

            dbContext.CompareTrees("END");
        }

        [Test]
        [Repeat(TestRepeatCount)]
        public async Task Can_download_an_empty_tree()
        {
            DbContext dbContext = new(_logger, _logManager);
            SafeContext ctx = PrepareDownloader(dbContext);
            await ActivateAndWait(ctx, dbContext, 1000);
            dbContext.CompareTrees("END");
        }

        [Test]
        [TestCaseSource(nameof(Scenarios))]
        [Repeat(TestRepeatCount)]
        public async Task Can_download_in_multiple_connections((string Name, Action<StateTree, ITrieStore, IDb> SetupTree) testCase)
        {
            DbContext dbContext = new(_logger, _logManager);
            testCase.SetupTree(dbContext.RemoteStateTree, dbContext.RemoteTrieStore, dbContext.RemoteCodeDb);


            SafeContext ctx = PrepareDownloader(dbContext, mock =>
                mock.SetFilter(new[] { dbContext.RemoteStateTree.RootHash }));
            await ActivateAndWait(ctx, dbContext, 1024, 1000);


            ctx.Pool.WakeUpAll();
            foreach (SyncPeerMock mock in ctx.SyncPeerMocks)
            {
                mock.SetFilter(null);
            }

            ctx.Feed.FallAsleep();
            await ActivateAndWait(ctx, dbContext, 1024);


            dbContext.CompareTrees("END");
        }

        [Test]
        [TestCaseSource(nameof(Scenarios))]
        [Repeat(TestRepeatCount)]
        public async Task Can_download_when_executor_sends_shorter_responses((string Name, Action<StateTree, ITrieStore, IDb> SetupTree) testCase)
        {
            DbContext dbContext = new(_logger, _logManager);
            testCase.SetupTree(dbContext.RemoteStateTree, dbContext.RemoteTrieStore, dbContext.RemoteCodeDb);


            dbContext.CompareTrees("BEGIN");

            SafeContext ctx = PrepareDownloader(dbContext, mock => mock.MaxResponseLength = 1);
            await ActivateAndWait(ctx, dbContext, 1024);


            dbContext.CompareTrees("END");
        }

        [Test]
        [Repeat(TestRepeatCount)]
        public async Task When_saving_root_goes_asleep()
        {
            DbContext dbContext = new(_logger, _logManager);
            dbContext.RemoteStateTree.Set(TestItem.KeccakA, Build.An.Account.TestObject);
            dbContext.RemoteStateTree.Commit(0);


            dbContext.CompareTrees("BEGIN");

            SafeContext ctx = PrepareDownloader(dbContext);
            await ActivateAndWait(ctx, dbContext, 1024);

            dbContext.CompareTrees("END");

            ctx.Feed.CurrentState.Should().Be(SyncFeedState.Dormant);
        }

        [Test]
        [TestCaseSource(nameof(Scenarios))]
        [Repeat(TestRepeatCount)]
        public async Task Can_download_with_moving_target((string Name, Action<StateTree, ITrieStore, IDb> SetupTree) testCase)
        {
            DbContext dbContext = new(_logger, _logManager);
            testCase.SetupTree(dbContext.RemoteStateTree, dbContext.RemoteTrieStore, dbContext.RemoteCodeDb);

            dbContext.CompareTrees("BEFORE FIRST SYNC");

            SafeContext ctx = PrepareDownloader(dbContext, mock =>
                mock.SetFilter(((MemDb)dbContext.RemoteStateDb).Keys.Take(((MemDb)dbContext.RemoteStateDb).Keys.Count - 1).Select(k => new Keccak(k)).ToArray()));
            await ActivateAndWait(ctx, dbContext, 1024, 1000);


            dbContext.CompareTrees("AFTER FIRST SYNC");

            dbContext.LocalStateTree.RootHash = dbContext.RemoteStateTree.RootHash;
            dbContext.RemoteStateTree.Set(TestItem.AddressA, TrieScenarios.AccountJustState0.WithChangedBalance(123.Ether()));
            dbContext.RemoteStateTree.Set(TestItem.AddressB, TrieScenarios.AccountJustState1.WithChangedBalance(123.Ether()));
            dbContext.RemoteStateTree.Set(TestItem.AddressC, TrieScenarios.AccountJustState2.WithChangedBalance(123.Ether()));

            dbContext.CompareTrees("BEFORE ROOT HASH UPDATE");

            dbContext.RemoteStateTree.UpdateRootHash();

            dbContext.CompareTrees("BEFORE COMMIT");

            dbContext.RemoteStateTree.Commit(1);


            ctx.Pool.WakeUpAll();

            ctx.Feed.FallAsleep();

            foreach (SyncPeerMock mock in ctx.SyncPeerMocks)
            {
                mock.SetFilter(null);
            }

            await ActivateAndWait(ctx, dbContext, 1024, 2000);


            dbContext.CompareTrees("END");
        }

        [Test]
        [TestCaseSource(nameof(Scenarios))]
        [Repeat(TestRepeatCount)]
        public async Task Dependent_branch_counter_is_zero_and_leaf_is_short((string Name, Action<StateTree, ITrieStore, IDb> SetupTree) testCase)
        {
            DbContext dbContext = new(_logger, _logManager);
            testCase.SetupTree(dbContext.RemoteStateTree, dbContext.RemoteTrieStore, dbContext.RemoteCodeDb);


            StorageTree remoteStorageTree = new(dbContext.RemoteTrieStore, Keccak.EmptyTreeHash, LimboLogs.Instance);
            remoteStorageTree.Set(
                Bytes.FromHexString("eeeeeeeeeeeeeeeeeeeeeeeeeeeeeeeeeeeeeeeeeeeeeeeeeeeeeeeeeeeeb000"), new byte[] { 1 });
            remoteStorageTree.Set(
                Bytes.FromHexString("eeeeeeeeeeeeeeeeeeeeeeeeeeeeeeeeeeeeeeeeeeeeeeeeeeeeeeeeeeeeb111"), new byte[] { 1 });
            remoteStorageTree.Set(
                Bytes.FromHexString("eeeeeeeeeeeeeeeeeeeeeb000000000000000000000000000000000000000000"), new byte[] { 1 });
            remoteStorageTree.Set(
                Bytes.FromHexString("eeeeeeeeeeeeeeeeeeeeeb111111111111111111111111111111111111111111"), new byte[] { 1 });
            remoteStorageTree.Commit(0);

            dbContext.RemoteStateTree.Set(TestItem.AddressD, TrieScenarios.AccountJustState0.WithChangedStorageRoot(remoteStorageTree.RootHash));
            dbContext.RemoteStateTree.Commit(0);

            dbContext.CompareTrees("BEGIN");

            SafeContext ctx = PrepareDownloader(dbContext);
            await ActivateAndWait(ctx, dbContext, 1024);


            dbContext.CompareTrees("END");
        }

        [Test]
        [TestCaseSource(nameof(Scenarios))]
        [Repeat(TestRepeatCount)]
        public async Task Scenario_plus_one_code((string Name, Action<StateTree, ITrieStore, IDb> SetupTree) testCase)
        {
            DbContext dbContext = new(_logger, _logManager);
            testCase.SetupTree(dbContext.RemoteStateTree, dbContext.RemoteTrieStore, dbContext.RemoteCodeDb);


            dbContext.RemoteCodeDb.Set(Keccak.Compute(TrieScenarios.Code0), TrieScenarios.Code0);

            Account changedAccount = TrieScenarios.AccountJustState0.WithChangedCodeHash(Keccak.Compute(TrieScenarios.Code0));
            dbContext.RemoteStateTree.Set(TestItem.AddressD, changedAccount);
            dbContext.RemoteStateTree.Commit(0);

            dbContext.CompareTrees("BEGIN");

            SafeContext ctx = PrepareDownloader(dbContext);
            await ActivateAndWait(ctx, dbContext, 1024);


            dbContext.CompareTrees("END");
        }

        [Test]
        [TestCaseSource(nameof(Scenarios))]
        [Repeat(TestRepeatCount)]
        public async Task Scenario_plus_one_code_one_storage((string Name, Action<StateTree, ITrieStore, IDb> SetupTree) testCase)
        {
            DbContext dbContext = new(_logger, _logManager);
            testCase.SetupTree(dbContext.RemoteStateTree, dbContext.RemoteTrieStore, dbContext.RemoteCodeDb);


            dbContext.RemoteCodeDb.Set(Keccak.Compute(TrieScenarios.Code0), TrieScenarios.Code0);

            StorageTree remoteStorageTree = new(dbContext.RemoteTrieStore, Keccak.EmptyTreeHash, _logManager);
            remoteStorageTree.Set((UInt256)1, new byte[] { 1 });
            remoteStorageTree.Commit(0);

            dbContext.RemoteStateTree.Set(TestItem.AddressD, TrieScenarios.AccountJustState0.WithChangedCodeHash(Keccak.Compute(TrieScenarios.Code0)).WithChangedStorageRoot(remoteStorageTree.RootHash));
            dbContext.RemoteStateTree.Commit(0);

            dbContext.CompareTrees("BEGIN");

            SafeContext ctx = PrepareDownloader(dbContext);
            await ActivateAndWait(ctx, dbContext, 1024);


            dbContext.CompareTrees("END");
        }

        [Test]
        [TestCaseSource(nameof(Scenarios))]
        [Repeat(TestRepeatCount)]
        public async Task Scenario_plus_one_storage((string Name, Action<StateTree, ITrieStore, IDb> SetupTree) testCase)
        {
            DbContext dbContext = new(_logger, _logManager);
            testCase.SetupTree(dbContext.RemoteStateTree, dbContext.RemoteTrieStore, dbContext.RemoteCodeDb);


            StorageTree remoteStorageTree = new(dbContext.RemoteTrieStore, Keccak.EmptyTreeHash, _logManager);
            remoteStorageTree.Set((UInt256)1, new byte[] { 1 });
            remoteStorageTree.Commit(0);

            dbContext.RemoteStateTree.Set(TestItem.AddressD, TrieScenarios.AccountJustState0.WithChangedStorageRoot(remoteStorageTree.RootHash));
            dbContext.RemoteStateTree.Set(TestItem.AddressD, TrieScenarios.AccountJustState0.WithChangedStorageRoot(remoteStorageTree.RootHash));
            dbContext.RemoteStateTree.Commit(0);

            dbContext.CompareTrees("BEGIN");

            SafeContext ctx = PrepareDownloader(dbContext);
            await ActivateAndWait(ctx, dbContext, 1024);


            dbContext.CompareTrees("END");
        }

        [Test]
        public async Task When_empty_response_received_return_lesser_quality()
        {
            DbContext dbContext = new(_logger, _logManager);
            dbContext.RemoteStateTree.Set(TestItem.KeccakA, Build.An.Account.TestObject);
            dbContext.RemoteStateTree.Commit(0);

            SafeContext ctx = new();

            BlockTree blockTree = Build.A.BlockTree().OfChainLength((int)BlockTree.BestSuggestedHeader!.Number).TestObject;

            ctx.SyncModeSelector = StaticSelector.StateNodesWithFastBlocks;
            ctx.TreeFeed = new(SyncMode.StateNodes, dbContext.LocalCodeDb, dbContext.LocalStateDb, blockTree, _logManager);
            ctx.Feed = new StateSyncFeed(ctx.SyncModeSelector, ctx.TreeFeed, _logManager);
            ctx.TreeFeed.ResetStateRoot(100, dbContext.RemoteStateTree.RootHash, SyncFeedState.Dormant);

            StateSyncBatch? request = await ctx.Feed.PrepareRequest();
            request.Should().NotBeNull();

            ctx.Feed.HandleResponse(request, new PeerInfo(Substitute.For<ISyncPeer>()))
                .Should().Be(SyncResponseHandlingResult.LesserQuality);
        }

        [Test]
        public async Task When_empty_response_received_with_no_peer_return_not_allocated()
        {
            DbContext dbContext = new(_logger, _logManager);
            dbContext.RemoteStateTree.Set(TestItem.KeccakA, Build.An.Account.TestObject);
            dbContext.RemoteStateTree.Commit(0);

            SafeContext ctx = new();

            BlockTree blockTree = Build.A.BlockTree().OfChainLength((int)BlockTree.BestSuggestedHeader!.Number).TestObject;

            ctx.SyncModeSelector = StaticSelector.StateNodesWithFastBlocks;
            ctx.TreeFeed = new(SyncMode.StateNodes, dbContext.LocalCodeDb, dbContext.LocalStateDb, blockTree, _logManager);
            ctx.Feed = new StateSyncFeed(ctx.SyncModeSelector, ctx.TreeFeed, _logManager);
            ctx.TreeFeed.ResetStateRoot(100, dbContext.RemoteStateTree.RootHash, SyncFeedState.Dormant);

            StateSyncBatch? request = await ctx.Feed.PrepareRequest();
            request.Should().NotBeNull();

            ctx.Feed.HandleResponse(request, peer: null)
                .Should().Be(SyncResponseHandlingResult.NotAssigned);
        }
    }
}<|MERGE_RESOLUTION|>--- conflicted
+++ resolved
@@ -105,11 +105,7 @@
 
 
             dbContext.CompareTrees("END");
-<<<<<<< HEAD
-            dbContext.CompareCodeDbs();
-=======
             dbContext.AssertFlushed();
->>>>>>> 6472650d
         }
 
         [Test]
