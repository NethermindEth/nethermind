--- conflicted
+++ resolved
@@ -209,29 +209,7 @@
 
         protected class SyncPeerMock : ISyncPeer
         {
-<<<<<<< HEAD
-            public static Func<IList<Keccak>, Task<byte[][]>> NotPreimage = request =>
-            {
-                var result = new byte[request.Count][];
-
-                int i = 0;
-                foreach (Keccak _ in request) result[i++] = new byte[] { 1, 2, 3 };
-
-                return Task.FromResult(result);
-            };
-
-            public static Func<IList<Keccak>, Task<byte[][]>> EmptyArraysInResponses = request =>
-            {
-                var result = new byte[request.Count][];
-
-                int i = 0;
-                foreach (Keccak _ in request) result[i++] = new byte[0];
-
-                return Task.FromResult(result);
-            };
-=======
             public string Name => "Mock";
->>>>>>> 6472650d
 
             private readonly IDb _codeDb;
             private readonly IDb _stateDb;
@@ -267,13 +245,9 @@
             public bool IsInitialized { get; set; }
             public bool IsPriority { get; set; }
 
-<<<<<<< HEAD
-            public void Disconnect(InitiateDisconnectReason reason, string details)
-=======
             public PublicKey Id => Node.Id;
 
             public async Task<byte[][]> GetNodeData(IReadOnlyList<Keccak> hashes, CancellationToken token)
->>>>>>> 6472650d
             {
                 if (_maxRandomizedLatencyMs != 0)
                 {
@@ -297,11 +271,7 @@
                 return responses;
             }
 
-<<<<<<< HEAD
-            public Task<BlockBody[]> GetBlockBodies(IReadOnlyList<Keccak> blockHashes, CancellationToken token)
-=======
             public void SetFilter(Keccak[]? availableHashes)
->>>>>>> 6472650d
             {
                 _filter = availableHashes;
             }
@@ -317,12 +287,12 @@
                 throw new NotImplementedException();
             }
 
-            public void Disconnect(DisconnectReason reason, string details)
-            {
-                throw new NotImplementedException();
-            }
-
-            public Task<OwnedBlockBodies> GetBlockBodies(IReadOnlyList<Keccak> blockHashes, CancellationToken token)
+            public void Disconnect(InitiateDisconnectReason reason, string details)
+            {
+                throw new NotImplementedException();
+            }
+
+            public Task<BlockBody[]> GetBlockBodies(IReadOnlyList<Keccak> blockHashes, CancellationToken token)
             {
                 throw new NotImplementedException();
             }
