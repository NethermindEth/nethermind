// SPDX-FileCopyrightText: 2022 Demerzel Solutions Limited
// SPDX-License-Identifier: LGPL-3.0-only

using System;
using System.Collections.Generic;
using System.Linq;
using System.Threading;
using System.Threading.Tasks;
using Autofac;
using FluentAssertions;
using Nethermind.Blockchain;
using Nethermind.Blockchain.Synchronization;
using Nethermind.Config;
using Nethermind.Core;
using Nethermind.Core.Collections;
using Nethermind.Core.Crypto;
using Nethermind.Core.Test;
using Nethermind.Core.Test.Builders;
using Nethermind.Core.Test.Modules;
using Nethermind.Core.Utils;
using Nethermind.Db;
using Nethermind.Int256;
using Nethermind.Logging;
using Nethermind.Network.Contract.P2P;
using Nethermind.Network.P2P.Subprotocols.Snap;
using Nethermind.State;
using Nethermind.State.Snap;
using Nethermind.State.SnapServer;
using Nethermind.Stats.Model;
using Nethermind.Synchronization.FastSync;
using Nethermind.Synchronization.ParallelSync;
using Nethermind.Synchronization.Peers;
using Nethermind.Synchronization.Test.ParallelSync;
using Nethermind.Trie;
using Nethermind.Trie.Pruning;
using NSubstitute;
using NUnit.Framework;

namespace Nethermind.Synchronization.Test.FastSync;

public abstract class StateSyncFeedTestsBase
{
    public const int TimeoutLength = 20000;

    private static IBlockTree? _blockTree;
    protected static IBlockTree BlockTree => LazyInitializer.EnsureInitialized(ref _blockTree, static () => Build.A.BlockTree().OfChainLength(100).TestObject);

    protected ILogger _logger;
    protected ILogManager _logManager = null!;

    private readonly int _defaultPeerCount;
    private readonly int _defaultPeerMaxRandomLatency;

    public StateSyncFeedTestsBase(int defaultPeerCount = 1, int defaultPeerMaxRandomLatency = 0)
    {
        _defaultPeerCount = defaultPeerCount;
        _defaultPeerMaxRandomLatency = defaultPeerMaxRandomLatency;
    }

    public static (string Name, Action<StateTree, ITrieStore, IDb> Action)[] Scenarios => TrieScenarios.Scenarios;

    [SetUp]
    public void Setup()
    {
        _logManager = LimboLogs.Instance;
        _logger = LimboTraceLogger.Instance;
        TrieScenarios.InitOnce();
    }

    [TearDown]
    public void TearDown()
    {
        (_logger.UnderlyingLogger as ConsoleAsyncLogger)?.Flush();
    }

    protected static StorageTree SetStorage(ITrieStore trieStore, byte i, Address address)
    {
        StorageTree remoteStorageTree = new StorageTree(trieStore.GetTrieStore(address), Keccak.EmptyTreeHash, LimboLogs.Instance);
        for (int j = 0; j < i; j++) remoteStorageTree.Set((UInt256)j, [(byte)j, i]);

        remoteStorageTree.Commit();
        return remoteStorageTree;
    }

    protected IContainer PrepareDownloader(DbContext dbContext, Action<SyncPeerMock>? mockMutator = null, int syncDispatcherAllocateTimeoutMs = 10)
    {
        SyncPeerMock[] syncPeers = new SyncPeerMock[_defaultPeerCount];
        for (int i = 0; i < _defaultPeerCount; i++)
        {
            Node node = new Node(TestItem.PublicKeys[i], $"127.0.0.{i}", 30302, true)
            {
                EthDetails = "eth66",
            };
            SyncPeerMock mock = new SyncPeerMock(dbContext.RemoteStateDb, dbContext.RemoteCodeDb, node: node, maxRandomizedLatencyMs: _defaultPeerMaxRandomLatency);
            mockMutator?.Invoke(mock);
            syncPeers[i] = mock;
        }

        ContainerBuilder builder = BuildTestContainerBuilder(dbContext, syncDispatcherAllocateTimeoutMs)
            .AddSingleton<SyncPeerMock[]>(syncPeers);

        builder.RegisterBuildCallback((ctx) =>
        {
            ISyncPeerPool peerPool = ctx.Resolve<ISyncPeerPool>();
            foreach (ISyncPeer syncPeer in syncPeers)
            {
                peerPool.AddPeer(syncPeer);
            }
        });

        return builder.Build();
    }

    protected ContainerBuilder BuildTestContainerBuilder(DbContext dbContext, int syncDispatcherAllocateTimeoutMs = 10)
    {
        ContainerBuilder containerBuilder = new ContainerBuilder()
            .AddModule(new TestNethermindModule(new ConfigProvider(new SyncConfig()
            {
                FastSync = true
            })))
            .AddDecorator<ISyncConfig>((_, syncConfig) => // Need to be a decorator because `TestEnvironmentModule` override `SyncDispatcherAllocateTimeoutMs` for other tests, but we need specific value.
            {
                syncConfig.SyncDispatcherAllocateTimeoutMs = syncDispatcherAllocateTimeoutMs; // there is a test for requested nodes which get affected if allocate timeout
                return syncConfig;
            })
            .AddSingleton<ILogManager>(_logManager)
            .AddKeyedSingleton<IDb>(DbNames.Code, dbContext.LocalCodeDb)
            .AddKeyedSingleton<IDb>(DbNames.State, dbContext.LocalStateDb)
            .AddSingleton<INodeStorage>(dbContext.LocalNodeStorage)

            // Use factory function to make it lazy in case test need to replace IBlockTree
            .AddSingleton<IBlockTree>((ctx) => CachedBlockTreeBuilder.BuildCached(
                $"{nameof(StateSyncFeedTestsBase)}{dbContext.RemoteStateTree.RootHash}{BlockTree.BestSuggestedHeader!.Number}",
                () => Build.A.BlockTree().WithStateRoot(dbContext.RemoteStateTree.RootHash).OfChainLength((int)BlockTree.BestSuggestedHeader!.Number)))

            .Add<SafeContext>();

        containerBuilder.RegisterBuildCallback((ctx) =>
        {
            ctx.Resolve<ISyncPeerPool>().Start();
        });

        return containerBuilder;
    }

    protected async Task ActivateAndWait(SafeContext safeContext, int timeout = TimeoutLength)
    {
        // Note: The `RunContinuationsAsynchronously` is very important, or the thread might continue synchronously
        // which causes unexpected hang.
        TaskCompletionSource dormantAgainSource = new(TaskCreationOptions.RunContinuationsAsynchronously);
        safeContext.Feed.StateChanged += (_, e) =>
        {
            if (e.NewState == SyncFeedState.Dormant)
            {
                dormantAgainSource.TrySetResult();
            }
        };

        safeContext.Feed.SyncModeSelectorOnChanged(SyncMode.StateNodes | SyncMode.FastBlocks);
        safeContext.StartDispatcher(safeContext.CancellationToken);

        await Task.WhenAny(
            dormantAgainSource.Task,
            Task.Delay(timeout));
    }

    protected class SafeContext(
        Lazy<SyncPeerMock[]> syncPeerMocks,
        Lazy<ISyncPeerPool> syncPeerPool,
        Lazy<TreeSync> treeSync,
        Lazy<StateSyncFeed> stateSyncFeed,
        Lazy<SyncDispatcher<StateSyncBatch>> syncDispatcher,
        IBlockTree blockTree
    ) : IDisposable
    {
        public SyncPeerMock[] SyncPeerMocks => syncPeerMocks.Value;
        public ISyncPeerPool Pool => syncPeerPool.Value;
        public TreeSync TreeFeed => treeSync.Value;
        public StateSyncFeed Feed => stateSyncFeed.Value;

        private readonly AutoCancelTokenSource _autoCancelTokenSource = new AutoCancelTokenSource();
        public CancellationToken CancellationToken => _autoCancelTokenSource.Token;

        private bool _isDisposed;

        public void SuggestBlocksWithUpdatedRootHash(Hash256 newRootHash)
        {
            Block newBlock = Build.A.Block
                .WithParent(blockTree.BestSuggestedHeader!)
                .WithStateRoot(newRootHash)
                .TestObject;

            blockTree.SuggestBlock(newBlock).Should().Be(AddBlockResult.Added);
            blockTree.UpdateMainChain([newBlock], false, true);
        }

        public void StartDispatcher(CancellationToken cancellationToken)
        {
            Task _ = syncDispatcher.Value.Start(cancellationToken);
        }

        public void Dispose()
        {
            if (_isDisposed) return;
            _isDisposed = true;
            _autoCancelTokenSource.Dispose();
        }
    }

    protected class DbContext
    {
        private readonly ILogger _logger;

        public DbContext(ILogger logger, ILogManager logManager)
        {
            _logger = logger;
            RemoteDb = new MemDb();
            LocalDb = new TestMemDb();
            RemoteStateDb = RemoteDb;
            LocalStateDb = LocalDb;
            LocalNodeStorage = new NodeStorage(LocalDb);
            LocalCodeDb = new TestMemDb();
            RemoteCodeDb = new MemDb();
            RemoteTrieStore = TestTrieStoreFactory.Build(RemoteStateDb, logManager);

            RemoteStateTree = new StateTree(RemoteTrieStore, logManager);
            LocalStateTree = new StateTree(TestTrieStoreFactory.Build(LocalStateDb, logManager), logManager);
        }

        public MemDb RemoteCodeDb { get; }
        public TestMemDb LocalCodeDb { get; }
        public MemDb RemoteDb { get; }
        public TestMemDb LocalDb { get; }
        public ITrieStore RemoteTrieStore { get; }
        public IDb RemoteStateDb { get; }
        public IDb LocalStateDb { get; }
        public NodeStorage LocalNodeStorage { get; }
        public StateTree RemoteStateTree { get; }
        public StateTree LocalStateTree { get; }

        public void CompareTrees(string stage, bool skipLogs = false)
        {
            if (!skipLogs) _logger.Info($"==================== {stage} ====================");
            LocalStateTree.RootHash = RemoteStateTree.RootHash;

            if (!skipLogs) _logger.Info("-------------------- REMOTE --------------------");
            TreeDumper dumper = new TreeDumper();
            RemoteStateTree.Accept(dumper, RemoteStateTree.RootHash);
            string remote = dumper.ToString();
            if (!skipLogs) _logger.Info(remote);
            if (!skipLogs) _logger.Info("-------------------- LOCAL --------------------");
            dumper.Reset();
            LocalStateTree.Accept(dumper, LocalStateTree.RootHash);
            string local = dumper.ToString();
            if (!skipLogs) _logger.Info(local);

            if (stage == "END")
            {
                Assert.That(local, Is.EqualTo(remote), $"{stage}{Environment.NewLine}{remote}{Environment.NewLine}{local}");
                TrieStatsCollector collector = new(LocalCodeDb, LimboLogs.Instance);
                LocalStateTree.Accept(collector, LocalStateTree.RootHash);
                Assert.That(collector.Stats.MissingNodes, Is.EqualTo(0));
                Assert.That(collector.Stats.MissingCode, Is.EqualTo(0));
            }
        }

        public void AssertFlushed()
        {
            LocalDb.WasFlushed.Should().BeTrue();
            LocalCodeDb.WasFlushed.Should().BeTrue();
        }
    }

    protected class SyncPeerMock : BaseSyncPeerMock
    {
        public override string Name => "Mock";

        private readonly IDb _codeDb;
        private readonly IReadOnlyKeyValueStore _stateDb;
        private readonly ISnapServer _snapServer;

        private Hash256[]? _filter;
        private readonly Func<IReadOnlyList<Hash256>, Task<IOwnedReadOnlyList<byte[]>>>? _executorResultFunction;
        private readonly long _maxRandomizedLatencyMs;

        public SyncPeerMock(
            IDb stateDb,
            IDb codeDb,
            Func<IReadOnlyList<Hash256>, Task<IOwnedReadOnlyList<byte[]>>>? executorResultFunction = null,
            long? maxRandomizedLatencyMs = null,
            Node? node = null
        )
        {
            _codeDb = codeDb;
            _executorResultFunction = executorResultFunction;

            Node = node ?? new Node(TestItem.PublicKeyA, "127.0.0.1", 30302, true) { EthDetails = "eth67" };
            _maxRandomizedLatencyMs = maxRandomizedLatencyMs ?? 0;

            IStateReader alwaysAvailableRootTracker = Substitute.For<IStateReader>();
<<<<<<< HEAD
            alwaysAvailableRootTracker.HasStateForRoot(Arg.Any<Hash256>()).Returns(true);
=======
            alwaysAvailableRootTracker.HasStateForBlock(Arg.Any<BlockHeader>()).Returns(true);
>>>>>>> 2e346112
            TrieStore trieStore = new TrieStore(new NodeStorage(stateDb), Nethermind.Trie.Pruning.No.Pruning,
                Persist.EveryBlock, new PruningConfig(), LimboLogs.Instance);
            _stateDb = trieStore.TrieNodeRlpStore;
            _snapServer = new SnapServer(
                trieStore.AsReadOnly(),
                codeDb,
                alwaysAvailableRootTracker,
                LimboLogs.Instance);
        }

        public int MaxResponseLength { get; set; } = int.MaxValue;
        public override byte ProtocolVersion { get; } = 67;
        public override string ClientId => "executorMock";
        public override PublicKey Id => Node.Id;

        public override async Task<IOwnedReadOnlyList<byte[]>> GetNodeData(IReadOnlyList<Hash256> hashes, CancellationToken token)
        {
            if (_maxRandomizedLatencyMs != 0)
            {
                await Task.Delay(TimeSpan.FromMilliseconds(TestContext.CurrentContext.Random.NextLong() % _maxRandomizedLatencyMs));
            }

            if (_executorResultFunction is not null) return await _executorResultFunction(hashes);

            ArrayPoolList<byte[]> responses = new(hashes.Count, hashes.Count);

            int i = 0;
            foreach (Hash256 item in hashes)
            {
                if (i >= MaxResponseLength) break;

                if (_filter is null || _filter.Contains(item))
                {
                    responses[i] = _codeDb[item.Bytes] ?? _stateDb[item.Bytes]!;
                }

                i++;
            }

            return responses;
        }

        public void SetFilter(Hash256[]? availableHashes)
        {
            _filter = availableHashes;
        }

        public override bool TryGetSatelliteProtocol<T>(string protocol, out T protocolHandler) where T : class
        {
            if (protocol == Protocol.Snap)
            {
                protocolHandler = (this as T)!;
                return true;
            }
            protocolHandler = null!;
            return false;
        }

        public override Task<BlockHeader?> GetHeadBlockHeader(Hash256? hash, CancellationToken token)
        {
            return Task.FromResult(BlockTree.Head?.Header);
        }

        public override Task<IOwnedReadOnlyList<byte[]>> GetByteCodes(IReadOnlyList<ValueHash256> codeHashes, CancellationToken token)
        {
            return Task.FromResult(_snapServer.GetByteCodes(codeHashes, long.MaxValue, token));
        }

        public override Task<IOwnedReadOnlyList<byte[]>> GetTrieNodes(AccountsToRefreshRequest request, CancellationToken token)
        {
            IOwnedReadOnlyList<PathGroup> groups = SnapProtocolHandler.GetPathGroups(request);
            return GetTrieNodes(new GetTrieNodesRequest()
            {
                RootHash = request.RootHash,
                AccountAndStoragePaths = groups,
            }, token);
        }

        public override Task<IOwnedReadOnlyList<byte[]>> GetTrieNodes(GetTrieNodesRequest request, CancellationToken token)
        {
            var nodes = _snapServer.GetTrieNodes(request.AccountAndStoragePaths, request.RootHash, token);
            return Task.FromResult(nodes!);
        }
    }
}<|MERGE_RESOLUTION|>--- conflicted
+++ resolved
@@ -298,11 +298,7 @@
             _maxRandomizedLatencyMs = maxRandomizedLatencyMs ?? 0;
 
             IStateReader alwaysAvailableRootTracker = Substitute.For<IStateReader>();
-<<<<<<< HEAD
-            alwaysAvailableRootTracker.HasStateForRoot(Arg.Any<Hash256>()).Returns(true);
-=======
             alwaysAvailableRootTracker.HasStateForBlock(Arg.Any<BlockHeader>()).Returns(true);
->>>>>>> 2e346112
             TrieStore trieStore = new TrieStore(new NodeStorage(stateDb), Nethermind.Trie.Pruning.No.Pruning,
                 Persist.EveryBlock, new PruningConfig(), LimboLogs.Instance);
             _stateDb = trieStore.TrieNodeRlpStore;
