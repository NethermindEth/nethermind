// SPDX-FileCopyrightText: 2022 Demerzel Solutions Limited
// SPDX-License-Identifier: LGPL-3.0-only

using System;
using System.Collections.Generic;
using System.Diagnostics;
using System.Linq;
using System.Threading;
using System.Threading.Tasks;
using Nethermind.Blockchain;
using Nethermind.Blockchain.Synchronization;
using Nethermind.Core;
using Nethermind.Core.Crypto;
using Nethermind.Core.Test;
using Nethermind.Core.Test.Builders;
using Nethermind.Core.Timers;
using Nethermind.Db;
using Nethermind.Int256;
using Nethermind.Logging;
using Nethermind.State;
using Nethermind.Stats;
using Nethermind.Stats.Model;
using Nethermind.Synchronization.FastSync;
using Nethermind.Synchronization.ParallelSync;
using Nethermind.Synchronization.Peers;
using Nethermind.Synchronization.StateSync;
using Nethermind.Trie;
using Nethermind.Trie.ByPath;
using Nethermind.Trie.Pruning;
using NSubstitute;
using NUnit.Framework;
using BlockTree = Nethermind.Blockchain.BlockTree;

namespace Nethermind.Synchronization.Test.FastSync
{
    public class StateSyncFeedTestsBase
    {
<<<<<<< HEAD
        protected readonly TrieNodeResolverCapability _resolverCapability;

        private const int TimeoutLength = 2000;
=======
        private const int TimeoutLength = 5000;
>>>>>>> 0a8ec2b9

        protected static IBlockTree _blockTree;
        protected static IBlockTree BlockTree => LazyInitializer.EnsureInitialized(ref _blockTree, () => Build.A.BlockTree().OfChainLength(100).TestObject);

        protected ILogger _logger;
        protected ILogManager _logManager;

        private readonly int _defaultPeerCount;
        private readonly int _defaultPeerMaxRandomLatency;

        public StateSyncFeedTestsBase(TrieNodeResolverCapability capability, int defaultPeerCount = 1, int defaultPeerMaxRandomLatency = 0)
        {
            _resolverCapability = capability;
            _defaultPeerCount = defaultPeerCount;
            _defaultPeerMaxRandomLatency = defaultPeerMaxRandomLatency;
        }

        public static (string Name, Action<StateTree, ITrieStore, IDb> Action)[] Scenarios => TrieScenarios.Scenarios;

        [SetUp]
        public void Setup()
        {
            _logManager = new NUnitLogManager(LogLevel.Info);
            _logger = _logManager.GetClassLogger();
            TrieScenarios.InitOnce();
        }

        [TearDown]
        public void TearDown()
        {
            (_logger as ConsoleAsyncLogger)?.Flush();
        }

        protected static StorageTree SetStorage(ITrieStore trieStore, byte i, Address address)
        {
            StorageTree remoteStorageTree = new StorageTree(trieStore, Keccak.EmptyTreeHash, LimboLogs.Instance, address);
            for (int j = 0; j < i; j++) remoteStorageTree.Set((UInt256)j, new[] { (byte)j, i });

            remoteStorageTree.Commit(0);
            return remoteStorageTree;
        }

        protected SafeContext PrepareDownloader(DbContext dbContext, Action<SyncPeerMock>? mockMutator = null)
        {
            SyncPeerMock[] syncPeers = new SyncPeerMock[_defaultPeerCount];
            for (int i = 0; i < _defaultPeerCount; i++)
            {
                Node node = new Node(TestItem.PublicKeys[i], $"127.0.0.{i}", 30302, true)
                {
                    EthDetails = "eth66",
                };
                SyncPeerMock mock = new SyncPeerMock(dbContext.RemoteStateDb, dbContext.RemoteCodeDb, node: node, maxRandomizedLatencyMs: _defaultPeerMaxRandomLatency);
                mockMutator?.Invoke(mock);
                syncPeers[i] = mock;
            }

            SafeContext ctx = PrepareDownloaderWithPeer(dbContext, syncPeers);
            ctx.SyncPeerMocks = syncPeers;
            return ctx;
        }

        protected SafeContext PrepareDownloaderWithPeer(DbContext dbContext, params ISyncPeer[] syncPeers)
        {
            SafeContext ctx = new SafeContext();
            ctx = new SafeContext();
            BlockTree blockTree = Build.A.BlockTree().OfChainLength((int)BlockTree.BestSuggestedHeader.Number).TestObject;
            ITimerFactory timerFactory = Substitute.For<ITimerFactory>();
            ctx.Pool = new SyncPeerPool(blockTree, new NodeStatsManager(timerFactory, LimboLogs.Instance), new TotalDifficultyBetterPeerStrategy(LimboLogs.Instance), LimboLogs.Instance, 25);
            ctx.Pool.Start();

            for (int i = 0; i < syncPeers.Length; i++)
            {
                ctx.Pool.AddPeer(syncPeers[i]);
            }

            SyncConfig syncConfig = new SyncConfig();
            syncConfig.FastSync = true;
            ctx.SyncModeSelector = StaticSelector.StateNodesWithFastBlocks;
            ctx.TreeFeed = new(SyncMode.StateNodes, dbContext.LocalCodeDb, dbContext.LocalStateDb, blockTree, dbContext.ResolverCapability, _logManager, dbContext.DbPrunner, null);
            ctx.Feed = new StateSyncFeed(ctx.SyncModeSelector, ctx.TreeFeed, _logManager);
            ctx.Downloader = new StateSyncDownloader(_logManager);
            ctx.StateSyncDispatcher = new SyncDispatcher<StateSyncBatch>(0, ctx.Feed, ctx.Downloader, ctx.Pool, new StateSyncAllocationStrategyFactory(), _logManager);
            ctx.StateSyncDispatcher.Start(CancellationToken.None);
            return ctx;
        }

        protected async Task ActivateAndWait(SafeContext safeContext, DbContext dbContext, long blockNumber, bool withDeletion = false, int timeout = TimeoutLength)
        {
            DotNetty.Common.Concurrency.TaskCompletionSource dormantAgainSource = new DotNetty.Common.Concurrency.TaskCompletionSource();
            safeContext.Feed.StateChanged += (s, e) =>
            {
                if (e.NewState == SyncFeedState.Dormant)
                {
                    dormantAgainSource.TrySetResult(0);
                }
            };
            safeContext.TreeFeed.ResetStateRoot(blockNumber, dbContext.RemoteStateTree.RootHash, safeContext.Feed.CurrentState, withDeletion);
            safeContext.Feed.Activate();
            var watch = Stopwatch.StartNew();
            await Task.WhenAny(
                dormantAgainSource.Task,
                Task.Delay(timeout));
        }

        protected class SafeContext
        {
            public ISyncModeSelector SyncModeSelector;
            public SyncPeerMock[] SyncPeerMocks;
            public ISyncPeerPool Pool;
            public TreeSync TreeFeed;
            public StateSyncFeed Feed;
            public StateSyncDownloader Downloader;
            public SyncDispatcher<StateSyncBatch> StateSyncDispatcher;
        }

        protected class DbContext
        {
            private readonly ILogger _logger;
            private readonly ILogManager _logManager;

            public DbContext(TrieNodeResolverCapability capability, ILogger logger, ILogManager logManager)
            {
                _logger = logger;
                _logManager = logManager;
                RemoteDb = new MemDb();
                LocalDb = new MemColumnsDb<StateColumns>();
                RemoteStateDb = RemoteDb;
                LocalStateDb = LocalDb;
                LocalCodeDb = new MemDb();
                RemoteCodeDb = new MemDb();
                RemoteTrieStore = new TrieStore(RemoteStateDb, logManager);

                RemoteStateTree = new StateTree(RemoteTrieStore, logManager);

                ResolverCapability = capability;

                DbPrunner = new ByPathStateDbPrunner(LocalDb.GetColumnDb(StateColumns.State), logManager);

                ITrieStore localTrieStore = capability.CreateTrieStore(LocalStateDb.GetColumnDb(StateColumns.State), Nethermind.Trie.Pruning.No.Pruning, Persist.EveryBlock, logManager, DbPrunner);
                ITrieStore localStorageTrieStore = capability.CreateTrieStore(LocalStateDb.GetColumnDb(StateColumns.Storage), logManager);
                LocalStateTree = ResolverCapability switch
                {
                    TrieNodeResolverCapability.Hash => new StateTree(localTrieStore, logManager),
                    TrieNodeResolverCapability.Path => new StateTreeByPath(localTrieStore, localStorageTrieStore, logManager),
                    _ => throw new ArgumentOutOfRangeException(nameof(capability), capability, null)
                };
            }

            public IDb RemoteCodeDb { get; }
            public IDb LocalCodeDb { get; }
            public MemDb RemoteDb { get; }
            public IColumnsDb<StateColumns> LocalDb { get; }
            public ITrieStore RemoteTrieStore { get; }
            public IDb RemoteStateDb { get; }
            public IColumnsDb<StateColumns> LocalStateDb { get; }
            public StateTree RemoteStateTree { get; }
            public IStateTree LocalStateTree { get; }
            public TrieNodeResolverCapability ResolverCapability { get; }

            public ByPathStateDbPrunner DbPrunner { get; }

            public void CompareTrees(string stage, bool skipLogs = true)
            {
                if (!skipLogs) _logger.Info($"==================== {stage} ====================");
                LocalStateTree.RootHash = RemoteStateTree.RootHash;

                if (!skipLogs) _logger.Info("-------------------- REMOTE --------------------");
                TreeDumper dumper = new TreeDumper();
                RemoteStateTree.Accept(dumper, RemoteStateTree.RootHash);
                string remote = dumper.ToString();
                if (!skipLogs) _logger.Info(remote);
                if (!skipLogs) _logger.Info("-------------------- LOCAL --------------------");
                dumper.Reset();
                if (ResolverCapability == TrieNodeResolverCapability.Path)
                    LocalStateTree.Accept(dumper, LocalStateTree.RootHash, null, ResolverCapability.CreateTrieStore(LocalStateDb.GetColumnDb(StateColumns.Storage), _logManager));
                else if (ResolverCapability == TrieNodeResolverCapability.Hash)
                    LocalStateTree.Accept(dumper, LocalStateTree.RootHash);

                string local = dumper.ToString();
                if (!skipLogs) _logger.Info(local);

                if (stage == "END")
                {
                    Assert.That(local, Is.EqualTo(remote), $"{remote}{Environment.NewLine}{local}");
                    TrieStatsCollector collector = new(LocalCodeDb, LimboLogs.Instance);
<<<<<<< HEAD
                    if (ResolverCapability == TrieNodeResolverCapability.Path)
                        LocalStateTree.Accept(collector, LocalStateTree.RootHash, null, ResolverCapability.CreateTrieStore(LocalStateDb.GetColumnDb(StateColumns.Storage), _logManager));
                    else if (ResolverCapability == TrieNodeResolverCapability.Hash)
                        LocalStateTree.Accept(collector, LocalStateTree.RootHash);
                    Assert.AreEqual(0, collector.Stats.MissingNodes);
                    Assert.AreEqual(0, collector.Stats.MissingCode);
=======
                    LocalStateTree.Accept(collector, LocalStateTree.RootHash);
                    Assert.That(collector.Stats.MissingNodes, Is.EqualTo(0));
                    Assert.That(collector.Stats.MissingCode, Is.EqualTo(0));
>>>>>>> 0a8ec2b9
                }

                //            Assert.AreEqual(dbContext._remoteCodeDb.Keys.OrderBy(k => k, Bytes.Comparer).ToArray(), dbContext._localCodeDb.Keys.OrderBy(k => k, Bytes.Comparer).ToArray(), "keys");
                //            Assert.AreEqual(dbContext._remoteCodeDb.Values.OrderBy(k => k, Bytes.Comparer).ToArray(), dbContext._localCodeDb.Values.OrderBy(k => k, Bytes.Comparer).ToArray(), "values");
                //
                //            Assert.AreEqual(dbContext._remoteDb.Keys.OrderBy(k => k, Bytes.Comparer).ToArray(), _localDb.Keys.OrderBy(k => k, Bytes.Comparer).ToArray(), "keys");
                //            Assert.AreEqual(dbContext._remoteDb.Values.OrderBy(k => k, Bytes.Comparer).ToArray(), _localDb.Values.OrderBy(k => k, Bytes.Comparer).ToArray(), "values");
            }

            public void CompareCodeDbs()
            {
                //            Assert.AreEqual(dbContext._remoteCodeDb.Keys.OrderBy(k => k, Bytes.Comparer).ToArray(), dbContext._localCodeDb.Keys.OrderBy(k => k, Bytes.Comparer).ToArray(), "keys");
                //            Assert.AreEqual(dbContext._remoteCodeDb.Values.OrderBy(k => k, Bytes.Comparer).ToArray(), dbContext._localCodeDb.Values.OrderBy(k => k, Bytes.Comparer).ToArray(), "values");

                //            Assert.AreEqual(dbContext._remoteDb.Keys.OrderBy(k => k, Bytes.Comparer).ToArray(), _localDb.Keys.OrderBy(k => k, Bytes.Comparer).ToArray(), "keys");
                //            Assert.AreEqual(dbContext._remoteDb.Values.OrderBy(k => k, Bytes.Comparer).ToArray(), _localDb.Values.OrderBy(k => k, Bytes.Comparer).ToArray(), "values");
            }

            public void LogRemoteTrieStats(Keccak? rootHash)
            {
                TrieStatsCollector collector = new(RemoteCodeDb, _logManager);
                RemoteStateTree.Accept(collector, rootHash?? RemoteStateTree.RootHash, new VisitingOptions { MaxDegreeOfParallelism = Environment.ProcessorCount });
                _logger.Info($"REMOTE STATE: Starting from {rootHash?? RemoteStateTree.RootHash} {Environment.NewLine}" + collector.Stats);
            }

            public void LogLocalTrieStats(Keccak? rootHash)
            {
                TrieStatsCollector collector = new(LocalCodeDb, _logManager);
                RemoteStateTree.Accept(collector, rootHash?? LocalStateTree.RootHash, new VisitingOptions { MaxDegreeOfParallelism = Environment.ProcessorCount });
                _logger.Info($"LOCAL STATE: Starting from {rootHash?? LocalStateTree.RootHash} {Environment.NewLine}" + collector.Stats);
            }
        }

        protected class SyncPeerMock : ISyncPeer
        {
            public string Name => "Mock";

            public static Func<IList<Keccak>, Task<byte[][]>> NotPreimage = request =>
            {
                var result = new byte[request.Count][];

                int i = 0;
                foreach (Keccak _ in request) result[i++] = new byte[] { 1, 2, 3 };

                return Task.FromResult(result);
            };

            public static Func<IList<Keccak>, Task<byte[][]>> EmptyArraysInResponses = request =>
            {
                var result = new byte[request.Count][];

                int i = 0;
                foreach (Keccak _ in request) result[i++] = new byte[0];

                return Task.FromResult(result);
            };

            private readonly IDb _codeDb;
            private readonly IDb _stateDb;

            private Func<IReadOnlyList<Keccak>, Task<byte[][]>> _executorResultFunction;

            private Keccak[] _filter;

            private readonly long _maxRandomizedLatencyMs;

            public SyncPeerMock(
                IDb stateDb,
                IDb codeDb,
                Func<IReadOnlyList<Keccak>, Task<byte[][]>> executorResultFunction = null,
                long? maxRandomizedLatencyMs = null,
                Node? node = null
            )
            {
                _stateDb = stateDb;
                _codeDb = codeDb;

                if (executorResultFunction is not null) _executorResultFunction = executorResultFunction;

                Node = node ?? new Node(TestItem.PublicKeyA, "127.0.0.1", 30302, true) { EthDetails = "eth66" };
                _maxRandomizedLatencyMs = maxRandomizedLatencyMs ?? 0;
            }

            public int MaxResponseLength { get; set; } = int.MaxValue;

            public Node Node { get; }
            public string ClientId => "executorMock";
            public Keccak HeadHash { get; set; }
            public long HeadNumber { get; set; }
            public UInt256 TotalDifficulty { get; set; }
            public bool IsInitialized { get; set; }
            public bool IsPriority { get; set; }
            public byte ProtocolVersion { get; }
            public string ProtocolCode { get; }

            public void Disconnect(InitiateDisconnectReason reason, string details)
            {
                throw new NotImplementedException();
            }

            public Task<BlockBody[]> GetBlockBodies(IReadOnlyList<Keccak> blockHashes, CancellationToken token)
            {
                throw new NotImplementedException();
            }

            public Task<BlockHeader[]> GetBlockHeaders(Keccak blockHash, int maxBlocks, int skip, CancellationToken token)
            {
                throw new NotImplementedException();
            }

            public Task<BlockHeader[]> GetBlockHeaders(long number, int maxBlocks, int skip, CancellationToken token)
            {
                throw new NotImplementedException();
            }

            public Task<BlockHeader?> GetHeadBlockHeader(Keccak? hash, CancellationToken token)
            {
                return Task.FromResult(BlockTree.Head?.Header);
            }

            public void NotifyOfNewBlock(Block block, SendBlockMode mode)
            {
                throw new NotImplementedException();
            }

            public PublicKey Id => Node.Id;

            public void SendNewTransactions(IEnumerable<Transaction> txs, bool sendFullTx)
            {
                throw new NotImplementedException();
            }

            public Task<TxReceipt[]?[]> GetReceipts(IReadOnlyList<Keccak> blockHash, CancellationToken token)
            {
                throw new NotImplementedException();
            }

            public async Task<byte[][]> GetNodeData(IReadOnlyList<Keccak> hashes, CancellationToken token)
            {
                if (_maxRandomizedLatencyMs != 0)
                {
                    await Task.Delay(TimeSpan.FromMilliseconds(TestContext.CurrentContext.Random.NextLong() % _maxRandomizedLatencyMs));
                }

                if (_executorResultFunction is not null) return await _executorResultFunction(hashes);

                var responses = new byte[hashes.Count][];

                int i = 0;
                foreach (Keccak item in hashes)
                {
                    if (i >= MaxResponseLength) break;

                    if (_filter is null || _filter.Contains(item)) responses[i] = _stateDb[item.Bytes] ?? _codeDb[item.Bytes];

                    i++;
                }

                return responses;
            }

            public void SetFilter(Keccak[] availableHashes)
            {
                _filter = availableHashes;
            }

            public void RegisterSatelliteProtocol<T>(string protocol, T protocolHandler) where T : class
            {
                throw new NotImplementedException();
            }

            public bool TryGetSatelliteProtocol<T>(string protocol, out T protocolHandler) where T : class
            {
                protocolHandler = null!;
                return false;
            }
        }
    }
}<|MERGE_RESOLUTION|>--- conflicted
+++ resolved
@@ -35,13 +35,9 @@
 {
     public class StateSyncFeedTestsBase
     {
-<<<<<<< HEAD
         protected readonly TrieNodeResolverCapability _resolverCapability;
 
-        private const int TimeoutLength = 2000;
-=======
         private const int TimeoutLength = 5000;
->>>>>>> 0a8ec2b9
 
         protected static IBlockTree _blockTree;
         protected static IBlockTree BlockTree => LazyInitializer.EnsureInitialized(ref _blockTree, () => Build.A.BlockTree().OfChainLength(100).TestObject);
@@ -227,18 +223,12 @@
                 {
                     Assert.That(local, Is.EqualTo(remote), $"{remote}{Environment.NewLine}{local}");
                     TrieStatsCollector collector = new(LocalCodeDb, LimboLogs.Instance);
-<<<<<<< HEAD
                     if (ResolverCapability == TrieNodeResolverCapability.Path)
                         LocalStateTree.Accept(collector, LocalStateTree.RootHash, null, ResolverCapability.CreateTrieStore(LocalStateDb.GetColumnDb(StateColumns.Storage), _logManager));
                     else if (ResolverCapability == TrieNodeResolverCapability.Hash)
                         LocalStateTree.Accept(collector, LocalStateTree.RootHash);
                     Assert.AreEqual(0, collector.Stats.MissingNodes);
                     Assert.AreEqual(0, collector.Stats.MissingCode);
-=======
-                    LocalStateTree.Accept(collector, LocalStateTree.RootHash);
-                    Assert.That(collector.Stats.MissingNodes, Is.EqualTo(0));
-                    Assert.That(collector.Stats.MissingCode, Is.EqualTo(0));
->>>>>>> 0a8ec2b9
                 }
 
                 //            Assert.AreEqual(dbContext._remoteCodeDb.Keys.OrderBy(k => k, Bytes.Comparer).ToArray(), dbContext._localCodeDb.Keys.OrderBy(k => k, Bytes.Comparer).ToArray(), "keys");
