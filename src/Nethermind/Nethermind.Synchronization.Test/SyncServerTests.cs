// SPDX-FileCopyrightText: 2022 Demerzel Solutions Limited
// SPDX-License-Identifier: LGPL-3.0-only

using System;
using System.Linq;
using System.Threading;
using System.Threading.Tasks;
using FluentAssertions;
using Nethermind.Blockchain;
using Nethermind.Blockchain.Receipts;
using Nethermind.Blockchain.Synchronization;
using Nethermind.Consensus;
using Nethermind.Consensus.Validators;
using Nethermind.Core;
using Nethermind.Core.Crypto;
using Nethermind.Core.Extensions;
using Nethermind.Core.Specs;
using Nethermind.Core.Test;
using Nethermind.Core.Test.Builders;
using Nethermind.Db;
using Nethermind.History;
using Nethermind.Int256;
using Nethermind.Logging;
using Nethermind.Merge.Plugin;
using Nethermind.Merge.Plugin.Handlers;
using Nethermind.Merge.Plugin.InvalidChainTracker;
using Nethermind.Specs;
using Nethermind.Specs.ChainSpecStyle;
using Nethermind.Specs.Forks;
using Nethermind.State;
using Nethermind.Stats.Model;
using Nethermind.Synchronization.FastSync;
using Nethermind.Synchronization.ParallelSync;
using Nethermind.Synchronization.Peers;
using Nethermind.Trie;
using Nethermind.Trie.Pruning;
using NSubstitute;
using NUnit.Framework;
using BlockTree = Nethermind.Blockchain.BlockTree;

namespace Nethermind.Synchronization.Test;

// TODO: add tests for new block notification for eth/69
[Parallelizable(ParallelScope.All)]
public class SyncServerTests
{
    [Test]
    public void When_finding_hash_it_does_not_load_headers()
    {
        Context ctx = new();
        ctx.BlockTree.FindHash(123).Returns(TestItem.KeccakA);
        Hash256 result = ctx.SyncServer.FindHash(123)!;

        ctx.BlockTree.DidNotReceive().FindHeader(Arg.Any<long>(), Arg.Any<BlockTreeLookupOptions>());
        ctx.BlockTree.DidNotReceive().FindHeader(Arg.Any<Hash256>(), Arg.Any<BlockTreeLookupOptions>());
        ctx.BlockTree.DidNotReceive().FindBlock(Arg.Any<Hash256>(), Arg.Any<BlockTreeLookupOptions>());
        Assert.That(result, Is.EqualTo(TestItem.KeccakA));
    }

    [Test]
    public void Does_not_request_peer_refresh_on_known_hints()
    {
        Context ctx = new();
        ctx.BlockTree.IsKnownBlock(1, TestItem.KeccakA).ReturnsForAnyArgs(true);
        ctx.SyncServer.HintBlock(TestItem.KeccakA, 1, ctx.NodeWhoSentTheBlock);
        ctx.PeerPool.DidNotReceiveWithAnyArgs().RefreshTotalDifficulty(null!, null!);
    }

    [Test]
    public void Requests_peer_refresh_on_unknown_hints()
    {
        Context ctx = new();
        ctx.BlockTree.IsKnownBlock(1, TestItem.KeccakA).ReturnsForAnyArgs(false);
        ctx.SyncServer.HintBlock(TestItem.KeccakA, 1, ctx.NodeWhoSentTheBlock);
        ctx.PeerPool.Received().ReceivedWithAnyArgs();
    }

    [Test]
    public void When_finding_by_hash_block_info_is_not_loaded()
    {
        Context ctx = new();
        ctx.SyncServer.Find(TestItem.KeccakA);
        ctx.BlockTree.Received().FindBlock(Arg.Any<Hash256>(), BlockTreeLookupOptions.TotalDifficultyNotNeeded | BlockTreeLookupOptions.ExcludeTxHashes);
    }

    [TestCase(true, true, true)]
    [TestCase(false, true, false)]
    [TestCase(true, false, false)]
    public void Can_accept_new_valid_blocks(bool sealOk, bool validationOk, bool accepted)
    {
        Context ctx = new();
        BlockTree remoteBlockTree = Build.A.BlockTree().OfChainLength(10).TestObject;
        BlockTree localBlockTree = Build.A.BlockTree().OfChainLength(9).TestObject;

        ISealValidator sealValidator = sealOk ? Always.Valid : Always.Invalid;
        IBlockValidator blockValidator = validationOk ? Always.Valid : Always.Invalid;
        ctx.SyncServer = new SyncServer(
            ctx.WorldStateManager,
            new MemDb(),
            localBlockTree,
            NullReceiptStorage.Instance,
            blockValidator,
            sealValidator,
            ctx.PeerPool,
            StaticSelector.Full,
            new TestSyncConfig(),
            Policy.FullGossip,
            ctx.HistoryPruner,
            MainnetSpecProvider.Instance,
            LimboLogs.Instance);

        Block block = remoteBlockTree.FindBlock(9, BlockTreeLookupOptions.None)!;

        if (!accepted)
        {
            Assert.Throws<EthSyncException>(() => ctx.SyncServer.AddNewBlock(block, ctx.NodeWhoSentTheBlock));
        }
        else
        {
            ctx.SyncServer.AddNewBlock(block, ctx.NodeWhoSentTheBlock);
        }

        if (accepted)
        {
            Assert.That(block.Header, Is.EqualTo(localBlockTree.BestSuggestedHeader));
        }
        else
        {
            Assert.That(block.Header, Is.Not.EqualTo(localBlockTree.BestSuggestedHeader));
        }
    }

    [Test]
    public void Can_accept_blocks_that_are_fine()
    {
        Context ctx = new();
        BlockTree remoteBlockTree = Build.A.BlockTree().OfChainLength(10).TestObject;
        BlockTree localBlockTree = Build.A.BlockTree().OfChainLength(9).TestObject;

        ctx.SyncServer = new SyncServer(
            ctx.WorldStateManager,
            new MemDb(),
            localBlockTree,
            NullReceiptStorage.Instance,
            Always.Valid,
            Always.Valid,
            ctx.PeerPool,
            StaticSelector.Full,
            new TestSyncConfig(),
            Policy.FullGossip,
            ctx.HistoryPruner,
            MainnetSpecProvider.Instance,
            LimboLogs.Instance);

        Block block = remoteBlockTree.FindBlock(9, BlockTreeLookupOptions.None)!;

        ctx.SyncServer.AddNewBlock(block, ctx.NodeWhoSentTheBlock);

        Assert.That(block.Header, Is.EqualTo(localBlockTree.BestSuggestedHeader));
    }

    [TestCase(SyncMode.SnapSync, false)]
    [TestCase(SyncMode.FastSync, false)]
    [TestCase(SyncMode.StateNodes, false)]
    [TestCase(SyncMode.Full, true)]
    public void Should_accept_or_not_blocks_depends_on_sync_mode(SyncMode syncMode, bool expectBlockAccepted)
    {
        Context ctx = new();
        BlockTree remoteBlockTree = Build.A.BlockTree().OfChainLength(10).TestObject;
        BlockTree localBlockTree = Build.A.BlockTree().OfChainLength(9).TestObject;
        StaticSelector staticSelector = syncMode switch
        {
            SyncMode.SnapSync => StaticSelector.SnapSync,
            SyncMode.FastSync => StaticSelector.FastSync,
            SyncMode.StateNodes => StaticSelector.StateNodesWithFastBlocks,
            _ => StaticSelector.Full,
        };
        ctx.SyncServer = new SyncServer(
            ctx.WorldStateManager,
            new MemDb(),
            localBlockTree,
            NullReceiptStorage.Instance,
            Always.Valid,
            Always.Valid,
            ctx.PeerPool,
            staticSelector,
            new TestSyncConfig(),
            Policy.FullGossip,
            ctx.HistoryPruner,
            MainnetSpecProvider.Instance,
            LimboLogs.Instance);

        Block block = remoteBlockTree.FindBlock(9, BlockTreeLookupOptions.None)!;

        ctx.SyncServer.AddNewBlock(block, ctx.NodeWhoSentTheBlock);

        block.Header.Equals(localBlockTree.BestSuggestedHeader).Should().Be(expectBlockAccepted);
    }

    [Test]
    public void Terminal_block_with_lower_td_should_not_change_best_suggested_but_should_be_added_to_block_tree()
    {
        Context ctx = new();
        BlockTree remoteBlockTree = Build.A.BlockTree().OfChainLength(10).TestObject;
        BlockTree localBlockTree = Build.A.BlockTree().OfChainLength(9).TestObject;
        TestSpecProvider testSpecProvider = new(London.Instance)
        {
            TerminalTotalDifficulty = 10_000_000,
        };

        Block newBestLocalBlock = Build.A.Block
            .WithNumber(localBlockTree.Head!.Number + 1)
            .WithParent(localBlockTree.Head!).WithDifficulty(10_000_002L).TestObject;
        localBlockTree.SuggestBlock(newBestLocalBlock);

        PoSSwitcher poSSwitcher = new(
            new MergeConfig
            {
                TerminalTotalDifficulty = $"{testSpecProvider.TerminalTotalDifficulty}"
            },
            new TestSyncConfig(),
            new MemDb(),
            localBlockTree,
            testSpecProvider,
            new ChainSpec(),
            LimboLogs.Instance);
        HeaderValidator headerValidator = new(
            localBlockTree,
            Always.Valid,
            testSpecProvider,
            LimboLogs.Instance);

        MergeHeaderValidator mergeHeaderValidator = new(
            poSSwitcher,
            headerValidator,
            localBlockTree,
            testSpecProvider,
            Always.Valid,
            LimboLogs.Instance);
        BlockValidator blockValidator = new(
            Always.Valid,
            mergeHeaderValidator,
            Always.Valid,
            MainnetSpecProvider.Instance,
            LimboLogs.Instance);

        ctx.SyncServer = new SyncServer(
            ctx.WorldStateManager,
            new MemDb(),
            localBlockTree,
            NullReceiptStorage.Instance,
            blockValidator,
            Always.Valid,
            ctx.PeerPool,
            StaticSelector.Full,
            new TestSyncConfig(),
            Policy.FullGossip,
            ctx.HistoryPruner,
            testSpecProvider,
            LimboLogs.Instance);

        Block? remoteBestBlock = remoteBlockTree.FindBlock(9, BlockTreeLookupOptions.None);

        ctx.SyncServer.AddNewBlock(remoteBestBlock!, ctx.NodeWhoSentTheBlock);
        Assert.That(localBlockTree.BestSuggestedHeader!.Hash, Is.EqualTo(newBestLocalBlock.Header.Hash));
        Assert.That(localBlockTree.FindBlock(remoteBestBlock!.Hash, BlockTreeLookupOptions.None)!.Hash, Is.EqualTo(remoteBestBlock.Hash));
    }

    [TestCase(10000000)]
    [TestCase(20000000)]
    public void Fake_total_difficulty_from_peer_does_not_trick_the_node(long ttd)
    {
        BlockTree remoteBlockTree = Build.A.BlockTree().OfChainLength(10).TestObject;
        Context ctx = CreateMergeContext(9, (UInt256)ttd);

        Block block = remoteBlockTree.FindBlock(9, BlockTreeLookupOptions.None)!;
        block.Header.TotalDifficulty = block.Header.TotalDifficulty * 2;

        ctx.SyncServer.AddNewBlock(block, ctx.NodeWhoSentTheBlock);
        Assert.That(block.Header.Hash, Is.EqualTo(ctx.LocalBlockTree.BestSuggestedHeader!.Hash));

        Block parentBlock = remoteBlockTree.FindBlock(8, BlockTreeLookupOptions.None)!;
        Assert.That(ctx.LocalBlockTree.BestSuggestedHeader.TotalDifficulty, Is.EqualTo(parentBlock.TotalDifficulty + block.Difficulty));
    }

    [TestCase(9000000, true)]
    [TestCase(9000000, false)]
    [TestCase(8000010, true)]
    public void Can_reject_block_POW_block_after_TTD(long ttd, bool sendFakeTd)
    {
        BlockTree remoteBlockTree = Build.A.BlockTree().OfChainLength(10).TestObject;
        Context ctx = CreateMergeContext(9, (UInt256)ttd);

        Block block = remoteBlockTree.FindBlock(9, BlockTreeLookupOptions.None)!;
        if (sendFakeTd)
        {
            block.Header.TotalDifficulty = block.Header.TotalDifficulty * 2;
        }

        Assert.Throws<EthSyncException>(() => ctx.SyncServer.AddNewBlock(block, ctx.NodeWhoSentTheBlock));
        Assert.That(ctx.LocalBlockTree.BestSuggestedHeader!.Number, Is.EqualTo(8));
    }

    [TestCase(9000000, true)]
    [TestCase(9000000, false)]
    [TestCase(8000010, true)]
    public void Post_merge_blocks_wont_be_accepted_by_gossip(long ttd, bool sendFakeTd)
    {
        BlockTree remoteBlockTree = Build.A.BlockTree().OfChainLength(9).TestObject;
        Block postMergeBlock = Build.A.Block
            .WithDifficulty(0)
            .WithParent(remoteBlockTree.Head!)
            .WithTotalDifficulty(remoteBlockTree.Head!.TotalDifficulty)
            .WithNonce(0u)
            .TestObject;
        remoteBlockTree.SuggestBlock(postMergeBlock);
        Context ctx = CreateMergeContext(9, (UInt256)ttd);

        Block block = remoteBlockTree.FindBlock(9, BlockTreeLookupOptions.None)!;
        if (sendFakeTd)
        {
            block.Header.TotalDifficulty = block.Header.TotalDifficulty * 2;
        }

        ctx.SyncServer.AddNewBlock(block, ctx.NodeWhoSentTheBlock);
        Assert.That(ctx.LocalBlockTree.BestSuggestedHeader!.Number, Is.EqualTo(8));
        ctx.LocalBlockTree.FindBlock(postMergeBlock.Hash!, BlockTreeLookupOptions.None).Should().BeNull();
    }

    [TestCase(9000010, true, 100)]
    [TestCase(9000010, false, 100)]
    [TestCase(9000010, false, 1000000)]
    [TestCase(9000010, true, 1000000)]
    public void Can_inject_terminal_block_with_not_higher_td_than_head(long ttd, bool sendFakeTd, long difficulty)
    {
        BlockTree remoteBlockTree = Build.A.BlockTree().OfChainLength(9).TestObject;
        Block terminalBlockWithLowerDifficulty = Build.A.Block
            .WithDifficulty((UInt256)difficulty)
            .WithParent(remoteBlockTree.Head!)
            .WithGasLimit(remoteBlockTree.Head!.GasLimit + 1)
            .WithTotalDifficulty(remoteBlockTree.Head.TotalDifficulty + (UInt256)difficulty)
            .TestObject;
        remoteBlockTree.SuggestBlock(terminalBlockWithLowerDifficulty);
        Context ctx = CreateMergeContext(10, (UInt256)ttd);
        Assert.That(terminalBlockWithLowerDifficulty.IsTerminalBlock(ctx.SpecProvider), Is.True);

        Block block = remoteBlockTree.FindBlock(9, BlockTreeLookupOptions.None)!;
        if (sendFakeTd)
        {
            block.Header.TotalDifficulty = block.Header.TotalDifficulty * 2;
        }

        ctx.SyncServer.AddNewBlock(block, ctx.NodeWhoSentTheBlock);
        Assert.That(ctx.LocalBlockTree.BestSuggestedHeader!.Number, Is.EqualTo(9));
        ctx.LocalBlockTree.FindBlock(terminalBlockWithLowerDifficulty.Hash!, BlockTreeLookupOptions.None).Should().NotBeNull();
        ctx.LocalBlockTree.BestSuggestedHeader!.Hash.Should().NotBe(terminalBlockWithLowerDifficulty.Hash!);
    }

    [TestCase(9000010, true)]
    [TestCase(9000010, false)]
    public void Can_inject_terminal_block_with_higher_td_than_head(long ttd, bool sendFakeTd)
    {
        BlockTree remoteBlockTree = Build.A.BlockTree().OfChainLength(9).TestObject;
        Block terminalBlockWithHigherTotalDifficulty = Build.A.Block
            .WithDifficulty(1000010)
            .WithParent(remoteBlockTree.Head!)
            .WithTotalDifficulty(remoteBlockTree.Head!.TotalDifficulty + 1000010)
            .TestObject;
        remoteBlockTree.SuggestBlock(terminalBlockWithHigherTotalDifficulty);
        Context ctx = CreateMergeContext(10, (UInt256)ttd);
        Assert.That(terminalBlockWithHigherTotalDifficulty.IsTerminalBlock(ctx.SpecProvider), Is.True);

        Block block = remoteBlockTree.FindBlock(9, BlockTreeLookupOptions.None)!;
        if (sendFakeTd)
        {
            block.Header.TotalDifficulty = block.Header.TotalDifficulty * 2;
        }

        ctx.SyncServer.AddNewBlock(block, ctx.NodeWhoSentTheBlock);
        Assert.That(ctx.LocalBlockTree.BestSuggestedHeader!.Number, Is.EqualTo(9));
        ctx.LocalBlockTree.FindBlock(terminalBlockWithHigherTotalDifficulty.Hash!, BlockTreeLookupOptions.None).Should().NotBeNull();
        ctx.LocalBlockTree.BestSuggestedHeader!.Hash.Should().Be(terminalBlockWithHigherTotalDifficulty.Hash!);
    }


    [TestCase(9000010)]
    public void PostMerge_block_from_gossip_should_not_override_main_chain(long ttd)
    {
        BlockTree remoteBlockTree = Build.A.BlockTree().OfChainLength(9).TestObject;
        Block poWBlockPostMerge = Build.A.Block
            .WithDifficulty(1000010)
            .WithParent(remoteBlockTree.Head!)
            .WithTotalDifficulty(remoteBlockTree.Head!.TotalDifficulty + 1000010)
            .TestObject;
        remoteBlockTree.SuggestBlock(poWBlockPostMerge);

        Context ctx = CreateMergeContext(10, (UInt256)ttd);
        Block newPostMergeBlock = Build.A.Block
            .WithDifficulty(0)
            .WithParent(ctx.LocalBlockTree.Head!)
            .WithTotalDifficulty(ctx.LocalBlockTree.Head!.TotalDifficulty)
            .TestObject;
        ctx.LocalBlockTree.SuggestBlock(newPostMergeBlock);
        ctx.LocalBlockTree.UpdateMainChain(new[] { newPostMergeBlock }, true, true);

        Block block = remoteBlockTree.FindBlock(9, BlockTreeLookupOptions.None)!;

        ctx.SyncServer.AddNewBlock(block, ctx.NodeWhoSentTheBlock);
        Assert.That(ctx.LocalBlockTree.BestSuggestedHeader!.Number, Is.EqualTo(10));
        ctx.LocalBlockTree.FindBlock(poWBlockPostMerge.Hash!, BlockTreeLookupOptions.None).Should().NotBeNull();
        ctx.LocalBlockTree.BestSuggestedHeader!.Hash.Should().Be(newPostMergeBlock.Hash!);
        ctx.LocalBlockTree.FindCanonicalBlockInfo(poWBlockPostMerge.Number).BlockHash.Should().NotBe(poWBlockPostMerge.Hash!);
    }


    private Context CreateMergeContext(int blockTreeChainLength, UInt256 ttd)
    {
        Context ctx = new();
        TestSpecProvider testSpecProvider = new(London.Instance)
        {
            TerminalTotalDifficulty = ttd,
        };
        Block genesis = Build.A.Block.Genesis.TestObject;
        BlockTree localBlockTree = Build.A.BlockTree(genesis, testSpecProvider).OfChainLength(blockTreeChainLength).TestObject;

        PoSSwitcher poSSwitcher = new(
            new MergeConfig
            {
                TerminalTotalDifficulty = $"{ttd}"
            },
            new TestSyncConfig(),
            new MemDb(),
            localBlockTree,
            testSpecProvider,
            new ChainSpec(),
            LimboLogs.Instance);
        MergeSealer mergeSealer = new(new NethDevSealEngine(), poSSwitcher);
        MergeSealValidator mergeSealValidator = new MergeSealValidator(poSSwitcher, Always.Valid);
        SealEngine sealEngine = new(mergeSealer, mergeSealValidator);
        HeaderValidator headerValidator = new(
            localBlockTree,
            sealEngine,
            testSpecProvider,
            LimboLogs.Instance);
        MergeHeaderValidator mergeHeaderValidator = new(
            poSSwitcher,
            headerValidator,
            localBlockTree,
            testSpecProvider,
            Always.Valid,
            LimboLogs.Instance);

        InvalidChainTracker invalidChainTracker = new(
            poSSwitcher,
            localBlockTree,
            new BlockCacheService(),
            LimboLogs.Instance);
        InvalidHeaderInterceptor headerValidatorWithInterceptor = new(
            mergeHeaderValidator,
            invalidChainTracker,
            LimboLogs.Instance);
        BlockValidator blockValidator = new(
            Always.Valid,
            headerValidatorWithInterceptor,
            Always.Valid,
            MainnetSpecProvider.Instance,
            LimboLogs.Instance);

        ctx.SyncServer = new SyncServer(
            ctx.WorldStateManager,
            new MemDb(),
            localBlockTree,
            NullReceiptStorage.Instance,
            blockValidator,
            sealEngine,
            ctx.PeerPool,
            StaticSelector.Full,
            new TestSyncConfig(),
            Policy.FullGossip,
            ctx.HistoryPruner,
            testSpecProvider,
            LimboLogs.Instance);
        ctx.SpecProvider = testSpecProvider;
        ctx.LocalBlockTree = localBlockTree;

        return ctx;
    }


    [Test]
    public void Will_not_reject_block_with_bad_total_diff_but_will_reset_diff_to_null()
    {
        Context ctx = new();
        BlockTree remoteBlockTree = Build.A.BlockTree().OfChainLength(10).TestObject;
        BlockTree localBlockTree = Build.A.BlockTree().OfChainLength(9).TestObject;

        HeaderValidator headerValidator = new(
            localBlockTree,
            Always.Valid,
            MainnetSpecProvider.Instance,
            LimboLogs.Instance);

        BlockValidator blockValidator = new(
            Always.Valid,
            headerValidator,
            Always.Valid,
            MainnetSpecProvider.Instance,
            LimboLogs.Instance);

        ctx.SyncServer = new SyncServer(
            ctx.WorldStateManager,
            new MemDb(),
            localBlockTree,
            NullReceiptStorage.Instance,
            blockValidator,
            Always.Valid,
            ctx.PeerPool,
            StaticSelector.Full,
            new TestSyncConfig(),
            Policy.FullGossip,
            ctx.HistoryPruner,
            MainnetSpecProvider.Instance,
            LimboLogs.Instance);

        Block block = remoteBlockTree.FindBlock(9, BlockTreeLookupOptions.None)!;
        block.Header.TotalDifficulty = block.Header.TotalDifficulty * 2;

        ctx.SyncServer.AddNewBlock(block, ctx.NodeWhoSentTheBlock);
        Assert.That(block.Header.Hash, Is.EqualTo(localBlockTree.BestSuggestedHeader!.Hash));

        Block? parentBlock = remoteBlockTree.FindBlock(8, BlockTreeLookupOptions.None);
        Assert.That(localBlockTree.BestSuggestedHeader.TotalDifficulty, Is.EqualTo(parentBlock!.TotalDifficulty + block.Difficulty));
    }

    [Test]
    public void Rejects_new_old_blocks()
    {
        Context ctx = new();
        BlockTree remoteBlockTree = Build.A.BlockTree().OfChainLength(10).TestObject;
        BlockTree localBlockTree = Build.A.BlockTree().OfChainLength(600).TestObject;

        ISealValidator sealValidator = Substitute.For<ISealValidator>();
        ctx.SyncServer = new SyncServer(
            ctx.WorldStateManager,
            new MemDb(),
            localBlockTree,
            NullReceiptStorage.Instance,
            Always.Valid,
            sealValidator,
            ctx.PeerPool,
            StaticSelector.Full,
            new TestSyncConfig(),
            Policy.FullGossip,
            ctx.HistoryPruner,
            MainnetSpecProvider.Instance,
            LimboLogs.Instance);

        Block block = remoteBlockTree.FindBlock(9, BlockTreeLookupOptions.None)!;

        ctx.SyncServer.AddNewBlock(block, ctx.NodeWhoSentTheBlock);

        sealValidator.DidNotReceive().ValidateSeal(Arg.Any<BlockHeader>(), Arg.Any<bool>());
    }

    [Test]
    public async Task Broadcast_NewBlock_on_arrival()
    {
        Context ctx = new();
        BlockTree remoteBlockTree = Build.A.BlockTree().OfChainLength(10).TestObject;
        BlockTree localBlockTree = Build.A.BlockTree().OfChainLength(9).TestObject;
        ctx.SyncServer = new SyncServer(
            ctx.WorldStateManager,
            new MemDb(),
            localBlockTree,
            NullReceiptStorage.Instance,
            Always.Valid,
            Always.Valid,
            ctx.PeerPool,
            StaticSelector.Full,
            new TestSyncConfig(),
            Policy.FullGossip,
            ctx.HistoryPruner,
            MainnetSpecProvider.Instance,
            LimboLogs.Instance);

        ISyncServer remoteServer1 = Substitute.For<ISyncServer>();
        SyncPeerMock syncPeerMock1 = new(remoteBlockTree, remotePublicKey: TestItem.PublicKeyA, remoteSyncServer: remoteServer1);
        PeerInfo peer1 = new(syncPeerMock1);
        ISyncServer remoteServer2 = Substitute.For<ISyncServer>();
        SyncPeerMock syncPeerMock2 = new(remoteBlockTree, remotePublicKey: TestItem.PublicKeyB, remoteSyncServer: remoteServer2);
        PeerInfo peer2 = new(syncPeerMock2);
        PeerInfo[] peers = { peer1, peer2 };
        ctx.PeerPool.AllPeers.Returns(peers);
        ctx.PeerPool.PeerCount.Returns(peers.Length);
        ctx.SyncServer.AddNewBlock(remoteBlockTree.Head!, peer1.SyncPeer);
        ctx.SyncServer.AddNewBlock(remoteBlockTree.Head!, peer2.SyncPeer);
        await Task.Delay(100); // notifications fire on separate task
        await Task.WhenAll(syncPeerMock1.Close(), syncPeerMock2.Close());
        remoteServer1.DidNotReceive().AddNewBlock(remoteBlockTree.Head!, Arg.Any<ISyncPeer>());
        remoteServer2.Received().AddNewBlock(Arg.Is<Block>(b => b.Hash == remoteBlockTree.Head!.Hash), Arg.Any<ISyncPeer>());
    }

    [Test]
    public async Task Skip_known_block()
    {
        Context ctx = new();
        BlockTree blockTree = Build.A.BlockTree().OfChainLength(9).TestObject;
        ctx.SyncServer = new SyncServer(
            ctx.WorldStateManager,
            new MemDb(),
            blockTree,
            NullReceiptStorage.Instance,
            Always.Valid,
            Always.Valid,
            ctx.PeerPool,
            StaticSelector.Full,
            new TestSyncConfig(),
            Policy.FullGossip,
            ctx.HistoryPruner,
            MainnetSpecProvider.Instance,
            LimboLogs.Instance);

        ISyncServer remoteServer1 = Substitute.For<ISyncServer>();
        SyncPeerMock syncPeerMock1 = new(blockTree, remotePublicKey: TestItem.PublicKeyA, remoteSyncServer: remoteServer1);
        PeerInfo peer1 = new(syncPeerMock1);
        ISyncServer remoteServer2 = Substitute.For<ISyncServer>();
        SyncPeerMock syncPeerMock2 = new(blockTree, remotePublicKey: TestItem.PublicKeyB, remoteSyncServer: remoteServer2);
        PeerInfo peer2 = new(syncPeerMock2);
        PeerInfo[] peers = { peer1, peer2 };
        ctx.PeerPool.AllPeers.Returns(peers);
        ctx.PeerPool.PeerCount.Returns(peers.Length);
        Block head = blockTree.Head!;
        ctx.SyncServer.AddNewBlock(head, peer1.SyncPeer);
        await Task.Delay(100); // notifications fire on separate task
        await Task.WhenAll(syncPeerMock1.Close(), syncPeerMock2.Close());
        remoteServer1.DidNotReceive().AddNewBlock(head, Arg.Any<ISyncPeer>());
        remoteServer2.DidNotReceive().AddNewBlock(head, Arg.Any<ISyncPeer>());
        blockTree.FindLevel(head.Number)!.BlockInfos.Length.Should().Be(1);
    }

    [Test]
    [Retry(3)]
    public async Task Broadcast_NewBlock_on_arrival_to_sqrt_of_peers([Values(1, 2, 3, 4, 5, 6, 7, 8, 9, 10, 20, 50, 100)] int peerCount)
    {
        int expectedPeers = (int)Math.Ceiling(Math.Sqrt(peerCount - 1)); // -1 because of ignoring sender

        Context ctx = new();
        BlockTree remoteBlockTree = Build.A.BlockTree().OfChainLength(10).TestObject;
        BlockTree localBlockTree = Build.A.BlockTree().OfChainLength(9).TestObject;
        ctx.SyncServer = new SyncServer(
            ctx.WorldStateManager,
            new MemDb(),
            localBlockTree,
            NullReceiptStorage.Instance,
            Always.Valid,
            Always.Valid,
            ctx.PeerPool,
            StaticSelector.Full,
            new TestSyncConfig(),
            Policy.FullGossip,
            ctx.HistoryPruner,
            MainnetSpecProvider.Instance,
            LimboLogs.Instance);

        ISyncServer remoteServer = Substitute.For<ISyncServer>();
        int count = 0;
        remoteServer
            .When(r => r.AddNewBlock(Arg.Is<Block>(b => b.Hash == remoteBlockTree.Head!.Hash), Arg.Any<ISyncPeer>()))
            .Do(_ => count++);
        PeerInfo[] peers = Enumerable.Range(0, peerCount).Take(peerCount)
            .Select(_ => new PeerInfo(new SyncPeerMock(remoteBlockTree, remoteSyncServer: remoteServer)))
            .ToArray();
        ctx.PeerPool.AllPeers.Returns(peers);
        ctx.PeerPool.PeerCount.Returns(peers.Length);
        ctx.SyncServer.AddNewBlock(remoteBlockTree.Head!, peers[0].SyncPeer);

        Assert.That(() => count, Is.EqualTo(expectedPeers).After(5000, 100));
        await Task.WhenAll(peers.Select(p => ((SyncPeerMock)p.SyncPeer).Close()).ToArray());
    }

    [Test]
    public void Broadcast_BlockRangeUpdate_when_latest_increased_enough()
    {
        Context ctx = new();

        const int frequency = 32;
        BlockTree localBlockTree = Build.A.BlockTree().OfChainLength(1).TestObject;

        ctx.SyncServer = new SyncServer(
            ctx.WorldStateManager,
            new MemDb(),
            localBlockTree,
            NullReceiptStorage.Instance,
            Always.Valid,
            Always.Valid,
            ctx.PeerPool,
            StaticSelector.Full,
            new TestSyncConfig(),
            Policy.FullGossip,
<<<<<<< HEAD
=======
            ctx.HistoryPruner,
>>>>>>> 2e346112
            MainnetSpecProvider.Instance,
            LimboLogs.Instance);

        PeerInfo[] peers = Enumerable.Range(0, 3)
            .Select(_ => Substitute.For<ISyncPeer>())
            .Select(p => new PeerInfo(p))
            .ToArray();

        ctx.PeerPool.AllPeers.Returns(peers);
        ctx.PeerPool.PeerCount.Returns(peers.Length);

        const int blocksCount = 100;
        var startBlock = (int)localBlockTree.Head!.Number;
<<<<<<< HEAD
=======
        localBlockTree.AddBranch(blocksCount / 3, splitBlockNumber: startBlock, splitVariant: 0);
        localBlockTree.AddBranch(blocksCount * 2 / 3, splitBlockNumber: startBlock, splitVariant: 0);
>>>>>>> 2e346112
        localBlockTree.AddBranch(blocksCount, splitBlockNumber: startBlock, splitVariant: 0);

        var expectedUpdates = Enumerable.Range(startBlock + 1, blocksCount)
            .Where(x => x % frequency == 0)
            .Select(x => (earliest: localBlockTree.Genesis!.Number, latest: x))
<<<<<<< HEAD
            .ToArray();
=======
            .ToArray()[^2..];
>>>>>>> 2e346112

        foreach (PeerInfo peerInfo in peers)
        {
            Assert.That(
                () => peerInfo.SyncPeer.ReceivedCalls()
                    .Where(c => c.GetMethodInfo().Name == nameof(ISyncPeer.NotifyOfNewRange))
                    .Select(c => c.GetArguments().Cast<BlockHeader>().Select(b => b.Number).ToArray())
<<<<<<< HEAD
                    .Select(a => (earliest: a[0], latest: a[1])),
=======
                    .Select(a => (earliest: a[0], latest: a[1])).ToArray()[^2..],
>>>>>>> 2e346112
                Is.EquivalentTo(expectedUpdates).After(5000, 100) // Wait for background notifications to finish
            );
        }
    }

    [Test]
    public void GetNodeData_returns_cached_trie_nodes()
    {
        Context ctx = new();
        BlockTree localBlockTree = Build.A.BlockTree().OfChainLength(600).TestObject;
        ISealValidator sealValidator = Substitute.For<ISealValidator>();
        MemDb stateDb = new();
        TrieStore trieStore = TestTrieStoreFactory.Build(stateDb, Prune.WhenCacheReaches(10.MB()), NoPersistence.Instance, LimboLogs.Instance);

        IWorldStateManager worldStateManager = Substitute.For<IWorldStateManager>();
        worldStateManager.HashServer.Returns(trieStore.TrieNodeRlpStore);

        ctx.SyncServer = new SyncServer(
            worldStateManager,
            new MemDb(),
            localBlockTree,
            NullReceiptStorage.Instance,
            Always.Valid,
            sealValidator,
            ctx.PeerPool,
            StaticSelector.Full,
            new TestSyncConfig(),
            Policy.FullGossip,
            ctx.HistoryPruner,
            MainnetSpecProvider.Instance,
            LimboLogs.Instance);

        Hash256 nodeKey = TestItem.KeccakA;
        TrieNode node = new(NodeType.Leaf, nodeKey, TestItem.KeccakB.Bytes);
        IScopedTrieStore scopedTrieStore = trieStore.GetTrieStore(null);
        using (IBlockCommitter _ = trieStore.BeginBlockCommit(1))
        {
            using (ICommitter committer = scopedTrieStore.BeginCommit(node))
            {
                TreePath path = TreePath.Empty;
                committer.CommitNode(ref path, new NodeCommitInfo(node));
            }
        }

        stateDb.KeyExists(nodeKey).Should().BeFalse();
        ctx.SyncServer.GetNodeData(new[] { nodeKey }, CancellationToken.None, NodeDataType.All).Should().BeEquivalentTo(new[] { TestItem.KeccakB.BytesToArray() });
    }

    private class Context
    {
        public Context()
        {
            NodeWhoSentTheBlock = Substitute.For<ISyncPeer>();
            NodeWhoSentTheBlock.Node.Returns(new Node(TestItem.PublicKeyA, "127.0.0.1", 30303));
            PeerPool = Substitute.For<ISyncPeerPool>();

            BlockTree = Substitute.For<IBlockTree>();
            WorldStateManager = Substitute.For<IWorldStateManager>();
            HistoryPruner = Substitute.For<IHistoryPruner>();

            StaticSelector selector = StaticSelector.Full;
            SyncServer = new SyncServer(
                WorldStateManager,
                new MemDb(),
                BlockTree,
                NullReceiptStorage.Instance,
                Always.Valid,
                Always.Valid,
                PeerPool,
                selector,
                new TestSyncConfig(),
                Policy.FullGossip,
                HistoryPruner,
                MainnetSpecProvider.Instance,
                LimboLogs.Instance);
        }

        public IBlockTree BlockTree { get; }
        public IHistoryPruner HistoryPruner { get; }
        public IWorldStateManager WorldStateManager { get; }
        public ISyncPeerPool PeerPool { get; }
        public SyncServer SyncServer { get; set; }
        public ISpecProvider SpecProvider { get; set; } = null!;

        public IBlockTree LocalBlockTree { get; set; } = null!;
        public ISyncPeer NodeWhoSentTheBlock { get; }
    }
}<|MERGE_RESOLUTION|>--- conflicted
+++ resolved
@@ -697,10 +697,7 @@
             StaticSelector.Full,
             new TestSyncConfig(),
             Policy.FullGossip,
-<<<<<<< HEAD
-=======
-            ctx.HistoryPruner,
->>>>>>> 2e346112
+            ctx.HistoryPruner,
             MainnetSpecProvider.Instance,
             LimboLogs.Instance);
 
@@ -714,21 +711,14 @@
 
         const int blocksCount = 100;
         var startBlock = (int)localBlockTree.Head!.Number;
-<<<<<<< HEAD
-=======
         localBlockTree.AddBranch(blocksCount / 3, splitBlockNumber: startBlock, splitVariant: 0);
         localBlockTree.AddBranch(blocksCount * 2 / 3, splitBlockNumber: startBlock, splitVariant: 0);
->>>>>>> 2e346112
         localBlockTree.AddBranch(blocksCount, splitBlockNumber: startBlock, splitVariant: 0);
 
         var expectedUpdates = Enumerable.Range(startBlock + 1, blocksCount)
             .Where(x => x % frequency == 0)
             .Select(x => (earliest: localBlockTree.Genesis!.Number, latest: x))
-<<<<<<< HEAD
-            .ToArray();
-=======
             .ToArray()[^2..];
->>>>>>> 2e346112
 
         foreach (PeerInfo peerInfo in peers)
         {
@@ -736,11 +726,7 @@
                 () => peerInfo.SyncPeer.ReceivedCalls()
                     .Where(c => c.GetMethodInfo().Name == nameof(ISyncPeer.NotifyOfNewRange))
                     .Select(c => c.GetArguments().Cast<BlockHeader>().Select(b => b.Number).ToArray())
-<<<<<<< HEAD
-                    .Select(a => (earliest: a[0], latest: a[1])),
-=======
                     .Select(a => (earliest: a[0], latest: a[1])).ToArray()[^2..],
->>>>>>> 2e346112
                 Is.EquivalentTo(expectedUpdates).After(5000, 100) // Wait for background notifications to finish
             );
         }
