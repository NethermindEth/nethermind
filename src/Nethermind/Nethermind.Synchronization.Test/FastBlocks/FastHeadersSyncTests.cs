--- conflicted
+++ resolved
@@ -504,15 +504,8 @@
         }
 
         ISyncPeerPool syncPeerPool = Substitute.For<ISyncPeerPool>();
-<<<<<<< HEAD
         ISyncReport report = new NullSyncReport();
-        using HeadersSyncFeed feed = new(localBlockTree, syncPeerPool, syncConfig, report, new TestLogManager(LogLevel.Trace));
-=======
-        ISyncReport report = Substitute.For<ISyncReport>();
-        report.HeadersInQueue.Returns(new MeasuredProgress());
-        report.FastBlocksHeaders.Returns(new MeasuredProgress());
         using HeadersSyncFeed feed = new(localBlockTree, syncPeerPool, syncConfig, report, LimboLogs.Instance);
->>>>>>> 372e6e71
         feed.InitializeFeed();
 
         void FillBatch(HeadersSyncBatch batch)
@@ -570,15 +563,8 @@
         }
 
         ISyncPeerPool syncPeerPool = Substitute.For<ISyncPeerPool>();
-<<<<<<< HEAD
         ISyncReport report = new NullSyncReport();
-        using HeadersSyncFeed feed = new(localBlockTree, syncPeerPool, syncConfig, report, new TestLogManager(LogLevel.Trace));
-=======
-        ISyncReport report = Substitute.For<ISyncReport>();
-        report.HeadersInQueue.Returns(new MeasuredProgress());
-        report.FastBlocksHeaders.Returns(new MeasuredProgress());
         using HeadersSyncFeed feed = new(localBlockTree, syncPeerPool, syncConfig, report, LimboLogs.Instance);
->>>>>>> 372e6e71
         feed.InitializeFeed();
 
         (await feed.PrepareRequest()).Should().NotBe(null);
@@ -613,9 +599,7 @@
         levelInfoRepository.Delete(firstCheckedHeader - 1);
 
         ISyncPeerPool syncPeerPool = Substitute.For<ISyncPeerPool>();
-        ISyncReport report = Substitute.For<ISyncReport>();
-        report.HeadersInQueue.Returns(new MeasuredProgress());
-        report.FastBlocksHeaders.Returns(new MeasuredProgress());
+        ISyncReport report = NullSyncReport.Instance;
         using HeadersSyncFeed feed = new(localBlockTree, syncPeerPool, syncConfig, report, LimboLogs.Instance);
         feed.InitializeFeed();
 
