// SPDX-FileCopyrightText: 2022 Demerzel Solutions Limited
// SPDX-License-Identifier: LGPL-3.0-only

using System;
using System.Collections.Generic;
using System.Linq;
using System.Threading;
using System.Threading.Channels;
using System.Threading.Tasks;
using FluentAssertions;
using Nethermind.Blockchain;
using Nethermind.Blockchain.Synchronization;
using Nethermind.Core;
using Nethermind.Core.Collections;
using Nethermind.Core.Crypto;
using Nethermind.Core.Extensions;
using Nethermind.Core.Test;
using Nethermind.Core.Test.Builders;
using Nethermind.Logging;
using Nethermind.State.Repositories;
using Nethermind.Stats.Model;
using Nethermind.Synchronization.FastBlocks;
using Nethermind.Synchronization.ParallelSync;
using Nethermind.Synchronization.Peers;
using Nethermind.Synchronization.Reporting;
using Nethermind.Synchronization.SyncLimits;
using NSubstitute;
using NUnit.Framework;
using BlockTree = Nethermind.Blockchain.BlockTree;

namespace Nethermind.Synchronization.Test.FastBlocks;

[Parallelizable(ParallelScope.All)]
public class FastHeadersSyncTests
{
    [Test]
    public Task Will_fail_if_launched_without_fast_blocks_enabled()
    {
        BlockTree blockTree = Build.A.BlockTree().WithoutSettingHead.TestObject;

        Assert.Throws<InvalidOperationException>(() =>
        {
            HeadersSyncFeed _ = new HeadersSyncFeed(
                blockTree: blockTree,
                syncPeerPool: Substitute.For<ISyncPeerPool>(),
                syncConfig: new TestSyncConfig(),
                syncReport: Substitute.For<ISyncReport>(),
                logManager: LimboLogs.Instance);
        });

        return Task.CompletedTask;
    }

    [Test]
    public async Task Can_prepare_3_requests_in_a_row()
    {
        BlockTree blockTree = Build.A.BlockTree().WithoutSettingHead.TestObject;

        HeadersSyncFeed feed = new(
            blockTree: blockTree,
            syncPeerPool: Substitute.For<ISyncPeerPool>(),
            syncConfig: new TestSyncConfig
            {
                FastSync = true,
                PivotNumber = "1000",
                PivotHash = Keccak.Zero.ToString(),
                PivotTotalDifficulty = "1000"
            },
            syncReport: Substitute.For<ISyncReport>(),
            logManager: LimboLogs.Instance);

        await feed.PrepareRequest();
        await feed.PrepareRequest();
        await feed.PrepareRequest();
    }

    [Test]
    public async Task Can_handle_forks_with_persisted_headers()

    {
        IBlockTree remoteBlockTree = CachedBlockTreeBuilder.OfLength(1000);
        IBlockTree forkedBlockTree = Build.A.BlockTree().WithStateRoot(Keccak.Compute("1245")).OfChainLength(1000).TestObject;
        BlockHeader pivotBlock = remoteBlockTree.FindHeader(999)!;

        IBlockTree blockTree = Build.A.BlockTree().TestObject;
        for (int i = 500; i < 1000; i++)
        {
            blockTree.Insert(forkedBlockTree.FindHeader(i)!).Should().Be(AddBlockResult.Added);
        }

        ISyncReport syncReport = new NullSyncReport();
        HeadersSyncFeed feed = new(
            blockTree: blockTree,
            syncPeerPool: Substitute.For<ISyncPeerPool>(),
            syncConfig: new TestSyncConfig
            {
                FastSync = true,
                PivotNumber = pivotBlock.Number.ToString(),
                PivotHash = pivotBlock.Hash!.ToString(),
                PivotTotalDifficulty = pivotBlock.TotalDifficulty.ToString()!,
            },
            syncReport: syncReport,
            logManager: LimboLogs.Instance);

        feed.InitializeFeed();
        while (true)
        {
            var batch = await feed.PrepareRequest();
            if (batch is null) break;
            batch.Response = remoteBlockTree.FindHeaders(
                remoteBlockTree.FindHeader(batch.StartNumber, BlockTreeLookupOptions.None)!.Hash!, batch.RequestSize, 0,
                false)!;
            feed.HandleResponse(batch);
        }
    }

    [Test]
    public async Task When_next_header_hash_update_is_delayed_do_not_drop_peer()
    {
        BlockTree remoteBlockTree = Build.A.BlockTree().OfHeadersOnly.OfChainLength(1001).TestObject;
        BlockTree blockTree = Build.A.BlockTree().WithoutSettingHead.TestObject;

        ISyncReport syncReport = new NullSyncReport();

        ISyncPeerPool syncPeerPool = Substitute.For<ISyncPeerPool>();
        PeerInfo peerInfo = new PeerInfo(Substitute.For<ISyncPeer>());

        ManualResetEventSlim hangLatch = new(false);
        BlockHeader pivot = remoteBlockTree.FindHeader(1000, BlockTreeLookupOptions.None)!;
        ResettableHeaderSyncFeed feed = new(
            blockTree: blockTree,
            syncPeerPool: syncPeerPool,
            syncConfig: new TestSyncConfig
            {
                FastSync = true,
                PivotNumber = "1000",
                PivotHash = pivot.Hash!.Bytes.ToHexString(),
                PivotTotalDifficulty = pivot.TotalDifficulty.ToString()!
            },
            syncReport: syncReport,
            logManager: LimboLogs.Instance,
            hangOnBlockNumberAfterInsert: 425,
            hangLatch: hangLatch
        );

        feed.InitializeFeed();

        void FulfillBatch(HeadersSyncBatch batch)
        {
            batch.Response = remoteBlockTree.FindHeaders(
                remoteBlockTree.FindHeader(batch.StartNumber, BlockTreeLookupOptions.None)!.Hash, batch.RequestSize, 0,
                false)!;
            batch.ResponseSourcePeer = peerInfo;
        }

        using HeadersSyncBatch batch1 = (await feed.PrepareRequest())!;
        using HeadersSyncBatch batch2 = (await feed.PrepareRequest())!;
        using HeadersSyncBatch batch3 = (await feed.PrepareRequest())!;
        using HeadersSyncBatch batch4 = (await feed.PrepareRequest())!;

        FulfillBatch(batch1);
        FulfillBatch(batch2);
        FulfillBatch(batch3);
        FulfillBatch(batch4);

        // Need to be triggered via `HandleDependencies` as there is a lock for `HandleResponse` that prevent this.
        feed.HandleResponse(batch1);
        feed.HandleResponse(batch3);
        feed.HandleResponse(batch2);
        Task _ = Task.Factory.StartNew(() => feed.PrepareRequest(), TaskCreationOptions.LongRunning);

        await Task.Delay(TimeSpan.FromMilliseconds(100));

        feed.HandleResponse(batch4);

        syncPeerPool.DidNotReceive().ReportBreachOfProtocol(peerInfo, Arg.Any<DisconnectReason>(), Arg.Any<string>());
    }

    [Test]
    public async Task Can_prepare_several_request_and_ignore_request_from_previous_sequence()
    {
        BlockTree remoteBlockTree = Build.A.BlockTree().OfHeadersOnly.OfChainLength(501).TestObject;
        BlockTree blockTree = Build.A.BlockTree().WithoutSettingHead.TestObject;

        ISyncReport syncReport = new NullSyncReport();

        BlockHeader pivot = remoteBlockTree.FindHeader(500, BlockTreeLookupOptions.None)!;
        using ResettableHeaderSyncFeed feed = new(
            blockTree: blockTree,
            syncPeerPool: Substitute.For<ISyncPeerPool>(),
            syncConfig: new TestSyncConfig
            {
                FastSync = true,
                PivotNumber = "500",
                PivotHash = pivot.Hash!.Bytes.ToHexString(),
                PivotTotalDifficulty = pivot.TotalDifficulty!.ToString()!
            },
            syncReport: syncReport,
            logManager: LimboLogs.Instance);

        feed.InitializeFeed();

        void FulfillBatch(HeadersSyncBatch batch)
        {
            batch.Response = remoteBlockTree.FindHeaders(
                remoteBlockTree.FindHeader(batch.StartNumber, BlockTreeLookupOptions.None)!.Hash, batch.RequestSize, 0,
                false)!;
        }

        using HeadersSyncBatch? r = await feed.PrepareRequest();
        using HeadersSyncBatch batch1 = (await feed.PrepareRequest())!;
        FulfillBatch(batch1);

        feed.Reset();

        await feed.PrepareRequest();
        using HeadersSyncBatch batch2 = (await feed.PrepareRequest())!;
        FulfillBatch(batch2);

        feed.HandleResponse(batch2);
        feed.HandleResponse(batch1);
    }

    [Test]
    public async Task Will_dispatch_when_only_partially_processed_dependency()
    {
        BlockTree remoteBlockTree = Build.A.BlockTree().OfHeadersOnly.OfChainLength(2001).TestObject;
        BlockTree blockTree = Build.A.BlockTree().WithoutSettingHead.TestObject;

        ISyncReport syncReport = new NullSyncReport();

        BlockHeader pivot = remoteBlockTree.FindHeader(2000, BlockTreeLookupOptions.None)!;
        using HeadersSyncFeed feed = new(
            blockTree: blockTree,
            syncPeerPool: Substitute.For<ISyncPeerPool>(),
            syncConfig: new TestSyncConfig
            {
                FastSync = true,
                PivotNumber = pivot.Number.ToString(),
                PivotHash = pivot.Hash!.ToString(),
                PivotTotalDifficulty = pivot.TotalDifficulty.ToString()!,
            },
            syncReport: syncReport,
            logManager: LimboLogs.Instance);

        feed.InitializeFeed();

        void FulfillBatch(HeadersSyncBatch batch)
        {
            batch.Response = remoteBlockTree.FindHeaders(
                remoteBlockTree.FindHeader(batch.StartNumber, BlockTreeLookupOptions.None)!.Hash, batch.RequestSize, 0,
                false)!;
        }

        // First batch need to be handled first before handle dependencies can do anything
        using HeadersSyncBatch batch1 = (await feed.PrepareRequest())!;
        FulfillBatch(batch1);
        feed.HandleResponse(batch1);

        using HeadersSyncBatch batch2 = (await feed.PrepareRequest())!;
        FulfillBatch(batch2);

        int maxHeaderBatchToProcess = 4;

        HeadersSyncBatch[] batches = Enumerable.Range(0, maxHeaderBatchToProcess + 1).Select(_ =>
        {
            HeadersSyncBatch batch = feed.PrepareRequest().Result!;
            FulfillBatch(batch);
            return batch;
        }).ToArray();

        // Disconnected chain so they all go to dependencies
        foreach (HeadersSyncBatch headersSyncBatch in batches)
        {
            feed.HandleResponse(headersSyncBatch);
        }

        // Batch2 would get processed
        feed.HandleResponse(batch2);

        // HandleDependantBatch would start from first batch in batches, stopped at second last, not processing the last one
        using HeadersSyncBatch newBatch = (await feed.PrepareRequest())!;
        blockTree.LowestInsertedHeader!.Number.Should().Be(batches[^2].StartNumber);

        // New batch would be at end of batch 5 (batch 6).
        newBatch.EndNumber.Should().Be(batches[^1].StartNumber - 1);
        batches.DisposeItems();
    }

    [Test]
    public async Task Can_reset_and_not_hang_when_a_batch_is_processing()
    {
        BlockTree remoteBlockTree = Build.A.BlockTree().OfHeadersOnly.OfChainLength(501).TestObject;

        BlockTree blockTree = Build.A.BlockTree().WithoutSettingHead.TestObject;

        ISyncReport syncReport = new NullSyncReport();

        ManualResetEventSlim hangLatch = new(false);

        BlockHeader pivot = remoteBlockTree.FindHeader(500, BlockTreeLookupOptions.None)!;
        ResettableHeaderSyncFeed feed = new(
            blockTree: blockTree,
            syncPeerPool: Substitute.For<ISyncPeerPool>(),
            syncConfig: new TestSyncConfig
            {
                FastSync = true,
                PivotNumber = "500",
                PivotHash = pivot.Hash!.Bytes.ToHexString(),
                PivotTotalDifficulty = pivot.TotalDifficulty!.ToString()!
            },
            syncReport: syncReport,
            logManager: LimboLogs.Instance,
            hangOnBlockNumber: 400,
            hangLatch: hangLatch
        );

        feed.InitializeFeed();

        void FulfillBatch(HeadersSyncBatch batch)
        {
            batch.Response = remoteBlockTree.FindHeaders(
                remoteBlockTree.FindHeader(batch.StartNumber, BlockTreeLookupOptions.None)!.Hash, batch.RequestSize, 0,
                false)!;
        }

        using HeadersSyncBatch batch1 = (await feed.PrepareRequest())!;
        FulfillBatch(batch1);

        // Initiate a process batch which should hang in the middle
        Task responseTask = Task.Factory.StartNew(() => feed.HandleResponse(batch1), TaskCreationOptions.RunContinuationsAsynchronously);
        await Task.Delay(TimeSpan.FromMilliseconds(50));

        // Initiate a reset at the same time. Without protection, the _nextHeaderHash would be updated here, but so do at `InsertHeader` via `HandleResponse`.
        Task resetTask = Task.Factory.StartNew(() => feed.Reset(), TaskCreationOptions.RunContinuationsAsynchronously);
        await Task.Delay(TimeSpan.FromMilliseconds(50));

        hangLatch.Set();
        await responseTask;
        await resetTask;

        // A new batch is creating, starting at hang block
        using HeadersSyncBatch batch2 = (await feed.PrepareRequest())!;

        FulfillBatch(batch2);
        feed.HandleResponse(batch2);

        // The whole new batch should get processed instead of skipping due to concurrently modified _nextHeaderHash.
        blockTree.LowestInsertedHeader!.Number.Should().Be(batch2.StartNumber);
    }

    [Test]
    public async Task Can_keep_returning_nulls_after_all_batches_were_prepared()
    {
        BlockTree blockTree = Build.A.BlockTree().WithoutSettingHead.TestObject;
        HeadersSyncFeed feed = new(
            blockTree: blockTree,
            syncPeerPool: Substitute.For<ISyncPeerPool>(),
            syncConfig: new TestSyncConfig
            {
                FastSync = true,
                PivotNumber = "1000",
                PivotHash = Keccak.Zero.ToString(),
                PivotTotalDifficulty = "1000"
            },
            syncReport: Substitute.For<ISyncReport>(),
            logManager: LimboLogs.Instance);

        for (int i = 0; i < 10; i++)
        {
            await feed.PrepareRequest();
        }

        using HeadersSyncBatch? result = await feed.PrepareRequest();
        result.Should().BeNull();
    }

    [Test]
    public async Task Finishes_when_all_downloaded()
    {
        IBlockTree blockTree = Substitute.For<IBlockTree>();
        blockTree.LowestInsertedHeader.Returns(Build.A.BlockHeader.WithNumber(1000).TestObject);
        ISyncReport report = new NullSyncReport();
        HeadersSyncFeed feed = new(blockTree, Substitute.For<ISyncPeerPool>(), new TestSyncConfig { FastSync = true, PivotNumber = "1000", PivotHash = Keccak.Zero.ToString(), PivotTotalDifficulty = "1000" }, report, LimboLogs.Instance);
        await feed.PrepareRequest();
        blockTree.LowestInsertedHeader.Returns(Build.A.BlockHeader.WithNumber(1).TestObject);
        using HeadersSyncBatch? result = await feed.PrepareRequest();

        result.Should().BeNull();
        feed.CurrentState.Should().Be(SyncFeedState.Finished);
        report.FastBlocksHeaders.HasEnded.Should().BeTrue();
    }

    [Test]
    public async Task Can_resume_downloading_from_parent_of_lowest_inserted_header()
    {
        IBlockTree blockTree = Substitute.For<IBlockTree>();
        blockTree.LowestInsertedHeader.Returns(Build.A.BlockHeader
            .WithNumber(500)
            .WithTotalDifficulty(10_000_000)
            .TestObject);

        ISyncReport report = new NullSyncReport();

        HeadersSyncFeed feed = new(blockTree, Substitute.For<ISyncPeerPool>(), new TestSyncConfig { FastSync = true, PivotNumber = "1000", PivotHash = Keccak.Zero.ToString(), PivotTotalDifficulty = "1000" }, report, LimboLogs.Instance);
        feed.InitializeFeed();
        using HeadersSyncBatch? result = await feed.PrepareRequest();

        result.Should().NotBeNull();
        result!.EndNumber.Should().Be(499);
    }

    //Missing headers in the start is not allowed
    [TestCase(0, 1, 1, true, false)]
    [TestCase(0, 1, 1, false, true)]
    //Missing headers in the start is not allowed
    [TestCase(0, 2, 1, true, false)]
    [TestCase(0, 2, 1, false, true)]
    //Missing headers in the start is not allowed
    [TestCase(0, 2, 191, true, false)]
    [TestCase(0, 2, 191, false, true)]
    //Gaps are not allowed
    [TestCase(1, 1, 1, true, false)]
    [TestCase(1, 1, 1, true, true)]
    [TestCase(187, 5, 1, false, false)]
    [TestCase(187, 5, 1, false, true)]
    [TestCase(191, 1, 1, false, false)]
    [TestCase(191, 1, 1, false, true)]
    [TestCase(190, 1, 1, true, false)]
    [TestCase(190, 1, 1, true, true)]
    [TestCase(80, 1, 1, true, false)]
    [TestCase(80, 1, 1, true, true)]
    //All empty reponse
    [TestCase(0, 192, 1, false, false)]
    //All null reponse
    [TestCase(0, 192, 1, false, true)]
    public async Task Can_insert_all_good_headers_from_dependent_batch_with_missing_or_null_headers(int nullIndex, int count, int increment, bool shouldReport, bool useNulls)
    {
        var peerChain = CachedBlockTreeBuilder.OfLength(1000);
        var pivotHeader = peerChain.FindHeader(998)!;
        var syncConfig = new TestSyncConfig { FastSync = true, PivotNumber = pivotHeader.Number.ToString(), PivotHash = pivotHeader.Hash!.ToString(), PivotTotalDifficulty = pivotHeader.TotalDifficulty.ToString()! };

        IBlockTree localBlockTree = Build.A.BlockTree(peerChain.FindBlock(0, BlockTreeLookupOptions.None)!, null).WithSyncConfig(syncConfig).TestObject;
        const int lowestInserted = 999;
        localBlockTree.Insert(peerChain.Head!, BlockTreeInsertBlockOptions.SaveHeader);

        ISyncReport report = new NullSyncReport();
        ISyncPeerPool syncPeerPool = Substitute.For<ISyncPeerPool>();
        using HeadersSyncFeed feed = new(localBlockTree, syncPeerPool, syncConfig, report, LimboLogs.Instance);
        feed.InitializeFeed();
        using HeadersSyncBatch? firstBatch = await feed.PrepareRequest();
        using HeadersSyncBatch? dependentBatch = await feed.PrepareRequest();
        dependentBatch!.ResponseSourcePeer = new PeerInfo(Substitute.For<ISyncPeer>());

        void FillBatch(HeadersSyncBatch batch, long start, bool applyNulls)
        {
            int c = count;
            List<BlockHeader?> list = Enumerable.Range((int)start, batch.RequestSize)
                .Select(i => peerChain.FindBlock(i, BlockTreeLookupOptions.None)!.Header)
                .ToList<BlockHeader?>();
            if (applyNulls)
                for (int i = nullIndex; 0 < c; i += increment)
                {
                    list[i] = null;
                    c--;
                }
            if (!useNulls)
                list = list.Where(h => h is not null).ToList();
            batch.Response = list.ToPooledList();
        }

        FillBatch(firstBatch!, lowestInserted - firstBatch!.RequestSize, false);
        FillBatch(dependentBatch, lowestInserted - dependentBatch.RequestSize * 2, true);
        long targetHeaderInDependentBatch = dependentBatch.StartNumber;

        feed.HandleResponse(dependentBatch);
        feed.HandleResponse(firstBatch);

        using HeadersSyncBatch? thirdbatch = await feed.PrepareRequest();
        FillBatch(thirdbatch!, thirdbatch!.StartNumber, false);
        feed.HandleResponse(thirdbatch);
        using HeadersSyncBatch? fourthbatch = await feed.PrepareRequest();
        FillBatch(fourthbatch!, fourthbatch!.StartNumber, false);
        feed.HandleResponse(fourthbatch);
        using HeadersSyncBatch? fifthbatch = await feed.PrepareRequest();

        Assert.That(localBlockTree.LowestInsertedHeader!.Number, Is.LessThanOrEqualTo(targetHeaderInDependentBatch));
        syncPeerPool.Received(shouldReport ? 1 : 0).ReportBreachOfProtocol(Arg.Any<PeerInfo>(), Arg.Any<DisconnectReason>(), Arg.Any<string>());
    }

    [Test]
    public async Task Does_not_download_persisted_header()
    {
        var peerChain = CachedBlockTreeBuilder.OfLength(1000);
        var pivotHeader = peerChain.FindHeader(999)!;
        var syncConfig = new TestSyncConfig { FastSync = true, PivotNumber = pivotHeader.Number.ToString(), PivotHash = pivotHeader.Hash!.ToString(), PivotTotalDifficulty = pivotHeader.TotalDifficulty.ToString()! };

        IBlockTree localBlockTree = Build.A.BlockTree(peerChain.FindBlock(0, BlockTreeLookupOptions.None)!, null).WithSyncConfig(syncConfig).TestObject;

        // Insert some chain
        for (int i = 0; i < 600; i++)
        {
            localBlockTree.SuggestHeader(peerChain.FindHeader(i)!).Should().Be(AddBlockResult.Added);
        }

        ISyncPeerPool syncPeerPool = Substitute.For<ISyncPeerPool>();
        ISyncReport report = new NullSyncReport();
<<<<<<< HEAD
        using HeadersSyncFeed feed = new(localBlockTree, syncPeerPool, syncConfig, report, new TestLogManager(LogLevel.Trace));
=======
        using HeadersSyncFeed feed = new(localBlockTree, syncPeerPool, syncConfig, report, LimboLogs.Instance);
>>>>>>> 25dcec0e
        feed.InitializeFeed();

        void FillBatch(HeadersSyncBatch batch)
        {
            batch.Response = Enumerable.Range((int)batch.StartNumber!, batch.RequestSize)
                .Select(i => peerChain.FindBlock(i, BlockTreeLookupOptions.None)!.Header)
                .ToPooledList<BlockHeader?>(batch.RequestSize);
        }

        using HeadersSyncBatch batch1 = (await feed.PrepareRequest())!;
        batch1.StartNumber.Should().Be(808);

        using HeadersSyncBatch batch2 = (await feed.PrepareRequest())!;
        batch2.StartNumber.Should().Be(616);

        using HeadersSyncBatch batch3 = (await feed.PrepareRequest())!;
        batch3.StartNumber.Should().Be(424);

        (await feed.PrepareRequest()).Should().Be(null);

        FillBatch(batch1);
        FillBatch(batch2);
        FillBatch(batch3);

        feed.HandleResponse(batch1);
        feed.HandleResponse(batch2);
        feed.HandleResponse(batch3);

        // The dependency batch is processed during prepare request.
        (await feed.PrepareRequest()).Should().Be(null);

        localBlockTree.LowestInsertedHeader?.Number.Should().Be(0);
    }

    [Test]
    public async Task Limits_persisted_headers_dependency()
    {
        var peerChain = CachedBlockTreeBuilder.OfLength(1000);
        var pivotHeader = peerChain.FindHeader(700)!;
        var syncConfig = new TestSyncConfig
        {
            FastSync = true,
            PivotNumber = pivotHeader.Number.ToString(),
            PivotHash = pivotHeader.Hash!.ToString(),
            PivotTotalDifficulty = pivotHeader.TotalDifficulty.ToString()!,
            FastHeadersMemoryBudget = (ulong)100.KB(),
        };

        IBlockTree localBlockTree = Build.A.BlockTree(peerChain.FindBlock(0, BlockTreeLookupOptions.None)!, null).WithSyncConfig(syncConfig).TestObject;

        // Insert some chain
        for (int i = 300; i < 600; i++)
        {
            localBlockTree.Insert(peerChain.FindHeader(i)!).Should().Be(AddBlockResult.Added);
        }

        ISyncPeerPool syncPeerPool = Substitute.For<ISyncPeerPool>();
        ISyncReport report = new NullSyncReport();
<<<<<<< HEAD
        using HeadersSyncFeed feed = new(localBlockTree, syncPeerPool, syncConfig, report, new TestLogManager(LogLevel.Trace));
=======
        using HeadersSyncFeed feed = new(localBlockTree, syncPeerPool, syncConfig, report, LimboLogs.Instance);
>>>>>>> 25dcec0e
        feed.InitializeFeed();

        (await feed.PrepareRequest()).Should().NotBe(null);
        (await feed.PrepareRequest()).Should().Be(null);
    }

    [Test]
    public async Task Can_use_persisted_header_without_total_difficulty()
    {
        var peerChain = CachedBlockTreeBuilder.OfLength(1000);
        var pivotHeader = peerChain.FindHeader(700)!;
        var syncConfig = new TestSyncConfig
        {
            FastSync = true,
            PivotNumber = pivotHeader.Number.ToString(),
            PivotHash = pivotHeader.Hash!.ToString(),
            PivotTotalDifficulty = pivotHeader.TotalDifficulty.ToString()!
        };

        IChainLevelInfoRepository levelInfoRepository = new ChainLevelInfoRepository(new TestMemDb());
        IBlockTree localBlockTree = Build.A.BlockTree(peerChain.FindBlock(0, BlockTreeLookupOptions.None)!, null)
            .WithChainLevelInfoRepository(levelInfoRepository)
            .WithSyncConfig(syncConfig).TestObject;

        long firstCheckedHeader = pivotHeader.Number - GethSyncLimits.MaxHeaderFetch;
        for (long i = firstCheckedHeader - 1; i <= firstCheckedHeader; i++)
        {
            BlockHeader header = peerChain.FindHeader(i)!;
            header.TotalDifficulty = null;
            localBlockTree.Insert(header, BlockTreeInsertHeaderOptions.TotalDifficultyNotNeeded).Should().Be(AddBlockResult.Added);
        }
        levelInfoRepository.Delete(firstCheckedHeader - 1);

        ISyncPeerPool syncPeerPool = Substitute.For<ISyncPeerPool>();
        ISyncReport report = NullSyncReport.Instance;
        using HeadersSyncFeed feed = new(localBlockTree, syncPeerPool, syncConfig, report, LimboLogs.Instance);
        feed.InitializeFeed();

        (await feed.PrepareRequest()).Should().NotBe(null);
        (await feed.PrepareRequest()).Should().NotBe(null);
        (await feed.PrepareRequest()).Should().NotBe(null);
    }

    [Test]
    public async Task Will_never_lose_batch_on_invalid_batch()
    {
        IBlockTree blockTree = Substitute.For<IBlockTree>();
        blockTree.LowestInsertedHeader.Returns(Build.A.BlockHeader.WithNumber(1000).TestObject);
        ISyncReport report = new NullSyncReport();
        HeadersSyncFeed feed = new(
            blockTree,
            Substitute.For<ISyncPeerPool>(),
            new TestSyncConfig
            {
                FastSync = true,
                PivotNumber = "1000",
                PivotHash = Keccak.Zero.ToString(),
                PivotTotalDifficulty = "1000"
            }, report, LimboLogs.Instance);
        feed.InitializeFeed();

        List<HeadersSyncBatch> batches = new();
        while (true)
        {
            HeadersSyncBatch? batch = await feed.PrepareRequest();
            if (batch is null) break;
            batches.Add(batch);
        }
        int totalBatchCount = batches.Count;

        Channel<HeadersSyncBatch> batchToProcess = Channel.CreateBounded<HeadersSyncBatch>(batches.Count);
        foreach (HeadersSyncBatch headersSyncBatch in batches)
        {
            await batchToProcess.Writer.WriteAsync(headersSyncBatch);
        }
        batches.Clear();

        Task requestTasks = Task.Run(async () =>
        {
            for (int i = 0; i < 100000; i++)
            {
                HeadersSyncBatch? batch = await feed.PrepareRequest();
                if (batch is null)
                {
                    await Task.Delay(1);
                    continue;
                }

                await batchToProcess.Writer.WriteAsync(batch);
            }

            batchToProcess.Writer.Complete();
        });

        BlockHeader randomBlockHeader = Build.A.BlockHeader.WithNumber(999999).TestObject;
        await foreach (HeadersSyncBatch headersSyncBatch in batchToProcess.Reader.ReadAllAsync())
        {
            headersSyncBatch.Response = new ArrayPoolList<BlockHeader?>(1) { randomBlockHeader };
            feed.HandleResponse(headersSyncBatch);
        }

        await requestTasks;

        while (true)
        {
            using HeadersSyncBatch? batch = await feed.PrepareRequest();
            if (batch is null) break;
            batches.Add(batch);
        }

        batches.Count.Should().Be(totalBatchCount);
    }


    [Test]
    public void IsFinished_returns_false_when_headers_not_downloaded()
    {
        IBlockTree blockTree = Substitute.For<IBlockTree>();
        TestSyncConfig syncConfig = new()
        {
            FastSync = true,
            DownloadBodiesInFastSync = true,
            DownloadReceiptsInFastSync = true,
            PivotNumber = "1",
        };

        blockTree.LowestInsertedHeader.Returns(Build.A.BlockHeader.WithNumber(2).WithStateRoot(TestItem.KeccakA).TestObject);

        HeadersSyncFeed feed = new(
            blockTree,
            Substitute.For<ISyncPeerPool>(),
            syncConfig,
            Substitute.For<ISyncReport>(),
            LimboLogs.Instance);

        Assert.That(feed.IsFinished, Is.False);
    }

    private class ResettableHeaderSyncFeed : HeadersSyncFeed
    {
        private readonly ManualResetEventSlim? _hangLatch;
        private readonly long? _hangOnBlockNumber;
        private readonly long? _hangOnBlockNumberAfterInsert;

        public ResettableHeaderSyncFeed(
            IBlockTree? blockTree,
            ISyncPeerPool? syncPeerPool,
            ISyncConfig? syncConfig,
            ISyncReport? syncReport,
            ILogManager? logManager,
            long? hangOnBlockNumber = null,
            long? hangOnBlockNumberAfterInsert = null,
            ManualResetEventSlim? hangLatch = null,
            bool alwaysStartHeaderSync = false
        ) : base(blockTree, syncPeerPool, syncConfig, syncReport, logManager, alwaysStartHeaderSync: alwaysStartHeaderSync)
        {
            _hangOnBlockNumber = hangOnBlockNumber;
            _hangOnBlockNumberAfterInsert = hangOnBlockNumberAfterInsert;
            _hangLatch = hangLatch;
        }

        public void Reset()
        {
            base.PostFinishCleanUp();
            InitializeFeed();
        }

        protected override AddBlockResult InsertToBlockTree(BlockHeader header)
        {
            if (header.Number == _hangOnBlockNumber)
            {
                _hangLatch!.Wait();
            }

            AddBlockResult insertOutcome = _blockTree.Insert(header);
            if (header.Number == _hangOnBlockNumberAfterInsert)
            {
                _hangLatch!.Wait();
            }
            if (insertOutcome is AddBlockResult.Added or AddBlockResult.AlreadyKnown)
            {
                SetExpectedNextHeaderToParent(header);
            }

            return insertOutcome;
        }
    }

}<|MERGE_RESOLUTION|>--- conflicted
+++ resolved
@@ -505,11 +505,7 @@
 
         ISyncPeerPool syncPeerPool = Substitute.For<ISyncPeerPool>();
         ISyncReport report = new NullSyncReport();
-<<<<<<< HEAD
-        using HeadersSyncFeed feed = new(localBlockTree, syncPeerPool, syncConfig, report, new TestLogManager(LogLevel.Trace));
-=======
         using HeadersSyncFeed feed = new(localBlockTree, syncPeerPool, syncConfig, report, LimboLogs.Instance);
->>>>>>> 25dcec0e
         feed.InitializeFeed();
 
         void FillBatch(HeadersSyncBatch batch)
@@ -568,11 +564,7 @@
 
         ISyncPeerPool syncPeerPool = Substitute.For<ISyncPeerPool>();
         ISyncReport report = new NullSyncReport();
-<<<<<<< HEAD
-        using HeadersSyncFeed feed = new(localBlockTree, syncPeerPool, syncConfig, report, new TestLogManager(LogLevel.Trace));
-=======
         using HeadersSyncFeed feed = new(localBlockTree, syncPeerPool, syncConfig, report, LimboLogs.Instance);
->>>>>>> 25dcec0e
         feed.InitializeFeed();
 
         (await feed.PrepareRequest()).Should().NotBe(null);
