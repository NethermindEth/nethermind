--- conflicted
+++ resolved
@@ -436,8 +436,6 @@
             result!.EndNumber.Should().Be(499);
         }
 
-<<<<<<< HEAD
-=======
         [Test]
         public async Task Will_never_lose_batch_on_invalid_batch()
         {
@@ -513,7 +511,6 @@
             batches.Count.Should().Be(totalBatchCount);
         }
 
->>>>>>> 6472650d
         private class ResettableHeaderSyncFeed : HeadersSyncFeed
         {
             private readonly ManualResetEventSlim? _hangLatch;
