//  Copyright (c) 2018 Demerzel Solutions Limited
//  This file is part of the Nethermind library.
// 
//  The Nethermind library is free software: you can redistribute it and/or modify
//  it under the terms of the GNU Lesser General Public License as published by
//  the Free Software Foundation, either version 3 of the License, or
//  (at your option) any later version.
// 
//  The Nethermind library is distributed in the hope that it will be useful,
//  but WITHOUT ANY WARRANTY; without even the implied warranty of
//  MERCHANTABILITY or FITNESS FOR A PARTICULAR PURPOSE. See the
//  GNU Lesser General Public License for more details.
// 
//  You should have received a copy of the GNU Lesser General Public License
//  along with the Nethermind. If not, see <http://www.gnu.org/licenses/>.

using System;
using System.Threading;
using System.Threading.Tasks;
using Nethermind.Blockchain;
using Nethermind.Blockchain.Processing;
using Nethermind.Blockchain.Rewards;
using Nethermind.Blockchain.Test;
using Nethermind.Blockchain.Validators;
using Nethermind.Consensus;
using Nethermind.Core;
using Nethermind.Core.Crypto;
using Nethermind.Core.Test.Builders;
using Nethermind.Crypto;
using Nethermind.Db;
using Nethermind.Evm.Tracing;
using Nethermind.Logging;
using Nethermind.Specs;
using Nethermind.Synchronization.BeamSync;
using Nethermind.Synchronization.ParallelSync;
using NSubstitute;
using NUnit.Framework;
using BlockTree = Nethermind.Blockchain.BlockTree;

namespace Nethermind.Synchronization.Test.BeamSync
{
    [Parallelizable(ParallelScope.Self)]
    [TestFixture]
    public class BeamBlockchainProcessorTests
    {
        private BlockTree _blockTree;
        private BlockValidator _validator;
        private IBlockProcessingQueue _blockchainProcessingQueue;
        private IBlockchainProcessor _blockchainProcessor;
        private BeamBlockchainProcessor _beamBlockchainProcessor;

        [SetUp]
        public void SetUp()
        {
            _blockchainProcessingQueue = Substitute.For<IBlockProcessingQueue>();
            _blockchainProcessor = Substitute.For<IBlockchainProcessor>();
            _blockTree = Build.A.BlockTree().OfChainLength(10).TestObject;
            HeaderValidator headerValidator = new HeaderValidator(_blockTree, NullSealEngine.Instance, MainnetSpecProvider.Instance, LimboLogs.Instance);
            _validator = new BlockValidator(Always.Valid, headerValidator, Always.Valid, MainnetSpecProvider.Instance, LimboLogs.Instance);
        }
        
        [TearDown]
        public void TearDown()
        {
            _beamBlockchainProcessor.Dispose();
            _blockchainProcessor.Dispose();
        }

        [Test, Retry(3)]
        public async Task Valid_block_makes_it_all_the_way()
        {
            await SetupBeamProcessor();
            Block newBlock = Build.A.Block.WithParent(_blockTree.Head).WithTotalDifficulty(_blockTree.Head.TotalDifficulty + 1).TestObject;
            _blockTree.SuggestBlock(newBlock);
            await Task.Delay(1000);
            // _blockchainProcessor.Received().Process(newBlock, ProcessingOptions.Beam, NullBlockTracer.Instance);
        }

        [Test, Retry(3)]
        public async Task Valid_block_with_transactions_makes_it_all_the_way()
        {
            await SetupBeamProcessor();
            EthereumEcdsa ethereumEcdsa = new EthereumEcdsa(ChainId.Mainnet, LimboLogs.Instance);
            Block newBlock = Build.A.Block.WithParent(_blockTree.Head).WithReceiptsRoot(new Keccak("0xeb82c315eaf2c2a5dfc1766b075263d80e8b3ab9cb690d5304cdf114fff26939")).WithTransactions(Build.A.Transaction.SignedAndResolved(ethereumEcdsa, TestItem.PrivateKeyA).TestObject, Build.A.Transaction.SignedAndResolved(ethereumEcdsa, TestItem.PrivateKeyB).TestObject).WithGasUsed(42000).WithTotalDifficulty(_blockTree.Head.TotalDifficulty + 1).TestObject;
            _blockTree.SuggestBlock(newBlock);
            await Task.Delay(1000);
            // _blockchainProcessor.Received().Process(newBlock, ProcessingOptions.Beam, NullBlockTracer.Instance);
        }
        
        [Test, Retry(3)]
        public async Task Valid_block_with_transactions_makes_it_is_processed_normally_if_beam_syncing_finished()
        {
            ISyncModeSelector syncModeSelector = Substitute.For<ISyncModeSelector>();
            await SetupBeamProcessor(syncModeSelector);
<<<<<<< HEAD
            syncModeSelector.Preparing += Raise.EventWith(new SyncModeChangedEventArgs(SyncMode.Beam, SyncMode.Full));
            syncModeSelector.Changing += Raise.EventWith(new SyncModeChangedEventArgs(SyncMode.Beam, SyncMode.Full));
            syncModeSelector.Changed += Raise.EventWith(new SyncModeChangedEventArgs(SyncMode.Beam, SyncMode.Full));
=======
            syncModeSelector.Preparing += Raise.EventWith(new SyncModeChangedEventArgs(SyncMode.Beam, SyncMode.WaitingForBlock));
            syncModeSelector.Changing += Raise.EventWith(new SyncModeChangedEventArgs(SyncMode.Beam, SyncMode.WaitingForBlock));
            syncModeSelector.Changed += Raise.EventWith(new SyncModeChangedEventArgs(SyncMode.Beam, SyncMode.WaitingForBlock));
>>>>>>> b54d4c9d
            
            EthereumEcdsa ethereumEcdsa = new EthereumEcdsa(ChainId.Mainnet, LimboLogs.Instance);
            Block newBlock = Build.A.Block.WithParent(_blockTree.Head).WithReceiptsRoot(new Keccak("0xeb82c315eaf2c2a5dfc1766b075263d80e8b3ab9cb690d5304cdf114fff26939")).WithTransactions(Build.A.Transaction.SignedAndResolved(ethereumEcdsa, TestItem.PrivateKeyA).TestObject, Build.A.Transaction.SignedAndResolved(ethereumEcdsa, TestItem.PrivateKeyB).TestObject).WithGasUsed(42000).WithTotalDifficulty(_blockTree.Head.TotalDifficulty + 1).TestObject;
            _blockTree.SuggestBlock(newBlock);
            await Task.Delay(1000);
            _blockchainProcessor.DidNotReceiveWithAnyArgs().Process(newBlock, ProcessingOptions.Beam, NullBlockTracer.Instance);
            _blockchainProcessingQueue.Received().Enqueue(newBlock, ProcessingOptions.StoreReceipts);
        }
        
        [Test, Retry(3)]
        public async Task Can_enqueue_previously_shelved()
        {
            ISyncModeSelector syncModeSelector = Substitute.For<ISyncModeSelector>();
            await SetupBeamProcessor(syncModeSelector);

            EthereumEcdsa ethereumEcdsa = new EthereumEcdsa(ChainId.Mainnet, LimboLogs.Instance);
            Block newBlock0 = Build.A.Block.WithParent(_blockTree.Head).WithReceiptsRoot(new Keccak("0xeb82c315eaf2c2a5dfc1766b075263d80e8b3ab9cb690d5304cdf114fff26939")).WithTransactions(Build.A.Transaction.SignedAndResolved(ethereumEcdsa, TestItem.PrivateKeyA).TestObject, Build.A.Transaction.SignedAndResolved(ethereumEcdsa, TestItem.PrivateKeyB).TestObject).WithGasUsed(42000).WithTotalDifficulty(_blockTree.Head.TotalDifficulty + 1).TestObject;
            Block newBlock1 = Build.A.Block.WithParent(newBlock0.Header).WithReceiptsRoot(new Keccak("0xeb82c315eaf2c2a5dfc1766b075263d80e8b3ab9cb690d5304cdf114fff26939")).WithTransactions(Build.A.Transaction.SignedAndResolved(ethereumEcdsa, TestItem.PrivateKeyA).TestObject, Build.A.Transaction.SignedAndResolved(ethereumEcdsa, TestItem.PrivateKeyB).TestObject).WithGasUsed(42000).WithTotalDifficulty(_blockTree.Head.TotalDifficulty + 2).TestObject;
            Block newBlock2 = Build.A.Block.WithParent(newBlock1.Header).WithReceiptsRoot(new Keccak("0xeb82c315eaf2c2a5dfc1766b075263d80e8b3ab9cb690d5304cdf114fff26939")).WithTransactions(Build.A.Transaction.SignedAndResolved(ethereumEcdsa, TestItem.PrivateKeyA).TestObject, Build.A.Transaction.SignedAndResolved(ethereumEcdsa, TestItem.PrivateKeyB).TestObject).WithGasUsed(42000).WithTotalDifficulty(_blockTree.Head.TotalDifficulty + 3).TestObject;
            Block newBlock3 = Build.A.Block.WithParent(newBlock2.Header).WithReceiptsRoot(new Keccak("0xeb82c315eaf2c2a5dfc1766b075263d80e8b3ab9cb690d5304cdf114fff26939")).WithTransactions(Build.A.Transaction.SignedAndResolved(ethereumEcdsa, TestItem.PrivateKeyA).TestObject, Build.A.Transaction.SignedAndResolved(ethereumEcdsa, TestItem.PrivateKeyB).TestObject).WithGasUsed(42000).WithTotalDifficulty(_blockTree.Head.TotalDifficulty + 4).TestObject;
            Block newBlock4 = Build.A.Block.WithParent(newBlock3.Header).WithReceiptsRoot(new Keccak("0xeb82c315eaf2c2a5dfc1766b075263d80e8b3ab9cb690d5304cdf114fff26939")).WithTransactions(Build.A.Transaction.SignedAndResolved(ethereumEcdsa, TestItem.PrivateKeyA).TestObject, Build.A.Transaction.SignedAndResolved(ethereumEcdsa, TestItem.PrivateKeyB).TestObject).WithGasUsed(42000).WithTotalDifficulty(_blockTree.Head.TotalDifficulty + 5).TestObject;
            
            var args = new SyncModeChangedEventArgs(SyncMode.Beam, SyncMode.WaitingForBlock);
            _blockTree.SuggestBlock(newBlock0);
            syncModeSelector.Preparing += Raise.EventWith(args);
            _blockTree.SuggestBlock(newBlock1);
            syncModeSelector.Changing += Raise.EventWith(args);
            _blockTree.SuggestBlock(newBlock2);
            syncModeSelector.Changed += Raise.EventWith(args);
            _blockTree.SuggestBlock(newBlock3);
            syncModeSelector.Preparing += Raise.EventWith(new SyncModeChangedEventArgs(SyncMode.Beam, SyncMode.Full));
            _blockTree.SuggestBlock(newBlock4);
            
            await Task.Delay(1000);
            // _blockchainProcessor.Received().Process(newBlock0, ProcessingOptions.Beam, NullBlockTracer.Instance);
            _blockchainProcessingQueue.Received().Enqueue(newBlock1, ProcessingOptions.StoreReceipts);
            _blockchainProcessingQueue.Received().Enqueue(newBlock2, ProcessingOptions.StoreReceipts);
            _blockchainProcessingQueue.Received().Enqueue(newBlock3, ProcessingOptions.StoreReceipts);
            _blockchainProcessingQueue.Received().Enqueue(newBlock4, ProcessingOptions.StoreReceipts);
        }
        
        [TestCase(SyncMode.WaitingForBlock, true)]
        [TestCase(SyncMode.Full, true)]
        [TestCase(SyncMode.FastBodies, false)]
        [TestCase(SyncMode.FastReceipts, false)]
        [TestCase(SyncMode.FastHeaders, false)]
        [TestCase(SyncMode.FastSync, false)]
        [TestCase(SyncMode.StateNodes, false)]
        [TestCase(SyncMode.Beam, false)]
        [TestCase(SyncMode.Disconnected, false)]
        [Retry(3)]
        public async Task Will_finish_when_fastsync_and_state_sync_finish(SyncMode mode, bool finished)
        {
            ISyncModeSelector syncModeSelector = Substitute.For<ISyncModeSelector>();
            await SetupBeamProcessor(syncModeSelector);

            EthereumEcdsa ethereumEcdsa = new EthereumEcdsa(ChainId.Mainnet, LimboLogs.Instance);
            Block newBlock0 = Build.A.Block.WithParent(_blockTree.Head).WithReceiptsRoot(new Keccak("0xeb82c315eaf2c2a5dfc1766b075263d80e8b3ab9cb690d5304cdf114fff26939")).WithTransactions(Build.A.Transaction.SignedAndResolved(ethereumEcdsa, TestItem.PrivateKeyA).TestObject, Build.A.Transaction.SignedAndResolved(ethereumEcdsa, TestItem.PrivateKeyB).TestObject).WithGasUsed(42000).WithTotalDifficulty(_blockTree.Head.TotalDifficulty + 1).TestObject;
            Block newBlock1 = Build.A.Block.WithParent(newBlock0.Header).WithReceiptsRoot(new Keccak("0xeb82c315eaf2c2a5dfc1766b075263d80e8b3ab9cb690d5304cdf114fff26939")).WithTransactions(Build.A.Transaction.SignedAndResolved(ethereumEcdsa, TestItem.PrivateKeyA).TestObject, Build.A.Transaction.SignedAndResolved(ethereumEcdsa, TestItem.PrivateKeyB).TestObject).WithGasUsed(42000).WithTotalDifficulty(_blockTree.Head.TotalDifficulty + 2).TestObject;
            Block newBlock2 = Build.A.Block.WithParent(newBlock1.Header).WithReceiptsRoot(new Keccak("0xeb82c315eaf2c2a5dfc1766b075263d80e8b3ab9cb690d5304cdf114fff26939")).WithTransactions(Build.A.Transaction.SignedAndResolved(ethereumEcdsa, TestItem.PrivateKeyA).TestObject, Build.A.Transaction.SignedAndResolved(ethereumEcdsa, TestItem.PrivateKeyB).TestObject).WithGasUsed(42000).WithTotalDifficulty(_blockTree.Head.TotalDifficulty + 3).TestObject;
            Block newBlock3 = Build.A.Block.WithParent(newBlock2.Header).WithReceiptsRoot(new Keccak("0xeb82c315eaf2c2a5dfc1766b075263d80e8b3ab9cb690d5304cdf114fff26939")).WithTransactions(Build.A.Transaction.SignedAndResolved(ethereumEcdsa, TestItem.PrivateKeyA).TestObject, Build.A.Transaction.SignedAndResolved(ethereumEcdsa, TestItem.PrivateKeyB).TestObject).WithGasUsed(42000).WithTotalDifficulty(_blockTree.Head.TotalDifficulty + 4).TestObject;

            var args = new SyncModeChangedEventArgs(SyncMode.Beam, mode);
            _blockTree.SuggestBlock(newBlock0);
            syncModeSelector.Preparing += Raise.EventWith(args);
            _blockTree.SuggestBlock(newBlock1);
            syncModeSelector.Changing += Raise.EventWith(args);
            _blockTree.SuggestBlock(newBlock2);
            syncModeSelector.Changed += Raise.EventWith(args);
            _blockTree.SuggestBlock(newBlock3);
            
            await Task.Delay(1000);
            if (finished)
            {
                _blockchainProcessingQueue.Received().Enqueue(newBlock1, ProcessingOptions.StoreReceipts);
                _blockchainProcessingQueue.Received().Enqueue(newBlock2, ProcessingOptions.StoreReceipts);
                _blockchainProcessingQueue.Received().Enqueue(newBlock3, ProcessingOptions.StoreReceipts);
            }
            else
            {
                _blockchainProcessingQueue.DidNotReceiveWithAnyArgs().Enqueue(newBlock1, ProcessingOptions.StoreReceipts);
            }
        }

        private async Task SetupBeamProcessor(ISyncModeSelector syncModeSelector = null)
        {
            IDbProvider memDbProvider = await TestMemDbProvider.InitAsync();
            _beamBlockchainProcessor  = new BeamBlockchainProcessor(
                new ReadOnlyDbProvider(memDbProvider, false),
                _blockTree,
                MainnetSpecProvider.Instance,
                LimboLogs.Instance,
                _validator,
                NullRecoveryStep.Instance,
                NoBlockRewards.Instance,
                _blockchainProcessingQueue,
                syncModeSelector ?? new StaticSelector(SyncMode.Beam)
            );
        }

        [Test]
        public async Task Invalid_block_will_never_reach_actual_processor()
        {
            await SetupBeamProcessor();
            Block newBlock = Build.A.Block.WithParent(_blockTree.Head).WithTotalDifficulty(_blockTree.Head.TotalDifficulty + 1).TestObject;
            newBlock.Header.Hash = Keccak.Zero;
            _blockTree.SuggestBlock(newBlock);
            _blockchainProcessor.DidNotReceiveWithAnyArgs().Process(newBlock, ProcessingOptions.None, NullBlockTracer.Instance);
        }

        [Test]
        public async Task Valid_block_that_would_be_skipped_will_never_reach_actual_processor()
        {
            await SetupBeamProcessor();
            // setting same difficulty as head to make sure the block will be ignored
            Block newBlock = Build.A.Block.WithParent(_blockTree.Head).WithTotalDifficulty(_blockTree.Head.TotalDifficulty).TestObject;
            _blockTree.SuggestBlock(newBlock);
            _blockchainProcessor.DidNotReceiveWithAnyArgs().Process(newBlock, ProcessingOptions.None, NullBlockTracer.Instance);
        }
        
        private async Task WaitFor(Func<bool> isConditionMet, string description = "condition to be met")
        {
            const int waitInterval = 10;
            for (int i = 0; i < 100; i++)
            {
                if (isConditionMet())
                {
                    return;
                }

                TestContext.WriteLine($"({i}) Waiting {waitInterval} for {description}");
                await Task.Delay(waitInterval);
            }
        }
    }
}<|MERGE_RESOLUTION|>--- conflicted
+++ resolved
@@ -92,15 +92,9 @@
         {
             ISyncModeSelector syncModeSelector = Substitute.For<ISyncModeSelector>();
             await SetupBeamProcessor(syncModeSelector);
-<<<<<<< HEAD
-            syncModeSelector.Preparing += Raise.EventWith(new SyncModeChangedEventArgs(SyncMode.Beam, SyncMode.Full));
-            syncModeSelector.Changing += Raise.EventWith(new SyncModeChangedEventArgs(SyncMode.Beam, SyncMode.Full));
-            syncModeSelector.Changed += Raise.EventWith(new SyncModeChangedEventArgs(SyncMode.Beam, SyncMode.Full));
-=======
             syncModeSelector.Preparing += Raise.EventWith(new SyncModeChangedEventArgs(SyncMode.Beam, SyncMode.WaitingForBlock));
             syncModeSelector.Changing += Raise.EventWith(new SyncModeChangedEventArgs(SyncMode.Beam, SyncMode.WaitingForBlock));
             syncModeSelector.Changed += Raise.EventWith(new SyncModeChangedEventArgs(SyncMode.Beam, SyncMode.WaitingForBlock));
->>>>>>> b54d4c9d
             
             EthereumEcdsa ethereumEcdsa = new EthereumEcdsa(ChainId.Mainnet, LimboLogs.Instance);
             Block newBlock = Build.A.Block.WithParent(_blockTree.Head).WithReceiptsRoot(new Keccak("0xeb82c315eaf2c2a5dfc1766b075263d80e8b3ab9cb690d5304cdf114fff26939")).WithTransactions(Build.A.Transaction.SignedAndResolved(ethereumEcdsa, TestItem.PrivateKeyA).TestObject, Build.A.Transaction.SignedAndResolved(ethereumEcdsa, TestItem.PrivateKeyB).TestObject).WithGasUsed(42000).WithTotalDifficulty(_blockTree.Head.TotalDifficulty + 1).TestObject;
