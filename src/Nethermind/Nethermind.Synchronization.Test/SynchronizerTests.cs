//  Copyright (c) 2021 Demerzel Solutions Limited
//  This file is part of the Nethermind library.
// 
//  The Nethermind library is free software: you can redistribute it and/or modify
//  it under the terms of the GNU Lesser General Public License as published by
//  the Free Software Foundation, either version 3 of the License, or
//  (at your option) any later version.
// 
//  The Nethermind library is distributed in the hope that it will be useful,
//  but WITHOUT ANY WARRANTY; without even the implied warranty of
//  MERCHANTABILITY or FITNESS FOR A PARTICULAR PURPOSE. See the
//  GNU Lesser General Public License for more details.
// 
//  You should have received a copy of the GNU Lesser General Public License
//  along with the Nethermind. If not, see <http://www.gnu.org/licenses/>.

using System;
using System.Collections.Concurrent;
using System.Collections.Generic;
using System.Linq;
using System.Threading;
using System.Threading.Tasks;
using Nethermind.Blockchain;
using Nethermind.Blockchain.Receipts;
using Nethermind.Blockchain.Synchronization;
using Nethermind.Blockchain.Test.Validators;
using Nethermind.Consensus;
using Nethermind.Consensus.Processing;
using Nethermind.Consensus.Validators;
using Nethermind.Core;
using Nethermind.Core.Crypto;
using Nethermind.Core.Test.Builders;
using Nethermind.Core.Timers;
using Nethermind.Db;
using Nethermind.Int256;
using Nethermind.Logging;
using Nethermind.Specs;
using Nethermind.Specs.Forks;
using Nethermind.State.Repositories;
using Nethermind.Stats;
using Nethermind.Stats.Model;
using Nethermind.Db.Blooms;
using Nethermind.Merge.Plugin;
using Nethermind.Merge.Plugin.Handlers;
using Nethermind.Merge.Plugin.Synchronization;
using Nethermind.State.Witnesses;
using Nethermind.Synchronization.Blocks;
using Nethermind.Synchronization.ParallelSync;
using Nethermind.Synchronization.Peers;
using Nethermind.Synchronization.Reporting;
using Nethermind.Trie.Pruning;
using NSubstitute;
using NUnit.Framework;
using Nethermind.Synchronization.SnapSync;

namespace Nethermind.Synchronization.Test
{
    [TestFixture(SynchronizerType.Fast)]
    [TestFixture(SynchronizerType.Full)]
    [TestFixture(SynchronizerType.Eth2MergeFull)]
    [TestFixture(SynchronizerType.Eth2MergeFast)]
    [TestFixture(SynchronizerType.Eth2MergeFastWithoutTTD)]
    [TestFixture(SynchronizerType.Eth2MergeFullWithoutTTD)]
    [Parallelizable(ParallelScope.All)]
    public class SynchronizerTests
    {
        private readonly SynchronizerType _synchronizerType;

        public SynchronizerTests(SynchronizerType synchronizerType)
        {
            _synchronizerType = synchronizerType;
        }

        private static Block _genesisBlock = Build.A.Block.Genesis.WithDifficulty(100000)
            .WithTotalDifficulty((UInt256)100000).TestObject;

        private class SyncPeerMock : ISyncPeer
        {
            private readonly bool _causeTimeoutOnInit;
            private readonly bool _causeTimeoutOnBlocks;
            private readonly bool _causeTimeoutOnHeaders;
            private List<Block> Blocks { get; } = new();

            public Block HeadBlock => Blocks.Last();

            public BlockHeader HeadHeader => HeadBlock.Header;

            public SyncPeerMock(string peerName, bool causeTimeoutOnInit = false, bool causeTimeoutOnBlocks = false,
                bool causeTimeoutOnHeaders = false)
            {
                _causeTimeoutOnInit = causeTimeoutOnInit;
                _causeTimeoutOnBlocks = causeTimeoutOnBlocks;
                _causeTimeoutOnHeaders = causeTimeoutOnHeaders;
                Blocks.Add(_genesisBlock);
                UpdateHead();
                ClientId = peerName;
            }

            private void UpdateHead()
            {
                HeadHash = HeadBlock.Hash;
                HeadNumber = HeadBlock.Number;
                TotalDifficulty = HeadBlock.TotalDifficulty ?? 0;
            }

            public Node Node { get; } = new Node(Build.A.PrivateKey.TestObject.PublicKey, "127.0.0.1", 1234);

            public string ClientId { get; }
            public Keccak HeadHash { get; set; }
            public long HeadNumber { get; set; }
            public UInt256 TotalDifficulty { get; set; }

            public bool IsInitialized { get; set; }
            public bool IsPriority { get; set; }

            public void Disconnect(DisconnectReason reason, string details)
            {
                Disconnected?.Invoke(this, EventArgs.Empty);
            }

            public Task<BlockBody[]> GetBlockBodies(IReadOnlyList<Keccak> blockHashes, CancellationToken token)
            {
                if (_causeTimeoutOnBlocks)
                {
                    return Task.FromException<BlockBody[]>(new TimeoutException());
                }

                BlockBody[] result = new BlockBody[blockHashes.Count];
                for (int i = 0; i < blockHashes.Count; i++)
                {
                    foreach (Block block in Blocks)
                    {
                        if (block.Hash == blockHashes[i])
                        {
                            result[i] = new BlockBody(block.Transactions, block.Uncles);
                        }
                    }
                }

                return Task.FromResult(result);
            }

            public Task<BlockHeader[]> GetBlockHeaders(long number, int maxBlocks, int skip, CancellationToken token)
            {
                if (_causeTimeoutOnHeaders)
                {
                    return Task.FromException<BlockHeader[]>(new TimeoutException());
                }

                int filled = 0;
                bool started = false;
                BlockHeader[] result = new BlockHeader[maxBlocks];
                foreach (Block block in Blocks)
                {
                    if (block.Number == number)
                    {
                        started = true;
                    }

                    if (started)
                    {
                        result[filled++] = block.Header;
                    }

                    if (filled >= maxBlocks)
                    {
                        break;
                    }
                }

                return Task.FromResult(result);
            }

            public async Task<BlockHeader> GetHeadBlockHeader(Keccak hash, CancellationToken token)
            {
                if (_causeTimeoutOnInit)
                {
                    Console.WriteLine("RESPONDING TO GET HEAD BLOCK HEADER WITH EXCEPTION");
                    await Task.FromException<BlockHeader>(new TimeoutException());
                }

                BlockHeader header;
                try
                {
                    header = Blocks.Last().Header;
                }
                catch (Exception)
                {
                    Console.WriteLine("RESPONDING TO GET HEAD BLOCK HEADER EXCEPTION");
                    throw;
                }

                Console.WriteLine($"RESPONDING TO GET HEAD BLOCK HEADER WITH RESULT {header.Number}");
                return header;
            }

            public void NotifyOfNewBlock(Block block, SendBlockPriority priority)
            {
                if (priority == SendBlockPriority.High)
                    ReceivedBlocks.Push(block);
            }

            public ConcurrentStack<Block> ReceivedBlocks { get; } = new();

            public event EventHandler Disconnected;

            public PublicKey Id => Node.Id;
            
            public void SendNewTransactions(IEnumerable<Transaction> txs, bool sendFullTx) { }

            public Task<TxReceipt[][]> GetReceipts(IReadOnlyList<Keccak> blockHash, CancellationToken token)
            {
                throw new NotImplementedException();
            }

            public Task<byte[][]> GetNodeData(IReadOnlyList<Keccak> hashes, CancellationToken token)
            {
                throw new NotImplementedException();
            }

            public void AddBlocksUpTo(int i, int branchStart = 0, byte branchIndex = 0)
            {
                Block block = Blocks.Last();
                for (long j = block.Number; j < i; j++)
                {
                    block = Build.A.Block.WithDifficulty(1000000).WithParent(block)
                        .WithTotalDifficulty(block.TotalDifficulty + 1000000)
                        .WithExtraData(j < branchStart ? Array.Empty<byte>() : new[] {branchIndex}).TestObject;
                    Blocks.Add(block);
                }

                UpdateHead();
            }

            public void AddHighDifficultyBlocksUpTo(int i, int branchStart = 0, byte branchIndex = 0)
            {
                Block block = Blocks.Last();
                for (long j = block.Number; j < i; j++)
                {
                    block = Build.A.Block.WithParent(block).WithDifficulty(2000000)
                        .WithTotalDifficulty(block.TotalDifficulty + 2000000)
                        .WithExtraData(j < branchStart ? Array.Empty<byte>() : new[] {branchIndex}).TestObject;
                    Blocks.Add(block);
                }
                
                UpdateHead();
            }

            public void RegisterSatelliteProtocol<T>(string protocol, T protocolHandler) where T : class
            {
                throw new NotImplementedException();
            }

            public bool TryGetSatelliteProtocol<T>(string protocol, out T protocolHandler) where T : class
            {
                throw new NotImplementedException();
            }
        }

        private WhenImplementation When => new(_synchronizerType);

        private class WhenImplementation
        {
            private readonly SynchronizerType _synchronizerType;

            public WhenImplementation(SynchronizerType synchronizerType)
            {
                _synchronizerType = synchronizerType;
            }

            public SyncingContext Syncing => new(_synchronizerType);
        }

        public class SyncingContext
        {
            public static ConcurrentQueue<SyncingContext> AllInstances = new();

            private Dictionary<string, ISyncPeer> _peers = new();
            private BlockTree BlockTree { get; }

            private ISyncServer SyncServer { get; }

            private ISynchronizer Synchronizer { get; }

            private ISyncPeerPool SyncPeerPool { get; }

//            ILogManager _logManager = LimboLogs.Instance;
            ILogManager _logManager = new OneLoggerLogManager(new ConsoleAsyncLogger(LogLevel.Debug));

            private ILogger _logger;

            public SyncingContext(SynchronizerType synchronizerType)
            {
                ISyncConfig GetSyncConfig() =>
                    synchronizerType switch
                    {
                        SynchronizerType.Fast => SyncConfig.WithFastSync,
                        SynchronizerType.Full => SyncConfig.WithFullSyncOnly,
                        SynchronizerType.Eth2MergeFastWithoutTTD => SyncConfig.WithFastSync,
                        SynchronizerType.Eth2MergeFullWithoutTTD => SyncConfig.WithFullSyncOnly,
                        SynchronizerType.Eth2MergeFast => SyncConfig.WithFastSync,
                        SynchronizerType.Eth2MergeFull => SyncConfig.WithFullSyncOnly,
                        _ => throw new ArgumentOutOfRangeException(nameof(synchronizerType), synchronizerType, null)
                    };

                _logger = _logManager.GetClassLogger();
                ISyncConfig syncConfig = GetSyncConfig();
                IDbProvider dbProvider = TestMemDbProvider.Init();
                IDb stateDb = new MemDb();
                IDb codeDb = dbProvider.CodeDb;
                MemDb blockInfoDb = new();
                BlockTree = new BlockTree(new MemDb(), new MemDb(), blockInfoDb,
                    new ChainLevelInfoRepository(blockInfoDb),
                    new SingleReleaseSpecProvider(Constantinople.Instance, 1), NullBloomStorage.Instance, _logManager);
                ITimerFactory timerFactory = Substitute.For<ITimerFactory>();
                NodeStatsManager stats = new(timerFactory, _logManager);
                
                MergeConfig? mergeConfig = new() {Enabled = true };
                if (WithTTD(synchronizerType))
                {
                    mergeConfig.TerminalTotalDifficulty = UInt256.MaxValue.ToString();
                }
                IBlockCacheService blockCacheService = new BlockCacheService();
<<<<<<< HEAD
                PoSSwitcher poSSwitcher = new(mergeConfig, syncConfig, dbProvider.MetadataDb, BlockTree, new SingleReleaseSpecProvider(Constantinople.Instance, 1), blockCacheService, _logManager);
=======
                PoSSwitcher poSSwitcher = new(mergeConfig, syncConfig, dbProvider.MetadataDb, BlockTree, new SingleReleaseSpecProvider(Constantinople.Instance, 1), _logManager);
>>>>>>> fcd3497b

                ProgressTracker progressTracker = new(BlockTree, dbProvider.StateDb, LimboLogs.Instance);
                SnapProvider snapProvider = new(progressTracker, dbProvider, LimboLogs.Instance);

                SyncProgressResolver syncProgressResolver = new(
                    BlockTree,
                    NullReceiptStorage.Instance,
                    stateDb,
                    new TrieStore(stateDb, LimboLogs.Instance),
                    progressTracker,
                    syncConfig,
                    _logManager);

                if (IsMerge(synchronizerType))
                    SyncPeerPool = new SyncPeerPool(BlockTree, stats,
                        new MergeBetterPeerStrategy(
                            new TotalDifficultyBasedBetterPeerStrategy(syncProgressResolver, LimboLogs.Instance),
                            syncProgressResolver, poSSwitcher, LimboLogs.Instance), 25, _logManager);
                else
                    SyncPeerPool = new SyncPeerPool(BlockTree, stats,
                        new TotalDifficultyBasedBetterPeerStrategy(syncProgressResolver, LimboLogs.Instance), 25,
                        _logManager);

                TotalDifficultyBasedBetterPeerStrategy totalDifficultyBasedBetterPeerStrategy = new(syncProgressResolver, LimboLogs.Instance);
                IBetterPeerStrategy bestPeerStrategy;
                bestPeerStrategy = IsMerge(synchronizerType)
                    ? new MergeBetterPeerStrategy(totalDifficultyBasedBetterPeerStrategy, syncProgressResolver,
                        poSSwitcher, LimboLogs.Instance)
                    : totalDifficultyBasedBetterPeerStrategy;
                
                MultiSyncModeSelector syncModeSelector = new(syncProgressResolver, SyncPeerPool,
                    syncConfig, No.BeaconSync, bestPeerStrategy, _logManager);
                Pivot pivot = new (syncConfig);

                IBlockDownloaderFactory blockDownloaderFactory;
                if (IsMerge(synchronizerType))
                {
                    IBeaconPivot beaconPivot = new BeaconPivot(syncConfig, dbProvider.MetadataDb,
                        BlockTree, _logManager);
                    SyncReport syncReport = new(SyncPeerPool, stats, syncModeSelector, syncConfig, beaconPivot, _logManager);
                    blockDownloaderFactory = new MergeBlockDownloaderFactory(
                        poSSwitcher,
                        beaconPivot,
                        MainnetSpecProvider.Instance,
                        BlockTree,
                        NullReceiptStorage.Instance,
                        Always.Valid,
                        Always.Valid,
                        SyncPeerPool,
                        syncConfig,
                        bestPeerStrategy,
                        syncReport,
                        _logManager
                    );
                    Synchronizer = new MergeSynchronizer(
                        dbProvider,
                        MainnetSpecProvider.Instance,
                        BlockTree,
                        NullReceiptStorage.Instance,
                        SyncPeerPool,
                        stats,
                        syncModeSelector,
                        syncConfig,
                        snapProvider,
                        blockDownloaderFactory,
                        pivot,
                        poSSwitcher,
                        mergeConfig,
                        _logManager,
                        syncReport);
                }
                else
                {
                    SyncReport syncReport = new(SyncPeerPool, stats, syncModeSelector, syncConfig, pivot, _logManager);
                    blockDownloaderFactory = new BlockDownloaderFactory(
                        MainnetSpecProvider.Instance,
                        BlockTree,
                        NullReceiptStorage.Instance,
                        Always.Valid,
                        Always.Valid,
                        SyncPeerPool,
                        new TotalDifficultyBasedBetterPeerStrategy(syncProgressResolver, _logManager),
                        syncReport,
                        _logManager);
                    
                    Synchronizer = new Synchronizer(
                        dbProvider,
                        MainnetSpecProvider.Instance,
                        BlockTree,
                        NullReceiptStorage.Instance,
                        SyncPeerPool,
                        stats,
                        syncModeSelector,
                        syncConfig,
                        snapProvider,
                        blockDownloaderFactory,
                        pivot,
                        syncReport,
                        _logManager);
                }

                SyncServer = new SyncServer(
                    stateDb,
                    codeDb,
                    BlockTree,
                    NullReceiptStorage.Instance,
                    Always.Valid,
                    Always.Valid,
                    SyncPeerPool,
                    syncModeSelector,
                    syncConfig,
                    new WitnessCollector(new MemDb(), LimboLogs.Instance),
                    Policy.FullGossip,
                    _logManager);
                
                SyncPeerPool.Start();

                Synchronizer.Start();
                Synchronizer.SyncEvent += SynchronizerOnSyncEvent;

                AllInstances.Enqueue(this);
            }

            private void SynchronizerOnSyncEvent(object sender, SyncEventArgs e)
            {
                TestContext.WriteLine(e.SyncEvent);
            }

            public SyncingContext BestKnownNumberIs(long number)
            {
                Assert.AreEqual(number, BlockTree.BestKnownNumber, "best known number");
                return this;
            }
            
            public SyncingContext BlockIsKnown()
            {
                Assert.True(BlockTree.IsKnownBlock(_blockHeader.Number, _blockHeader.Hash), "block is known");
                return this;
            }

            private const int dynamicTimeout = 5000;

            public SyncingContext BestSuggestedHeaderIs(BlockHeader header)
            {
                int waitTimeSoFar = 0;
                _blockHeader = BlockTree.BestSuggestedHeader;
                while (header != _blockHeader && waitTimeSoFar <= dynamicTimeout)
                {
                    _logger.Info($"ASSERTING THAT HEADER IS {header.Number} (WHEN ACTUALLY IS {_blockHeader?.Number})");
                    Thread.Sleep(100);
                    waitTimeSoFar += 100;
                    _blockHeader = BlockTree.BestSuggestedHeader;
                }

                Assert.AreSame(header, _blockHeader, "header");
                return this;
            }

            public SyncingContext BestSuggestedBlockHasNumber(long number)
            {
                _logger.Info($"ASSERTING THAT NUMBER IS {number}");

                int waitTimeSoFar = 0;
                _blockHeader = BlockTree.BestSuggestedHeader;
                while (number != _blockHeader?.Number && waitTimeSoFar <= dynamicTimeout)
                {
                    Thread.Sleep(10);
                    waitTimeSoFar += 10;
                    _blockHeader = BlockTree.BestSuggestedHeader;
                }

                Assert.AreEqual(number, _blockHeader?.Number, "block number");
                return this;
            }

            public SyncingContext BlockIsSameAsGenesis()
            {
                Assert.AreSame(BlockTree.Genesis, _blockHeader, "genesis");
                return this;
            }

            private BlockHeader _blockHeader;

            public SyncingContext Genesis
            {
                get
                {
                    _blockHeader = BlockTree.Genesis;
                    return this;
                }
            }

            public SyncingContext Wait(int milliseconds)
            {
                if (_logger.IsInfo) _logger.Info($"WAIT {milliseconds}");
                Thread.Sleep(milliseconds);
                return this;
            }

            public SyncingContext Wait()
            {
                return Wait(WaitTime);
            }

            public SyncingContext WaitUntilInitialized()
            {
                SpinWait.SpinUntil(() => SyncPeerPool.AllPeers.All(p => p.IsInitialized), dynamicTimeout);
                return this;
            }

            public SyncingContext After(Action action)
            {
                action();
                return this;
            }

            public SyncingContext BestSuggested
            {
                get
                {
                    _blockHeader = BlockTree.BestSuggestedHeader;
                    return this;
                }
            }

            public SyncingContext AfterProcessingGenesis()
            {
                Block genesis = _genesisBlock;
                BlockTree.SuggestBlock(genesis);
                BlockTree.UpdateMainChain(genesis);
                return this;
            }

            public SyncingContext AfterPeerIsAdded(ISyncPeer syncPeer)
            {
                ((SyncPeerMock) syncPeer).Disconnected += (s, e) => SyncPeerPool.RemovePeer(syncPeer);

                _logger.Info($"PEER ADDED {syncPeer.ClientId}");
                _peers.TryAdd(syncPeer.ClientId, syncPeer);
                SyncPeerPool.AddPeer(syncPeer);
                return this;
            }

            public SyncingContext AfterPeerIsRemoved(ISyncPeer syncPeer)
            {
                _peers.Remove(syncPeer.ClientId);
                SyncPeerPool.RemovePeer(syncPeer);
                return this;
            }

            public SyncingContext AfterNewBlockMessage(Block block, ISyncPeer peer)
            {
                _logger.Info($"NEW BLOCK MESSAGE {block.Number}");
                block.Header.TotalDifficulty = block.Difficulty * (ulong)(block.Number + 1);
                SyncServer.AddNewBlock(block, peer);
                return this;
            }

            public SyncingContext AfterHintBlockMessage(Block block, ISyncPeer peer)
            {
                _logger.Info($"HINT BLOCK MESSAGE {block.Number}");
                SyncServer.HintBlock(block.Hash, block.Number, peer);
                return this;
            }

            public SyncingContext PeerCountIs(long i)
            {
                Assert.AreEqual(i, SyncPeerPool.AllPeers.Count(), "peer count");
                return this;
            }

            public SyncingContext WaitAMoment()
            {
                return Wait(Moment);
            }

            public void Stop()
            {
                Synchronizer.SyncEvent -= SynchronizerOnSyncEvent;
                Task task = new(async () =>
                {
                    await Synchronizer.StopAsync();
                    await SyncPeerPool.StopAsync();
                });

                task.RunSynchronously();
            }
        }

        [OneTimeSetUp]
        public void Setup()
        {
        }

        [OneTimeTearDown]
        public void TearDown()
        {
            foreach (SyncingContext syncingContext in SyncingContext.AllInstances)
            {
                syncingContext.Stop();
            }
        }

        [Test, Retry(3)]
        public void Init_condition_are_as_expected()
        {
            When.Syncing
                .AfterProcessingGenesis()
                .BestKnownNumberIs(0)
                .Genesis.BlockIsKnown()
                .BestSuggested.BlockIsSameAsGenesis().Stop();
        }

        [Test, Retry(3)]
        public void Can_sync_with_one_peer_straight()
        {
            SyncPeerMock peerA = new("A");

            When.Syncing
                .AfterProcessingGenesis()
                .AfterPeerIsAdded(peerA)
                .BestSuggested.BlockIsSameAsGenesis().Stop();
        }

        [Test, Retry(3)]
        public void Can_sync_with_one_peer_straight_and_extend_chain()
        {
            SyncPeerMock peerA = new("A");
            peerA.AddBlocksUpTo(3);

            When.Syncing
                .AfterProcessingGenesis()
                .AfterPeerIsAdded(peerA)
                .BestSuggestedHeaderIs(peerA.HeadHeader).Stop();
        }
        
        [Test, Retry(3)]
        public void Can_extend_chain_by_one_on_new_block_message()
        {
            SyncPeerMock peerA = new("A");
            peerA.AddBlocksUpTo(1);

            When.Syncing
                .AfterProcessingGenesis()
                .AfterPeerIsAdded(peerA)
                .WaitUntilInitialized()
                .After(() => peerA.AddBlocksUpTo(2))
                .AfterNewBlockMessage(peerA.HeadBlock, peerA)
                .BestSuggestedHeaderIs(peerA.HeadHeader).Stop();
        }

        [Test, Retry(3)]
        public void Can_reorg_on_new_block_message()
        {
            SyncPeerMock peerA = new("A");
            peerA.AddBlocksUpTo(3);

            SyncPeerMock peerB = new("B");
            peerB.AddBlocksUpTo(3);

            When.Syncing
                .AfterProcessingGenesis()
                .AfterPeerIsAdded(peerA)
                .AfterPeerIsAdded(peerB)
                .WaitUntilInitialized()
                .After(() => peerB.AddBlocksUpTo(6))
                .AfterNewBlockMessage(peerB.HeadBlock, peerB)
                .BestSuggestedHeaderIs(peerB.HeadHeader).Stop();
        }

        [Test, Retry(3)]
        [Ignore("Not supported for now - still analyzing this scenario")]
        public void Can_reorg_on_hint_block_message()
        {
            SyncPeerMock peerA = new("A");
            peerA.AddBlocksUpTo(3);

            SyncPeerMock peerB = new("B");
            peerB.AddBlocksUpTo(3);

            When.Syncing
                .AfterProcessingGenesis()
                .AfterPeerIsAdded(peerA)
                .AfterPeerIsAdded(peerB)
                .Wait()
                .After(() => peerB.AddBlocksUpTo(6))
                .AfterHintBlockMessage(peerB.HeadBlock, peerB)
                .BestSuggestedHeaderIs(peerB.HeadHeader).Stop();
        }

        [Test, Retry(3)]
        public void Can_extend_chain_by_one_on_block_hint_message()
        {
            SyncPeerMock peerA = new("A");
            peerA.AddBlocksUpTo(1);

            When.Syncing
                .AfterProcessingGenesis()
                .AfterPeerIsAdded(peerA)
                .WaitUntilInitialized()
                .After(() => peerA.AddBlocksUpTo(2))
                .AfterHintBlockMessage(peerA.HeadBlock, peerA)
                .BestSuggestedHeaderIs(peerA.HeadHeader).Stop();
        }

        [Test, Retry(3)]
        public void Can_extend_chain_by_more_than_one_on_new_block_message()
        {
            SyncPeerMock peerA = new("A");
            peerA.AddBlocksUpTo(1);

            When.Syncing
                .AfterProcessingGenesis()
                .AfterPeerIsAdded(peerA)
                .WaitUntilInitialized()
                .After(() => peerA.AddBlocksUpTo(8))
                .AfterNewBlockMessage(peerA.HeadBlock, peerA)
                .BestSuggestedHeaderIs(peerA.HeadHeader).Wait().Stop();

            Console.WriteLine("why?");
        }

        [Test, Retry(3)]
        public void Will_ignore_new_block_that_is_far_ahead()
        {
            // this test was designed for no sync-timer sync process
            // now it checks something different
            SyncPeerMock peerA = new("A");
            peerA.AddBlocksUpTo(1);

            When.Syncing
                .AfterProcessingGenesis()
                .AfterPeerIsAdded(peerA)
                .WaitUntilInitialized()
                .After(() => peerA.AddBlocksUpTo(16))
                .AfterNewBlockMessage(peerA.HeadBlock, peerA)
                .BestSuggestedHeaderIs(peerA.HeadHeader).Stop();
        }

        [Test, Retry(3)]
        public void Can_sync_when_best_peer_is_timing_out()
        {
            SyncPeerMock peerA = new("A");
            peerA.AddBlocksUpTo(1);

            SyncPeerMock badPeer = new("B", false, false, true);
            badPeer.AddBlocksUpTo(20);

            When.Syncing
                .AfterProcessingGenesis()
                .AfterPeerIsAdded(badPeer)
                .WaitUntilInitialized()
                .AfterPeerIsAdded(peerA)
                .BestSuggestedBlockHasNumber(1).Stop();
        }

        [Test]
        [Parallelizable(ParallelScope.None)]
        public void Will_inform_connecting_peer_about_the_alternative_branch_with_same_difficulty()
        {
            
            if (WithTTD(_synchronizerType)) { return; }
            if (_synchronizerType == SynchronizerType.Fast)
            {
                return;
            }

            SyncPeerMock peerA = new("A");
            peerA.AddBlocksUpTo(2);

            SyncPeerMock peerB = new("B");
            peerB.AddBlocksUpTo(2, 0, 1);

            When.Syncing
                .AfterProcessingGenesis()
                .AfterPeerIsAdded(peerA)
                .BestSuggestedBlockHasNumber(2)
                .AfterPeerIsAdded(peerB)
                .WaitUntilInitialized()
                .Stop();

            Assert.AreNotEqual(peerB.HeadBlock.Hash, peerA.HeadBlock.Hash);

            Block peerBNewBlock = null;
            SpinWait.SpinUntil(() =>
            {
                bool receivedBlock = peerB.ReceivedBlocks.TryPeek(out peerBNewBlock);
                return receivedBlock && peerBNewBlock.Hash == peerA.HeadBlock.Hash;
            }, WaitTime);
            
            Assert.AreEqual(peerBNewBlock?.Header.Hash!, peerA.HeadBlock.Hash);
            
        }

        [Test, Retry(3)]
        public void Will_not_add_same_peer_twice()
        {
            SyncPeerMock peerA = new("A");
            peerA.AddBlocksUpTo(1);

            When.Syncing
                .AfterProcessingGenesis()
                .AfterPeerIsAdded(peerA)
                .AfterPeerIsAdded(peerA)
                .WaitUntilInitialized()
                .PeerCountIs(1)
                .BestSuggestedBlockHasNumber(1).Stop();
        }

        [Test, Retry(3)]
        public void Will_remove_peer_when_init_fails()
        {
            SyncPeerMock peerA = new("A", true, true);
            peerA.AddBlocksUpTo(1);

            When.Syncing
                .AfterProcessingGenesis()
                .AfterPeerIsAdded(peerA)
                .WaitAMoment()
                .PeerCountIs(0).Stop();
        }


        [Test, Retry(3)]
        public void Can_remove_peers()
        {
            SyncPeerMock peerA = new("A");
            SyncPeerMock peerB = new("B");

            When.Syncing
                .AfterProcessingGenesis()
                .AfterPeerIsAdded(peerA)
                .AfterPeerIsAdded(peerB)
                .WaitAMoment()
                .PeerCountIs(2)
                .AfterPeerIsRemoved(peerB)
                .WaitAMoment()
                .PeerCountIs(1)
                .AfterPeerIsRemoved(peerA)
                .WaitAMoment()
                .PeerCountIs(0).Stop();
        }

        [Test, Retry(3)]
        public void Can_reorg_on_add_peer()
        {
            SyncPeerMock peerA = new("A");
            peerA.AddBlocksUpTo(SyncBatchSize.Max);

            SyncPeerMock peerB = new("B");
            peerB.AddBlocksUpTo(SyncBatchSize.Max * 2, 0, 1);

            When.Syncing
                .AfterProcessingGenesis()
                .AfterPeerIsAdded(peerA)
                .BestSuggestedHeaderIs(peerA.HeadHeader)
                .AfterPeerIsAdded(peerB)
                .BestSuggestedHeaderIs(peerB.HeadHeader).Stop();
        }

        [Test, Retry(3)]
        public void Can_reorg_based_on_total_difficulty()
        {
            if (WithTTD(_synchronizerType)) { return; }
            SyncPeerMock peerA = new("A");
            peerA.AddBlocksUpTo(10);

            SyncPeerMock peerB = new("B");
            peerB.AddHighDifficultyBlocksUpTo(6, 0, 1);

            When.Syncing
                .AfterProcessingGenesis()
                .AfterPeerIsAdded(peerA)
                .BestSuggestedHeaderIs(peerA.HeadHeader)
                .AfterPeerIsAdded(peerB)
                .BestSuggestedHeaderIs(peerB.HeadHeader).Stop();
        }

        [Test, Retry(3)]
        [Ignore("Not supported for now - still analyzing this scenario")]
        public void Can_extend_chain_on_hint_block_when_high_difficulty_low_number()
        {
            
            if (WithTTD(_synchronizerType)) { return; }
            SyncPeerMock peerA = new("A");
            peerA.AddBlocksUpTo(10);

            SyncPeerMock peerB = new("B");
            peerB.AddHighDifficultyBlocksUpTo(5, 0, 1);

            When.Syncing
                .AfterProcessingGenesis()
                .AfterPeerIsAdded(peerA)
                .Wait()
                .AfterPeerIsAdded(peerB)
                .Wait()
                .After(() => peerB.AddHighDifficultyBlocksUpTo(6, 0, 1))
                .AfterHintBlockMessage(peerB.HeadBlock, peerB)
                .BestSuggestedHeaderIs(peerB.HeadHeader).Stop();
        }

        [Test, Retry(3)]
        public void Can_extend_chain_on_new_block_when_high_difficulty_low_number()
        {
            
            if (WithTTD(_synchronizerType)) { return; }
            SyncPeerMock peerA = new("A");
            peerA.AddBlocksUpTo(10);

            SyncPeerMock peerB = new("B");
            peerB.AddHighDifficultyBlocksUpTo(6, 0, 1);

            When.Syncing
                .AfterProcessingGenesis()
                .AfterPeerIsAdded(peerA)
                .WaitUntilInitialized()
                .AfterPeerIsAdded(peerB)
                .WaitUntilInitialized()
                .After(() => peerB.AddHighDifficultyBlocksUpTo(6, 0, 1))
                .AfterNewBlockMessage(peerB.HeadBlock, peerB)
                .WaitUntilInitialized()
                .BestSuggestedHeaderIs(peerB.HeadHeader).Stop();
        }

        [Test, Retry(3)]
        public void Will_not_reorganize_on_same_chain_length()
        {
            SyncPeerMock peerA = new("A");
            peerA.AddBlocksUpTo(10);

            SyncPeerMock peerB = new("B");
            peerB.AddBlocksUpTo(10, 0, 1);

            When.Syncing
                .AfterProcessingGenesis()
                .AfterPeerIsAdded(peerA)
                .BestSuggestedHeaderIs(peerA.HeadHeader)
                .AfterPeerIsAdded(peerB)
                .BestSuggestedHeaderIs(peerA.HeadHeader).Stop();
        }

        [Test, Retry(3)]
        public void Will_not_reorganize_more_than_max_reorg_length()
        {
            SyncPeerMock peerA = new("A");
            peerA.AddBlocksUpTo(BlockDownloader.MaxReorganizationLength + 1);

            SyncPeerMock peerB = new("B");
            peerB.AddBlocksUpTo(BlockDownloader.MaxReorganizationLength + 2, 0, 1);

            When.Syncing
                .AfterProcessingGenesis()
                .AfterPeerIsAdded(peerA)
                .BestSuggestedHeaderIs(peerA.HeadHeader)
                .AfterPeerIsAdded(peerB)
                .BestSuggestedHeaderIs(peerA.HeadHeader).Stop();
        }

        [Test, Ignore("travis")]
        public void Can_sync_more_than_a_batch()
        {
            SyncPeerMock peerA = new("A");
            peerA.AddBlocksUpTo(SyncBatchSize.Max * 3);

            When.Syncing
                .AfterProcessingGenesis()
                .AfterPeerIsAdded(peerA)
                .BestSuggestedHeaderIs(peerA.HeadHeader).Stop();
        }

        [Test, Retry(3)]
        public void Can_sync_exactly_one_batch()
        {
            SyncPeerMock peerA = new("A");
            peerA.AddBlocksUpTo(SyncBatchSize.Max);

            When.Syncing
                .AfterProcessingGenesis()
                .AfterPeerIsAdded(peerA)
                .BestSuggestedHeaderIs(peerA.HeadHeader)
                .Stop();
        }

        [Test, Retry(3)]
        public void Can_stop()
        {
            SyncPeerMock peerA = new("A");
            peerA.AddBlocksUpTo(SyncBatchSize.Max);

            When.Syncing
                .Stop();
        }

        private const int Moment = 50;
        private const int WaitTime = 500;
        
        private static bool IsMerge(SynchronizerType synchronizerType) =>
            synchronizerType switch
            {
                SynchronizerType.Eth2MergeFast or SynchronizerType.Eth2MergeFull 
                    or SynchronizerType.Eth2MergeFastWithoutTTD or SynchronizerType.Eth2MergeFullWithoutTTD 
                    => true,
                _ => false
            };

        private static bool WithTTD(SynchronizerType synchronizerType) =>
            synchronizerType switch
            {
                SynchronizerType.Eth2MergeFast or SynchronizerType.Eth2MergeFull => true,
                _ => false
            };
        
    }
}<|MERGE_RESOLUTION|>--- conflicted
+++ resolved
@@ -321,11 +321,7 @@
                     mergeConfig.TerminalTotalDifficulty = UInt256.MaxValue.ToString();
                 }
                 IBlockCacheService blockCacheService = new BlockCacheService();
-<<<<<<< HEAD
-                PoSSwitcher poSSwitcher = new(mergeConfig, syncConfig, dbProvider.MetadataDb, BlockTree, new SingleReleaseSpecProvider(Constantinople.Instance, 1), blockCacheService, _logManager);
-=======
                 PoSSwitcher poSSwitcher = new(mergeConfig, syncConfig, dbProvider.MetadataDb, BlockTree, new SingleReleaseSpecProvider(Constantinople.Instance, 1), _logManager);
->>>>>>> fcd3497b
 
                 ProgressTracker progressTracker = new(BlockTree, dbProvider.StateDb, LimboLogs.Instance);
                 SnapProvider snapProvider = new(progressTracker, dbProvider, LimboLogs.Instance);
