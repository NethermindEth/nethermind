// SPDX-FileCopyrightText: 2022 Demerzel Solutions Limited
// SPDX-License-Identifier: LGPL-3.0-only

using System;
using System.Collections.Concurrent;
using System.Collections.Generic;
using System.Globalization;
using System.Linq;
using System.Threading;
using System.Threading.Tasks;
using Autofac;
using Nethermind.Blockchain;
using Nethermind.Blockchain.Receipts;
using Nethermind.Blockchain.Synchronization;
using Nethermind.Config;
using Nethermind.Consensus;
using Nethermind.Consensus.Validators;
using Nethermind.Core;
using Nethermind.Core.Collections;
using Nethermind.Core.Crypto;
using Nethermind.Core.Specs;
using Nethermind.Core.Test.Builders;
using Nethermind.Core.Test.Modules;
using Nethermind.Db;
using Nethermind.Int256;
using Nethermind.Logging;
using Nethermind.Specs;
using Nethermind.Stats.Model;
using Nethermind.Merge.Plugin;
using Nethermind.Synchronization.Blocks;
using Nethermind.Synchronization.Peers;
using Nethermind.Synchronization.Test.ParallelSync;
using NSubstitute;
using NUnit.Framework;
using Nethermind.History;

namespace Nethermind.Synchronization.Test;

[TestFixture(SynchronizerType.Fast)]
[TestFixture(SynchronizerType.Full)]
[TestFixture(SynchronizerType.Eth2MergeFull)]
[TestFixture(SynchronizerType.Eth2MergeFast)]
[TestFixture(SynchronizerType.Eth2MergeFastWithoutTTD)]
[TestFixture(SynchronizerType.Eth2MergeFullWithoutTTD)]
[Parallelizable(ParallelScope.Self)]
public class SynchronizerTests(SynchronizerType synchronizerType)
{
    private const int SyncBatchSizeMax = 128;
<<<<<<< HEAD

    private readonly SynchronizerType _synchronizerType;

    public SynchronizerTests(SynchronizerType synchronizerType)
    {
        _synchronizerType = synchronizerType;
    }
=======
>>>>>>> eee5ac23

    private readonly SynchronizerType _synchronizerType = synchronizerType;
    private static readonly Block _genesisBlock = Build.A.Block
        .Genesis
        .WithDifficulty(100000)
        .WithTotalDifficulty((UInt256)100000).TestObject;

    private class SyncPeerMock : BaseSyncPeerMock
    {
        public override string Name => "Mock";

        private readonly bool _causeTimeoutOnInit;
        private readonly bool _causeTimeoutOnBlocks;
        private readonly bool _causeTimeoutOnHeaders;
        private List<Block> Blocks { get; } = new();

        public Block HeadBlock => Blocks.Last();

        public BlockHeader HeadHeader => HeadBlock.Header;

        public SyncPeerMock(
            string peerName,
            bool causeTimeoutOnInit = false,
            bool causeTimeoutOnBlocks = false,
            bool causeTimeoutOnHeaders = false)
        {
            _causeTimeoutOnInit = causeTimeoutOnInit;
            _causeTimeoutOnBlocks = causeTimeoutOnBlocks;
            _causeTimeoutOnHeaders = causeTimeoutOnHeaders;
            Blocks.Add(_genesisBlock);
            UpdateHead();
            ClientId = peerName;
        }

        private void UpdateHead()
        {
            HeadHash = HeadBlock.Hash!;
            HeadNumber = HeadBlock.Number;
            TotalDifficulty = HeadBlock.TotalDifficulty ?? 0;
        }

        public override Node Node { get; set; } = new Node(Build.A.PrivateKey.TestObject.PublicKey, "127.0.0.1", 1234);

        public override void Disconnect(DisconnectReason reason, string details)
        {
            Disconnected?.Invoke(this, EventArgs.Empty);
        }

        public override Task<OwnedBlockBodies> GetBlockBodies(IReadOnlyList<Hash256> blockHashes, CancellationToken token)
        {
            if (_causeTimeoutOnBlocks)
            {
                return Task.FromException<OwnedBlockBodies>(new TimeoutException());
            }

            BlockBody[] result = new BlockBody[blockHashes.Count];
            for (int i = 0; i < blockHashes.Count; i++)
            {
                foreach (Block block in Blocks)
                {
                    if (block.Hash == blockHashes[i])
                    {
                        result[i] = new BlockBody(block.Transactions, block.Uncles);
                    }
                }
            }

            return Task.FromResult(new OwnedBlockBodies(result));
        }

        public override Task<IOwnedReadOnlyList<BlockHeader>?> GetBlockHeaders(long number, int maxBlocks, int skip, CancellationToken token)
        {
            if (_causeTimeoutOnHeaders)
            {
                return Task.FromException<IOwnedReadOnlyList<BlockHeader>?>(new TimeoutException());
            }

            int filled = 0;
            bool started = false;
            ArrayPoolList<BlockHeader> result = new ArrayPoolList<BlockHeader>(maxBlocks, maxBlocks);
            foreach (Block block in Blocks)
            {
                if (block.Number == number)
                {
                    started = true;
                }

                if (started)
                {
                    result[filled++] = block.Header;
                }

                if (filled >= maxBlocks)
                {
                    break;
                }
            }

            return Task.FromResult<IOwnedReadOnlyList<BlockHeader>?>(result);
        }

        public override async Task<BlockHeader?> GetHeadBlockHeader(Hash256? hash, CancellationToken token)
        {
            if (_causeTimeoutOnInit)
            {
                Console.WriteLine("RESPONDING TO GET HEAD BLOCK HEADER WITH EXCEPTION");
                await Task.FromException<BlockHeader>(new TimeoutException());
            }

            BlockHeader header;
            try
            {
                header = Blocks.Last().Header;
            }
            catch (Exception)
            {
                Console.WriteLine("RESPONDING TO GET HEAD BLOCK HEADER EXCEPTION");
                throw;
            }

            Console.WriteLine($"RESPONDING TO GET HEAD BLOCK HEADER WITH RESULT {header.Number}");
            return header;
        }

        public override void NotifyOfNewBlock(Block block, SendBlockMode mode)
        {
            if (mode == SendBlockMode.FullBlock)
                ReceivedBlocks.Push(block);
        }

        public ConcurrentStack<Block> ReceivedBlocks { get; } = new();

        public event EventHandler? Disconnected;

        public override PublicKey Id => Node.Id;

        public override void SendNewTransactions(IEnumerable<Transaction> txs, bool sendFullTx) { }

        public void AddBlocksUpTo(int i, int branchStart = 0, byte branchIndex = 0)
        {
            Block block = Blocks.Last();
            for (long j = block.Number; j < i; j++)
            {
                block = Build.A.Block.WithDifficulty(1000000).WithParent(block)
                    .WithTotalDifficulty(block.TotalDifficulty + 1000000)
                    .WithExtraData(j < branchStart ? [] : new[] { branchIndex }).TestObject;
                Blocks.Add(block);
            }

            UpdateHead();
        }

        public void AddHighDifficultyBlocksUpTo(int i, int branchStart = 0, byte branchIndex = 0)
        {
            Block block = Blocks.Last();
            for (long j = block.Number; j < i; j++)
            {
                block = Build.A.Block.WithParent(block).WithDifficulty(2000000)
                    .WithTotalDifficulty(block.TotalDifficulty + 2000000)
                    .WithExtraData(j < branchStart ? [] : [branchIndex]).TestObject;
                Blocks.Add(block);
            }

            UpdateHead();
        }

        public override string ToString()
        {
            return $"SyncPeerMock:{ClientId}";
        }
    }

    private WhenImplementation When => new(_synchronizerType);

    private class WhenImplementation(SynchronizerType synchronizerType)
    {
        private readonly SynchronizerType _synchronizerType = synchronizerType;

        public SyncingContext Syncing => new(_synchronizerType);
    }

    public class SyncingContext : IAsyncDisposable
    {
        private bool _wasStopped = false;
        public static ConcurrentQueue<SyncingContext> AllInstances { get; } = new();

        private readonly Dictionary<string, ISyncPeer> _peers = [];
        private IBlockTree BlockTree => FromContainer.BlockTree;

        private ISyncServer SyncServer => FromContainer.SyncServer;

        private ISynchronizer Synchronizer => FromContainer.Synchronizer;
        private ISyncPeerPool SyncPeerPool => FromContainer.SyncPeerPool;

        private IContainer Container { get; }

        // Its faster to resolve them all at once.
        private ContainerDependencies FromContainer { get; }
        private record ContainerDependencies(
            IBlockTree BlockTree,
            SyncServer SyncServer,
            ISynchronizer Synchronizer,
            ISyncPeerPool SyncPeerPool
        );

        readonly ILogManager _logManager = LimboLogs.Instance;

        private readonly ILogger _logger;

        public SyncingContext(SynchronizerType synchronizerType)
        {
            ISyncConfig GetSyncConfig() =>
                synchronizerType switch
                {
                    SynchronizerType.Fast => SyncConfig.WithFastSync,
                    SynchronizerType.Full => SyncConfig.WithFullSyncOnly,
                    SynchronizerType.Eth2MergeFastWithoutTTD => SyncConfig.WithFastSync,
                    SynchronizerType.Eth2MergeFullWithoutTTD => SyncConfig.WithFullSyncOnly,
                    SynchronizerType.Eth2MergeFast => SyncConfig.WithFastSync,
                    SynchronizerType.Eth2MergeFull => SyncConfig.WithFullSyncOnly,
                    _ => throw new ArgumentOutOfRangeException(nameof(synchronizerType), synchronizerType, null)
                };

            _logger = _logManager.GetClassLogger();
            ISyncConfig syncConfig = GetSyncConfig();
            IMergeConfig mergeConfig = new MergeConfig();
            IPruningConfig pruningConfig = new PruningConfig()
            {
                Mode = PruningMode.Full, // Memory pruning is slow to start, relatively speaking
            };
            if (WithTTD(synchronizerType))
            {
                mergeConfig.Enabled = true;
                mergeConfig.TerminalTotalDifficulty = UInt256.MaxValue.ToString(CultureInfo.InvariantCulture);
            }

            IConfigProvider configProvider = new ConfigProvider(syncConfig, mergeConfig, pruningConfig);
            ContainerBuilder builder = new ContainerBuilder()
                .AddModule(new TestNethermindModule(configProvider))
                .AddSingleton<ISpecProvider>(MainnetSpecProvider.Instance)
                .AddSingleton<IReceiptStorage>(NullReceiptStorage.Instance)
                .AddSingleton(Substitute.For<IProcessExitSource>())
                .AddSingleton<ISealValidator>(Always.Valid)
                .AddSingleton<IBlockValidator>(Always.Valid)
                .AddSingleton(Substitute.For<IHistoryPruner>())
                .AddSingleton<ContainerDependencies>()
                .AddSingleton(_logManager);

            if (IsMerge(synchronizerType))
            {
                builder.RegisterModule(new TestMergeModule(configProvider));
            }

            Container = builder.Build();
            FromContainer = Container.Resolve<ContainerDependencies>();
            _ = FromContainer.SyncServer; // Need to be created once to register events.
            SyncPeerPool.Start();
            Synchronizer.Start();
            AllInstances.Enqueue(this);
        }

        public SyncingContext BestKnownNumberIs(long number)
        {
            Assert.That(BlockTree.BestKnownNumber, Is.EqualTo(number), "best known number");
            return this;
        }

        public SyncingContext BlockIsKnown()
        {
            Assert.That(BlockTree.IsKnownBlock(_blockHeader.Number, _blockHeader.Hash!), Is.True, "block is known");
            return this;
        }

        private const int DynamicTimeout = 10000;

        public SyncingContext BestSuggestedHeaderIs(BlockHeader header)
        {
            Assert.That(
                () => BlockTree.BestSuggestedHeader,
                Is.EqualTo(header).After(DynamicTimeout, 10), "header");

            _blockHeader = BlockTree.BestSuggestedHeader!;
            return this;
        }

        public SyncingContext BestSuggestedBlockHasNumber(long number)
        {
            _logger.Info($"ASSERTING THAT NUMBER IS {number}");

            Assert.That(
                () => BlockTree.BestSuggestedHeader!.Number,
                Is.EqualTo(number).After(DynamicTimeout, 10), "block number");

            _blockHeader = BlockTree.BestSuggestedHeader!;
            return this;
        }

        public SyncingContext BlockIsSameAsGenesis()
        {
            Assert.That(_blockHeader, Is.SameAs(BlockTree.Genesis), "genesis");
            return this;
        }

        private BlockHeader _blockHeader = null!;

        public SyncingContext Genesis
        {
            get
            {
                _blockHeader = BlockTree.Genesis!;
                return this;
            }
        }

        public SyncingContext WaitUntilInitialized()
        {
            Assert.That(() => SyncPeerPool.AllPeers.All(p => p.IsInitialized), Is.True.After(DynamicTimeout, 1));
            return this;
        }

        public SyncingContext After(Action action)
        {
            action();
            return this;
        }

        public SyncingContext BestSuggested
        {
            get
            {
                _blockHeader = BlockTree.BestSuggestedHeader!;
                return this;
            }
        }

        public SyncingContext AfterProcessingGenesis()
        {
            Block genesis = _genesisBlock;
            BlockTree.SuggestBlock(genesis);
            BlockTree.UpdateMainChain(genesis);
            return this;
        }

        public SyncingContext AfterPeerIsAdded(ISyncPeer syncPeer)
        {
            ISyncPeerPool syncPeerPool = SyncPeerPool;
            ((SyncPeerMock)syncPeer).Disconnected += (_, _) => syncPeerPool.RemovePeer(syncPeer);

            _logger.Info($"PEER ADDED {syncPeer.ClientId}");
            _peers.TryAdd(syncPeer.ClientId, syncPeer);
            SyncPeerPool.AddPeer(syncPeer);
            return this;
        }

        public SyncingContext AfterPeerIsRemoved(ISyncPeer syncPeer)
        {
            _peers.Remove(syncPeer.ClientId);
            SyncPeerPool.RemovePeer(syncPeer);
            return this;
        }

        public SyncingContext AfterNewBlockMessage(Block block, ISyncPeer peer)
        {
            _logger.Info($"NEW BLOCK MESSAGE {block.Number}");
            block.Header.TotalDifficulty = block.Difficulty * (ulong)(block.Number + 1);
            SyncServer.AddNewBlock(block, peer);
            return this;
        }

        public SyncingContext AfterHintBlockMessage(Block block, ISyncPeer peer)
        {
            _logger.Info($"HINT BLOCK MESSAGE {block.Number}");
            SyncServer.HintBlock(block.Hash!, block.Number, peer);
            return this;
        }

        public SyncingContext PeerCountIs(long i)
        {
            Assert.That(SyncPeerPool.AllPeers.Count(), Is.EqualTo(i), "peer count");
            return this;
        }

        public SyncingContext PeerCountEventuallyIs(long i)
        {
            Assert.That(() => SyncPeerPool.AllPeers.Count(), Is.EqualTo(i).After(5000, 10), "peer count");
            return this;
        }

        public async Task StopAsync()
        {
            if (_wasStopped) return;
            _wasStopped = true;
            await Container.DisposeAsync();
        }

        public async ValueTask DisposeAsync()
        {
            await StopAsync();
        }

        public SyncingContext WaitALittle()
        {
            Thread.Sleep(100);
            return this;
        }
    }

    [OneTimeSetUp]
    public void Setup()
    {
    }

    [OneTimeTearDown]
    public async Task TearDown()
    {
        foreach (SyncingContext syncingContext in SyncingContext.AllInstances)
        {
            await syncingContext.StopAsync();
        }
    }

    [Test, Retry(3)]
    public async Task Init_condition_are_as_expected()
    {
        await When.Syncing
            .AfterProcessingGenesis()
            .BestKnownNumberIs(0)
            .Genesis.BlockIsKnown()
            .BestSuggested.BlockIsSameAsGenesis()
            .StopAsync();
    }

    [Test, Retry(3)]
    public async Task Can_sync_with_one_peer_straight()
    {
        SyncPeerMock peerA = new("A");

        await When.Syncing
            .AfterProcessingGenesis()
            .AfterPeerIsAdded(peerA)
            .BestSuggested.BlockIsSameAsGenesis()
            .StopAsync();
    }

    [Test, Retry(3)]
    public async Task Can_sync_with_one_peer_straight_and_extend_chain()
    {
        SyncPeerMock peerA = new("A");
        peerA.AddBlocksUpTo(3);

        await When.Syncing
            .AfterProcessingGenesis()
            .AfterPeerIsAdded(peerA)
            .BestSuggestedHeaderIs(peerA.HeadHeader)
            .StopAsync();
    }

    [Test, Retry(3)]
    public async Task Can_extend_chain_by_one_on_new_block_message()
    {
        SyncPeerMock peerA = new("A");
        peerA.AddBlocksUpTo(1);

        await When.Syncing
            .AfterProcessingGenesis()
            .AfterPeerIsAdded(peerA)
            .WaitUntilInitialized()
            .After(() => peerA.AddBlocksUpTo(2))
            .AfterNewBlockMessage(peerA.HeadBlock, peerA)
            .BestSuggestedHeaderIs(peerA.HeadHeader)
            .StopAsync();
    }

    [Test, Retry(3)]
    public async Task Can_reorg_on_new_block_message()
    {
        SyncPeerMock peerA = new("A");
        peerA.AddBlocksUpTo(3);

        SyncPeerMock peerB = new("B");
        peerB.AddBlocksUpTo(3);

        await When.Syncing
            .AfterProcessingGenesis()
            .AfterPeerIsAdded(peerA)
            .AfterPeerIsAdded(peerB)
            .WaitUntilInitialized()
            .After(() => peerB.AddBlocksUpTo(6))
            .AfterNewBlockMessage(peerB.HeadBlock, peerB)
            .BestSuggestedHeaderIs(peerB.HeadHeader)
            .StopAsync();
    }

    [Test, Retry(3)]
    [Ignore("Not supported for now - still analyzing this scenario")]
    public async Task Can_reorg_on_hint_block_message()
    {
        SyncPeerMock peerA = new("A");
        peerA.AddBlocksUpTo(3);

        SyncPeerMock peerB = new("B");
        peerB.AddBlocksUpTo(3);

        await When.Syncing
            .AfterProcessingGenesis()
            .AfterPeerIsAdded(peerA)
            .AfterPeerIsAdded(peerB)
            .After(() => peerB.AddBlocksUpTo(6))
            .AfterHintBlockMessage(peerB.HeadBlock, peerB)
            .BestSuggestedHeaderIs(peerB.HeadHeader)
            .StopAsync();
    }

    [Test, Retry(3)]
    public async Task Can_extend_chain_by_one_on_block_hint_message()
    {
        SyncPeerMock peerA = new("A");
        peerA.AddBlocksUpTo(1);

        await When.Syncing
            .AfterProcessingGenesis()
            .AfterPeerIsAdded(peerA)
            .WaitUntilInitialized()
            .After(() => peerA.AddBlocksUpTo(2))
            .AfterHintBlockMessage(peerA.HeadBlock, peerA)
            .BestSuggestedHeaderIs(peerA.HeadHeader)
            .StopAsync();
    }

    [Test, Retry(3)]
    public async Task Can_extend_chain_by_more_than_one_on_new_block_message()
    {
        SyncPeerMock peerA = new("A");
        peerA.AddBlocksUpTo(1);

        await When.Syncing
            .AfterProcessingGenesis()
            .AfterPeerIsAdded(peerA)
            .WaitUntilInitialized()
            .After(() => peerA.AddBlocksUpTo(8))
            .AfterNewBlockMessage(peerA.HeadBlock, peerA)
            .BestSuggestedHeaderIs(peerA.HeadHeader)
            .StopAsync();
    }

    [Test, Retry(3)]
    public async Task Will_ignore_new_block_that_is_far_ahead()
    {
        // this test was designed for no sync-timer sync process
        // now it checks something different
        SyncPeerMock peerA = new("A");
        peerA.AddBlocksUpTo(1);

        await When.Syncing
            .AfterProcessingGenesis()
            .AfterPeerIsAdded(peerA)
            .WaitUntilInitialized()
            .After(() => peerA.AddBlocksUpTo(16))
            .AfterNewBlockMessage(peerA.HeadBlock, peerA)
            .BestSuggestedHeaderIs(peerA.HeadHeader)
            .StopAsync();
    }

    [Test, Retry(3)]
    public async Task Can_sync_when_best_peer_is_timing_out()
    {
        SyncPeerMock peerA = new("A");
        peerA.AddBlocksUpTo(1);

        SyncPeerMock badPeer = new("B", false, false, true);
        badPeer.AddBlocksUpTo(20);

        await When.Syncing
            .AfterProcessingGenesis()
            .AfterPeerIsAdded(badPeer)
            .WaitUntilInitialized()
            .AfterPeerIsAdded(peerA)
            .BestSuggestedBlockHasNumber(1)
            .StopAsync();
    }

    [Test]
    [Parallelizable(ParallelScope.None)]
    public async Task Will_inform_connecting_peer_about_the_alternative_branch_with_same_difficulty()
    {

        if (WithTTD(_synchronizerType)) { return; }
        if (_synchronizerType == SynchronizerType.Fast)
        {
            return;
        }

        SyncPeerMock peerA = new("A");
        peerA.AddBlocksUpTo(2);

        SyncPeerMock peerB = new("B");
        peerB.AddBlocksUpTo(2, 0, 1);

        await using SyncingContext syncingContext = When.Syncing
            .AfterProcessingGenesis()
            .AfterPeerIsAdded(peerA)
            .BestSuggestedBlockHasNumber(2)
            .AfterPeerIsAdded(peerB)
            .WaitUntilInitialized();

        Assert.That(peerA.HeadBlock.Hash, Is.Not.EqualTo(peerB.HeadBlock.Hash));

        Block? peerBNewBlock = null;
        Assert.That(() =>
        {
            bool receivedBlock = peerB.ReceivedBlocks.TryPeek(out peerBNewBlock);
            return receivedBlock && peerBNewBlock!.Hash == peerA.HeadBlock.Hash;
        }, Is.True.After(WaitTime, 1));

        Assert.That(peerA.HeadBlock.Hash, Is.EqualTo(peerBNewBlock?.Header.Hash!));
    }

    [Test]
    public async Task Will_not_add_same_peer_twice()
    {
        SyncPeerMock peerA = new("A");
        peerA.AddBlocksUpTo(1);

        await When.Syncing
            .AfterProcessingGenesis()
            .AfterPeerIsAdded(peerA)
            .AfterPeerIsAdded(peerA)
            .WaitUntilInitialized()
            .PeerCountIs(1)
            .BestSuggestedBlockHasNumber(1)
            .StopAsync();
    }

    [Test]
    public async Task Will_remove_peer_when_init_fails()
    {
        SyncPeerMock peerA = new("A", true, true);
        peerA.AddBlocksUpTo(1);

        await When.Syncing
            .AfterProcessingGenesis()
            .AfterPeerIsAdded(peerA)
            .PeerCountEventuallyIs(0)
            .StopAsync();
    }


    [Test]
    public async Task Can_remove_peers()
    {
        SyncPeerMock peerA = new("A");
        SyncPeerMock peerB = new("B");

        await When.Syncing
            .AfterProcessingGenesis()
            .AfterPeerIsAdded(peerA)
            .AfterPeerIsAdded(peerB)
            .PeerCountIs(2)
            .AfterPeerIsRemoved(peerB)
            .PeerCountIs(1)
            .AfterPeerIsRemoved(peerA)
            .PeerCountIs(0)
            .StopAsync();
    }

    [Test, Retry(3)]
    public async Task Can_reorg_on_add_peer()
    {
        SyncPeerMock peerA = new("A");
        peerA.AddBlocksUpTo(SyncBatchSizeMax);

        SyncPeerMock peerB = new("B");
        peerB.AddBlocksUpTo(SyncBatchSizeMax * 2, 0, 1);

        await When.Syncing
            .AfterProcessingGenesis()
            .AfterPeerIsAdded(peerA)
            .BestSuggestedHeaderIs(peerA.HeadHeader)
            .AfterPeerIsAdded(peerB)
            .BestSuggestedHeaderIs(peerB.HeadHeader)
            .StopAsync();
    }

    [Test]
    public async Task Can_reorg_based_on_total_difficulty()
    {
        if (WithTTD(_synchronizerType)) { return; }
        SyncPeerMock peerA = new("A");
        peerA.AddBlocksUpTo(10);

        SyncPeerMock peerB = new("B");
        peerB.AddHighDifficultyBlocksUpTo(6, 0, 1);

        await When.Syncing
            .AfterProcessingGenesis()
            .AfterPeerIsAdded(peerA)
            .BestSuggestedHeaderIs(peerA.HeadHeader)
            .AfterPeerIsAdded(peerB)
            .BestSuggestedHeaderIs(peerB.HeadHeader)
            .StopAsync();
    }

    [Test, Retry(3)]
    [Ignore("Not supported for now - still analyzing this scenario")]
    public async Task Can_extend_chain_on_hint_block_when_high_difficulty_low_number()
    {

        if (WithTTD(_synchronizerType)) { return; }
        SyncPeerMock peerA = new("A");
        peerA.AddBlocksUpTo(10);

        SyncPeerMock peerB = new("B");
        peerB.AddHighDifficultyBlocksUpTo(5, 0, 1);

        await When.Syncing
            .AfterProcessingGenesis()
            .AfterPeerIsAdded(peerA)
            .AfterPeerIsAdded(peerB)
            .After(() => peerB.AddHighDifficultyBlocksUpTo(6, 0, 1))
            .AfterHintBlockMessage(peerB.HeadBlock, peerB)
            .BestSuggestedHeaderIs(peerB.HeadHeader)
            .StopAsync();
    }

    [Test, Retry(3)]
    public async Task Can_extend_chain_on_new_block_when_high_difficulty_low_number()
    {

        if (WithTTD(_synchronizerType)) { return; }
        SyncPeerMock peerA = new("A");
        peerA.AddBlocksUpTo(10);

        SyncPeerMock peerB = new("B");
        peerB.AddHighDifficultyBlocksUpTo(6, 0, 1);

        await When.Syncing
            .AfterProcessingGenesis()
            .AfterPeerIsAdded(peerA)
            .WaitUntilInitialized()
            .AfterPeerIsAdded(peerB)
            .WaitUntilInitialized()
            .After(() => peerB.AddHighDifficultyBlocksUpTo(6, 0, 1))
            .AfterNewBlockMessage(peerB.HeadBlock, peerB)
            .WaitUntilInitialized()
            .BestSuggestedHeaderIs(peerB.HeadHeader)
            .StopAsync();
    }

    [Test, Retry(3)]
    public async Task Will_not_reorganize_on_same_chain_length()
    {
        SyncPeerMock peerA = new("A");
        peerA.AddBlocksUpTo(10);

        SyncPeerMock peerB = new("B");
        peerB.AddBlocksUpTo(10, 0, 1);

        await When.Syncing
            .AfterProcessingGenesis()
            .AfterPeerIsAdded(peerA)
            .BestSuggestedHeaderIs(peerA.HeadHeader)
            .AfterPeerIsAdded(peerB)
            .BestSuggestedHeaderIs(peerA.HeadHeader)
            .StopAsync();
    }

    [Test]
    public async Task Will_not_reorganize_more_than_max_reorg_length()
    {
        SyncPeerMock peerA = new("A");
        peerA.AddBlocksUpTo(PowForwardHeaderProvider.MaxReorganizationLength + 1);

        SyncPeerMock peerB = new("B");
        peerB.AddBlocksUpTo(PowForwardHeaderProvider.MaxReorganizationLength + 2, 0, 1);

        await When.Syncing
            .AfterProcessingGenesis()
            .AfterPeerIsAdded(peerA)
            .BestSuggestedHeaderIs(peerA.HeadHeader)
            .AfterPeerIsAdded(peerB)
            .WaitALittle()
            .BestSuggestedHeaderIs(peerA.HeadHeader)
            .StopAsync();
    }

    [Test, Ignore("travis")]
    public async Task Can_sync_more_than_a_batch()
    {
        SyncPeerMock peerA = new("A");
        peerA.AddBlocksUpTo(SyncBatchSizeMax * 3);

        await When.Syncing
            .AfterProcessingGenesis()
            .AfterPeerIsAdded(peerA)
            .BestSuggestedHeaderIs(peerA.HeadHeader)
            .StopAsync();
    }

    [Test, Retry(3)]
    public async Task Can_sync_exactly_one_batch()
    {
        SyncPeerMock peerA = new("A");
        peerA.AddBlocksUpTo(SyncBatchSizeMax);

        await When.Syncing
            .AfterProcessingGenesis()
            .AfterPeerIsAdded(peerA)
            .BestSuggestedHeaderIs(peerA.HeadHeader)
            .StopAsync();
    }

    [Test, Retry(3)]
    public async Task Can_stop()
    {
        SyncPeerMock peerA = new("A");
        peerA.AddBlocksUpTo(SyncBatchSizeMax);

        await When.Syncing
            .StopAsync();
    }

    private const int WaitTime = 1500;

    private static bool IsMerge(SynchronizerType synchronizerType) =>
        synchronizerType switch
        {
            SynchronizerType.Eth2MergeFast or SynchronizerType.Eth2MergeFull
                or SynchronizerType.Eth2MergeFastWithoutTTD or SynchronizerType.Eth2MergeFullWithoutTTD
                => true,
            _ => false
        };

    private static bool WithTTD(SynchronizerType synchronizerType) =>
        synchronizerType switch
        {
            SynchronizerType.Eth2MergeFast or SynchronizerType.Eth2MergeFull => true,
            _ => false
        };

}<|MERGE_RESOLUTION|>--- conflicted
+++ resolved
@@ -46,16 +46,6 @@
 public class SynchronizerTests(SynchronizerType synchronizerType)
 {
     private const int SyncBatchSizeMax = 128;
-<<<<<<< HEAD
-
-    private readonly SynchronizerType _synchronizerType;
-
-    public SynchronizerTests(SynchronizerType synchronizerType)
-    {
-        _synchronizerType = synchronizerType;
-    }
-=======
->>>>>>> eee5ac23
 
     private readonly SynchronizerType _synchronizerType = synchronizerType;
     private static readonly Block _genesisBlock = Build.A.Block
