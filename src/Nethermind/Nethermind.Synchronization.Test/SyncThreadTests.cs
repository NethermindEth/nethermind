--- conflicted
+++ resolved
@@ -300,11 +300,8 @@
                 stateProvider,
                 receiptStorage,
                 NullWitnessCollector.Instance,
-<<<<<<< HEAD
+                new BlockhashStore(tree, specProvider, stateProvider),
                 txProcessor,
-=======
-                new BlockhashStore(tree, specProvider, stateProvider),
->>>>>>> fc273d60
                 logManager);
 
             RecoverSignatures step = new(ecdsa, txPool, specProvider, logManager);
@@ -327,11 +324,8 @@
                 devState,
                 receiptStorage,
                 NullWitnessCollector.Instance,
-<<<<<<< HEAD
+                new BlockhashStore(tree, specProvider, devState),
                 devTxProcessor,
-=======
-                new BlockhashStore(tree, specProvider, devState),
->>>>>>> fc273d60
                 logManager);
 
             BlockchainProcessor devChainProcessor = new(tree, devBlockProcessor, step, stateReader, logManager,
