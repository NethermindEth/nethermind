// SPDX-FileCopyrightText: 2022 Demerzel Solutions Limited
// SPDX-License-Identifier: LGPL-3.0-only

using System;
using System.Collections.Generic;
using System.Threading;
using System.Threading.Tasks;
using Nethermind.Blockchain;
using Nethermind.Blockchain.Blocks;
using Nethermind.Blockchain.Receipts;
using Nethermind.Blockchain.Synchronization;
using Nethermind.Consensus;
using Nethermind.Consensus.Comparers;
using Nethermind.Consensus.Processing;
using Nethermind.Consensus.Producers;
using Nethermind.Consensus.Rewards;
using Nethermind.Consensus.Transactions;
using Nethermind.Consensus.Validators;
using Nethermind.Core;
using Nethermind.Core.Extensions;
using Nethermind.Core.Test.Builders;
using Nethermind.Core.Timers;
using Nethermind.Crypto;
using Nethermind.Db;
using Nethermind.Int256;
using Nethermind.Evm;
using Nethermind.Logging;
using Nethermind.Specs;
using Nethermind.Specs.Forks;
using Nethermind.State;
using Nethermind.Stats;
using Nethermind.Evm.TransactionProcessing;
using Nethermind.Synchronization.Blocks;
using Nethermind.Synchronization.ParallelSync;
using Nethermind.Synchronization.Peers;
using Nethermind.Synchronization.Reporting;
using Nethermind.Trie.Pruning;
using Nethermind.TxPool;
using NSubstitute;
using NUnit.Framework;
using BlockTree = Nethermind.Blockchain.BlockTree;
using Nethermind.Synchronization.SnapSync;
using Nethermind.Config;
using Nethermind.Specs.ChainSpecStyle;
using Nethermind.Trie;

namespace Nethermind.Synchronization.Test
{
    [Parallelizable(ParallelScope.All)]
    [TestFixture(SynchronizerType.Fast)]
    [TestFixture(SynchronizerType.Full)]
    public class SyncThreadsTests
    {
        private readonly SynchronizerType _synchronizerType;
        private List<SyncTestContext> _peers = new();
        private SyncTestContext _originPeer = null!;
        private static Block _genesis = null!;

        public SyncThreadsTests(SynchronizerType synchronizerType)
        {
            _synchronizerType = synchronizerType;
        }

        private readonly int remotePeersCount = 2;

        [SetUp]
        public void Setup()
        {
            _peers = new List<SyncTestContext>();
            for (int i = 0; i < remotePeersCount + 1; i++)
            {
                _peers.Add(CreateSyncManager(i));
            }

            _originPeer = _peers[0];
        }

        [TearDown]
        public async Task TearDown()
        {
            foreach (SyncTestContext peer in _peers)
            {
                await peer.StopAsync();
            }
        }

        [Test]
        [Retry(20)] // experiencing some flakiness
        public void Setup_is_correct()
        {
            foreach (SyncTestContext peer in _peers)
            {
                Assert.That(peer.SyncServer.Head?.Hash, Is.EqualTo(_genesis.Header.Hash));
            }
        }

        private void ConnectAllPeers()
        {
            for (int localIndex = 0; localIndex < _peers.Count; localIndex++)
            {
                SyncTestContext localPeer = _peers[localIndex];
                for (int remoteIndex = 0; remoteIndex < _peers.Count; remoteIndex++)
                {
                    if (localIndex == remoteIndex)
                    {
                        continue;
                    }

                    SyncTestContext remotePeer = _peers[remoteIndex];
                    localPeer.PeerPool!.AddPeer(new SyncPeerMock(remotePeer.Tree, TestItem.PublicKeys[localIndex],
                        $"PEER{localIndex}", remotePeer.SyncServer, TestItem.PublicKeys[remoteIndex],
                        $"PEER{remoteIndex}"));
                }
            }
        }

        private const int WaitTime = 1000;

        [Test, Ignore("travis failures")]
        public void Can_sync_when_connected()
        {
            ConnectAllPeers();

            Block headBlock = ProduceBlocks(_chainLength);

            SemaphoreSlim waitEvent = new(0);
            foreach (SyncTestContext peer in _peers)
            {
                peer.Tree.NewHeadBlock += (_, e) =>
                {
                    if (e.Block.Number == _chainLength) waitEvent.Release();
                };
            }

            for (int i = 0; i < _peers.Count; i++)
            {
                waitEvent.Wait(WaitTime);
            }

            for (int i = 0; i < _peers.Count; i++)
            {
                Address headBlockBeneficiary = headBlock.Beneficiary!;
                Assert.That(_peers[i].SyncServer.Head!.Number, Is.EqualTo(headBlock.Header.Number), i.ToString());
                Assert.That(_peers[i].StateProvider.GetBalance(headBlockBeneficiary), Is.EqualTo(_originPeer.StateProvider.GetBalance(headBlockBeneficiary)), i + " balance");
                Assert.That(_peers[i].StateProvider.GetBalance(TestItem.AddressB), Is.EqualTo(_originPeer.StateProvider.GetBalance(TestItem.AddressB)), i + " balance B");
            }
        }

        private Block ProduceBlocks(int chainLength)
        {
            Block headBlock = _genesis;
            AutoResetEvent resetEvent = new(false);
            _originPeer.Tree.NewHeadBlock += (_, e) =>
            {
                resetEvent.Set();
                headBlock = e.Block;
            };

            for (int i = 0; i < chainLength; i++)
            {
                Transaction transaction = new();

                1.Ether().Divide((UInt256)_chainLength, out UInt256 txValue);
                transaction.Value = txValue;
                transaction.SenderAddress = TestItem.AddressA;
                transaction.To = TestItem.AddressB;
                transaction.Nonce = (UInt256)i;
                transaction.GasLimit = 21000;
                transaction.GasPrice = 20.GWei();
                transaction.Hash = transaction.CalculateHash();
                _originPeer.Ecdsa.Sign(TestItem.PrivateKeyA, transaction);
                _originPeer.TxPool.SubmitTx(transaction, TxHandlingOptions.None);
                if (!resetEvent.WaitOne(1000))
                {
                    throw new Exception($"Failed to produce block {i + 1}");
                }
            }

            return headBlock;
        }

        private readonly int _chainLength = 100;

        [Test, Ignore("Fails when running with other tests due to pool starvation in NUnit adapter")]
        public void Can_sync_when_initially_disconnected()
        {
            foreach (SyncTestContext peer in _peers)
            {
                Assert.That(peer.SyncServer.Head!.Hash, Is.EqualTo(_genesis.Hash), "genesis hash");
            }

            Block headBlock = ProduceBlocks(_chainLength);

            SemaphoreSlim waitEvent = new(0);
            foreach (SyncTestContext peer in _peers)
            {
                peer.Tree.NewHeadBlock += (_, e) =>
                {
                    if (e.Block.Number == _chainLength) waitEvent.Release();
                };
            }

            ConnectAllPeers();

            for (int i = 0; i < _peers.Count; i++)
            {
                waitEvent.Wait(WaitTime);
            }

            for (int i = 0; i < _peers.Count; i++)
            {
                Address headBlockBeneficiary = headBlock.Beneficiary!;
                Assert.That(_peers[i].SyncServer.Head!.Number, Is.EqualTo(headBlock.Header.Number), i.ToString());
                Assert.That(_peers[i].StateProvider.GetBalance(headBlockBeneficiary), Is.EqualTo(_originPeer.StateProvider.GetBalance(headBlockBeneficiary)), i + " balance");
                Assert.That(_peers[i].StateProvider.GetBalance(TestItem.AddressB), Is.EqualTo(_originPeer.StateProvider.GetBalance(TestItem.AddressB)), i + " balance B");
            }
        }

        private class SyncTestContext
        {
            public IEthereumEcdsa Ecdsa { get; set; } = null!;
            public ITxPool TxPool { get; set; } = null!;
            public ISyncServer SyncServer { get; set; } = null!;
            public ISyncPeerPool? PeerPool { get; set; }
            public IBlockchainProcessor? BlockchainProcessor { get; set; }
            public ISynchronizer? Synchronizer { get; set; }
            public IBlockTree Tree { get; set; } = null!;
            public IWorldState StateProvider { get; set; } = null!;

            public DevBlockProducer? BlockProducer { get; set; }
            public ConsoleAsyncLogger? Logger { get; set; }

            public async Task StopAsync()
            {
                await (BlockchainProcessor?.StopAsync() ?? Task.CompletedTask);
                await (BlockProducer?.StopAsync() ?? Task.CompletedTask);
                await (PeerPool?.StopAsync() ?? Task.CompletedTask);
                await (Synchronizer?.StopAsync() ?? Task.CompletedTask);
                Logger?.Flush();
            }
        }

        private SyncTestContext CreateSyncManager(int index)
        {
            NoErrorLimboLogs logManager = NoErrorLimboLogs.Instance;
            ConsoleAsyncLogger logger = new(LogLevel.Debug, "PEER " + index + " ");
            //            var logManager = new OneLoggerLogManager(logger);
            SingleReleaseSpecProvider specProvider =
                new(ConstantinopleFix.Instance, MainnetSpecProvider.Instance.NetworkId, MainnetSpecProvider.Instance.ChainId);

            IDbProvider dbProvider = TestMemDbProvider.Init();
            IDb codeDb = dbProvider.CodeDb;
            IDb stateDb = dbProvider.StateDb;

            TrieStore trieStore = new(stateDb, LimboLogs.Instance);
            StateReader stateReader = new(trieStore, codeDb, logManager);
            WorldState stateProvider = new(trieStore, codeDb, logManager);
            stateProvider.CreateAccount(TestItem.AddressA, 10000.Ether());
            stateProvider.Commit(specProvider.GenesisSpec);
            stateProvider.CommitTree(0);
            stateProvider.RecalculateStateRoot();

            InMemoryReceiptStorage receiptStorage = new();

            EthereumEcdsa ecdsa = new(specProvider.ChainId, logManager);
            BlockTree tree = Build.A.BlockTree().WithoutSettingHead.TestObject;
            ITransactionComparerProvider transactionComparerProvider =
                new TransactionComparerProvider(specProvider, tree);

            TxPool.TxPool txPool = new(ecdsa,
                new BlobTxStorage(),
                new ChainHeadInfoProvider(specProvider, tree, stateReader),
                new TxPoolConfig(),
                new TxValidator(specProvider.ChainId),
                logManager,
                transactionComparerProvider.GetDefaultComparer());
<<<<<<< HEAD
            BlockhashProvider blockhashProvider = new(tree, LimboLogs.Instance);
            CodeInfoRepository codeInfoRepository = new();
            VirtualMachine virtualMachine = new(blockhashProvider, specProvider, codeInfoRepository, logManager);
=======
            BlockhashProvider blockhashProvider = new(tree, specProvider, stateProvider, LimboLogs.Instance);
            VirtualMachine virtualMachine = new(blockhashProvider, specProvider, logManager);
>>>>>>> 7b161e63

            Always sealValidator = Always.Valid;
            HeaderValidator headerValidator = new(tree, sealValidator, specProvider, logManager);
            Always txValidator = Always.Valid;
            UnclesValidator unclesValidator = new(tree, headerValidator, logManager);
            BlockValidator blockValidator =
                new(txValidator, headerValidator, unclesValidator, specProvider, logManager);

            ISyncConfig syncConfig = _synchronizerType == SynchronizerType.Fast
                ? SyncConfig.WithFastSync
                : SyncConfig.WithFullSyncOnly;

            RewardCalculator rewardCalculator = new(specProvider);
            TransactionProcessor txProcessor =
                new(specProvider, stateProvider, virtualMachine, codeInfoRepository, logManager);

            BlockProcessor blockProcessor = new(
                specProvider,
                blockValidator,
                rewardCalculator,
                new BlockProcessor.BlockValidationTransactionsExecutor(txProcessor, stateProvider),
                stateProvider,
                receiptStorage,
                NullWitnessCollector.Instance,
                new BlockhashStore(tree, specProvider, stateProvider),
                logManager);

            RecoverSignatures step = new(ecdsa, txPool, specProvider, logManager);
            BlockchainProcessor processor = new(tree, blockProcessor, step, stateReader, logManager,
                BlockchainProcessor.Options.Default);

            ITimerFactory timerFactory = Substitute.For<ITimerFactory>();
            NodeStatsManager nodeStatsManager = new(timerFactory, logManager);
            SyncPeerPool syncPeerPool = new(tree, nodeStatsManager, new TotalDifficultyBetterPeerStrategy(LimboLogs.Instance), logManager, 25);

            WorldState devState = new(trieStore, codeDb, logManager);
            VirtualMachine devEvm = new(blockhashProvider, specProvider, codeInfoRepository, logManager);
            TransactionProcessor devTxProcessor = new(specProvider, devState, devEvm, codeInfoRepository, logManager);

            BlockProcessor devBlockProcessor = new(
                specProvider,
                blockValidator,
                rewardCalculator,
                new BlockProcessor.BlockProductionTransactionsExecutor(devTxProcessor, devState, specProvider, logManager),
                devState,
                receiptStorage,
                NullWitnessCollector.Instance,
                new BlockhashStore(tree, specProvider, devState),
                logManager);

            BlockchainProcessor devChainProcessor = new(tree, devBlockProcessor, step, stateReader, logManager,
                BlockchainProcessor.Options.NoReceipts);
            BlocksConfig blocksConfig = new()
            {
                MinGasPrice = 0
            };
            ITxFilterPipeline txFilterPipeline = TxFilterPipelineBuilder.CreateStandardFilteringPipeline(LimboLogs.Instance, specProvider, blocksConfig);
            TxPoolTxSource transactionSelector = new(txPool, specProvider, transactionComparerProvider, logManager, txFilterPipeline);
            DevBlockProducer producer = new(
                transactionSelector,
                devChainProcessor,
                stateProvider,
                tree,
                new BuildBlocksRegularly(TimeSpan.FromMilliseconds(50)).IfPoolIsNotEmpty(txPool),
                Timestamper.Default,
                specProvider,
                new BlocksConfig(),
                logManager);

            TotalDifficultyBetterPeerStrategy bestPeerStrategy = new(LimboLogs.Instance);
            Pivot pivot = new(syncConfig);
            BlockDownloaderFactory blockDownloaderFactory = new(
                MainnetSpecProvider.Instance,
                blockValidator,
                sealValidator,
                new TotalDifficultyBetterPeerStrategy(LimboLogs.Instance),
                logManager);
            Synchronizer synchronizer = new(
                dbProvider,
                new NodeStorage(dbProvider.StateDb),
                MainnetSpecProvider.Instance,
                tree,
                NullReceiptStorage.Instance,
                syncPeerPool,
                nodeStatsManager,
                syncConfig,
                blockDownloaderFactory,
                pivot,
                Substitute.For<IProcessExitSource>(),
                bestPeerStrategy,
                new ChainSpec(),
                stateReader,
                logManager);

            ISyncModeSelector selector = synchronizer.SyncModeSelector;
            SyncServer syncServer = new(
                trieStore.TrieNodeRlpStore,
                codeDb,
                tree,
                receiptStorage,
                Always.Valid,
                Always.Valid,
                syncPeerPool,
                selector,
                syncConfig,
                NullWitnessCollector.Instance,
                Policy.FullGossip,
                MainnetSpecProvider.Instance,
                logManager);

            ManualResetEventSlim waitEvent = new();
            tree.NewHeadBlock += (_, _) => waitEvent.Set();

            if (index == 0)
            {
                _genesis = Build.A.Block.Genesis.WithStateRoot(stateProvider.StateRoot).TestObject;
                producer.Start();
            }

            syncPeerPool.Start();
            synchronizer.Start();
            processor.Start();
            tree.SuggestBlock(_genesis);

            if (!waitEvent.Wait(10000))
            {
                throw new Exception("No genesis");
            }

            SyncTestContext context = new();
            context.Ecdsa = ecdsa;
            context.BlockchainProcessor = processor;
            context.PeerPool = syncPeerPool;
            context.StateProvider = stateProvider;
            context.Synchronizer = synchronizer;
            context.SyncServer = syncServer;
            context.Tree = tree;
            context.BlockProducer = producer;
            context.TxPool = txPool;
            context.Logger = logger;
            return context;
        }
    }
}<|MERGE_RESOLUTION|>--- conflicted
+++ resolved
@@ -274,14 +274,9 @@
                 new TxValidator(specProvider.ChainId),
                 logManager,
                 transactionComparerProvider.GetDefaultComparer());
-<<<<<<< HEAD
-            BlockhashProvider blockhashProvider = new(tree, LimboLogs.Instance);
+            BlockhashProvider blockhashProvider = new(tree, specProvider, stateProvider, LimboLogs.Instance);
             CodeInfoRepository codeInfoRepository = new();
             VirtualMachine virtualMachine = new(blockhashProvider, specProvider, codeInfoRepository, logManager);
-=======
-            BlockhashProvider blockhashProvider = new(tree, specProvider, stateProvider, LimboLogs.Instance);
-            VirtualMachine virtualMachine = new(blockhashProvider, specProvider, logManager);
->>>>>>> 7b161e63
 
             Always sealValidator = Always.Valid;
             HeaderValidator headerValidator = new(tree, sealValidator, specProvider, logManager);
