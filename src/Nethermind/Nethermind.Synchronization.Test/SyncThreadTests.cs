// SPDX-FileCopyrightText: 2022 Demerzel Solutions Limited
// SPDX-License-Identifier: LGPL-3.0-only

using System;
using System.Collections.Generic;
using System.Threading;
using System.Threading.Tasks;
using Autofac;
using Nethermind.Blockchain;
using Nethermind.Blockchain.BeaconBlockRoot;
using Nethermind.Blockchain.Blocks;
using Nethermind.Blockchain.Receipts;
using Nethermind.Blockchain.Synchronization;
using Nethermind.Consensus;
using Nethermind.Consensus.Comparers;
using Nethermind.Consensus.Processing;
using Nethermind.Consensus.Producers;
using Nethermind.Consensus.Rewards;
using Nethermind.Consensus.Transactions;
using Nethermind.Consensus.Validators;
using Nethermind.Core;
using Nethermind.Core.Extensions;
using Nethermind.Core.Test.Builders;
using Nethermind.Core.Timers;
using Nethermind.Crypto;
using Nethermind.Db;
using Nethermind.Int256;
using Nethermind.Evm;
using Nethermind.Logging;
using Nethermind.Specs;
using Nethermind.Specs.Forks;
using Nethermind.State;
using Nethermind.Stats;
using Nethermind.Evm.TransactionProcessing;
using Nethermind.Synchronization.Peers;
using Nethermind.Trie.Pruning;
using Nethermind.TxPool;
using NSubstitute;
using NUnit.Framework;
using BlockTree = Nethermind.Blockchain.BlockTree;
using Nethermind.Config;
using Nethermind.Core.Container;
using Nethermind.Core.Specs;
using Nethermind.Init.Steps;
using Nethermind.Network.Config;
using Nethermind.Specs.ChainSpecStyle;
using Nethermind.Trie;

namespace Nethermind.Synchronization.Test
{
    [Parallelizable(ParallelScope.All)]
    [TestFixture(SynchronizerType.Fast)]
    [TestFixture(SynchronizerType.Full)]
    public class SyncThreadsTests
    {
        private readonly SynchronizerType _synchronizerType;
        private List<SyncTestContext> _peers = new();
        private SyncTestContext _originPeer = null!;
        private static Block _genesis = null!;

        public SyncThreadsTests(SynchronizerType synchronizerType)
        {
            _synchronizerType = synchronizerType;
        }

        private readonly int remotePeersCount = 2;

        [SetUp]
        public void Setup()
        {
            _peers = new List<SyncTestContext>();
            for (int i = 0; i < remotePeersCount + 1; i++)
            {
                _peers.Add(CreateSyncManager(i));
            }

            _originPeer = _peers[0];
        }

        [TearDown]
        public async Task TearDown()
        {
            foreach (SyncTestContext peer in _peers)
            {
                await peer.StopAsync();
            }
        }

        [Test]
        [Retry(20)] // experiencing some flakiness
        public void Setup_is_correct()
        {
            foreach (SyncTestContext peer in _peers)
            {
                Assert.That(peer.SyncServer.Head?.Hash, Is.EqualTo(_genesis.Header.Hash));
            }
        }

        private void ConnectAllPeers()
        {
            for (int localIndex = 0; localIndex < _peers.Count; localIndex++)
            {
                SyncTestContext localPeer = _peers[localIndex];
                for (int remoteIndex = 0; remoteIndex < _peers.Count; remoteIndex++)
                {
                    if (localIndex == remoteIndex)
                    {
                        continue;
                    }

                    SyncTestContext remotePeer = _peers[remoteIndex];
                    localPeer.PeerPool!.AddPeer(new SyncPeerMock(remotePeer.Tree, TestItem.PublicKeys[localIndex],
                        $"PEER{localIndex}", remotePeer.SyncServer, TestItem.PublicKeys[remoteIndex],
                        $"PEER{remoteIndex}"));
                }
            }
        }

        private const int WaitTime = 1000;

        [Test, Ignore("travis failures")]
        public void Can_sync_when_connected()
        {
            ConnectAllPeers();

            Block headBlock = ProduceBlocks(_chainLength);

            SemaphoreSlim waitEvent = new(0);
            foreach (SyncTestContext peer in _peers)
            {
                peer.Tree.NewHeadBlock += (_, e) =>
                {
                    if (e.Block.Number == _chainLength) waitEvent.Release();
                };
            }

            for (int i = 0; i < _peers.Count; i++)
            {
                waitEvent.Wait(WaitTime);
            }

            for (int i = 0; i < _peers.Count; i++)
            {
                Address headBlockBeneficiary = headBlock.Beneficiary!;
                Assert.That(_peers[i].SyncServer.Head!.Number, Is.EqualTo(headBlock.Header.Number), i.ToString());
                Assert.That(_peers[i].StateProvider.GetBalance(headBlockBeneficiary), Is.EqualTo(_originPeer.StateProvider.GetBalance(headBlockBeneficiary)), i + " balance");
                Assert.That(_peers[i].StateProvider.GetBalance(TestItem.AddressB), Is.EqualTo(_originPeer.StateProvider.GetBalance(TestItem.AddressB)), i + " balance B");
            }
        }

        private Block ProduceBlocks(int chainLength)
        {
            Block headBlock = _genesis;
            AutoResetEvent resetEvent = new(false);
            _originPeer.Tree.NewHeadBlock += (_, e) =>
            {
                resetEvent.Set();
                headBlock = e.Block;
            };

            for (int i = 0; i < chainLength; i++)
            {
                Transaction transaction = new();

                1.Ether().Divide((UInt256)_chainLength, out UInt256 txValue);
                transaction.Value = txValue;
                transaction.SenderAddress = TestItem.AddressA;
                transaction.To = TestItem.AddressB;
                transaction.Nonce = (UInt256)i;
                transaction.GasLimit = 21000;
                transaction.GasPrice = 20.GWei();
                transaction.Hash = transaction.CalculateHash();
                _originPeer.Ecdsa.Sign(TestItem.PrivateKeyA, transaction);
                _originPeer.TxPool.SubmitTx(transaction, TxHandlingOptions.None);
                if (!resetEvent.WaitOne(1000))
                {
                    throw new Exception($"Failed to produce block {i + 1}");
                }
            }

            return headBlock;
        }

        private readonly int _chainLength = 100;

        [Test, Ignore("Fails when running with other tests due to pool starvation in NUnit adapter")]
        public void Can_sync_when_initially_disconnected()
        {
            foreach (SyncTestContext peer in _peers)
            {
                Assert.That(peer.SyncServer.Head!.Hash, Is.EqualTo(_genesis.Hash), "genesis hash");
            }

            Block headBlock = ProduceBlocks(_chainLength);

            SemaphoreSlim waitEvent = new(0);
            foreach (SyncTestContext peer in _peers)
            {
                peer.Tree.NewHeadBlock += (_, e) =>
                {
                    if (e.Block.Number == _chainLength) waitEvent.Release();
                };
            }

            ConnectAllPeers();

            for (int i = 0; i < _peers.Count; i++)
            {
                waitEvent.Wait(WaitTime);
            }

            for (int i = 0; i < _peers.Count; i++)
            {
                Address headBlockBeneficiary = headBlock.Beneficiary!;
                Assert.That(_peers[i].SyncServer.Head!.Number, Is.EqualTo(headBlock.Header.Number), i.ToString());
                Assert.That(_peers[i].StateProvider.GetBalance(headBlockBeneficiary), Is.EqualTo(_originPeer.StateProvider.GetBalance(headBlockBeneficiary)), i + " balance");
                Assert.That(_peers[i].StateProvider.GetBalance(TestItem.AddressB), Is.EqualTo(_originPeer.StateProvider.GetBalance(TestItem.AddressB)), i + " balance B");
            }
        }

        private class SyncTestContext
        {
            public IEthereumEcdsa Ecdsa { get; set; } = null!;
            public ITxPool TxPool { get; set; } = null!;
            public ISyncServer SyncServer { get; set; } = null!;
            public ISyncPeerPool? PeerPool { get; set; }
            public IBlockchainProcessor? BlockchainProcessor { get; set; }
            public ISynchronizer? Synchronizer { get; set; }
            public IBlockTree Tree { get; set; } = null!;
            public IWorldState StateProvider { get; set; } = null!;

            public DevBlockProducer? BlockProducer { get; set; }
            public IBlockProducerRunner? BlockProducerRunner { get; set; }
            public ConsoleAsyncLogger? Logger { get; set; }

            public async Task StopAsync()
            {
                await (BlockchainProcessor?.StopAsync() ?? Task.CompletedTask);
                await (BlockProducerRunner?.StopAsync() ?? Task.CompletedTask);
                await (PeerPool?.StopAsync() ?? Task.CompletedTask);
                await (Synchronizer?.StopAsync() ?? Task.CompletedTask);
                Logger?.Flush();
            }
        }

        private SyncTestContext CreateSyncManager(int index)
        {
            NoErrorLimboLogs logManager = NoErrorLimboLogs.Instance;
            ConsoleAsyncLogger logger = new(LogLevel.Debug, "PEER " + index + " ");
            //            var logManager = new OneLoggerLogManager(logger);
            SingleReleaseSpecProvider specProvider =
                new(ConstantinopleFix.Instance, MainnetSpecProvider.Instance.NetworkId, MainnetSpecProvider.Instance.ChainId);

            IDbProvider dbProvider = TestMemDbProvider.Init();
            IDb codeDb = dbProvider.CodeDb;
            IDb stateDb = dbProvider.StateDb;

            TrieStore trieStore = new(stateDb, LimboLogs.Instance);
            StateReader stateReader = new(trieStore, codeDb, logManager);
            WorldState stateProvider = new(trieStore, codeDb, logManager);
            stateProvider.CreateAccount(TestItem.AddressA, 10000.Ether());
            stateProvider.Commit(specProvider.GenesisSpec);
            stateProvider.CommitTree(0);
            stateProvider.RecalculateStateRoot();

            InMemoryReceiptStorage receiptStorage = new();

            EthereumEcdsa ecdsa = new(specProvider.ChainId);
            BlockTree tree = Build.A.BlockTree().WithoutSettingHead.TestObject;
            ITransactionComparerProvider transactionComparerProvider =
                new TransactionComparerProvider(specProvider, tree);

            CodeInfoRepository codeInfoRepository = new();
            TxPool.TxPool txPool = new(ecdsa,
                new BlobTxStorage(),
                new ChainHeadInfoProvider(specProvider, tree, stateReader, codeInfoRepository),
                new TxPoolConfig(),
                new TxValidator(specProvider.ChainId),
                logManager,
                transactionComparerProvider.GetDefaultComparer());
            BlockhashProvider blockhashProvider = new(tree, specProvider, stateProvider, LimboLogs.Instance);
            VirtualMachine virtualMachine = new(blockhashProvider, specProvider, codeInfoRepository, logManager);

            Always sealValidator = Always.Valid;
            HeaderValidator headerValidator = new(tree, sealValidator, specProvider, logManager);
            Always txValidator = Always.Valid;
            UnclesValidator unclesValidator = new(tree, headerValidator, logManager);
            BlockValidator blockValidator =
                new(txValidator, headerValidator, unclesValidator, specProvider, logManager);

            ISyncConfig syncConfig = _synchronizerType == SynchronizerType.Fast
                ? SyncConfig.WithFastSync
                : SyncConfig.WithFullSyncOnly;

            RewardCalculator rewardCalculator = new(specProvider);
            TransactionProcessor txProcessor =
                new(specProvider, stateProvider, virtualMachine, codeInfoRepository, logManager);

            BlockProcessor blockProcessor = new(
                specProvider,
                blockValidator,
                rewardCalculator,
                new BlockProcessor.BlockValidationTransactionsExecutor(txProcessor, stateProvider),
                stateProvider,
                receiptStorage,
                txProcessor,
                new BeaconBlockRootHandler(txProcessor),
                new BlockhashStore(specProvider, stateProvider),
                logManager);

            RecoverSignatures step = new(ecdsa, txPool, specProvider, logManager);
            BlockchainProcessor processor = new(tree, blockProcessor, step, stateReader, logManager,
                BlockchainProcessor.Options.Default);

            WorldState devState = new(trieStore, codeDb, logManager);
            VirtualMachine devEvm = new(blockhashProvider, specProvider, codeInfoRepository, logManager);
            TransactionProcessor devTxProcessor = new(specProvider, devState, devEvm, codeInfoRepository, logManager);

            BlockProcessor devBlockProcessor = new(
                specProvider,
                blockValidator,
                rewardCalculator,
                new BlockProcessor.BlockProductionTransactionsExecutor(devTxProcessor, devState, specProvider, logManager),
                devState,
                receiptStorage,
                devTxProcessor,
                new BeaconBlockRootHandler(devTxProcessor),
                new BlockhashStore(specProvider, devState),
                logManager);

            BlockchainProcessor devChainProcessor = new(tree, devBlockProcessor, step, stateReader, logManager,
                BlockchainProcessor.Options.NoReceipts);
            BlocksConfig blocksConfig = new()
            {
                MinGasPrice = 0
            };
            ITxFilterPipeline txFilterPipeline = TxFilterPipelineBuilder.CreateStandardFilteringPipeline(LimboLogs.Instance, specProvider, blocksConfig);
            TxPoolTxSource transactionSelector = new(txPool, specProvider, transactionComparerProvider, logManager, txFilterPipeline);
            DevBlockProducer producer = new(
                transactionSelector,
                devChainProcessor,
                stateProvider,
                tree,
                Timestamper.Default,
                specProvider,
                new BlocksConfig(),
                logManager);

            StandardBlockProducerRunner runner = new(
                new BuildBlocksRegularly(TimeSpan.FromMilliseconds(50)).IfPoolIsNotEmpty(txPool),
                tree,
                producer);

            ContainerBuilder builder = new ContainerBuilder();
            builder
<<<<<<< HEAD
                .AddInstance(dbProvider)
                .AddInstance<INodeStorage>(new NodeStorage(dbProvider.StateDb))
                .AddInstance<ISpecProvider>(MainnetSpecProvider.Instance)
                .AddInstance<IBlockTree>(tree)
                .AddInstance(NullReceiptStorage.Instance)
                .AddInstance<ISyncPeerPool>(syncPeerPool)
                .AddInstance<INodeStatsManager>(nodeStatsManager)
                .AddInstance(syncConfig)
                .AddInstance<IBlockValidator>(blockValidator)
                .AddInstance<ISealValidator>(sealValidator)
                .AddInstance<IPivot>(pivot)
                .AddInstance(Substitute.For<IProcessExitSource>())
                .AddInstance<IBetterPeerStrategy>(bestPeerStrategy)
                .AddInstance(new ChainSpec())
                .AddInstance<IStateReader>(stateReader)
                .AddInstance<IReceiptStorage>(receiptStorage)
                .AddInstance<IBeaconSyncStrategy>(No.BeaconSync)
                .AddInstance<ILogManager>(logManager);
=======
                .AddSingleton(dbProvider)
                .AddSingleton(Substitute.For<ITimerFactory>())
                .AddSingleton<INetworkConfig>(new NetworkConfig())
                .AddSingleton<INodeStorage>(new NodeStorage(dbProvider.StateDb))
                .AddSingleton<ISpecProvider>(MainnetSpecProvider.Instance)
                .AddSingleton<IBlockTree>(tree)
                .AddSingleton<IReceiptStorage>(NullReceiptStorage.Instance)
                .AddSingleton<IReceiptFinder>(NullReceiptStorage.Instance)
                .AddSingleton(syncConfig)
                .AddSingleton<IBlockValidator>(blockValidator)
                .AddSingleton<ISealValidator>(sealValidator)
                .AddSingleton(Substitute.For<IProcessExitSource>())
                .AddSingleton(new ChainSpec())
                .AddSingleton<IGossipPolicy>(Policy.FullGossip)
                .AddSingleton<IStateReader>(stateReader)
                .AddSingleton<IReceiptStorage>(receiptStorage)
                .AddSingleton<ILogManager>(logManager);
>>>>>>> 505e8638
            dbProvider.ConfigureServiceCollection(builder);
            builder.RegisterModule(new NetworkModule(new NetworkConfig(), syncConfig));
            IContainer container = builder.Build();
            ISynchronizer synchronizer = container.Resolve<ISynchronizer>();
            ISyncPeerPool syncPeerPool = container.Resolve<ISyncPeerPool>();
            ISyncServer syncServer = container.Resolve<ISyncServer>();

            ManualResetEventSlim waitEvent = new();
            tree.NewHeadBlock += (_, _) => waitEvent.Set();

            if (index == 0)
            {
                _genesis = Build.A.Block.Genesis.WithStateRoot(stateProvider.StateRoot).TestObject;
                runner.Start();
            }

            syncPeerPool.Start();
            synchronizer.Start();
            processor.Start();
            tree.SuggestBlock(_genesis);

            if (!waitEvent.Wait(10000))
            {
                throw new Exception("No genesis");
            }

            SyncTestContext context = new();
            context.Ecdsa = ecdsa;
            context.BlockchainProcessor = processor;
            context.PeerPool = syncPeerPool;
            context.StateProvider = stateProvider;
            context.Synchronizer = synchronizer;
            context.SyncServer = syncServer;
            context.Tree = tree;
            context.BlockProducer = producer;
            context.BlockProducerRunner = runner;
            context.TxPool = txPool;
            context.Logger = logger;
            return context;
        }
    }
}<|MERGE_RESOLUTION|>--- conflicted
+++ resolved
@@ -353,44 +353,24 @@
 
             ContainerBuilder builder = new ContainerBuilder();
             builder
-<<<<<<< HEAD
                 .AddInstance(dbProvider)
+                .AddInstance(Substitute.For<ITimerFactory>())
+                .AddInstance<INetworkConfig>(new NetworkConfig())
                 .AddInstance<INodeStorage>(new NodeStorage(dbProvider.StateDb))
                 .AddInstance<ISpecProvider>(MainnetSpecProvider.Instance)
                 .AddInstance<IBlockTree>(tree)
-                .AddInstance(NullReceiptStorage.Instance)
-                .AddInstance<ISyncPeerPool>(syncPeerPool)
-                .AddInstance<INodeStatsManager>(nodeStatsManager)
+                .AddInstance<IReceiptStorage>(NullReceiptStorage.Instance)
+                .AddInstance<IReceiptFinder>(NullReceiptStorage.Instance)
                 .AddInstance(syncConfig)
                 .AddInstance<IBlockValidator>(blockValidator)
                 .AddInstance<ISealValidator>(sealValidator)
-                .AddInstance<IPivot>(pivot)
                 .AddInstance(Substitute.For<IProcessExitSource>())
-                .AddInstance<IBetterPeerStrategy>(bestPeerStrategy)
                 .AddInstance(new ChainSpec())
+                .AddInstance<IGossipPolicy>(Policy.FullGossip)
                 .AddInstance<IStateReader>(stateReader)
                 .AddInstance<IReceiptStorage>(receiptStorage)
-                .AddInstance<IBeaconSyncStrategy>(No.BeaconSync)
                 .AddInstance<ILogManager>(logManager);
-=======
-                .AddSingleton(dbProvider)
-                .AddSingleton(Substitute.For<ITimerFactory>())
-                .AddSingleton<INetworkConfig>(new NetworkConfig())
-                .AddSingleton<INodeStorage>(new NodeStorage(dbProvider.StateDb))
-                .AddSingleton<ISpecProvider>(MainnetSpecProvider.Instance)
-                .AddSingleton<IBlockTree>(tree)
-                .AddSingleton<IReceiptStorage>(NullReceiptStorage.Instance)
-                .AddSingleton<IReceiptFinder>(NullReceiptStorage.Instance)
-                .AddSingleton(syncConfig)
-                .AddSingleton<IBlockValidator>(blockValidator)
-                .AddSingleton<ISealValidator>(sealValidator)
-                .AddSingleton(Substitute.For<IProcessExitSource>())
-                .AddSingleton(new ChainSpec())
-                .AddSingleton<IGossipPolicy>(Policy.FullGossip)
-                .AddSingleton<IStateReader>(stateReader)
-                .AddSingleton<IReceiptStorage>(receiptStorage)
-                .AddSingleton<ILogManager>(logManager);
->>>>>>> 505e8638
+
             dbProvider.ConfigureServiceCollection(builder);
             builder.RegisterModule(new NetworkModule(new NetworkConfig(), syncConfig));
             IContainer container = builder.Build();
