// SPDX-FileCopyrightText: 2022 Demerzel Solutions Limited
// SPDX-License-Identifier: LGPL-3.0-only

using System;
using System.Collections.Generic;
using System.Threading;
using System.Threading.Tasks;
using Nethermind.Blockchain;
using Nethermind.Blockchain.Blocks;
using Nethermind.Blockchain.Receipts;
using Nethermind.Blockchain.Synchronization;
using Nethermind.Consensus;
using Nethermind.Consensus.Comparers;
using Nethermind.Consensus.Processing;
using Nethermind.Consensus.Producers;
using Nethermind.Consensus.Rewards;
using Nethermind.Consensus.Transactions;
using Nethermind.Consensus.Validators;
using Nethermind.Core;
using Nethermind.Core.Extensions;
using Nethermind.Core.Test.Builders;
using Nethermind.Core.Timers;
using Nethermind.Crypto;
using Nethermind.Db;
using Nethermind.Int256;
using Nethermind.Evm;
using Nethermind.Logging;
using Nethermind.Specs;
using Nethermind.Specs.Forks;
using Nethermind.State;
using Nethermind.Stats;
using Nethermind.Evm.TransactionProcessing;
using Nethermind.Synchronization.Blocks;
using Nethermind.Synchronization.ParallelSync;
using Nethermind.Synchronization.Peers;
using Nethermind.Synchronization.Reporting;
using Nethermind.Trie.Pruning;
using Nethermind.TxPool;
using NSubstitute;
using NUnit.Framework;
using BlockTree = Nethermind.Blockchain.BlockTree;
using Nethermind.Synchronization.SnapSync;
using Nethermind.Config;
using Nethermind.Specs.ChainSpecStyle;
using Nethermind.Trie;

namespace Nethermind.Synchronization.Test
{
    [Parallelizable(ParallelScope.All)]
    [TestFixture(SynchronizerType.Fast)]
    [TestFixture(SynchronizerType.Full)]
    public class SyncThreadsTests
    {
        private readonly SynchronizerType _synchronizerType;
        private List<SyncTestContext> _peers = new();
        private SyncTestContext _originPeer = null!;
        private static Block _genesis = null!;

        public SyncThreadsTests(SynchronizerType synchronizerType)
        {
            _synchronizerType = synchronizerType;
        }

        private readonly int remotePeersCount = 2;

        [SetUp]
        public void Setup()
        {
            _peers = new List<SyncTestContext>();
            for (int i = 0; i < remotePeersCount + 1; i++)
            {
                _peers.Add(CreateSyncManager(i));
            }

            _originPeer = _peers[0];
        }

        [TearDown]
        public async Task TearDown()
        {
            foreach (SyncTestContext peer in _peers)
            {
                await peer.StopAsync();
            }
        }

        [Test]
        [Retry(20)] // experiencing some flakiness
        public void Setup_is_correct()
        {
            foreach (SyncTestContext peer in _peers)
            {
                Assert.That(peer.SyncServer.Head?.Hash, Is.EqualTo(_genesis.Header.Hash));
            }
        }

        private void ConnectAllPeers()
        {
            for (int localIndex = 0; localIndex < _peers.Count; localIndex++)
            {
                SyncTestContext localPeer = _peers[localIndex];
                for (int remoteIndex = 0; remoteIndex < _peers.Count; remoteIndex++)
                {
                    if (localIndex == remoteIndex)
                    {
                        continue;
                    }

                    SyncTestContext remotePeer = _peers[remoteIndex];
                    localPeer.PeerPool!.AddPeer(new SyncPeerMock(remotePeer.Tree, TestItem.PublicKeys[localIndex],
                        $"PEER{localIndex}", remotePeer.SyncServer, TestItem.PublicKeys[remoteIndex],
                        $"PEER{remoteIndex}"));
                }
            }
        }

        private const int WaitTime = 1000;

        [Test, Ignore("travis failures")]
        public void Can_sync_when_connected()
        {
            ConnectAllPeers();

            Block headBlock = ProduceBlocks(_chainLength);

            SemaphoreSlim waitEvent = new(0);
            foreach (SyncTestContext peer in _peers)
            {
                peer.Tree.NewHeadBlock += (_, e) =>
                {
                    if (e.Block.Number == _chainLength) waitEvent.Release();
                };
            }

            for (int i = 0; i < _peers.Count; i++)
            {
                waitEvent.Wait(WaitTime);
            }

            for (int i = 0; i < _peers.Count; i++)
            {
                Address headBlockBeneficiary = headBlock.Beneficiary!;
                Assert.That(_peers[i].SyncServer.Head!.Number, Is.EqualTo(headBlock.Header.Number), i.ToString());
                Assert.That(_peers[i].StateProvider.GetBalance(headBlockBeneficiary), Is.EqualTo(_originPeer.StateProvider.GetBalance(headBlockBeneficiary)), i + " balance");
                Assert.That(_peers[i].StateProvider.GetBalance(TestItem.AddressB), Is.EqualTo(_originPeer.StateProvider.GetBalance(TestItem.AddressB)), i + " balance B");
            }
        }

        private Block ProduceBlocks(int chainLength)
        {
            Block headBlock = _genesis;
            AutoResetEvent resetEvent = new(false);
            _originPeer.Tree.NewHeadBlock += (_, e) =>
            {
                resetEvent.Set();
                headBlock = e.Block;
            };

            for (int i = 0; i < chainLength; i++)
            {
                Transaction transaction = new();

                1.Ether().Divide((UInt256)_chainLength, out UInt256 txValue);
                transaction.Value = txValue;
                transaction.SenderAddress = TestItem.AddressA;
                transaction.To = TestItem.AddressB;
                transaction.Nonce = (UInt256)i;
                transaction.GasLimit = 21000;
                transaction.GasPrice = 20.GWei();
                transaction.Hash = transaction.CalculateHash();
                _originPeer.Ecdsa.Sign(TestItem.PrivateKeyA, transaction);
                _originPeer.TxPool.SubmitTx(transaction, TxHandlingOptions.None);
                if (!resetEvent.WaitOne(1000))
                {
                    throw new Exception($"Failed to produce block {i + 1}");
                }
            }

            return headBlock;
        }

        private readonly int _chainLength = 100;

        [Test, Ignore("Fails when running with other tests due to pool starvation in NUnit adapter")]
        public void Can_sync_when_initially_disconnected()
        {
            foreach (SyncTestContext peer in _peers)
            {
                Assert.That(peer.SyncServer.Head!.Hash, Is.EqualTo(_genesis.Hash), "genesis hash");
            }

            Block headBlock = ProduceBlocks(_chainLength);

            SemaphoreSlim waitEvent = new(0);
            foreach (SyncTestContext peer in _peers)
            {
                peer.Tree.NewHeadBlock += (_, e) =>
                {
                    if (e.Block.Number == _chainLength) waitEvent.Release();
                };
            }

            ConnectAllPeers();

            for (int i = 0; i < _peers.Count; i++)
            {
                waitEvent.Wait(WaitTime);
            }

            for (int i = 0; i < _peers.Count; i++)
            {
                Address headBlockBeneficiary = headBlock.Beneficiary!;
                Assert.That(_peers[i].SyncServer.Head!.Number, Is.EqualTo(headBlock.Header.Number), i.ToString());
                Assert.That(_peers[i].StateProvider.GetBalance(headBlockBeneficiary), Is.EqualTo(_originPeer.StateProvider.GetBalance(headBlockBeneficiary)), i + " balance");
                Assert.That(_peers[i].StateProvider.GetBalance(TestItem.AddressB), Is.EqualTo(_originPeer.StateProvider.GetBalance(TestItem.AddressB)), i + " balance B");
            }
        }

        private class SyncTestContext
        {
            public IEthereumEcdsa Ecdsa { get; set; } = null!;
            public ITxPool TxPool { get; set; } = null!;
            public ISyncServer SyncServer { get; set; } = null!;
            public ISyncPeerPool? PeerPool { get; set; }
            public IBlockchainProcessor? BlockchainProcessor { get; set; }
            public ISynchronizer? Synchronizer { get; set; }
            public IBlockTree Tree { get; set; } = null!;
            public IWorldState StateProvider { get; set; } = null!;

            public DevBlockProducer? BlockProducer { get; set; }
            public IBlockProducerRunner? BlockProducerRunner { get; set; }
            public ConsoleAsyncLogger? Logger { get; set; }

            public async Task StopAsync()
            {
                await (BlockchainProcessor?.StopAsync() ?? Task.CompletedTask);
                await (BlockProducerRunner?.StopAsync() ?? Task.CompletedTask);
                await (PeerPool?.StopAsync() ?? Task.CompletedTask);
                await (Synchronizer?.StopAsync() ?? Task.CompletedTask);
                Logger?.Flush();
            }
        }

        private SyncTestContext CreateSyncManager(int index)
        {
            NoErrorLimboLogs logManager = NoErrorLimboLogs.Instance;
            ConsoleAsyncLogger logger = new(LogLevel.Debug, "PEER " + index + " ");
            //            var logManager = new OneLoggerLogManager(logger);
            SingleReleaseSpecProvider specProvider =
                new(ConstantinopleFix.Instance, MainnetSpecProvider.Instance.NetworkId, MainnetSpecProvider.Instance.ChainId);

            IDbProvider dbProvider = TestMemDbProvider.Init();
            IDb codeDb = dbProvider.CodeDb;
            IDb stateDb = dbProvider.StateDb;

            TrieStore trieStore = new(stateDb, LimboLogs.Instance);
            StateReader stateReader = new(trieStore, codeDb, logManager);
            WorldState stateProvider = new(trieStore, codeDb, logManager);
            stateProvider.CreateAccount(TestItem.AddressA, 10000.Ether());
            stateProvider.Commit(specProvider.GenesisSpec);
            stateProvider.CommitTree(0);
            stateProvider.RecalculateStateRoot();

            InMemoryReceiptStorage receiptStorage = new();

            EthereumEcdsa ecdsa = new(specProvider.ChainId, logManager);
            BlockTree tree = Build.A.BlockTree().WithoutSettingHead.TestObject;
            ITransactionComparerProvider transactionComparerProvider =
                new TransactionComparerProvider(specProvider, tree);

            TxPool.TxPool txPool = new(ecdsa,
                new BlobTxStorage(),
                new ChainHeadInfoProvider(specProvider, tree, stateReader),
                new TxPoolConfig(),
                new TxValidator(specProvider.ChainId),
                logManager,
                transactionComparerProvider.GetDefaultComparer());
            BlockhashProvider blockhashProvider = new(tree, specProvider, stateProvider, LimboLogs.Instance);
            CodeInfoRepository codeInfoRepository = new();
            VirtualMachine virtualMachine = new(blockhashProvider, specProvider, codeInfoRepository, logManager);

            Always sealValidator = Always.Valid;
            HeaderValidator headerValidator = new(tree, sealValidator, specProvider, logManager);
            Always txValidator = Always.Valid;
            UnclesValidator unclesValidator = new(tree, headerValidator, logManager);
            BlockValidator blockValidator =
                new(txValidator, headerValidator, unclesValidator, specProvider, logManager);

            ISyncConfig syncConfig = _synchronizerType == SynchronizerType.Fast
                ? SyncConfig.WithFastSync
                : SyncConfig.WithFullSyncOnly;

            RewardCalculator rewardCalculator = new(specProvider);
            TransactionProcessor txProcessor =
                new(specProvider, stateProvider, virtualMachine, codeInfoRepository, logManager);

            BlockProcessor blockProcessor = new(
                specProvider,
                blockValidator,
                rewardCalculator,
                new BlockProcessor.BlockValidationTransactionsExecutor(txProcessor, stateProvider),
                stateProvider,
                receiptStorage,
<<<<<<< HEAD
                new BlockhashStore(tree, specProvider, stateProvider),
                txProcessor,
=======
                new BlockhashStore(specProvider, stateProvider),
>>>>>>> 229bd6b5
                logManager);

            RecoverSignatures step = new(ecdsa, txPool, specProvider, logManager);
            BlockchainProcessor processor = new(tree, blockProcessor, step, stateReader, logManager,
                BlockchainProcessor.Options.Default);

            ITimerFactory timerFactory = Substitute.For<ITimerFactory>();
            NodeStatsManager nodeStatsManager = new(timerFactory, logManager);
            SyncPeerPool syncPeerPool = new(tree, nodeStatsManager, new TotalDifficultyBetterPeerStrategy(LimboLogs.Instance), logManager, 25);

            WorldState devState = new(trieStore, codeDb, logManager);
            VirtualMachine devEvm = new(blockhashProvider, specProvider, codeInfoRepository, logManager);
            TransactionProcessor devTxProcessor = new(specProvider, devState, devEvm, codeInfoRepository, logManager);

            BlockProcessor devBlockProcessor = new(
                specProvider,
                blockValidator,
                rewardCalculator,
                new BlockProcessor.BlockProductionTransactionsExecutor(devTxProcessor, devState, specProvider, logManager),
                devState,
                receiptStorage,
<<<<<<< HEAD
                new BlockhashStore(tree, specProvider, devState),
                devTxProcessor,
=======
                new BlockhashStore(specProvider, devState),
>>>>>>> 229bd6b5
                logManager);

            BlockchainProcessor devChainProcessor = new(tree, devBlockProcessor, step, stateReader, logManager,
                BlockchainProcessor.Options.NoReceipts);
            BlocksConfig blocksConfig = new()
            {
                MinGasPrice = 0
            };
            ITxFilterPipeline txFilterPipeline = TxFilterPipelineBuilder.CreateStandardFilteringPipeline(LimboLogs.Instance, specProvider, blocksConfig);
            TxPoolTxSource transactionSelector = new(txPool, specProvider, transactionComparerProvider, logManager, txFilterPipeline);
            DevBlockProducer producer = new(
                transactionSelector,
                devChainProcessor,
                stateProvider,
                tree,
                Timestamper.Default,
                specProvider,
                new BlocksConfig(),
                logManager);

            StandardBlockProducerRunner runner = new(
                new BuildBlocksRegularly(TimeSpan.FromMilliseconds(50)).IfPoolIsNotEmpty(txPool),
                tree,
                producer);

            TotalDifficultyBetterPeerStrategy bestPeerStrategy = new(LimboLogs.Instance);
            Pivot pivot = new(syncConfig);
            BlockDownloaderFactory blockDownloaderFactory = new(
                MainnetSpecProvider.Instance,
                blockValidator,
                sealValidator,
                new TotalDifficultyBetterPeerStrategy(LimboLogs.Instance),
                logManager);
            Synchronizer synchronizer = new(
                dbProvider,
                new NodeStorage(dbProvider.StateDb),
                MainnetSpecProvider.Instance,
                tree,
                NullReceiptStorage.Instance,
                syncPeerPool,
                nodeStatsManager,
                syncConfig,
                blockDownloaderFactory,
                pivot,
                Substitute.For<IProcessExitSource>(),
                bestPeerStrategy,
                new ChainSpec(),
                stateReader,
                logManager);

            ISyncModeSelector selector = synchronizer.SyncModeSelector;
            SyncServer syncServer = new(
                trieStore.TrieNodeRlpStore,
                codeDb,
                tree,
                receiptStorage,
                Always.Valid,
                Always.Valid,
                syncPeerPool,
                selector,
                syncConfig,
                Policy.FullGossip,
                MainnetSpecProvider.Instance,
                logManager);

            ManualResetEventSlim waitEvent = new();
            tree.NewHeadBlock += (_, _) => waitEvent.Set();

            if (index == 0)
            {
                _genesis = Build.A.Block.Genesis.WithStateRoot(stateProvider.StateRoot).TestObject;
                runner.Start();
            }

            syncPeerPool.Start();
            synchronizer.Start();
            processor.Start();
            tree.SuggestBlock(_genesis);

            if (!waitEvent.Wait(10000))
            {
                throw new Exception("No genesis");
            }

            SyncTestContext context = new();
            context.Ecdsa = ecdsa;
            context.BlockchainProcessor = processor;
            context.PeerPool = syncPeerPool;
            context.StateProvider = stateProvider;
            context.Synchronizer = synchronizer;
            context.SyncServer = syncServer;
            context.Tree = tree;
            context.BlockProducer = producer;
            context.BlockProducerRunner = runner;
            context.TxPool = txPool;
            context.Logger = logger;
            return context;
        }
    }
}<|MERGE_RESOLUTION|>--- conflicted
+++ resolved
@@ -301,12 +301,8 @@
                 new BlockProcessor.BlockValidationTransactionsExecutor(txProcessor, stateProvider),
                 stateProvider,
                 receiptStorage,
-<<<<<<< HEAD
-                new BlockhashStore(tree, specProvider, stateProvider),
+                new BlockhashStore(specProvider, stateProvider),
                 txProcessor,
-=======
-                new BlockhashStore(specProvider, stateProvider),
->>>>>>> 229bd6b5
                 logManager);
 
             RecoverSignatures step = new(ecdsa, txPool, specProvider, logManager);
@@ -328,12 +324,8 @@
                 new BlockProcessor.BlockProductionTransactionsExecutor(devTxProcessor, devState, specProvider, logManager),
                 devState,
                 receiptStorage,
-<<<<<<< HEAD
-                new BlockhashStore(tree, specProvider, devState),
+                new BlockhashStore(specProvider, devState),
                 devTxProcessor,
-=======
-                new BlockhashStore(specProvider, devState),
->>>>>>> 229bd6b5
                 logManager);
 
             BlockchainProcessor devChainProcessor = new(tree, devBlockProcessor, step, stateReader, logManager,
