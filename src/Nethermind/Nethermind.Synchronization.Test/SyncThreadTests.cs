//  Copyright (c) 2018 Demerzel Solutions Limited
//  This file is part of the Nethermind library.
// 
//  The Nethermind library is free software: you can redistribute it and/or modify
//  it under the terms of the GNU Lesser General Public License as published by
//  the Free Software Foundation, either version 3 of the License, or
//  (at your option) any later version.
// 
//  The Nethermind library is distributed in the hope that it will be useful,
//  but WITHOUT ANY WARRANTY; without even the implied warranty of
//  MERCHANTABILITY or FITNESS FOR A PARTICULAR PURPOSE. See the
//  GNU Lesser General Public License for more details.
// 
//  You should have received a copy of the GNU Lesser General Public License
//  along with the Nethermind. If not, see <http://www.gnu.org/licenses/>.

using System;
using System.Collections.Generic;
using System.Threading;
using System.Threading.Tasks;
using Nethermind.Blockchain;
using Nethermind.Blockchain.Processing;
using Nethermind.Blockchain.Producers;
using Nethermind.Blockchain.Receipts;
using Nethermind.Blockchain.Rewards;
using Nethermind.Blockchain.Synchronization;
using Nethermind.Blockchain.Validators;
using Nethermind.Consensus;
using Nethermind.Core;
using Nethermind.Core.Extensions;
using Nethermind.Core.Test.Builders;
using Nethermind.Crypto;
using Nethermind.Db;
using Nethermind.Int256;
using Nethermind.Evm;
using Nethermind.Logging;
using Nethermind.Specs;
using Nethermind.Specs.Forks;
using Nethermind.State;
using Nethermind.State.Repositories;
using Nethermind.Stats;
using Nethermind.Db.Blooms;
using Nethermind.Synchronization.ParallelSync;
using Nethermind.Synchronization.Peers;
using Nethermind.Trie.Pruning;
using Nethermind.TxPool;
using Nethermind.TxPool.Storages;
using NUnit.Framework;
using BlockTree = Nethermind.Blockchain.BlockTree;

namespace Nethermind.Synchronization.Test
{
    [Parallelizable(ParallelScope.All)]
    [TestFixture(SynchronizerType.Fast)]
    [TestFixture(SynchronizerType.Full)]
    public class SyncThreadsTests
    {
        private readonly SynchronizerType _synchronizerType;
        private List<SyncTestContext> _peers;
        private SyncTestContext _originPeer;
        private static Block _genesis;

        public SyncThreadsTests(SynchronizerType synchronizerType)
        {
            _synchronizerType = synchronizerType;
        }

        private int remotePeersCount = 2;

        [SetUp]
        public void Setup()
        {
            _peers = new List<SyncTestContext>();
            for (int i = 0; i < remotePeersCount + 1; i++)
            {
                _peers.Add(CreateSyncManager(i));
            }

            _originPeer = _peers[0];
        }

        [TearDown]
        public async Task TearDown()
        {
            foreach (SyncTestContext peer in _peers)
            {
                await peer.StopAsync();
            }
        }

        [Test]
        [Retry(3)] // experiencing some flakiness
        public void Setup_is_correct()
        {
            foreach (SyncTestContext peer in _peers)
            {
                Assert.AreEqual(_genesis.Header.Hash, peer.SyncServer.Head?.Hash);
            }
        }

        private void ConnectAllPeers()
        {
            for (int localIndex = 0; localIndex < _peers.Count; localIndex++)
            {
                SyncTestContext localPeer = _peers[localIndex];
                for (int remoteIndex = 0; remoteIndex < _peers.Count; remoteIndex++)
                {
                    if (localIndex == remoteIndex)
                    {
                        continue;
                    }

                    SyncTestContext remotePeer = _peers[remoteIndex];
                    localPeer.PeerPool.AddPeer(new SyncPeerMock(remotePeer.Tree, TestItem.PublicKeys[localIndex], $"PEER{localIndex}", remotePeer.SyncServer, TestItem.PublicKeys[remoteIndex], $"PEER{remoteIndex}"));
                }
            }
        }

        private const int _waitTime = 1000;

        [Test, Ignore("travis failures")]
        public void Can_sync_when_connected()
        {
            ConnectAllPeers();

            var headBlock = ProduceBlocks(_chainLength);

            SemaphoreSlim waitEvent = new SemaphoreSlim(0);
            foreach (var peer in _peers)
            {
                peer.Tree.NewHeadBlock += (s, e) =>
                {
                    if (e.Block.Number == _chainLength) waitEvent.Release();
                };
            }

            for (int i = 0; i < _peers.Count; i++)
            {
                waitEvent.Wait(_waitTime);
            }

            for (int i = 0; i < _peers.Count; i++)
            {
                Assert.AreEqual(headBlock.Header.Number, _peers[i].SyncServer.Head.Number, i.ToString());
                Assert.AreEqual(_originPeer.StateProvider.GetBalance(headBlock.Beneficiary), _peers[i].StateProvider.GetBalance(headBlock.Beneficiary), i + " balance");
                Assert.AreEqual(_originPeer.StateProvider.GetBalance(TestItem.AddressB), _peers[i].StateProvider.GetBalance(TestItem.AddressB), i + " balance B");
            }
        }

        private Block ProduceBlocks(int chainLength)
        {
            Block headBlock = _genesis;
            AutoResetEvent resetEvent = new AutoResetEvent(false);
            _originPeer.Tree.NewHeadBlock += (s, e) =>
            {
                resetEvent.Set();
                headBlock = e.Block;
            };

            for (int i = 0; i < chainLength; i++)
            {
                Transaction transaction = new Transaction();

                1.Ether().Divide((UInt256) _chainLength, out UInt256 txValue);
                transaction.Value = txValue;
                transaction.SenderAddress = TestItem.AddressA;
                transaction.To = TestItem.AddressB;
                transaction.Nonce = (UInt256) i;
                transaction.GasLimit = 21000;
                transaction.GasPrice = 20.GWei();
                transaction.Hash = transaction.CalculateHash();
                _originPeer.Ecdsa.Sign(TestItem.PrivateKeyA, transaction);
                _originPeer.TxPool.AddTransaction(transaction, TxHandlingOptions.None);
                if (!resetEvent.WaitOne(1000))
                {
                    throw new Exception($"Failed to produce block {i + 1}");
                }
            }

            return headBlock;
        }

        private int _chainLength = 100;

        [Test, Ignore("Fails when running with other tests due to pool starvation in NUnit adapter")]
        public void Can_sync_when_initially_disconnected()
        {
            foreach (var peer in _peers)
            {
                Assert.AreEqual(_genesis.Hash, peer.SyncServer.Head.Hash, "genesis hash");
            }

            var headBlock = ProduceBlocks(_chainLength);

            SemaphoreSlim waitEvent = new SemaphoreSlim(0);
            foreach (var peer in _peers)
            {
                peer.Tree.NewHeadBlock += (s, e) =>
                {
                    if (e.Block.Number == _chainLength) waitEvent.Release();
                };
            }

            ConnectAllPeers();

            for (int i = 0; i < _peers.Count; i++)
            {
                waitEvent.Wait(_waitTime);
            }

            for (int i = 0; i < _peers.Count; i++)
            {
                Assert.AreEqual(headBlock.Header.Number, _peers[i].SyncServer.Head.Number, i.ToString());
                Assert.AreEqual(_originPeer.StateProvider.GetBalance(headBlock.Beneficiary), _peers[i].StateProvider.GetBalance(headBlock.Beneficiary), i + " balance");
                Assert.AreEqual(_originPeer.StateProvider.GetBalance(TestItem.AddressB), _peers[i].StateProvider.GetBalance(TestItem.AddressB), i + " balance B");
            }
        }

        private class SyncTestContext
        {
            public IEthereumEcdsa Ecdsa { get; set; }
            public ITxPool TxPool { get; set; }
            public ISyncServer SyncServer { get; set; }
            public ISyncPeerPool PeerPool { get; set; }
            public IBlockchainProcessor BlockchainProcessor { get; set; }
            public ISynchronizer Synchronizer { get; set; }
            public IBlockTree Tree { get; set; }
            public IStateProvider StateProvider { get; set; }

            public DevBlockProducer BlockProducer { get; set; }
            public ConsoleAsyncLogger Logger { get; set; }

            public async Task StopAsync()
            {
                await (BlockchainProcessor?.StopAsync() ?? Task.CompletedTask);
                await (BlockProducer?.StopAsync() ?? Task.CompletedTask);
                await (PeerPool?.StopAsync() ?? Task.CompletedTask);
                await (Synchronizer?.StopAsync() ?? Task.CompletedTask);
                Logger?.Flush();
            }
        }

        private SyncTestContext CreateSyncManager(int index)
        {
            var logManager = NoErrorLimboLogs.Instance;
            ConsoleAsyncLogger logger = new ConsoleAsyncLogger(LogLevel.Debug, "PEER " + index + " ");
//            var logManager = new OneLoggerLogManager(logger);
            var specProvider = new SingleReleaseSpecProvider(ConstantinopleFix.Instance, MainnetSpecProvider.Instance.ChainId);

            var dbProvider = TestMemDbProvider.Init();
            IDb blockDb = dbProvider.BlocksDb;
            IDb headerDb = dbProvider.HeadersDb;
            IDb blockInfoDb = dbProvider.BlockInfosDb;
            ISnapshotableDb codeDb = dbProvider.CodeDb;
            ISnapshotableDb stateDb = dbProvider.StateDb;

            TrieStore trieStore = new TrieStore(stateDb, LimboLogs.Instance);
            var stateReader = new StateReader(trieStore, codeDb, logManager);
            var stateProvider = new StateProvider(trieStore, codeDb, logManager);
            stateProvider.CreateAccount(TestItem.AddressA, 10000.Ether());
            stateProvider.Commit(specProvider.GenesisSpec);
            stateProvider.CommitTree(0);
            stateProvider.RecalculateStateRoot();
            stateDb.Commit();

            var storageProvider = new StorageProvider(trieStore, stateProvider, logManager);
            var receiptStorage = new InMemoryReceiptStorage();

            var ecdsa = new EthereumEcdsa(specProvider.ChainId, logManager);
            var txPool = new TxPool.TxPool(new InMemoryTxStorage(), ecdsa, specProvider, new TxPoolConfig(), stateProvider, logManager);
            var tree = new BlockTree(blockDb, headerDb, blockInfoDb, new ChainLevelInfoRepository(blockInfoDb), specProvider, NullBloomStorage.Instance, logManager);
            var blockhashProvider = new BlockhashProvider(tree, LimboLogs.Instance);
            var virtualMachine = new VirtualMachine(stateProvider, storageProvider, blockhashProvider, specProvider, logManager);

            var sealValidator = Always.Valid;
            var headerValidator = new HeaderValidator(tree, sealValidator, specProvider, logManager);
            var txValidator = Always.Valid;
            var ommersValidator = new OmmersValidator(tree, headerValidator, logManager);
            var blockValidator = new BlockValidator(txValidator, headerValidator, ommersValidator, specProvider, logManager);

            ISyncConfig syncConfig = _synchronizerType == SynchronizerType.Fast ? SyncConfig.WithFastSync : SyncConfig.WithFullSyncOnly;

            var rewardCalculator = new RewardCalculator(specProvider);
            var txProcessor = new TransactionProcessor(specProvider, stateProvider, storageProvider, virtualMachine, logManager);
            var blockProcessor = new BlockProcessor(specProvider, blockValidator, rewardCalculator, txProcessor, stateProvider, storageProvider, txPool, receiptStorage, logManager);

            var step = new RecoverSignatures(ecdsa, txPool, specProvider, logManager);
            var processor = new BlockchainProcessor(tree, blockProcessor, step, logManager, BlockchainProcessor.Options.Default);

            var nodeStatsManager = new NodeStatsManager(logManager);
            var syncPeerPool = new SyncPeerPool(tree, nodeStatsManager, 25, logManager);

            StateProvider devState = new StateProvider(trieStore, codeDb, logManager);
            StorageProvider devStorage = new StorageProvider(trieStore, devState, logManager);
            var devEvm = new VirtualMachine(devState, devStorage, blockhashProvider, specProvider, logManager);
            var devTxProcessor = new TransactionProcessor(specProvider, devState, devStorage, devEvm, logManager);
            var devBlockProcessor = new BlockProcessor(specProvider, blockValidator, rewardCalculator, devTxProcessor, devState, devStorage, txPool, receiptStorage, logManager);
            var devChainProcessor = new BlockchainProcessor(tree, devBlockProcessor, step, logManager, BlockchainProcessor.Options.NoReceipts);
            var transactionSelector = new TxPoolTxSource(txPool, stateReader, logManager);
            var producer = new DevBlockProducer(
                transactionSelector,
                devChainProcessor,
                stateProvider, tree,
                processor,
                txPool,
<<<<<<< HEAD
                Timestamper.Default, 
                specProvider,
=======
                Timestamper.Default,
                new MiningConfig(),
>>>>>>> 90102330
                logManager);

            SyncProgressResolver resolver = new SyncProgressResolver(
                tree, receiptStorage, stateDb, new MemDb(), NullTrieNodeResolver.Instance, syncConfig, logManager);
            MultiSyncModeSelector selector = new MultiSyncModeSelector(resolver, syncPeerPool, syncConfig, logManager);
            Synchronizer synchronizer = new Synchronizer(
                dbProvider,
                MainnetSpecProvider.Instance,
                tree,
                NullReceiptStorage.Instance,
                blockValidator,
                sealValidator,
                syncPeerPool,
                nodeStatsManager,
                StaticSelector.Full,
                syncConfig,
                logManager);
            var syncServer = new SyncServer(stateDb, codeDb, tree, receiptStorage, Always.Valid, Always.Valid, syncPeerPool, selector, syncConfig, logManager);

            ManualResetEventSlim waitEvent = new ManualResetEventSlim();
            tree.NewHeadBlock += (s, e) => waitEvent.Set();

            if (index == 0)
            {
                _genesis = Build.A.Block.Genesis.WithStateRoot(stateProvider.StateRoot).TestObject;
                producer.Start();
            }

            syncPeerPool.Start();
            synchronizer.Start();
            processor.Start();
            tree.SuggestBlock(_genesis);

            if (!waitEvent.Wait(1000))
            {
                throw new Exception("No genesis");
            }

            SyncTestContext context = new SyncTestContext();
            context.Ecdsa = ecdsa;
            context.BlockchainProcessor = processor;
            context.PeerPool = syncPeerPool;
            context.StateProvider = stateProvider;
            context.Synchronizer = synchronizer;
            context.SyncServer = syncServer;
            context.Tree = tree;
            context.BlockProducer = producer;
            context.TxPool = txPool;
            context.Logger = logger;
            return context;
        }
    }
}
          <|MERGE_RESOLUTION|>--- conflicted
+++ resolved
@@ -303,13 +303,9 @@
                 stateProvider, tree,
                 processor,
                 txPool,
-<<<<<<< HEAD
                 Timestamper.Default, 
                 specProvider,
-=======
-                Timestamper.Default,
                 new MiningConfig(),
->>>>>>> 90102330
                 logManager);
 
             SyncProgressResolver resolver = new SyncProgressResolver(
