--- conflicted
+++ resolved
@@ -282,23 +282,18 @@
 
             var rewardCalculator = new RewardCalculator(specProvider);
             var txProcessor = new TransactionProcessor(specProvider, stateProvider, storageProvider, virtualMachine, logManager);
-<<<<<<< HEAD
+
             var blockProcessor = new BlockProcessor(
                 specProvider,
                 blockValidator,
                 rewardCalculator,
                 txProcessor,
-                stateDb,
-                codeDb,
                 stateProvider,
                 storageProvider,
                 txPool,
                 receiptStorage,
                 NullWitnessCollector.Instance,
                 logManager);
-=======
-            var blockProcessor = new BlockProcessor(specProvider, blockValidator, rewardCalculator, txProcessor, stateProvider, storageProvider, txPool, receiptStorage, logManager);
->>>>>>> 9d1b7cd2
 
             var step = new RecoverSignatures(ecdsa, txPool, specProvider, logManager);
             var processor = new BlockchainProcessor(tree, blockProcessor, step, logManager, BlockchainProcessor.Options.Default);
@@ -310,23 +305,19 @@
             StorageProvider devStorage = new StorageProvider(trieStore, devState, logManager);
             var devEvm = new VirtualMachine(devState, devStorage, blockhashProvider, specProvider, logManager);
             var devTxProcessor = new TransactionProcessor(specProvider, devState, devStorage, devEvm, logManager);
-<<<<<<< HEAD
+
             var devBlockProcessor = new BlockProcessor(
                 specProvider,
                 blockValidator,
                 rewardCalculator,
                 devTxProcessor,
-                stateDb,
-                codeDb,
                 devState,
                 devStorage,
                 txPool,
                 receiptStorage,
                 NullWitnessCollector.Instance,
                 logManager);
-=======
-            var devBlockProcessor = new BlockProcessor(specProvider, blockValidator, rewardCalculator, devTxProcessor, devState, devStorage, txPool, receiptStorage, logManager);
->>>>>>> 9d1b7cd2
+
             var devChainProcessor = new BlockchainProcessor(tree, devBlockProcessor, step, logManager, BlockchainProcessor.Options.NoReceipts);
             var transactionSelector = new TxPoolTxSource(txPool, stateReader, logManager);
             var producer = new DevBlockProducer(
