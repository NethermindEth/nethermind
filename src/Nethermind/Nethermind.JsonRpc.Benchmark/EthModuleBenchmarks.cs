--- conflicted
+++ resolved
@@ -94,11 +94,7 @@
 
             IBlockProcessor.IBlockTransactionsExecutor transactionsExecutor = new BlockProcessor.BlockValidationTransactionsExecutor(transactionProcessor, stateProvider);
             BlockProcessor blockProcessor = new(specProvider, Always.Valid, new RewardCalculator(specProvider), transactionsExecutor,
-<<<<<<< HEAD
-                stateProvider, NullReceiptStorage.Instance, NullWitnessCollector.Instance, LimboLogs.Instance, new BeaconBlockRootHandler(transactionProcessor, LimboLogs.Instance));
-=======
-                stateProvider, NullReceiptStorage.Instance, new BlockhashStore(blockTree, specProvider, stateProvider), LimboLogs.Instance);
->>>>>>> 6743c8d0
+                stateProvider, NullReceiptStorage.Instance, new BlockhashStore(blockTree, specProvider, stateProvider), LimboLogs.Instance, new BeaconBlockRootHandler(transactionProcessor, LimboLogs.Instance));
 
             EthereumEcdsa ecdsa = new(specProvider.ChainId, LimboLogs.Instance);
             BlockchainProcessor blockchainProcessor = new(
