--- conflicted
+++ resolved
@@ -80,14 +80,9 @@
                 NullBloomStorage.Instance,
                 new SyncConfig(),
                 LimboLogs.Instance);
-<<<<<<< HEAD
-            _blockhashProvider = new BlockhashProvider(blockTree, LimboLogs.Instance);
+            _blockhashProvider = new BlockhashProvider(blockTree, specProvider, stateProvider, LimboLogs.Instance);
             CodeInfoRepository codeInfoRepository = new();
             _virtualMachine = new VirtualMachine(_blockhashProvider, specProvider, codeInfoRepository, LimboLogs.Instance);
-=======
-            _blockhashProvider = new BlockhashProvider(blockTree, specProvider, stateProvider, LimboLogs.Instance);
-            _virtualMachine = new VirtualMachine(_blockhashProvider, specProvider, LimboLogs.Instance);
->>>>>>> 7b161e63
 
             Block genesisBlock = Build.A.Block.Genesis.TestObject;
             blockTree.SuggestBlock(genesisBlock);
