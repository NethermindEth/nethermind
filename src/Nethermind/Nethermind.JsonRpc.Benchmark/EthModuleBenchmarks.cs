// SPDX-FileCopyrightText: 2022 Demerzel Solutions Limited
// SPDX-License-Identifier: LGPL-3.0-only

<<<<<<< HEAD
using System.Threading.Tasks;
=======
using Autofac;
>>>>>>> 2e346112
using BenchmarkDotNet.Attributes;
using Nethermind.Api;
using Nethermind.Blockchain;
using Nethermind.Blockchain.Find;
using Nethermind.Blockchain.Receipts;
using Nethermind.Blockchain.Tracing;
using Nethermind.Consensus.Processing;
using Nethermind.Core;
using Nethermind.Core.Extensions;
using Nethermind.Core.Specs;
using Nethermind.Specs;
using Nethermind.Core.Test.Builders;
using Nethermind.Evm.State;
using Nethermind.Facade;
using Nethermind.JsonRpc.Modules.Eth;
using Nethermind.Logging;
using Nethermind.State;
using Nethermind.Facade.Eth;
using Nethermind.JsonRpc.Modules.Eth.FeeHistory;
using Nethermind.JsonRpc.Modules.Eth.GasPrice;
using Nethermind.TxPool;
using Nethermind.Wallet;
using Nethermind.Config;
<<<<<<< HEAD
using Nethermind.Consensus.ExecutionRequests;
using Nethermind.Consensus;
using Nethermind.Consensus.Scheduler;
using Nethermind.Consensus.Withdrawals;
using Nethermind.Core.Test;
using Nethermind.Facade.Find;
using Nethermind.Facade.Simulate;
using Nethermind.Network;
using Nethermind.Network.Config;
using Nethermind.Network.P2P.Subprotocols.Eth;
using Nethermind.Network.Rlpx;
using Nethermind.Stats;
using Nethermind.Synchronization;
using Nethermind.Synchronization.ParallelSync;
using Nethermind.Synchronization.Peers;
using NSubstitute;
=======
using Nethermind.Core.Test.Modules;
using Nethermind.Network;
>>>>>>> 2e346112

namespace Nethermind.JsonRpc.Benchmark
{
    public class EthModuleBenchmarks
    {
        private EthRpcModule _ethModule;
        private IContainer _container;

        [GlobalSetup]
        public void GlobalSetup()
        {
            _container = new ContainerBuilder()
                .AddModule(new TestNethermindModule())
                .AddSingleton<ISpecProvider>(MainnetSpecProvider.Instance)
                .Build();

<<<<<<< HEAD
            ISpecProvider specProvider = MainnetSpecProvider.Instance;
            IReleaseSpec spec = MainnetSpecProvider.Instance.GenesisSpec;
            var trieStore = TestTrieStoreFactory.Build(stateDb, LimboLogs.Instance);

            WorldState stateProvider = new(trieStore, codeDb, LimboLogs.Instance);
=======
            IWorldState stateProvider = _container.Resolve<IWorldStateManager>().GlobalWorldState;
>>>>>>> 2e346112
            stateProvider.CreateAccount(Address.Zero, 1000.Ether());
            IReleaseSpec spec = MainnetSpecProvider.Instance.GenesisSpec;
            stateProvider.Commit(spec);
            stateProvider.CommitTree(0);

            Block genesisBlock = Build.A.Block.Genesis.TestObject;
            IBlockTree blockTree = _container.Resolve<IBlockTree>();
            blockTree.SuggestBlock(genesisBlock);

            Block block1 = Build.A.Block.WithParent(genesisBlock).WithNumber(1).TestObject;
            blockTree.SuggestBlock(block1);

<<<<<<< HEAD
            TransactionProcessor transactionProcessor
                 = new(MainnetSpecProvider.Instance, stateProvider, _virtualMachine, codeInfoRepository, LimboLogs.Instance);

            IBlockProcessor.IBlockTransactionsExecutor transactionsExecutor = new BlockProcessor.BlockValidationTransactionsExecutor(transactionProcessor, stateProvider);
            BlockProcessor blockProcessor = new(
                specProvider,
                Always.Valid,
                new RewardCalculator(specProvider),
                transactionsExecutor,
                stateProvider,
                NullReceiptStorage.Instance,
                new BeaconBlockRootHandler(transactionProcessor, stateProvider),
                new BlockhashStore(specProvider, stateProvider),
                LimboLogs.Instance,
                new WithdrawalProcessor(stateProvider, LimboLogs.Instance),
                new ExecutionRequestsProcessor(transactionProcessor));

            EthereumEcdsa ecdsa = new(specProvider.ChainId);
            BlockchainProcessor blockchainProcessor = new(
                blockTree,
                blockProcessor,
                new RecoverSignatures(
                    ecdsa,
                    specProvider,
                    LimboLogs.Instance),
                stateReader,
                LimboLogs.Instance,
                BlockchainProcessor.Options.NoReceipts);

=======
            IBlockchainProcessor blockchainProcessor = _container.Resolve<IMainProcessingContext>().BlockchainProcessor;
>>>>>>> 2e346112
            blockchainProcessor.Process(genesisBlock, ProcessingOptions.None, NullBlockTracer.Instance);
            blockchainProcessor.Process(block1, ProcessingOptions.None, NullBlockTracer.Instance);

            IBlockchainBridge bridge = _container.Resolve<IBlockchainBridgeFactory>().CreateBlockchainBridge();

            ISpecProvider specProvider = _container.Resolve<ISpecProvider>();
            FeeHistoryOracle feeHistoryOracle = new(blockTree, NullReceiptStorage.Instance, specProvider);

<<<<<<< HEAD
            IReceiptStorage receiptStorage = new InMemoryReceiptStorage();
            ISyncConfig syncConfig = new SyncConfig();
            EthSyncingInfo ethSyncingInfo = new(blockTree, Substitute.For<ISyncPointers>(), syncConfig, new StaticSelector(SyncMode.All), null, LimboLogs.Instance);

            ProtocolsManager protocolsManager = new(
                Substitute.For<ISyncPeerPool>(),
                Substitute.For<ISyncServer>(),
                Substitute.For<IBackgroundTaskScheduler>(),
                Substitute.For<ITxPool>(),
                Substitute.For<IPooledTxsRequestor>(),
                Substitute.For<IDiscoveryApp>(),
                Substitute.For<IMessageSerializationService>(),
                Substitute.For<IRlpxHost>(),
                Substitute.For<INodeStatsManager>(),
                Substitute.For<IProtocolValidator>(),
                Substitute.For<INetworkStorage>(),
                new ForkInfo(specProvider, genesisBlock.Hash!),
                Substitute.For<IGossipPolicy>(),
                stateManager,
                LimboLogs.Instance,
                Substitute.For<ITxGossipPolicy>()
            );

=======
>>>>>>> 2e346112
            _ethModule = new EthRpcModule(
                _container.Resolve<IJsonRpcConfig>(),
                bridge,
                blockTree,
                _container.Resolve<IReceiptFinder>(),
                _container.Resolve<IStateReader>(),
                NullTxPool.Instance,
                NullTxSender.Instance,
                NullWallet.Instance,
                LimboLogs.Instance,
                specProvider,
                _container.Resolve<IGasPriceOracle>(),
                _container.Resolve<IEthSyncingInfo>(),
                feeHistoryOracle,
<<<<<<< HEAD
                protocolsManager,
=======
                _container.Resolve<IProtocolsManager>(),
                _container.Resolve<IForkInfo>(),
>>>>>>> 2e346112
                new BlocksConfig().SecondsPerSlot);
        }

        [GlobalCleanup]
        public void TearDown()
        {
            _container.Dispose();
        }

        [Benchmark]
        public void Current()
        {
            _ethModule.eth_getBalance(Address.Zero, new BlockParameter(1));
            _ethModule.eth_getBlockByNumber(new BlockParameter(1), false);
        }
    }
}<|MERGE_RESOLUTION|>--- conflicted
+++ resolved
@@ -1,11 +1,7 @@
 // SPDX-FileCopyrightText: 2022 Demerzel Solutions Limited
 // SPDX-License-Identifier: LGPL-3.0-only
 
-<<<<<<< HEAD
-using System.Threading.Tasks;
-=======
 using Autofac;
->>>>>>> 2e346112
 using BenchmarkDotNet.Attributes;
 using Nethermind.Api;
 using Nethermind.Blockchain;
@@ -29,27 +25,8 @@
 using Nethermind.TxPool;
 using Nethermind.Wallet;
 using Nethermind.Config;
-<<<<<<< HEAD
-using Nethermind.Consensus.ExecutionRequests;
-using Nethermind.Consensus;
-using Nethermind.Consensus.Scheduler;
-using Nethermind.Consensus.Withdrawals;
-using Nethermind.Core.Test;
-using Nethermind.Facade.Find;
-using Nethermind.Facade.Simulate;
-using Nethermind.Network;
-using Nethermind.Network.Config;
-using Nethermind.Network.P2P.Subprotocols.Eth;
-using Nethermind.Network.Rlpx;
-using Nethermind.Stats;
-using Nethermind.Synchronization;
-using Nethermind.Synchronization.ParallelSync;
-using Nethermind.Synchronization.Peers;
-using NSubstitute;
-=======
 using Nethermind.Core.Test.Modules;
 using Nethermind.Network;
->>>>>>> 2e346112
 
 namespace Nethermind.JsonRpc.Benchmark
 {
@@ -66,15 +43,7 @@
                 .AddSingleton<ISpecProvider>(MainnetSpecProvider.Instance)
                 .Build();
 
-<<<<<<< HEAD
-            ISpecProvider specProvider = MainnetSpecProvider.Instance;
-            IReleaseSpec spec = MainnetSpecProvider.Instance.GenesisSpec;
-            var trieStore = TestTrieStoreFactory.Build(stateDb, LimboLogs.Instance);
-
-            WorldState stateProvider = new(trieStore, codeDb, LimboLogs.Instance);
-=======
             IWorldState stateProvider = _container.Resolve<IWorldStateManager>().GlobalWorldState;
->>>>>>> 2e346112
             stateProvider.CreateAccount(Address.Zero, 1000.Ether());
             IReleaseSpec spec = MainnetSpecProvider.Instance.GenesisSpec;
             stateProvider.Commit(spec);
@@ -87,39 +56,7 @@
             Block block1 = Build.A.Block.WithParent(genesisBlock).WithNumber(1).TestObject;
             blockTree.SuggestBlock(block1);
 
-<<<<<<< HEAD
-            TransactionProcessor transactionProcessor
-                 = new(MainnetSpecProvider.Instance, stateProvider, _virtualMachine, codeInfoRepository, LimboLogs.Instance);
-
-            IBlockProcessor.IBlockTransactionsExecutor transactionsExecutor = new BlockProcessor.BlockValidationTransactionsExecutor(transactionProcessor, stateProvider);
-            BlockProcessor blockProcessor = new(
-                specProvider,
-                Always.Valid,
-                new RewardCalculator(specProvider),
-                transactionsExecutor,
-                stateProvider,
-                NullReceiptStorage.Instance,
-                new BeaconBlockRootHandler(transactionProcessor, stateProvider),
-                new BlockhashStore(specProvider, stateProvider),
-                LimboLogs.Instance,
-                new WithdrawalProcessor(stateProvider, LimboLogs.Instance),
-                new ExecutionRequestsProcessor(transactionProcessor));
-
-            EthereumEcdsa ecdsa = new(specProvider.ChainId);
-            BlockchainProcessor blockchainProcessor = new(
-                blockTree,
-                blockProcessor,
-                new RecoverSignatures(
-                    ecdsa,
-                    specProvider,
-                    LimboLogs.Instance),
-                stateReader,
-                LimboLogs.Instance,
-                BlockchainProcessor.Options.NoReceipts);
-
-=======
             IBlockchainProcessor blockchainProcessor = _container.Resolve<IMainProcessingContext>().BlockchainProcessor;
->>>>>>> 2e346112
             blockchainProcessor.Process(genesisBlock, ProcessingOptions.None, NullBlockTracer.Instance);
             blockchainProcessor.Process(block1, ProcessingOptions.None, NullBlockTracer.Instance);
 
@@ -128,32 +65,6 @@
             ISpecProvider specProvider = _container.Resolve<ISpecProvider>();
             FeeHistoryOracle feeHistoryOracle = new(blockTree, NullReceiptStorage.Instance, specProvider);
 
-<<<<<<< HEAD
-            IReceiptStorage receiptStorage = new InMemoryReceiptStorage();
-            ISyncConfig syncConfig = new SyncConfig();
-            EthSyncingInfo ethSyncingInfo = new(blockTree, Substitute.For<ISyncPointers>(), syncConfig, new StaticSelector(SyncMode.All), null, LimboLogs.Instance);
-
-            ProtocolsManager protocolsManager = new(
-                Substitute.For<ISyncPeerPool>(),
-                Substitute.For<ISyncServer>(),
-                Substitute.For<IBackgroundTaskScheduler>(),
-                Substitute.For<ITxPool>(),
-                Substitute.For<IPooledTxsRequestor>(),
-                Substitute.For<IDiscoveryApp>(),
-                Substitute.For<IMessageSerializationService>(),
-                Substitute.For<IRlpxHost>(),
-                Substitute.For<INodeStatsManager>(),
-                Substitute.For<IProtocolValidator>(),
-                Substitute.For<INetworkStorage>(),
-                new ForkInfo(specProvider, genesisBlock.Hash!),
-                Substitute.For<IGossipPolicy>(),
-                stateManager,
-                LimboLogs.Instance,
-                Substitute.For<ITxGossipPolicy>()
-            );
-
-=======
->>>>>>> 2e346112
             _ethModule = new EthRpcModule(
                 _container.Resolve<IJsonRpcConfig>(),
                 bridge,
@@ -168,12 +79,8 @@
                 _container.Resolve<IGasPriceOracle>(),
                 _container.Resolve<IEthSyncingInfo>(),
                 feeHistoryOracle,
-<<<<<<< HEAD
-                protocolsManager,
-=======
                 _container.Resolve<IProtocolsManager>(),
                 _container.Resolve<IForkInfo>(),
->>>>>>> 2e346112
                 new BlocksConfig().SecondsPerSlot);
         }
 
