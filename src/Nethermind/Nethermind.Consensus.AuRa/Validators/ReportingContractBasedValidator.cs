//  Copyright (c) 2018 Demerzel Solutions Limited
//  This file is part of the Nethermind library.
// 
//  The Nethermind library is free software: you can redistribute it and/or modify
//  it under the terms of the GNU Lesser General Public License as published by
//  the Free Software Foundation, either version 3 of the License, or
//  (at your option) any later version.
// 
//  The Nethermind library is distributed in the hope that it will be useful,
//  but WITHOUT ANY WARRANTY; without even the implied warranty of
//  MERCHANTABILITY or FITNESS FOR A PARTICULAR PURPOSE. See the
//  GNU Lesser General Public License for more details.
// 
//  You should have received a copy of the GNU Lesser General Public License
//  along with the Nethermind. If not, see <http://www.gnu.org/licenses/>.

using System;
using System.Collections.Concurrent;
using System.Collections.Generic;
using System.Diagnostics;
using System.Linq;
using System.Threading;
using Nethermind.Abi;
using Nethermind.Blockchain;
using Nethermind.Blockchain.Find;
using Nethermind.Blockchain.Processing;
using Nethermind.Blockchain.Receipts;
using Nethermind.Config;
using Nethermind.Consensus.AuRa.Contracts;
using Nethermind.Consensus.AuRa.Transactions;
using Nethermind.Consensus.Transactions;
using Nethermind.Core;
using Nethermind.Core.Extensions;
using Nethermind.Evm;
using Nethermind.Logging;
using Nethermind.Specs.ChainSpecStyle;
using Nethermind.State;
using Nethermind.Db.Blooms;
using Nethermind.Dirichlet.Numerics;
using Nethermind.TxPool;

namespace Nethermind.Consensus.AuRa.Validators
{
    public partial class ReportingContractBasedValidator : IAuRaValidator, IReportingValidator
    {
        private delegate Transaction CreateReportTransactionDelegate(Address validator, long block, byte[] proof);
        
        private readonly ContractBasedValidator _contractValidator;
        private readonly long _posdaoTransition;
        private readonly ITxSender _posdaoTxSender;
        private readonly IStateProvider _stateProvider;
        private readonly Cache _cache;
        private readonly ITxSender _nonPosdaoTxSender;
        private readonly ILogger _logger;
        
        public ReportingContractBasedValidator(
            ContractBasedValidator contractValidator,
            IReportingValidatorContract reportingValidatorContract,
            long posdaoTransition,
            ITxSender txSender,
            ITxPool txPool,
            IStateProvider stateProvider,
            Cache cache,
            ILogManager logManager)
        {
            _contractValidator = contractValidator ?? throw new ArgumentNullException(nameof(contractValidator));
            ValidatorContract = reportingValidatorContract ?? throw new ArgumentNullException(nameof(reportingValidatorContract));
            _posdaoTransition = posdaoTransition;
            _posdaoTxSender = txSender ?? throw new ArgumentNullException(nameof(txSender));
            _stateProvider = stateProvider ?? throw new ArgumentNullException(nameof(stateProvider));
            _cache = cache ?? throw new ArgumentNullException(nameof(cache));
            _nonPosdaoTxSender = new TxGasPriceSender(txSender, txPool);
            _persistentReports = cache.PersistentReports ?? throw new ArgumentNullException(nameof(cache));
            _logger = logManager?.GetClassLogger<ReportingContractBasedValidator>() ?? throw new ArgumentNullException(nameof(logManager));
        }

        private IReportingValidatorContract ValidatorContract { get; }
        
        public void ReportMalicious(Address validator, long blockNumber, byte[] proof, IReportingValidator.MaliciousCause cause)
        {
            Report(true, validator, blockNumber, proof, cause, CreateReportMaliciousTransaction);
        }

        private Transaction CreateReportMaliciousTransaction(Address validator, long blockNumber, byte[] proof)
        {
            if (!Validators.Contains(validator))
            {
                if (_logger.IsWarn) _logger.Warn($"Not reporting {validator} on block {blockNumber}: Not a validator");
                return null;
            }
            
            var persistentReport = new PersistentReport(validator, (UInt256) blockNumber, proof);
            
            if (IsPosdao(blockNumber))
            {
                _persistentReports.AddLast(persistentReport);
            }

            return CreateReportMaliciousTransactionCore(persistentReport);
        }

        private Transaction CreateReportMaliciousTransactionCore(PersistentReport persistentReport)
        {
            var transaction = ValidatorContract.ReportMalicious(persistentReport.ValidatorAddress, persistentReport.BlockNumber, persistentReport.Proof);
            transaction.Nonce = _stateProvider.GetNonce(ValidatorContract.NodeAddress);
            return transaction;
        }

        public void ReportBenign(Address validator, long blockNumber, IReportingValidator.BenignCause cause)
        {
<<<<<<< HEAD
            Report(false, validator, blockNumber, Bytes.Empty, cause, CreateReportBenignTransaction);
=======
            Report("benign", validator, blockNumber, Array.Empty<byte>(), cause.ToString(), CreateReportBenignTransaction);
>>>>>>> 70e12228
        }

        private Transaction CreateReportBenignTransaction(Address validator, long blockNumber, byte[] proof) => ValidatorContract.ReportBenign(validator, (UInt256) blockNumber);

        private void Report(bool malicious, Address validator, long blockNumber, byte[] proof, object cause, CreateReportTransactionDelegate createReportTransactionDelegate)
        {
            try
            {
                if (_cache.AlreadyReported(malicious, validator, blockNumber, cause))
                {
                    if (_logger.IsDebug) _logger.Debug($"Skipping report of {validator} at {blockNumber} with {cause} as its already reported.");
                }
                else
                {
                    string type = malicious ? "malicious" : "benign";

                    if (!Validators.Contains(ValidatorContract.NodeAddress))
                    {
                        if (_logger.IsTrace) _logger.Trace($"Skipping reporting {type} misbehaviour (cause: {cause}) at block #{blockNumber} from {validator} as we are not validator");
                    }
                    else
                    {
                        if (_logger.IsTrace) _logger.Trace($"Reporting {type} misbehaviour (cause: {cause}) at block #{blockNumber} from {validator}");

                        var transaction = createReportTransactionDelegate(validator, blockNumber, proof);
                        if (transaction != null)
                        {
                            var posdao = IsPosdao(blockNumber);
                            var txSender = posdao ? _posdaoTxSender : _nonPosdaoTxSender;
                            SendTransaction(malicious, txSender, transaction);
                            if (_logger.IsWarn) _logger.Warn($"Reported {type} validator {validator} misbehaviour (cause: {cause}) at block {blockNumber}");
                        }
                    }
                }
            }
            catch (Exception e)
            {
                if (_logger.IsError) _logger.Error($"Validator {validator} could not be reported on block {blockNumber} with cause {cause}", e);
            }

        }

        private static void SendTransaction(bool malicious, ITxSender txSender, Transaction transaction)
        {
            txSender.SendTransaction(transaction, malicious ? TxHandlingOptions.ManagedNonce | TxHandlingOptions.PersistentBroadcast : TxHandlingOptions.ManagedNonce);
        }

        private bool IsPosdao(long blockNumber) => _posdaoTransition <= blockNumber;

        public void TryReportSkipped(BlockHeader header, BlockHeader parent)
        {
            var areThereSkipped = header.AuRaStep > parent.AuRaStep + 1;
            var firstBlock = header.Number == 1;
            if (areThereSkipped && !firstBlock)
            {
                Address[] validators = Validators;
                
                if (_logger.IsDebug) _logger.Debug($"Author {header.Beneficiary} built block with step gap indicating skipped steps. " +
                                                   $"Current step: {header.AuRaStep} at block {header.Number}, parent step: {parent.AuRaStep} at block {parent.Number}. " +
                                                   $"CurrentValidators [{(string.Join(", ", validators.AsEnumerable()))}");
                
                ISet<Address> reported = new HashSet<Address>();
                for (long step = parent.AuRaStep.Value + 1; step < header.AuRaStep.Value; step++)
                {
                    var skippedValidator = validators.GetItemRoundRobin(step);
                    if (skippedValidator != ValidatorContract.NodeAddress)
                    {
                        if (reported.Contains(skippedValidator))
                        {
                            break;
                        }
                        
                        ReportBenign(skippedValidator, header.Number, IReportingValidator.BenignCause.SkippedStep);
                        reported.Add(skippedValidator);
                        if (_logger.IsDebug) _logger.Debug($"Found skipped step {step} by author {skippedValidator}, actual author {header.Beneficiary} at block {header.Number}.");
                    }
                    else
                    {
                        if (_logger.IsDebug) _logger.Debug($"Found skipped step {step} by self {skippedValidator}, actual author {header.Beneficiary} at block {header.Number}. Not self-reporting.");
                    }
                }
            }
        }

        public Address[] Validators => _contractValidator.Validators;

        public void OnBlockProcessingStart(Block block, ProcessingOptions options = ProcessingOptions.None)
        {
            _contractValidator.OnBlockProcessingStart(block, options);
        }

        public void OnBlockProcessingEnd(Block block, TxReceipt[] receipts, ProcessingOptions options = ProcessingOptions.None)
        {
            _contractValidator.OnBlockProcessingEnd(block, receipts, options);
            if (!_contractValidator.ForSealing)
            {
                ResendPersistedReports(block.Header);
            }
        }
    }
}<|MERGE_RESOLUTION|>--- conflicted
+++ resolved
@@ -108,11 +108,7 @@
 
         public void ReportBenign(Address validator, long blockNumber, IReportingValidator.BenignCause cause)
         {
-<<<<<<< HEAD
-            Report(false, validator, blockNumber, Bytes.Empty, cause, CreateReportBenignTransaction);
-=======
-            Report("benign", validator, blockNumber, Array.Empty<byte>(), cause.ToString(), CreateReportBenignTransaction);
->>>>>>> 70e12228
+            Report(false, validator, blockNumber, Array.Empty<byte>(), cause.ToString(), CreateReportBenignTransaction);
         }
 
         private Transaction CreateReportBenignTransaction(Address validator, long blockNumber, byte[] proof) => ValidatorContract.ReportBenign(validator, (UInt256) blockNumber);
