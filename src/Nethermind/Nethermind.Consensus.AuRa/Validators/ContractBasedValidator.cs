--- conflicted
+++ resolved
@@ -70,13 +70,9 @@
             SetFinalizationManager(finalizationManager, parentHeader ?? _blockTree.Head?.Header);
         }
 
-<<<<<<< HEAD
         protected Address GetContractAddress(AuRaParameters.Validator validator) => validator.Addresses?.FirstOrDefault() ?? throw new ArgumentException("Missing contract address for AuRa validator.", nameof(validator.Addresses));
 
-        public override void SetFinalizationManager(IBlockFinalizationManager finalizationManager, BlockHeader parentHeader)
-=======
         private void SetFinalizationManager(IBlockFinalizationManager finalizationManager, BlockHeader parentHeader)
->>>>>>> 958a93a3
         {
             _blockFinalizationManager = finalizationManager ?? throw new ArgumentNullException(nameof(finalizationManager));
 
