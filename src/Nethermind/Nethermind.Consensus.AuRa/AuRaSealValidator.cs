//  Copyright (c) 2018 Demerzel Solutions Limited
//  This file is part of the Nethermind library.
// 
//  The Nethermind library is free software: you can redistribute it and/or modify
//  it under the terms of the GNU Lesser General Public License as published by
//  the Free Software Foundation, either version 3 of the License, or
//  (at your option) any later version.
// 
//  The Nethermind library is distributed in the hope that it will be useful,
//  but WITHOUT ANY WARRANTY; without even the implied warranty of
//  MERCHANTABILITY or FITNESS FOR A PARTICULAR PURPOSE. See the
//  GNU Lesser General Public License for more details.
// 
//  You should have received a copy of the GNU Lesser General Public License
//  along with the Nethermind. If not, see <http://www.gnu.org/licenses/>.

using System;
using System.Collections.Generic;
using Nethermind.Blockchain;
using Nethermind.Consensus.AuRa.Validators;
using Nethermind.Core;
using Nethermind.Core.Crypto;
using Nethermind.Core.Extensions;
using Nethermind.Crypto;
using Nethermind.Logging;
using Nethermind.Serialization.Rlp;
using Nethermind.Specs.ChainSpecStyle;

namespace Nethermind.Consensus.AuRa
{
    public class AuRaSealValidator : ISealValidator
    {
        private readonly AuRaParameters _parameters;
        private readonly IAuRaStepCalculator _stepCalculator;
        private readonly IBlockTree _blockTree;
        private readonly IValidatorStore _validatorStore;
        private readonly IValidSealerStrategy _validSealerStrategy;
        private readonly IEthereumEcdsa _ecdsa;
        private readonly ILogger _logger;
        private readonly ReceivedSteps _receivedSteps = new ReceivedSteps();
        
        public AuRaSealValidator(AuRaParameters parameters, IAuRaStepCalculator stepCalculator, IBlockTree blockTree, IValidatorStore validatorStore, IValidSealerStrategy validSealerStrategy, IEthereumEcdsa ecdsa, ILogManager logManager)
        {
            _parameters = parameters ?? throw new ArgumentNullException(nameof(parameters));
            _stepCalculator = stepCalculator ?? throw new ArgumentNullException(nameof(stepCalculator));
            _blockTree = blockTree ?? throw new ArgumentNullException(nameof(blockTree));
            _validatorStore = validatorStore?? throw new ArgumentNullException(nameof(validatorStore));
            _validSealerStrategy = validSealerStrategy ?? throw new ArgumentNullException(nameof(validSealerStrategy));
            _ecdsa = ecdsa ?? throw new ArgumentNullException(nameof(ecdsa));
            _logger = logManager.GetClassLogger<AuRaSealValidator>() ?? throw new ArgumentNullException(nameof(logManager));
        }
        
        public IReportingValidator ReportingValidator { get; set; } = NullReportingValidator.Instance;

        public bool ValidateParams(BlockHeader parent, BlockHeader header)
        {
            const long rejectedStepDrift = 4;
            
            if (header.AuRaSignature == null)
            {
                if (_logger.IsError) _logger.Error($"Block {header.Number}, hash {header.Hash} is missing signature.");
                return false;
            }

            // Ensure header is from the step after parent.
            if (header.AuRaStep == null)
            {
                if (_logger.IsError) _logger.Error($"Block {header.Number}, hash {header.Hash} is missing step value.");
                return false;
            }
            else
            {
<<<<<<< HEAD
                long step = header.AuRaStep.Value;
=======
                if (_logger.IsWarn) _logger.Warn($"Multiple blocks proposed for step {header.AuRaStep}. Block {header.Number}, hash {header.Hash} is duplicate.");
                ReportingValidator.ReportMalicious(header.Beneficiary, header.Number, Array.Empty<byte>(), IReportingValidator.MaliciousCause.DuplicateStep);
                return false;
            }
            else if (header.AuRaStep < parent.AuRaStep && header.Number >= _parameters.ValidateStepTransition)
            {
                if (_logger.IsError) _logger.Error($"Block {header.Number}, hash {header.Hash} step {header.AuRaStep} is lesser than parents step {parent.AuRaStep}.");
                ReportingValidator.ReportMalicious(header.Beneficiary, header.Number, Array.Empty<byte>(), IReportingValidator.MaliciousCause.DuplicateStep);
                return false;
            }

            var currentStep = _stepCalculator.CurrentStep;
>>>>>>> 70e12228

                if (step == parent.AuRaStep)
                {
                    if (_logger.IsWarn) _logger.Warn($"Multiple blocks proposed for step {step}. Block {header.Number}, hash {header.Hash} is duplicate.");
                    ReportingValidator.ReportMalicious(header.Beneficiary, header.Number, Bytes.Empty, IReportingValidator.MaliciousCause.DuplicateStep);
                    return false;
                }
                else if (step < parent.AuRaStep && header.Number >= _parameters.ValidateStepTransition)
                {
                    if (_logger.IsError) _logger.Error($"Block {header.Number}, hash {header.Hash} step {step} is lesser than parents step {parent.AuRaStep}.");
                    ReportingValidator.ReportMalicious(header.Beneficiary, header.Number, Bytes.Empty, IReportingValidator.MaliciousCause.DuplicateStep);
                    return false;
                }

                // we can only validate if its correct proposer for step if parent was already processed as it can change validators
                // no worries we do this validation later before processing the block
                if (parent.Hash == _blockTree.Head?.Hash)
                {
                    if (!_validSealerStrategy.IsValidSealer(_validatorStore.GetValidators(), header.Beneficiary, step))
                    {
                        if (_logger.IsError) _logger.Error($"Block from incorrect proposer at block {header.ToString(BlockHeader.Format.FullHashAndNumber)}, step {step} from author {header.Beneficiary}.");
                        return false;
                    }
                }
<<<<<<< HEAD

                var currentStep = _stepCalculator.CurrentStep;

                if (step > currentStep + rejectedStepDrift)
=======
            }
            
            // if (!ValidateEmptySteps())
            // ReportBenign
            ReportingValidator.TryReportSkipped(header, parent);
            
            // Report malice if the validator produced other sibling blocks in the same step.
            if (_receivedSteps.ContainsSiblingOrInsert(header, _validatorStore.GetValidators().Length))
            {
                if (_logger.IsDebug) _logger.Debug($"Validator {header.Beneficiary} produced sibling blocks in the same step {header.AuRaStep} in block {header.Number}.");
                ReportingValidator.ReportMalicious(header.Beneficiary, header.Number, Array.Empty<byte>(), IReportingValidator.MaliciousCause.SiblingBlocksInSameStep);
            }
            
            if (header.Number >= _parameters.ValidateScoreTransition)
            {
                if (header.Difficulty >= AuraDifficultyCalculator.MaxDifficulty)
>>>>>>> 70e12228
                {
                    if (_logger.IsError) _logger.Error($"Block {header.Number}, hash {header.Hash} step {step} is from the future. Current step is {currentStep}.");
                    ReportingValidator.ReportBenign(header.Beneficiary, header.Number, IReportingValidator.BenignCause.FutureBlock);
                    return false;
                }

                if (step > currentStep)
                {
                    const int blockTooEarlyWarningMillisecondThreshold = 1000;

                    TimeSpan timeToStep = _stepCalculator.TimeToStep(step);
                    if (timeToStep.TotalMilliseconds > blockTooEarlyWarningMillisecondThreshold)
                    {
                        if (_logger.IsWarn) _logger.Warn($"Block {header.Number}, hash {header.Hash} step {step} is {timeToStep:g} too early. Current step is {currentStep}.");
                    }
                }

                // if (!ValidateEmptySteps())
                // ReportBenign
                ReportingValidator.TryReportSkipped(header, parent);

                // Report malice if the validator produced other sibling blocks in the same step.
                if (_receivedSteps.ContainsSiblingOrInsert(header, _validatorStore.GetValidators().Length))
                {
                    if (_logger.IsDebug) _logger.Debug($"Validator {header.Beneficiary} produced sibling blocks in the same step {step} in block {header.Number}.");
                    ReportingValidator.ReportMalicious(header.Beneficiary, header.Number, Bytes.Empty, IReportingValidator.MaliciousCause.SiblingBlocksInSameStep);
                }

                if (header.Number >= _parameters.ValidateScoreTransition)
                {
                    if (header.Difficulty >= AuraDifficultyCalculator.MaxDifficulty)
                    {
                        if (_logger.IsError) _logger.Error($"Difficulty out of bounds for block {header.Number}, hash {header.Hash}, Max value {AuraDifficultyCalculator.MaxDifficulty}, but found {header.Difficulty}.");
                        return false;
                    }

                    var expectedDifficulty = AuraDifficultyCalculator.CalculateDifficulty(parent.AuRaStep.Value, step, 0);
                    if (header.Difficulty != expectedDifficulty)
                    {
                        if (_logger.IsError) _logger.Error($"Invalid difficulty for block {header.Number}, hash {header.Hash}, expected value {expectedDifficulty}, but found {header.Difficulty}.");
                        return false;
                    }
                }

                return true;
            }
        }

        public bool ValidateSeal(BlockHeader header, bool force)
        {
            if (header.IsGenesis) return true;

            var author = GetSealer(header);

            if (author != header.Beneficiary)
            {
                if (_logger.IsError) _logger.Error($"Author {header.Beneficiary} of the block {header.Number}, hash {header.Hash} doesn't match signer {author}.");
                return false;
            }
            
            // cannot call: _validator.IsValidSealer(header.Author); because we can call it only when previous step was processed.
            // this responsibility delegated to actual validator during processing with AuRaValidator and IValidSealerStrategy
            return true;
        }

        private Address GetSealer(BlockHeader header)
        {
            Signature signature = new Signature(header.AuRaSignature);
            signature.V += Signature.VOffset;
            Keccak message = header.CalculateHash(RlpBehaviors.ForSealing);
            return _ecdsa.RecoverAddress(signature, message);
        }

        private class ReceivedSteps
        {
            private struct AuthorBlock : IEquatable<AuthorBlock>
            {
                public AuthorBlock(Address author, Keccak block)
                {
                    Author = author;
                    Block = block;
                }

                public Address Author { get; }
                public Keccak Block { get; }

                public bool Equals(AuthorBlock other) => Equals(Author, other.Author) && Equals(Block, other.Block);
                public override bool Equals(object obj) => obj is AuthorBlock other && Equals(other);
                public override int GetHashCode() => HashCode.Combine(Author, Block);
                public static bool operator==(AuthorBlock obj1, AuthorBlock obj2) => obj1.Equals(obj2);
                public static bool operator!=(AuthorBlock obj1, AuthorBlock obj2) => !obj1.Equals(obj2);
            }
            
            private class AuthorBlockForStep
            {
                public AuthorBlockForStep(in long step, AuthorBlock? authorBlock)
                {
                    Step = step;
                    AuthorBlock = authorBlock;
                }

                public long Step { get; }
                public AuthorBlock? AuthorBlock { get; set; }
                public ISet<AuthorBlock> AuthorBlocks { get; set; }
            }
            
            private class StepElementComparer : IComparer<AuthorBlockForStep>
            {
                public static readonly StepElementComparer Instance = new StepElementComparer();

                public int Compare(AuthorBlockForStep x, AuthorBlockForStep y)
                {
                    return x.Step.CompareTo(y.Step);
                }
            }
            
            private readonly List<AuthorBlockForStep> _list 
                = new List<AuthorBlockForStep>();
            
            private const int CacheSizeFullRoundsMultiplier = 4;

            public bool ContainsSiblingOrInsert(BlockHeader header, int validatorCount)
            {
                long step = header.AuRaStep.Value;
                Address author = header.Beneficiary;
                var hash = header.Hash;
                int index = BinarySearch(step);
                bool contains = index >= 0;
                var item = new AuthorBlock(author, hash);
                bool containsSibling = false;
                if (contains)
                {
                    var stepElement = _list[index];
                    contains = stepElement.AuthorBlocks?.Contains(item) ?? stepElement.AuthorBlock == item;
                    if (!contains)
                    {
                        if (stepElement.AuthorBlocks == null)
                        {
                            stepElement.AuthorBlocks = new HashSet<AuthorBlock>
                            {
                                stepElement.AuthorBlock.Value
                            };
                            
                            stepElement.AuthorBlock = null;
                        }

                        stepElement.AuthorBlocks.Add(item);
                        containsSibling = true;
                    }
                }
                else
                {
                    _list.Add(new AuthorBlockForStep(step, item));
                }
                
                ClearOldCache(step, validatorCount);

                return containsSibling;
            }

            private int BinarySearch(long step) => _list.BinarySearch(new AuthorBlockForStep(step, null), StepElementComparer.Instance);

            /// <summary>
            /// Remove hash records older than two full N of steps (picked as a reasonable trade-off between memory consumption and fault-tolerance).
            /// </summary>
            /// <param name="step"></param>
            /// <param name="validatorCount"></param>
            private void ClearOldCache(long step, int validatorCount)
            {
                var siblingMaliceDetectionPeriod = CacheSizeFullRoundsMultiplier * validatorCount;
                var oldestStepToKeep = step - siblingMaliceDetectionPeriod;
                var index = BinarySearch(oldestStepToKeep);
                var positiveIndex = index >= 0 ? index : ~index;
                if (positiveIndex > 0)
                {
                    _list.RemoveRange(0, positiveIndex);
                }
            }
        }
    }
}<|MERGE_RESOLUTION|>--- conflicted
+++ resolved
@@ -70,33 +70,18 @@
             }
             else
             {
-<<<<<<< HEAD
                 long step = header.AuRaStep.Value;
-=======
-                if (_logger.IsWarn) _logger.Warn($"Multiple blocks proposed for step {header.AuRaStep}. Block {header.Number}, hash {header.Hash} is duplicate.");
-                ReportingValidator.ReportMalicious(header.Beneficiary, header.Number, Array.Empty<byte>(), IReportingValidator.MaliciousCause.DuplicateStep);
-                return false;
-            }
-            else if (header.AuRaStep < parent.AuRaStep && header.Number >= _parameters.ValidateStepTransition)
-            {
-                if (_logger.IsError) _logger.Error($"Block {header.Number}, hash {header.Hash} step {header.AuRaStep} is lesser than parents step {parent.AuRaStep}.");
-                ReportingValidator.ReportMalicious(header.Beneficiary, header.Number, Array.Empty<byte>(), IReportingValidator.MaliciousCause.DuplicateStep);
-                return false;
-            }
-
-            var currentStep = _stepCalculator.CurrentStep;
->>>>>>> 70e12228
 
                 if (step == parent.AuRaStep)
                 {
                     if (_logger.IsWarn) _logger.Warn($"Multiple blocks proposed for step {step}. Block {header.Number}, hash {header.Hash} is duplicate.");
-                    ReportingValidator.ReportMalicious(header.Beneficiary, header.Number, Bytes.Empty, IReportingValidator.MaliciousCause.DuplicateStep);
+	                ReportingValidator.ReportMalicious(header.Beneficiary, header.Number, Array.Empty<byte>(), IReportingValidator.MaliciousCause.DuplicateStep);
                     return false;
                 }
                 else if (step < parent.AuRaStep && header.Number >= _parameters.ValidateStepTransition)
                 {
                     if (_logger.IsError) _logger.Error($"Block {header.Number}, hash {header.Hash} step {step} is lesser than parents step {parent.AuRaStep}.");
-                    ReportingValidator.ReportMalicious(header.Beneficiary, header.Number, Bytes.Empty, IReportingValidator.MaliciousCause.DuplicateStep);
+    	            ReportingValidator.ReportMalicious(header.Beneficiary, header.Number, Array.Empty<byte>(), IReportingValidator.MaliciousCause.DuplicateStep);
                     return false;
                 }
 
@@ -110,29 +95,10 @@
                         return false;
                     }
                 }
-<<<<<<< HEAD
 
                 var currentStep = _stepCalculator.CurrentStep;
 
                 if (step > currentStep + rejectedStepDrift)
-=======
-            }
-            
-            // if (!ValidateEmptySteps())
-            // ReportBenign
-            ReportingValidator.TryReportSkipped(header, parent);
-            
-            // Report malice if the validator produced other sibling blocks in the same step.
-            if (_receivedSteps.ContainsSiblingOrInsert(header, _validatorStore.GetValidators().Length))
-            {
-                if (_logger.IsDebug) _logger.Debug($"Validator {header.Beneficiary} produced sibling blocks in the same step {header.AuRaStep} in block {header.Number}.");
-                ReportingValidator.ReportMalicious(header.Beneficiary, header.Number, Array.Empty<byte>(), IReportingValidator.MaliciousCause.SiblingBlocksInSameStep);
-            }
-            
-            if (header.Number >= _parameters.ValidateScoreTransition)
-            {
-                if (header.Difficulty >= AuraDifficultyCalculator.MaxDifficulty)
->>>>>>> 70e12228
                 {
                     if (_logger.IsError) _logger.Error($"Block {header.Number}, hash {header.Hash} step {step} is from the future. Current step is {currentStep}.");
                     ReportingValidator.ReportBenign(header.Beneficiary, header.Number, IReportingValidator.BenignCause.FutureBlock);
@@ -158,7 +124,7 @@
                 if (_receivedSteps.ContainsSiblingOrInsert(header, _validatorStore.GetValidators().Length))
                 {
                     if (_logger.IsDebug) _logger.Debug($"Validator {header.Beneficiary} produced sibling blocks in the same step {step} in block {header.Number}.");
-                    ReportingValidator.ReportMalicious(header.Beneficiary, header.Number, Bytes.Empty, IReportingValidator.MaliciousCause.SiblingBlocksInSameStep);
+	                ReportingValidator.ReportMalicious(header.Beneficiary, header.Number, Array.Empty<byte>(), IReportingValidator.MaliciousCause.SiblingBlocksInSameStep);
                 }
 
                 if (header.Number >= _parameters.ValidateScoreTransition)
