--- conflicted
+++ resolved
@@ -122,15 +122,9 @@
 
                 .AddSingleton<IHealthHintService, AuraHealthHintService>()
 
-<<<<<<< HEAD
-                .AddSingleton<IRpcModuleFactory<ITraceRpcModule>, AutoAuRaTraceModuleFactory>()
-                .AddSingleton<IAuRaBlockProcessorFactory, AuRaBlockProcessorFactory>()
-                .AddSingleton<IRpcModuleFactory<IDebugRpcModule>, AutoAuRaDebugModuleFactory>()
-=======
                 .AddSingleton<IRpcModuleFactory<ITraceRpcModule>, AuRaTraceModuleFactory>()
                 .AddSingleton<IAuRaBlockProcessorFactory, AuRaBlockProcessorFactory>()
                 .AddSingleton<IRpcModuleFactory<IDebugRpcModule>, AuRaDebugModuleFactory>()
->>>>>>> 68c6c363
 
                 ;
 
