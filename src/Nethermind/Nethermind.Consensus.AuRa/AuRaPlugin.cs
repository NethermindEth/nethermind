// SPDX-FileCopyrightText: 2022 Demerzel Solutions Limited
// SPDX-License-Identifier: LGPL-3.0-only

using System;
using System.Collections.Generic;
using System.Linq;
using System.Runtime.CompilerServices;
using System.Threading.Tasks;
using Autofac;
using Autofac.Core;
using Nethermind.Api;
using Nethermind.Api.Extensions;
using Nethermind.Api.Steps;
using Nethermind.Blockchain.Services;
using Nethermind.Consensus.AuRa.Config;
using Nethermind.Consensus.AuRa.InitializationSteps;
using Nethermind.Consensus.AuRa.Transactions;
using Nethermind.Consensus.AuRa.Validators;
using Nethermind.Consensus.AuRa.Rewards;
using Nethermind.Consensus.AuRa.Services;
<<<<<<< HEAD
=======
using Nethermind.Consensus.Processing;
>>>>>>> 2e346112
using Nethermind.Consensus.Rewards;
using Nethermind.Consensus.Transactions;
using Nethermind.Consensus.Validators;
using Nethermind.Core;
using Nethermind.Core.Container;
<<<<<<< HEAD
=======
using Nethermind.Core.Specs;
>>>>>>> 2e346112
using Nethermind.Logging;
using Nethermind.Serialization.Rlp;
using Nethermind.Specs.ChainSpecStyle;
using Nethermind.Synchronization;

[assembly: InternalsVisibleTo("Nethermind.Merge.AuRa")]

namespace Nethermind.Consensus.AuRa
{
    /// <summary>
    /// Consensus plugin for AuRa setup.
    /// </summary>
    public class AuRaPlugin(ChainSpec chainSpec) : IConsensusPlugin
    {
        private AuRaNethermindApi? _nethermindApi;
        public string Name => SealEngineType;

        public string Description => $"{SealEngineType} Consensus Engine";

        public string Author => "Nethermind";

        public string SealEngineType => Core.SealEngineType.AuRa;

        private StartBlockProducerAuRa? _blockProducerStarter;

        private StartBlockProducerAuRa BlockProducerStarter => _blockProducerStarter ??= _nethermindApi!.CreateStartBlockProducer();

        public bool Enabled => chainSpec.SealEngineType == SealEngineType;
        public ValueTask DisposeAsync()
        {
            return default;
        }

        public Task Init(INethermindApi nethermindApi)
        {
            _nethermindApi = nethermindApi as AuRaNethermindApi;
            return Task.CompletedTask;
        }

        public IBlockProducer InitBlockProducer()
        {
            return BlockProducerStarter!.BuildProducer();
        }

        public IBlockProducerRunner InitBlockProducerRunner(IBlockProducer blockProducer)
        {
            return new StandardBlockProducerRunner(
                BlockProducerStarter.CreateTrigger(),
                _nethermindApi.BlockTree,
                blockProducer);
        }

<<<<<<< HEAD
        public IEnumerable<StepInfo> GetSteps()
        {
            yield return typeof(InitializeBlockchainAuRa);
            yield return typeof(LoadGenesisBlockAuRa);
            yield return typeof(RegisterAuRaRpcModules);
        }

        public IModule Module => new AuraModule(chainSpec);
=======
        public IModule Module => new AuRaModule(chainSpec);
>>>>>>> 2e346112

        public Type ApiType => typeof(AuRaNethermindApi);
    }

    public class AuRaModule(ChainSpec chainSpec) : Module
    {
        protected override void Load(ContainerBuilder builder)
        {
            base.Load(builder);
            AuRaChainSpecEngineParameters specParam = chainSpec.EngineChainSpecParametersProvider
                .GetChainSpecParameters<AuRaChainSpecEngineParameters>();

            builder
                .AddSingleton<NethermindApi, AuRaNethermindApi>()
                .AddSingleton<AuRaChainSpecEngineParameters>(specParam)
                .AddDecorator<IBetterPeerStrategy, AuRaBetterPeerStrategy>()
                .Add<StartBlockProducerAuRa>() // Note: Stateful. Probably just some strange unintentional side effect though.
                .AddSingleton<AuraStatefulComponents>()
                .AddSingleton<TxAuRaFilterBuilders>()
                .AddSingleton<PermissionBasedTxFilter.Cache>()
                .AddSingleton<IValidatorStore, ValidatorStore>()
                .AddSingleton<AuRaContractGasLimitOverride.Cache, AuRaContractGasLimitOverride.Cache>()
                .AddSingleton<ReportingContractBasedValidator.Cache>()
                .AddSingleton<IReportingValidator, IMainProcessingContext>((mainProcessingContext) =>
                    ((AuRaBlockProcessor)mainProcessingContext.BlockProcessor).AuRaValidator.GetReportingValidator())
                .AddSource(new FallbackToFieldFromApi<AuRaNethermindApi>())

<<<<<<< HEAD
=======
                // Steps override
                .AddStep(typeof(InitializeBlockchainAuRa))
                .AddStep(typeof(LoadGenesisBlockAuRa))

                // Block processing components
                .AddSingleton<IBlockValidationModule, AuraValidationModule>()
                .AddSingleton<IMainProcessingModule, AuraMainProcessingModule>()
                .AddScoped<IAuRaValidator, NullAuRaValidator>() // Note: for main block processor this is not the case
                .AddScoped<IBlockProcessor, AuRaBlockProcessor>()

>>>>>>> 2e346112
                .AddSingleton<IRewardCalculatorSource, AuRaRewardCalculator.AuRaRewardCalculatorSource>()
                .AddSingleton<IValidSealerStrategy, ValidSealerStrategy>()
                .AddSingleton<IAuRaStepCalculator, AuRaChainSpecEngineParameters, ITimestamper, ILogManager>((param, timestamper, logManager)
                    => new AuRaStepCalculator(param.StepDuration, timestamper, logManager))
                .AddSingleton<AuRaSealValidator>()
                .Bind<ISealValidator, AuRaSealValidator>()
                .AddSingleton<ISealer, AuRaSealer>()
<<<<<<< HEAD

                .AddSingleton<IHealthHintService, AuraHealthHintService>()
=======
                .AddSingleton<AuRaGasLimitOverrideFactory>()

                // Rpcs
                .AddSingleton<IHealthHintService, AuraHealthHintService>()

>>>>>>> 2e346112
                ;

            if (specParam.BlockGasLimitContractTransitions?.Any() == true)
            {
                builder.AddSingleton<IHeaderValidator, AuRaHeaderValidator>();
            }

            if (Rlp.GetStreamDecoder<ValidatorInfo>() is null) Rlp.RegisterDecoder(typeof(ValidatorInfo), new ValidatorInfoDecoder());
<<<<<<< HEAD
=======
        }

        /// <summary>
        /// Some validation component that is active in rpc and validation but not in block produccer.
        /// </summary>
        /// <param name="parameters"></param>
        /// <param name="specProvider"></param>
        /// <param name="txAuRaFilterBuilders"></param>
        /// <param name="gasLimitOverrideFactory"></param>
        private class AuraValidationModule(
            AuRaChainSpecEngineParameters parameters,
            TxAuRaFilterBuilders txAuRaFilterBuilders,
            AuRaGasLimitOverrideFactory gasLimitOverrideFactory
        ) : Module, IBlockValidationModule
        {
            protected override void Load(ContainerBuilder builder)
            {
                ITxFilter txFilter = txAuRaFilterBuilders.CreateAuRaTxFilter(new ServiceTxFilter());

                IDictionary<long, IDictionary<Address, byte[]>> rewriteBytecode = parameters.RewriteBytecode;
                ContractRewriter? contractRewriter = rewriteBytecode?.Count > 0 ? new ContractRewriter(rewriteBytecode) : null;

                AuRaContractGasLimitOverride? gasLimitOverride = gasLimitOverrideFactory.GetGasLimitCalculator();

                builder.AddSingleton(txFilter);
                if (contractRewriter is not null) builder.AddSingleton(contractRewriter);
                if (gasLimitOverride is not null) builder.AddSingleton(gasLimitOverride);
            }
>>>>>>> 2e346112
        }
    }
}<|MERGE_RESOLUTION|>--- conflicted
+++ resolved
@@ -18,19 +18,13 @@
 using Nethermind.Consensus.AuRa.Validators;
 using Nethermind.Consensus.AuRa.Rewards;
 using Nethermind.Consensus.AuRa.Services;
-<<<<<<< HEAD
-=======
 using Nethermind.Consensus.Processing;
->>>>>>> 2e346112
 using Nethermind.Consensus.Rewards;
 using Nethermind.Consensus.Transactions;
 using Nethermind.Consensus.Validators;
 using Nethermind.Core;
 using Nethermind.Core.Container;
-<<<<<<< HEAD
-=======
 using Nethermind.Core.Specs;
->>>>>>> 2e346112
 using Nethermind.Logging;
 using Nethermind.Serialization.Rlp;
 using Nethermind.Specs.ChainSpecStyle;
@@ -83,18 +77,7 @@
                 blockProducer);
         }
 
-<<<<<<< HEAD
-        public IEnumerable<StepInfo> GetSteps()
-        {
-            yield return typeof(InitializeBlockchainAuRa);
-            yield return typeof(LoadGenesisBlockAuRa);
-            yield return typeof(RegisterAuRaRpcModules);
-        }
-
-        public IModule Module => new AuraModule(chainSpec);
-=======
         public IModule Module => new AuRaModule(chainSpec);
->>>>>>> 2e346112
 
         public Type ApiType => typeof(AuRaNethermindApi);
     }
@@ -122,8 +105,6 @@
                     ((AuRaBlockProcessor)mainProcessingContext.BlockProcessor).AuRaValidator.GetReportingValidator())
                 .AddSource(new FallbackToFieldFromApi<AuRaNethermindApi>())
 
-<<<<<<< HEAD
-=======
                 // Steps override
                 .AddStep(typeof(InitializeBlockchainAuRa))
                 .AddStep(typeof(LoadGenesisBlockAuRa))
@@ -134,7 +115,6 @@
                 .AddScoped<IAuRaValidator, NullAuRaValidator>() // Note: for main block processor this is not the case
                 .AddScoped<IBlockProcessor, AuRaBlockProcessor>()
 
->>>>>>> 2e346112
                 .AddSingleton<IRewardCalculatorSource, AuRaRewardCalculator.AuRaRewardCalculatorSource>()
                 .AddSingleton<IValidSealerStrategy, ValidSealerStrategy>()
                 .AddSingleton<IAuRaStepCalculator, AuRaChainSpecEngineParameters, ITimestamper, ILogManager>((param, timestamper, logManager)
@@ -142,16 +122,11 @@
                 .AddSingleton<AuRaSealValidator>()
                 .Bind<ISealValidator, AuRaSealValidator>()
                 .AddSingleton<ISealer, AuRaSealer>()
-<<<<<<< HEAD
-
-                .AddSingleton<IHealthHintService, AuraHealthHintService>()
-=======
                 .AddSingleton<AuRaGasLimitOverrideFactory>()
 
                 // Rpcs
                 .AddSingleton<IHealthHintService, AuraHealthHintService>()
 
->>>>>>> 2e346112
                 ;
 
             if (specParam.BlockGasLimitContractTransitions?.Any() == true)
@@ -160,8 +135,6 @@
             }
 
             if (Rlp.GetStreamDecoder<ValidatorInfo>() is null) Rlp.RegisterDecoder(typeof(ValidatorInfo), new ValidatorInfoDecoder());
-<<<<<<< HEAD
-=======
         }
 
         /// <summary>
@@ -190,7 +163,6 @@
                 if (contractRewriter is not null) builder.AddSingleton(contractRewriter);
                 if (gasLimitOverride is not null) builder.AddSingleton(gasLimitOverride);
             }
->>>>>>> 2e346112
         }
     }
 }