--- conflicted
+++ resolved
@@ -18,19 +18,13 @@
 using Nethermind.Consensus.AuRa.Validators;
 using Nethermind.Consensus.AuRa.Rewards;
 using Nethermind.Consensus.AuRa.Services;
-<<<<<<< HEAD
-=======
 using Nethermind.Consensus.Processing;
->>>>>>> eee5ac23
 using Nethermind.Consensus.Rewards;
 using Nethermind.Consensus.Transactions;
 using Nethermind.Consensus.Validators;
 using Nethermind.Core;
 using Nethermind.Core.Container;
-<<<<<<< HEAD
-=======
 using Nethermind.Core.Specs;
->>>>>>> eee5ac23
 using Nethermind.Logging;
 using Nethermind.Serialization.Rlp;
 using Nethermind.Specs.ChainSpecStyle;
@@ -57,15 +51,6 @@
         private StartBlockProducerAuRa? _blockProducerStarter;
 
         private StartBlockProducerAuRa BlockProducerStarter => _blockProducerStarter ??= _nethermindApi!.CreateStartBlockProducer();
-<<<<<<< HEAD
-
-        public bool Enabled => chainSpec.SealEngineType == SealEngineType;
-        public ValueTask DisposeAsync()
-        {
-            return default;
-        }
-=======
->>>>>>> eee5ac23
 
         public bool Enabled => chainSpec.SealEngineType == SealEngineType;
         public Task Init(INethermindApi nethermindApi)
@@ -87,18 +72,7 @@
                 blockProducer);
         }
 
-<<<<<<< HEAD
-        public IEnumerable<StepInfo> GetSteps()
-        {
-            yield return typeof(InitializeBlockchainAuRa);
-            yield return typeof(LoadGenesisBlockAuRa);
-            yield return typeof(RegisterAuRaRpcModules);
-        }
-
-        public IModule Module => new AuraModule(chainSpec);
-=======
         public IModule Module => new AuRaModule(chainSpec);
->>>>>>> eee5ac23
 
         public Type ApiType => typeof(AuRaNethermindApi);
     }
@@ -127,8 +101,6 @@
                     ((AuRaBlockProcessor)mainProcessingContext.BlockProcessor).AuRaValidator.GetReportingValidator())
                 .AddSource(new FallbackToFieldFromApi<AuRaNethermindApi>())
 
-<<<<<<< HEAD
-=======
                 // Steps override
                 .AddStep(typeof(InitializeBlockchainAuRa))
                 .AddStep(typeof(LoadGenesisBlockAuRa))
@@ -139,7 +111,6 @@
                 .AddScoped<IAuRaValidator, NullAuRaValidator>() // Note: for main block processor this is not the case
                 .AddScoped<IBlockProcessor, AuRaBlockProcessor>()
 
->>>>>>> eee5ac23
                 .AddSingleton<IRewardCalculatorSource, AuRaRewardCalculator.AuRaRewardCalculatorSource>()
                 .AddSingleton<IValidSealerStrategy, ValidSealerStrategy>()
                 .AddSingleton<IAuRaStepCalculator, AuRaChainSpecEngineParameters, ITimestamper, ILogManager>((param, timestamper, logManager)
@@ -147,16 +118,11 @@
                 .AddSingleton<AuRaSealValidator>()
                 .Bind<ISealValidator, AuRaSealValidator>()
                 .AddSingleton<ISealer, AuRaSealer>()
-<<<<<<< HEAD
-
-                .AddSingleton<IHealthHintService, AuraHealthHintService>()
-=======
                 .AddSingleton<AuRaGasLimitOverrideFactory>()
 
                 // Rpcs
                 .AddSingleton<IHealthHintService, AuraHealthHintService>()
 
->>>>>>> eee5ac23
                 ;
 
             if (specParam.BlockGasLimitContractTransitions?.Any() == true)
@@ -165,8 +131,6 @@
             }
 
             if (Rlp.GetStreamDecoder<ValidatorInfo>() is null) Rlp.RegisterDecoder(typeof(ValidatorInfo), new ValidatorInfoDecoder());
-<<<<<<< HEAD
-=======
         }
 
         /// <summary>
@@ -195,7 +159,6 @@
                 if (contractRewriter is not null) builder.AddSingleton(contractRewriter);
                 if (gasLimitOverride is not null) builder.AddSingleton(gasLimitOverride);
             }
->>>>>>> eee5ac23
         }
     }
 }