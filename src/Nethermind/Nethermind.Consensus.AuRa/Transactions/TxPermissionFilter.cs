--- conflicted
+++ resolved
@@ -26,21 +26,12 @@
 {
     public class TxPermissionFilter : ITxPermissionFilter
     {
-<<<<<<< HEAD
-        private readonly ITransactionPermissionContract _contract;
-        private readonly ITxPermissionFilter.Cache _cache;
-        private readonly IStateProvider _stateProvider;
-        private readonly ILogger _logger;
-        
-        public TxPermissionFilter(ITransactionPermissionContract contract, ITxPermissionFilter.Cache cache, IStateProvider stateProvider, ILogManager logManager)
-=======
-        private readonly VersionedContract<TransactionPermissionContract> _contract;
+        private readonly VersionedContract<ITransactionPermissionContract> _contract;
         private readonly ITxPermissionFilter.Cache _cache;
         private readonly IStateProvider _stateProvider;
         private readonly ILogger _logger;
 
-        public TxPermissionFilter(VersionedContract<TransactionPermissionContract> contract, ITxPermissionFilter.Cache cache, IStateProvider stateProvider, ILogManager logManager)
->>>>>>> 311b2f53
+        public TxPermissionFilter(VersionedContract<ITransactionPermissionContract> contract, ITxPermissionFilter.Cache cache, IStateProvider stateProvider, ILogManager logManager)
         {
             _contract = contract ?? throw new ArgumentNullException(nameof(contract));
             _cache = cache ?? throw new ArgumentNullException(nameof(cache));
@@ -102,35 +93,13 @@
             return txPermissions;
         }
 
-<<<<<<< HEAD
-        private ITransactionPermissionContract.ITransactionPermissionVersionedContract GetVersionedContract(BlockHeader blockHeader)
-        {
-            ITransactionPermissionContract.ITransactionPermissionVersionedContract versionedContract;
-            if (_cache.VersionedContracts.TryGet(blockHeader.Hash, out var version))
-            {
-                versionedContract = _contract.GetVersionedContract(version);
-            }
-            else
-            {
-                versionedContract = _contract.GetVersionedContract(blockHeader);
-                _cache.VersionedContracts.Set(blockHeader.Hash, versionedContract.Version);
-            }
+        private ITransactionPermissionContract GetVersionedContract(BlockHeader blockHeader) => _contract.ResolveVersion(blockHeader);
 
-            return versionedContract;
-=======
-        private TransactionPermissionContract GetVersionedContract(BlockHeader blockHeader)
-        {
-            return _contract.ResolveVersion(blockHeader);
->>>>>>> 311b2f53
-        }
-
-        private ITransactionPermissionContract.TxPermissions GetTxType(Transaction tx)
-        {
-            return tx.IsContractCreation
+        private ITransactionPermissionContract.TxPermissions GetTxType(Transaction tx) =>
+            tx.IsContractCreation
                 ? ITransactionPermissionContract.TxPermissions.Create
                 : _stateProvider.GetCodeHash(tx.To) != Keccak.OfAnEmptyString
                     ? ITransactionPermissionContract.TxPermissions.Call
                     : ITransactionPermissionContract.TxPermissions.Basic;
-        }
     }
 }