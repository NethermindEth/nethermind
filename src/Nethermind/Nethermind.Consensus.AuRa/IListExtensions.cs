--- conflicted
+++ resolved
@@ -91,21 +91,15 @@
         /// <typeparam name="T"></typeparam>
         /// <typeparam name="TComparable"></typeparam>
         /// <returns></returns>
-<<<<<<< HEAD
         public static bool TryGetForActivation<T, TComparable>(this IList<T> list, in TComparable activation, out T item) where T : IActivatedAt<TComparable> where TComparable : IComparable<TComparable> => 
             list.TryGetForActivation(activation, (b, c) => b.CompareTo(c.Activation), out item);
-
+        
+        public static bool TryGetForActivation<TComparable>(this IList<TComparable> list, in TComparable activation, out TComparable item) where TComparable : IComparable<TComparable> => 
+            list.TryGetForActivation(activation, (b, c) => b.CompareTo(c), out item);
+        
         public static bool TryGetForActivation<T, TComparable>(this IList<T> list, in TComparable activation, Func<TComparable, T, int> comparer, out T item)
         {
             var index = list.BinarySearch(activation, comparer);
-=======
-        public static bool TryGetForBlock<T>(this IList<T> list, in long blockNumber, out T item) where T : IActivatedAtBlock => 
-            list.TryGetForBlock(blockNumber, out item, activatedAtBlock => activatedAtBlock.ActivationBlock);
-
-        public static bool TryGetForBlock<T>(this IList<T> list, in long blockNumber, out T item, Func<T, long> getActivatedAtBlock = null)
-        {
-            var index = list.BinarySearch(blockNumber, (b, c) => b.CompareTo(getActivatedAtBlock?.Invoke(c) ?? Convert.ToInt64(c)));
->>>>>>> 67073f8b
             if (index >= 0)
             {
                 item = list[index];
