// SPDX-FileCopyrightText: 2022 Demerzel Solutions Limited
// SPDX-License-Identifier: LGPL-3.0-only

using System;
using Nethermind.Blockchain;
using Nethermind.Blockchain.Blocks;
using Nethermind.Blockchain.Find;
using Nethermind.Blockchain.Receipts;
using Nethermind.Consensus.AuRa.Validators;
using Nethermind.Consensus.Processing;
using Nethermind.Consensus.Requests;
using Nethermind.Consensus.Rewards;
using Nethermind.Consensus.Transactions;
using Nethermind.Consensus.Validators;
using Nethermind.Consensus.Withdrawals;
using Nethermind.Core;
using Nethermind.Core.Specs;
using Nethermind.Crypto;
using Nethermind.Evm;
using Nethermind.Evm.Tracing;
using Nethermind.Evm.TransactionProcessing;
using Nethermind.Logging;
using Nethermind.State;
using Nethermind.TxPool;

namespace Nethermind.Consensus.AuRa
{
    public class AuRaBlockProcessor : BlockProcessor
    {
        private readonly ISpecProvider _specProvider;
        private readonly IBlockFinder _blockTree;
        private readonly AuRaContractGasLimitOverride? _gasLimitOverride;
        private readonly ContractRewriter? _contractRewriter;
        private readonly ITxFilter _txFilter;
        private readonly ILogger _logger;

        public AuRaBlockProcessor(
            ISpecProvider specProvider,
            IBlockValidator blockValidator,
            IRewardCalculator rewardCalculator,
            IBlockProcessor.IBlockTransactionsExecutor blockTransactionsExecutor,
            IWorldState stateProvider,
            IReceiptStorage receiptStorage,
            ILogManager logManager,
            IBlockFinder blockTree,
            IWithdrawalProcessor withdrawalProcessor,
            ITransactionProcessor transactionProcessor,
            IAuRaValidator? auRaValidator,
            ITxFilter? txFilter = null,
            AuRaContractGasLimitOverride? gasLimitOverride = null,
            ContractRewriter? contractRewriter = null,
            IConsensusRequestsProcessor? consensusRequestsProcessor = null)
            : base(
                specProvider,
                blockValidator,
                rewardCalculator,
                blockTransactionsExecutor,
                stateProvider,
                receiptStorage,
                NullWitnessCollector.Instance,
<<<<<<< HEAD
                transactionProcessor,
=======
                new BlockhashStore(blockTree, specProvider, stateProvider),
>>>>>>> fc273d60
                logManager,
                withdrawalProcessor,
                consensusRequestsProcessor: consensusRequestsProcessor)
        {
            _specProvider = specProvider;
            _blockTree = blockTree ?? throw new ArgumentNullException(nameof(blockTree));
            _logger = logManager?.GetClassLogger<AuRaBlockProcessor>() ?? throw new ArgumentNullException(nameof(logManager));
            _txFilter = txFilter ?? NullTxFilter.Instance;
            _gasLimitOverride = gasLimitOverride;
            _contractRewriter = contractRewriter;
            AuRaValidator = auRaValidator ?? new NullAuRaValidator();
            if (blockTransactionsExecutor is IBlockProductionTransactionsExecutor produceBlockTransactionsStrategy)
            {
                produceBlockTransactionsStrategy.AddingTransaction += OnAddingTransaction;
            }
        }

        public IAuRaValidator AuRaValidator { get; }

        protected override TxReceipt[] ProcessBlock(Block block, IBlockTracer blockTracer, ProcessingOptions options)
        {
            ValidateAuRa(block);
            _contractRewriter?.RewriteContracts(block.Number, _stateProvider, _specProvider.GetSpec(block.Header));
            AuRaValidator.OnBlockProcessingStart(block, options);
            TxReceipt[] receipts = base.ProcessBlock(block, blockTracer, options);
            AuRaValidator.OnBlockProcessingEnd(block, receipts, options);
            Metrics.AuRaStep = block.Header?.AuRaStep ?? 0;
            return receipts;
        }

        // After PoS switch we need to revert to standard block processing, ignoring AuRa customizations
        protected TxReceipt[] PostMergeProcessBlock(Block block, IBlockTracer blockTracer, ProcessingOptions options)
        {
            return base.ProcessBlock(block, blockTracer, options);
        }

        // This validations cannot be run in AuraSealValidator because they are dependent on state.
        private void ValidateAuRa(Block block)
        {
            if (!block.IsGenesis)
            {
                ValidateGasLimit(block);
                ValidateTxs(block);
            }
        }

        private BlockHeader GetParentHeader(Block block) =>
            _blockTree.FindParentHeader(block.Header, BlockTreeLookupOptions.None)!;

        private void ValidateGasLimit(Block block)
        {
            BlockHeader parentHeader = GetParentHeader(block);
            if (_gasLimitOverride?.IsGasLimitValid(parentHeader, block.GasLimit, out long? expectedGasLimit) == false)
            {
                string reason = $"Invalid gas limit, expected value from contract {expectedGasLimit}, but found {block.GasLimit}";
                if (_logger.IsWarn) _logger.Warn($"Proposed block is not valid {block.ToString(Block.Format.FullHashAndNumber)}. {reason}.");
                throw new InvalidBlockException(block, reason);
            }
        }

        private void ValidateTxs(Block block)
        {
            for (int i = 0; i < block.Transactions.Length; i++)
            {
                Transaction tx = block.Transactions[i];
                AddingTxEventArgs args = CheckTxPosdaoRules(new AddingTxEventArgs(i, tx, block, block.Transactions));
                if (args.Action != TxAction.Add)
                {
                    string reason = $"{tx.ToShortString()} doesn't have required permissions: {args.Reason}";
                    if (_logger.IsWarn) _logger.Warn($"Proposed block is not valid {block.ToString(Block.Format.FullHashAndNumber)}. {reason}.");
                    throw new InvalidBlockException(block, reason);
                }
            }
        }

        private void OnAddingTransaction(object? sender, AddingTxEventArgs e)
        {
            CheckTxPosdaoRules(e);
        }

        private AddingTxEventArgs CheckTxPosdaoRules(AddingTxEventArgs args)
        {
            AcceptTxResult? TryRecoverSenderAddress(Transaction tx, BlockHeader header)
            {
                if (tx.Signature is not null)
                {
                    IReleaseSpec spec = _specProvider.GetSpec(args.Block.Header);
                    EthereumEcdsa ecdsa = new(_specProvider.ChainId, LimboLogs.Instance);
                    Address txSenderAddress = ecdsa.RecoverAddress(tx, !spec.ValidateChainId);
                    if (tx.SenderAddress != txSenderAddress)
                    {
                        if (_logger.IsWarn) _logger.Warn($"Transaction {tx.ToShortString()} in block {args.Block.ToString(Block.Format.FullHashAndNumber)} had recovered sender address on validation.");
                        tx.SenderAddress = txSenderAddress;
                        return _txFilter.IsAllowed(tx, header);
                    }
                }

                return null;
            }

            BlockHeader parentHeader = GetParentHeader(args.Block);
            AcceptTxResult isAllowed = _txFilter.IsAllowed(args.Transaction, parentHeader);
            if (!isAllowed)
            {
                isAllowed = TryRecoverSenderAddress(args.Transaction, parentHeader) ?? isAllowed;
            }

            if (!isAllowed)
            {
                args.Set(TxAction.Skip, isAllowed.ToString());
            }

            return args;
        }

        private class NullAuRaValidator : IAuRaValidator
        {
            public Address[] Validators => Array.Empty<Address>();
            public void OnBlockProcessingStart(Block block, ProcessingOptions options = ProcessingOptions.None) { }
            public void OnBlockProcessingEnd(Block block, TxReceipt[] receipts, ProcessingOptions options = ProcessingOptions.None) { }
        }
    }
}<|MERGE_RESOLUTION|>--- conflicted
+++ resolved
@@ -58,11 +58,8 @@
                 stateProvider,
                 receiptStorage,
                 NullWitnessCollector.Instance,
-<<<<<<< HEAD
+                new BlockhashStore(blockTree, specProvider, stateProvider),
                 transactionProcessor,
-=======
-                new BlockhashStore(blockTree, specProvider, stateProvider),
->>>>>>> fc273d60
                 logManager,
                 withdrawalProcessor,
                 consensusRequestsProcessor: consensusRequestsProcessor)
