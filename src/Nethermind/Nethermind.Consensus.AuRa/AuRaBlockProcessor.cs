--- conflicted
+++ resolved
@@ -57,12 +57,8 @@
                 blockTransactionsExecutor,
                 worldStateProvider,
                 receiptStorage,
-<<<<<<< HEAD
                 new BlockhashStore(specProvider),
-=======
-                new BlockhashStore(specProvider, stateProvider),
                 beaconBlockRootHandler,
->>>>>>> dfaed09f
                 logManager,
                 withdrawalProcessor,
                 preWarmer: preWarmer)
