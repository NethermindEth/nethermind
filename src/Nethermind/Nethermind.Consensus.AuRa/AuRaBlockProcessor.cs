// SPDX-FileCopyrightText: 2022 Demerzel Solutions Limited
// SPDX-License-Identifier: LGPL-3.0-only

using System;
using Nethermind.Blockchain;
using Nethermind.Blockchain.Find;
using Nethermind.Blockchain.Receipts;
using Nethermind.Consensus.AuRa.Validators;
using Nethermind.Consensus.Processing;
using Nethermind.Consensus.Rewards;
using Nethermind.Consensus.Transactions;
using Nethermind.Consensus.Validators;
using Nethermind.Consensus.Withdrawals;
using Nethermind.Core;
using Nethermind.Core.Specs;
using Nethermind.Crypto;
using Nethermind.Db;
using Nethermind.Evm;
using Nethermind.Evm.Tracing;
using Nethermind.Logging;
using Nethermind.State;
using Nethermind.TxPool;

namespace Nethermind.Consensus.AuRa
{
    public class AuRaBlockProcessor : BlockProcessor
    {
        private readonly ISpecProvider _specProvider;
        private readonly IBlockTree _blockTree;
        private readonly AuRaContractGasLimitOverride? _gasLimitOverride;
        private readonly ContractRewriter? _contractRewriter;
        private readonly ITxFilter _txFilter;
        private readonly ILogger _logger;
        private IAuRaValidator? _auRaValidator;

        public AuRaBlockProcessor(
            ISpecProvider specProvider,
            IBlockValidator blockValidator,
            IRewardCalculator rewardCalculator,
            IBlockProcessor.IBlockTransactionsExecutor blockTransactionsExecutor,
            IStateProvider stateProvider,
            IStorageProvider storageProvider,
            IReceiptStorage receiptStorage,
            ILogManager logManager,
            IBlockTree blockTree,
            IWithdrawalProcessor withdrawalProcessor,
            ITxFilter? txFilter = null,
            AuRaContractGasLimitOverride? gasLimitOverride = null,
            ContractRewriter? contractRewriter = null)
            : base(
                specProvider,
                blockValidator,
                rewardCalculator,
                blockTransactionsExecutor,
                stateProvider,
                storageProvider,
                receiptStorage,
                NullWitnessCollector.Instance,
<<<<<<< HEAD
                withdrawalProcessor,
                logManager)
=======
                logManager,
                withdrawalProcessor)
>>>>>>> 193c1c3e
        {
            _specProvider = specProvider;
            _blockTree = blockTree ?? throw new ArgumentNullException(nameof(blockTree));
            _logger = logManager?.GetClassLogger<AuRaBlockProcessor>() ?? throw new ArgumentNullException(nameof(logManager));
            _txFilter = txFilter ?? NullTxFilter.Instance;
            _gasLimitOverride = gasLimitOverride;
            _contractRewriter = contractRewriter;
            if (blockTransactionsExecutor is IBlockProductionTransactionsExecutor produceBlockTransactionsStrategy)
            {
                produceBlockTransactionsStrategy.AddingTransaction += OnAddingTransaction;
            }
        }

        public IAuRaValidator AuRaValidator
        {
            get => _auRaValidator ?? new NullAuRaValidator();
            set => _auRaValidator = value;
        }

        protected override TxReceipt[] ProcessBlock(Block block, IBlockTracer blockTracer, ProcessingOptions options)
        {
            ValidateAuRa(block);
            _contractRewriter?.RewriteContracts(block.Number, _stateProvider, _specProvider.GetSpec(block.Header));
            AuRaValidator.OnBlockProcessingStart(block, options);
            TxReceipt[] receipts = base.ProcessBlock(block, blockTracer, options);
            AuRaValidator.OnBlockProcessingEnd(block, receipts, options);
            Metrics.AuRaStep = block.Header?.AuRaStep ?? 0;
            return receipts;
        }

        // After PoS switch we need to revert to standard block processing, ignoring AuRa customizations
        protected TxReceipt[] PostMergeProcessBlock(Block block, IBlockTracer blockTracer, ProcessingOptions options)
        {
            return base.ProcessBlock(block, blockTracer, options);
        }

        // This validations cannot be run in AuraSealValidator because they are dependent on state.
        private void ValidateAuRa(Block block)
        {
            if (!block.IsGenesis)
            {
                ValidateGasLimit(block);
                ValidateTxs(block);
            }
        }

        private BlockHeader GetParentHeader(Block block) =>
            _blockTree.FindParentHeader(block.Header, BlockTreeLookupOptions.None)!;

        private void ValidateGasLimit(Block block)
        {
            BlockHeader parentHeader = GetParentHeader(block);
            long? expectedGasLimit = null;
            if (_gasLimitOverride?.IsGasLimitValid(parentHeader, block.GasLimit, out expectedGasLimit) == false)
            {
                if (_logger.IsWarn) _logger.Warn($"Invalid gas limit for block {block.Number}, hash {block.Hash}, expected value from contract {expectedGasLimit}, but found {block.GasLimit}.");
                throw new InvalidBlockException(block);
            }
        }

        private void ValidateTxs(Block block)
        {
            for (int i = 0; i < block.Transactions.Length; i++)
            {
                Transaction tx = block.Transactions[i];
                AddingTxEventArgs args = CheckTxPosdaoRules(new AddingTxEventArgs(i, tx, block, block.Transactions));
                if (args.Action != TxAction.Add)
                {
                    if (_logger.IsWarn) _logger.Warn($"Proposed block is not valid {block.ToString(Block.Format.FullHashAndNumber)}. {tx.ToShortString()} doesn't have required permissions. Reason: {args.Reason}.");
                    throw new InvalidBlockException(block);
                }
            }
        }

        private void OnAddingTransaction(object? sender, AddingTxEventArgs e)
        {
            CheckTxPosdaoRules(e);
        }

        private AddingTxEventArgs CheckTxPosdaoRules(AddingTxEventArgs args)
        {
            AcceptTxResult? TryRecoverSenderAddress(Transaction tx, BlockHeader header)
            {
                if (tx.Signature is not null)
                {
                    IReleaseSpec spec = _specProvider.GetSpec(args.Block.Header);
                    EthereumEcdsa ecdsa = new(_specProvider.ChainId, LimboLogs.Instance);
                    Address txSenderAddress = ecdsa.RecoverAddress(tx, !spec.ValidateChainId);
                    if (tx.SenderAddress != txSenderAddress)
                    {
                        if (_logger.IsWarn) _logger.Warn($"Transaction {tx.ToShortString()} in block {args.Block.ToString(Block.Format.FullHashAndNumber)} had recovered sender address on validation.");
                        tx.SenderAddress = txSenderAddress;
                        return _txFilter.IsAllowed(tx, header);
                    }
                }

                return null;
            }

            BlockHeader parentHeader = GetParentHeader(args.Block);
            AcceptTxResult isAllowed = _txFilter.IsAllowed(args.Transaction, parentHeader);
            if (!isAllowed)
            {
                isAllowed = TryRecoverSenderAddress(args.Transaction, parentHeader) ?? isAllowed;
            }

            if (!isAllowed)
            {
                args.Set(TxAction.Skip, isAllowed.ToString());
            }

            return args;
        }

        private class NullAuRaValidator : IAuRaValidator
        {
            public Address[] Validators => Array.Empty<Address>();
            public void OnBlockProcessingStart(Block block, ProcessingOptions options = ProcessingOptions.None) { }
            public void OnBlockProcessingEnd(Block block, TxReceipt[] receipts, ProcessingOptions options = ProcessingOptions.None) { }
        }
    }
}<|MERGE_RESOLUTION|>--- conflicted
+++ resolved
@@ -56,13 +56,8 @@
                 storageProvider,
                 receiptStorage,
                 NullWitnessCollector.Instance,
-<<<<<<< HEAD
-                withdrawalProcessor,
-                logManager)
-=======
                 logManager,
                 withdrawalProcessor)
->>>>>>> 193c1c3e
         {
             _specProvider = specProvider;
             _blockTree = blockTree ?? throw new ArgumentNullException(nameof(blockTree));
