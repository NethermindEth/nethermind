// SPDX-FileCopyrightText: 2022 Demerzel Solutions Limited
// SPDX-License-Identifier: LGPL-3.0-only

using System;
using System.Threading;
using Nethermind.Blockchain;
using Nethermind.Blockchain.BeaconBlockRoot;
using Nethermind.Blockchain.Blocks;
using Nethermind.Blockchain.Find;
using Nethermind.Blockchain.Receipts;
using Nethermind.Consensus.AuRa.Validators;
using Nethermind.Consensus.ExecutionRequests;
using Nethermind.Consensus.Processing;
using Nethermind.Consensus.Rewards;
using Nethermind.Consensus.Transactions;
using Nethermind.Consensus.Validators;
using Nethermind.Consensus.Withdrawals;
using Nethermind.Core;
using Nethermind.Core.Specs;
using Nethermind.Crypto;
using Nethermind.Evm.State;
using Nethermind.Evm.Tracing;
using Nethermind.Logging;
using Nethermind.TxPool;

namespace Nethermind.Consensus.AuRa
{
    public class AuRaBlockProcessor : BlockProcessor
    {
        private readonly ISpecProvider _specProvider;
        private readonly IBlockFinder _blockTree;
        private readonly AuRaContractGasLimitOverride? _gasLimitOverride;
        private readonly ContractRewriter? _contractRewriter;
        private readonly ITxFilter _txFilter;
        private readonly ILogger _logger;

        public AuRaBlockProcessor(ISpecProvider specProvider,
            IBlockValidator blockValidator,
            IRewardCalculator rewardCalculator,
            IBlockProcessor.IBlockTransactionsExecutor blockTransactionsExecutor,
            IWorldState stateProvider,
            IReceiptStorage receiptStorage,
            IBeaconBlockRootHandler beaconBlockRootHandler,
            ILogManager logManager,
            IBlockFinder blockTree,
            IWithdrawalProcessor withdrawalProcessor,
            IExecutionRequestsProcessor executionRequestsProcessor,
            IAuRaValidator? auRaValidator,
            ITxFilter? txFilter = null,
            AuRaContractGasLimitOverride? gasLimitOverride = null,
<<<<<<< HEAD
            ContractRewriter? contractRewriter = null,
            IBlockCachePreWarmer? preWarmer = null)
=======
            ContractRewriter? contractRewriter = null)
>>>>>>> eee5ac23
            : base(
                specProvider,
                blockValidator,
                rewardCalculator,
                blockTransactionsExecutor,
                stateProvider,
                receiptStorage,
                beaconBlockRootHandler,
                new BlockhashStore(specProvider, stateProvider),
                logManager,
                withdrawalProcessor,
<<<<<<< HEAD
                executionRequestsProcessor,
                preWarmer: preWarmer)
=======
                executionRequestsProcessor)
>>>>>>> eee5ac23
        {
            _specProvider = specProvider;
            _blockTree = blockTree ?? throw new ArgumentNullException(nameof(blockTree));
            _logger = logManager?.GetClassLogger<AuRaBlockProcessor>() ?? throw new ArgumentNullException(nameof(logManager));
            _txFilter = txFilter ?? NullTxFilter.Instance;
            _gasLimitOverride = gasLimitOverride;
            _contractRewriter = contractRewriter;
            AuRaValidator = auRaValidator ?? new NullAuRaValidator();
            if (blockTransactionsExecutor is IBlockProductionTransactionsExecutor produceBlockTransactionsStrategy)
            {
                produceBlockTransactionsStrategy.AddingTransaction += OnAddingTransaction;
            }
        }

        public IAuRaValidator AuRaValidator { get; }

        protected override TxReceipt[] ProcessBlock(Block block, IBlockTracer blockTracer, ProcessingOptions options, IReleaseSpec spec, CancellationToken token)
        {
            ValidateAuRa(block);
            bool wereChanges = _contractRewriter?.RewriteContracts(block.Number, _stateProvider, spec) ?? false;
            if (wereChanges)
            {
                _stateProvider.Commit(spec, commitRoots: true);
            }
            AuRaValidator.OnBlockProcessingStart(block, options);
            TxReceipt[] receipts = base.ProcessBlock(block, blockTracer, options, spec, token);
            AuRaValidator.OnBlockProcessingEnd(block, receipts, options);
            Metrics.AuRaStep = block.Header?.AuRaStep ?? 0;
            return receipts;
        }

        // After PoS switch we need to revert to standard block processing, ignoring AuRa customizations
        protected TxReceipt[] PostMergeProcessBlock(Block block, IBlockTracer blockTracer, ProcessingOptions options, IReleaseSpec spec, CancellationToken token)
        {
            return base.ProcessBlock(block, blockTracer, options, spec, token);
        }

        // This validations cannot be run in AuraSealValidator because they are dependent on state.
        private void ValidateAuRa(Block block)
        {
            if (!block.IsGenesis)
            {
                ValidateGasLimit(block);
                ValidateTxs(block);
            }
        }

        private BlockHeader GetParentHeader(Block block) =>
            _blockTree.FindParentHeader(block.Header, BlockTreeLookupOptions.None)!;

        private void ValidateGasLimit(Block block)
        {
            BlockHeader parentHeader = GetParentHeader(block);
            if (_gasLimitOverride?.IsGasLimitValid(parentHeader, block.GasLimit, out long? expectedGasLimit) == false)
            {
                string reason = $"Invalid gas limit, expected value from contract {expectedGasLimit}, but found {block.GasLimit}";
                if (_logger.IsWarn) _logger.Warn($"Proposed block is not valid {block.ToString(Block.Format.FullHashAndNumber)}. {reason}.");
                throw new InvalidBlockException(block, reason);
            }
        }

        private void ValidateTxs(Block block)
        {
            for (int i = 0; i < block.Transactions.Length; i++)
            {
                Transaction tx = block.Transactions[i];
                AddingTxEventArgs args = CheckTxPosdaoRules(new AddingTxEventArgs(i, tx, block, block.Transactions));
                if (args.Action != TxAction.Add)
                {
                    string reason = $"{tx.ToShortString()} doesn't have required permissions: {args.Reason}";
                    if (_logger.IsWarn) _logger.Warn($"Proposed block is not valid {block.ToString(Block.Format.FullHashAndNumber)}. {reason}.");
                    throw new InvalidBlockException(block, reason);
                }
            }
        }

        private void OnAddingTransaction(object? sender, AddingTxEventArgs e)
        {
            CheckTxPosdaoRules(e);
        }

        private AddingTxEventArgs CheckTxPosdaoRules(AddingTxEventArgs args)
        {
            AcceptTxResult? TryRecoverSenderAddress(Transaction tx, BlockHeader parentHeader, IReleaseSpec currentSpec)
            {
                if (tx.Signature is not null)
                {
                    EthereumEcdsa ecdsa = new(_specProvider.ChainId);
                    Address txSenderAddress = ecdsa.RecoverAddress(tx, !currentSpec.ValidateChainId);
                    if (tx.SenderAddress != txSenderAddress)
                    {
                        if (_logger.IsWarn) _logger.Warn($"Transaction {tx.ToShortString()} in block {args.Block.ToString(Block.Format.FullHashAndNumber)} had recovered sender address on validation.");
                        tx.SenderAddress = txSenderAddress;
                        return _txFilter.IsAllowed(tx, parentHeader, currentSpec);
                    }
                }

                return null;
            }

            IReleaseSpec spec = _specProvider.GetSpec(args.Block.Header);
            BlockHeader parentHeader = GetParentHeader(args.Block);
            AcceptTxResult isAllowed = _txFilter.IsAllowed(args.Transaction, parentHeader, spec);
            if (!isAllowed)
            {
                isAllowed = TryRecoverSenderAddress(args.Transaction, parentHeader, spec) ?? isAllowed;
            }

            if (!isAllowed)
            {
                args.Set(TxAction.Skip, isAllowed.ToString());
            }

            return args;
        }
    }

    public class NullAuRaValidator : IAuRaValidator
    {
        public Address[] Validators => [];
        public void OnBlockProcessingStart(Block block, ProcessingOptions options = ProcessingOptions.None) { }
        public void OnBlockProcessingEnd(Block block, TxReceipt[] receipts, ProcessingOptions options = ProcessingOptions.None) { }
    }
}<|MERGE_RESOLUTION|>--- conflicted
+++ resolved
@@ -48,12 +48,7 @@
             IAuRaValidator? auRaValidator,
             ITxFilter? txFilter = null,
             AuRaContractGasLimitOverride? gasLimitOverride = null,
-<<<<<<< HEAD
-            ContractRewriter? contractRewriter = null,
-            IBlockCachePreWarmer? preWarmer = null)
-=======
             ContractRewriter? contractRewriter = null)
->>>>>>> eee5ac23
             : base(
                 specProvider,
                 blockValidator,
@@ -65,12 +60,7 @@
                 new BlockhashStore(specProvider, stateProvider),
                 logManager,
                 withdrawalProcessor,
-<<<<<<< HEAD
-                executionRequestsProcessor,
-                preWarmer: preWarmer)
-=======
                 executionRequestsProcessor)
->>>>>>> eee5ac23
         {
             _specProvider = specProvider;
             _blockTree = blockTree ?? throw new ArgumentNullException(nameof(blockTree));
