// SPDX-FileCopyrightText: 2022 Demerzel Solutions Limited
// SPDX-License-Identifier: LGPL-3.0-only

using System;
using Nethermind.Blockchain;
using Nethermind.Blockchain.BeaconBlockRoot;
using Nethermind.Blockchain.Blocks;
using Nethermind.Blockchain.Find;
using Nethermind.Blockchain.Receipts;
using Nethermind.Consensus.AuRa.Validators;
using Nethermind.Consensus.Processing;
using Nethermind.Consensus.Requests;
using Nethermind.Consensus.Rewards;
using Nethermind.Consensus.Transactions;
using Nethermind.Consensus.Validators;
using Nethermind.Consensus.Withdrawals;
using Nethermind.Core;
using Nethermind.Core.Specs;
using Nethermind.Crypto;
using Nethermind.Evm;
using Nethermind.Evm.Tracing;
using Nethermind.Evm.TransactionProcessing;
using Nethermind.Logging;
using Nethermind.State;
using Nethermind.TxPool;

namespace Nethermind.Consensus.AuRa
{
    public class AuRaBlockProcessor : BlockProcessor
    {
        private readonly ISpecProvider _specProvider;
        private readonly IBlockFinder _blockTree;
        private readonly AuRaContractGasLimitOverride? _gasLimitOverride;
        private readonly ContractRewriter? _contractRewriter;
        private readonly ITxFilter _txFilter;
        private readonly ILogger _logger;

        public AuRaBlockProcessor(
            ISpecProvider specProvider,
            IBlockValidator blockValidator,
            IRewardCalculator rewardCalculator,
            IBlockProcessor.IBlockTransactionsExecutor blockTransactionsExecutor,
            IWorldState stateProvider,
            IReceiptStorage receiptStorage,
            ILogManager logManager,
            IBlockFinder blockTree,
            IWithdrawalProcessor withdrawalProcessor,
<<<<<<< HEAD
            IBeaconBlockRootHandler beaconBlockRootProcessor,
=======
            ITransactionProcessor transactionProcessor,
>>>>>>> 0c3333ab
            IAuRaValidator? auRaValidator,
            ITxFilter? txFilter = null,
            AuRaContractGasLimitOverride? gasLimitOverride = null,
            ContractRewriter? contractRewriter = null,
            IBlockCachePreWarmer? preWarmer = null,
            IConsensusRequestsProcessor? consensusRequestsProcessor = null)
            : base(
                specProvider,
                blockValidator,
                rewardCalculator,
                blockTransactionsExecutor,
                stateProvider,
                receiptStorage,
                new BlockhashStore(specProvider, stateProvider),
                transactionProcessor,
                logManager,
                beaconBlockRootProcessor,
                withdrawalProcessor,
                preWarmer: preWarmer,
                consensusRequestsProcessor: consensusRequestsProcessor)
        {
            _specProvider = specProvider;
            _blockTree = blockTree ?? throw new ArgumentNullException(nameof(blockTree));
            _logger = logManager?.GetClassLogger<AuRaBlockProcessor>() ?? throw new ArgumentNullException(nameof(logManager));
            _txFilter = txFilter ?? NullTxFilter.Instance;
            _gasLimitOverride = gasLimitOverride;
            _contractRewriter = contractRewriter;
            AuRaValidator = auRaValidator ?? new NullAuRaValidator();
            if (blockTransactionsExecutor is IBlockProductionTransactionsExecutor produceBlockTransactionsStrategy)
            {
                produceBlockTransactionsStrategy.AddingTransaction += OnAddingTransaction;
            }
        }

        public IAuRaValidator AuRaValidator { get; }

        protected override TxReceipt[] ProcessBlock(Block block, IBlockTracer blockTracer, ProcessingOptions options)
        {
            ValidateAuRa(block);
            _contractRewriter?.RewriteContracts(block.Number, _stateProvider, _specProvider.GetSpec(block.Header));
            AuRaValidator.OnBlockProcessingStart(block, options);
            TxReceipt[] receipts = base.ProcessBlock(block, blockTracer, options);
            AuRaValidator.OnBlockProcessingEnd(block, receipts, options);
            Metrics.AuRaStep = block.Header?.AuRaStep ?? 0;
            return receipts;
        }

        // After PoS switch we need to revert to standard block processing, ignoring AuRa customizations
        protected TxReceipt[] PostMergeProcessBlock(Block block, IBlockTracer blockTracer, ProcessingOptions options)
        {
            return base.ProcessBlock(block, blockTracer, options);
        }

        // This validations cannot be run in AuraSealValidator because they are dependent on state.
        private void ValidateAuRa(Block block)
        {
            if (!block.IsGenesis)
            {
                ValidateGasLimit(block);
                ValidateTxs(block);
            }
        }

        private BlockHeader GetParentHeader(Block block) =>
            _blockTree.FindParentHeader(block.Header, BlockTreeLookupOptions.None)!;

        private void ValidateGasLimit(Block block)
        {
            BlockHeader parentHeader = GetParentHeader(block);
            if (_gasLimitOverride?.IsGasLimitValid(parentHeader, block.GasLimit, out long? expectedGasLimit) == false)
            {
                string reason = $"Invalid gas limit, expected value from contract {expectedGasLimit}, but found {block.GasLimit}";
                if (_logger.IsWarn) _logger.Warn($"Proposed block is not valid {block.ToString(Block.Format.FullHashAndNumber)}. {reason}.");
                throw new InvalidBlockException(block, reason);
            }
        }

        private void ValidateTxs(Block block)
        {
            for (int i = 0; i < block.Transactions.Length; i++)
            {
                Transaction tx = block.Transactions[i];
                AddingTxEventArgs args = CheckTxPosdaoRules(new AddingTxEventArgs(i, tx, block, block.Transactions));
                if (args.Action != TxAction.Add)
                {
                    string reason = $"{tx.ToShortString()} doesn't have required permissions: {args.Reason}";
                    if (_logger.IsWarn) _logger.Warn($"Proposed block is not valid {block.ToString(Block.Format.FullHashAndNumber)}. {reason}.");
                    throw new InvalidBlockException(block, reason);
                }
            }
        }

        private void OnAddingTransaction(object? sender, AddingTxEventArgs e)
        {
            CheckTxPosdaoRules(e);
        }

        private AddingTxEventArgs CheckTxPosdaoRules(AddingTxEventArgs args)
        {
            AcceptTxResult? TryRecoverSenderAddress(Transaction tx, BlockHeader header)
            {
                if (tx.Signature is not null)
                {
                    IReleaseSpec spec = _specProvider.GetSpec(args.Block.Header);
                    EthereumEcdsa ecdsa = new(_specProvider.ChainId, LimboLogs.Instance);
                    Address txSenderAddress = ecdsa.RecoverAddress(tx, !spec.ValidateChainId);
                    if (tx.SenderAddress != txSenderAddress)
                    {
                        if (_logger.IsWarn) _logger.Warn($"Transaction {tx.ToShortString()} in block {args.Block.ToString(Block.Format.FullHashAndNumber)} had recovered sender address on validation.");
                        tx.SenderAddress = txSenderAddress;
                        return _txFilter.IsAllowed(tx, header);
                    }
                }

                return null;
            }

            BlockHeader parentHeader = GetParentHeader(args.Block);
            AcceptTxResult isAllowed = _txFilter.IsAllowed(args.Transaction, parentHeader);
            if (!isAllowed)
            {
                isAllowed = TryRecoverSenderAddress(args.Transaction, parentHeader) ?? isAllowed;
            }

            if (!isAllowed)
            {
                args.Set(TxAction.Skip, isAllowed.ToString());
            }

            return args;
        }

        private class NullAuRaValidator : IAuRaValidator
        {
            public Address[] Validators => Array.Empty<Address>();
            public void OnBlockProcessingStart(Block block, ProcessingOptions options = ProcessingOptions.None) { }
            public void OnBlockProcessingEnd(Block block, TxReceipt[] receipts, ProcessingOptions options = ProcessingOptions.None) { }
        }
    }
}<|MERGE_RESOLUTION|>--- conflicted
+++ resolved
@@ -45,11 +45,8 @@
             ILogManager logManager,
             IBlockFinder blockTree,
             IWithdrawalProcessor withdrawalProcessor,
-<<<<<<< HEAD
+            ITransactionProcessor transactionProcessor,
             IBeaconBlockRootHandler beaconBlockRootProcessor,
-=======
-            ITransactionProcessor transactionProcessor,
->>>>>>> 0c3333ab
             IAuRaValidator? auRaValidator,
             ITxFilter? txFilter = null,
             AuRaContractGasLimitOverride? gasLimitOverride = null,
