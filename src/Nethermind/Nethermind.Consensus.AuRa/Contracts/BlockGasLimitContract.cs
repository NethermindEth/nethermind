﻿//  Copyright (c) 2018 Demerzel Solutions Limited
//  This file is part of the Nethermind library.
// 
//  The Nethermind library is free software: you can redistribute it and/or modify
//  it under the terms of the GNU Lesser General Public License as published by
//  the Free Software Foundation, either version 3 of the License, or
//  (at your option) any later version.
// 
//  The Nethermind library is distributed in the hope that it will be useful,
//  but WITHOUT ANY WARRANTY; without even the implied warranty of
//  MERCHANTABILITY or FITNESS FOR A PARTICULAR PURPOSE. See the
//  GNU Lesser General Public License for more details.
// 
//  You should have received a copy of the GNU Lesser General Public License
//  along with the Nethermind. If not, see <http://www.gnu.org/licenses/>.
// 

using Nethermind.Abi;
using Nethermind.Blockchain.Contracts.Json;
using Nethermind.Core;
using Nethermind.Dirichlet.Numerics;
using Nethermind.Evm;

namespace Nethermind.Consensus.AuRa.Contracts
{
<<<<<<< HEAD
    public interface IBlockGasLimitContract : IActivatedAtBlock
    {
        UInt256? BlockGasLimit(BlockHeader parentHeader);
    }

    public class BlockGasLimitContract : Contract, IBlockGasLimitContract
=======
    public class BlockGasLimitContract : Blockchain.Contracts.Contract, IActivatedAtBlock
>>>>>>> 311b2f53
    {
        private ConstantContract Constant { get; }
        public long Activation { get; }
        
        public BlockGasLimitContract(
            ITransactionProcessor transactionProcessor, 
            IAbiEncoder abiEncoder, 
            Address contractAddress,
            long transitionBlock,
            IReadOnlyTransactionProcessorSource readOnlyTransactionProcessorSource) 
            : base(transactionProcessor, abiEncoder, contractAddress)
        {
            Activation = transitionBlock;
            Constant = GetConstant(readOnlyTransactionProcessorSource);
        }

        public UInt256? BlockGasLimit(BlockHeader parentHeader)
        {
            this.BlockActivationCheck(parentHeader);
            var function = nameof(BlockGasLimit);
            var returnData = Constant.CallRaw(parentHeader, function, Address.Zero);
            return (returnData?.Length ?? 0) == 0 ? (UInt256?) null : (UInt256) returnData[0];
        }

        protected override AbiDefinition AbiDefinition { get; }
            = new AbiDefinitionParser().Parse<BlockGasLimitContract>();
    }
}<|MERGE_RESOLUTION|>--- conflicted
+++ resolved
@@ -16,6 +16,7 @@
 // 
 
 using Nethermind.Abi;
+using Nethermind.Blockchain.Contracts;
 using Nethermind.Blockchain.Contracts.Json;
 using Nethermind.Core;
 using Nethermind.Dirichlet.Numerics;
@@ -23,27 +24,22 @@
 
 namespace Nethermind.Consensus.AuRa.Contracts
 {
-<<<<<<< HEAD
     public interface IBlockGasLimitContract : IActivatedAtBlock
     {
         UInt256? BlockGasLimit(BlockHeader parentHeader);
     }
 
-    public class BlockGasLimitContract : Contract, IBlockGasLimitContract
-=======
-    public class BlockGasLimitContract : Blockchain.Contracts.Contract, IActivatedAtBlock
->>>>>>> 311b2f53
+    public sealed class BlockGasLimitContract : Contract, IBlockGasLimitContract
     {
         private ConstantContract Constant { get; }
         public long Activation { get; }
         
         public BlockGasLimitContract(
-            ITransactionProcessor transactionProcessor, 
             IAbiEncoder abiEncoder, 
             Address contractAddress,
             long transitionBlock,
             IReadOnlyTransactionProcessorSource readOnlyTransactionProcessorSource) 
-            : base(transactionProcessor, abiEncoder, contractAddress)
+            : base(abiEncoder, contractAddress)
         {
             Activation = transitionBlock;
             Constant = GetConstant(readOnlyTransactionProcessorSource);
@@ -56,8 +52,5 @@
             var returnData = Constant.CallRaw(parentHeader, function, Address.Zero);
             return (returnData?.Length ?? 0) == 0 ? (UInt256?) null : (UInt256) returnData[0];
         }
-
-        protected override AbiDefinition AbiDefinition { get; }
-            = new AbiDefinitionParser().Parse<BlockGasLimitContract>();
     }
 }