--- conflicted
+++ resolved
@@ -25,51 +25,12 @@
 
 namespace Nethermind.Consensus.AuRa.Contracts
 {
-<<<<<<< HEAD
-    public interface ITransactionPermissionContract : IActivatedAtBlock
+    public interface ITransactionPermissionContract : IVersionedContract
     {
-        ITransactionPermissionVersionedContract GetVersionedContract(BlockHeader parentHeader);
-        ITransactionPermissionVersionedContract GetVersionedContract(UInt256 version);
-        
-        public interface ITransactionPermissionVersionedContract
-        {
-            /// <summary>
-            /// Defines the allowed transaction types which may be initiated by the specified sender with
-            /// the specified gas price and data. Used by node's engine each time a transaction is about to be
-            /// included into a block.
-            /// </summary>
-            /// <param name="parentHeader"></param>
-            /// <param name="tx"></param>
-            /// <returns><see cref="TxPermissions"/>Set of allowed transactions types and <see cref="bool"/> If `true` is returned, the same permissions will be applied from the same sender without calling this contract again.</returns>
-            (TxPermissions Permissions, bool ShouldCache) AllowedTxTypes(BlockHeader parentHeader, Transaction tx);
-            
-            /// <summary>
-            /// Returns the contract's version number needed for node's engine.
-            /// </summary>
-            UInt256 Version { get; }
-        }
-        
-=======
-    public abstract class TransactionPermissionContract : Contract, IVersionedContract
-    {
-        public virtual bool SupportsContractVersion => true;
-
-        public virtual UInt256 ContractVersion(BlockHeader blockHeader)
-        {
-            try
-            {
-                return Constant.Call<UInt256>(blockHeader, nameof(ContractVersion), Address.Zero);
-            }
-            catch (Exception)
-            {
-                return UInt256.One;;
-            }
-        }
-
         /// <summary>
         /// Returns the contract version number needed for node's engine.
         /// </summary>
-        public abstract UInt256 Version { get; }
+        UInt256 Version { get; }
 
         /// <summary>
         /// Defines the allowed transaction types which may be initiated by the specified sender with
@@ -79,88 +40,8 @@
         /// <param name="parentHeader"></param>
         /// <param name="tx"></param>
         /// <returns><see cref="TxPermissions"/>Set of allowed transactions types and <see cref="bool"/> If `true` is returned, the same permissions will be applied from the same sender without calling this contract again.</returns>
-        public abstract (TxPermissions Permissions, bool ShouldCache) AllowedTxTypes(BlockHeader parentHeader, Transaction tx);
-
-        protected ConstantContract Constant { get; }
-
-        public TransactionPermissionContract(ITransactionProcessor transactionProcessor,
-            IAbiEncoder abiEncoder,
-            Address contractAddress,
-            IReadOnlyTransactionProcessorSource readOnlyReadOnlyTransactionProcessorSource)
-            : base(transactionProcessor, abiEncoder, contractAddress)
-        {
-            Constant = GetConstant(readOnlyReadOnlyTransactionProcessorSource);
-        }
-
-        public static TransactionPermissionContractV1 CreateV1(ITransactionProcessor transactionProcessor,
-            IAbiEncoder abiEncoder,
-            Address contractAddress,
-            IReadOnlyTransactionProcessorSource readOnlyReadOnlyTransactionProcessorSource)
-        {
-            return new TransactionPermissionContractV1(
-                transactionProcessor,
-                abiEncoder,
-                contractAddress,
-                readOnlyReadOnlyTransactionProcessorSource);
-        }
-
-        public static TransactionPermissionContractV2 CreateV2(ITransactionProcessor transactionProcessor,
-            IAbiEncoder abiEncoder,
-            Address contractAddress,
-            IReadOnlyTransactionProcessorSource readOnlyReadOnlyTransactionProcessorSource)
-        {
-            return new TransactionPermissionContractV2(
-                transactionProcessor,
-                abiEncoder,
-                contractAddress,
-                readOnlyReadOnlyTransactionProcessorSource);
-        }
-
-        public static TransactionPermissionContractV3 CreateV3(ITransactionProcessor transactionProcessor,
-            IAbiEncoder abiEncoder,
-            Address contractAddress,
-            IReadOnlyTransactionProcessorSource readOnlyReadOnlyTransactionProcessorSource)
-        {
-            return new TransactionPermissionContractV3(
-                transactionProcessor,
-                abiEncoder,
-                contractAddress,
-                readOnlyReadOnlyTransactionProcessorSource);
-        }
-
-        public static Dictionary<UInt256, TransactionPermissionContract> CreateAllVersions(
-            ITransactionProcessor transactionProcessor,
-            IAbiEncoder abiEncoder,
-            Address contractAddress,
-            IReadOnlyTransactionProcessorSource readOnlyReadOnlyTransactionProcessorSource)
-        {
-            return new Dictionary<UInt256, TransactionPermissionContract>
-            {
-                {
-                    UInt256.One, CreateV1(
-                        transactionProcessor,
-                        abiEncoder,
-                        contractAddress,
-                        readOnlyReadOnlyTransactionProcessorSource)
-                },
-                {
-                    2, CreateV2(
-                        transactionProcessor,
-                        abiEncoder,
-                        contractAddress,
-                        readOnlyReadOnlyTransactionProcessorSource)
-                },
-                {
-                    3, CreateV3(
-                        transactionProcessor,
-                        abiEncoder,
-                        contractAddress,
-                        readOnlyReadOnlyTransactionProcessorSource)
-                },
-            };
-        }
-
->>>>>>> 311b2f53
+        (TxPermissions Permissions, bool ShouldCache) AllowedTxTypes(BlockHeader parentHeader, Transaction tx);
+        
         [Flags]
         public enum TxPermissions : uint
         {
@@ -188,65 +69,49 @@
             /// 0x08 - private transaction
             /// </summary>
             Private = 0b00001000,
-<<<<<<< HEAD
-            
+
             All = 0xffffffff,
         }
     }
-    
-    public partial class TransactionPermissionContract : Contract, ITransactionPermissionContract
+
+    public abstract class TransactionPermissionContract : Contract, ITransactionPermissionContract
     {
-        private readonly IDictionary<UInt256, ITransactionPermissionContract.ITransactionPermissionVersionedContract> _versionedContracts;
-        private readonly IVersionContract _versionContract;
+        public virtual UInt256 ContractVersion(BlockHeader blockHeader)
+        {
+            try
+            {
+                return Constant.Call<UInt256>(blockHeader, nameof(ContractVersion), Address.Zero);
+            }
+            catch (Exception)
+            {
+                return UInt256.One;;
+            }
+        }
 
-        public TransactionPermissionContract(ITransactionProcessor transactionProcessor,
+        /// <summary>
+        /// Returns the contract version number needed for node's engine.
+        /// </summary>
+        public abstract UInt256 Version { get; }
+
+        /// <summary>
+        /// Defines the allowed transaction types which may be initiated by the specified sender with
+        /// the specified gas price and data. Used by node's engine each time a transaction is about to be
+        /// included into a block.
+        /// </summary>
+        /// <param name="parentHeader"></param>
+        /// <param name="tx"></param>
+        /// <returns><see cref="ITransactionPermissionContract.TxPermissions"/>Set of allowed transactions types and <see cref="bool"/> If `true` is returned, the same permissions will be applied from the same sender without calling this contract again.</returns>
+        public abstract (ITransactionPermissionContract.TxPermissions Permissions, bool ShouldCache) AllowedTxTypes(BlockHeader parentHeader, Transaction tx);
+
+        protected ConstantContract Constant { get; }
+
+        protected TransactionPermissionContract(
             IAbiEncoder abiEncoder,
             Address contractAddress,
-            long activationBlock,
-            IReadOnlyTransactionProcessorSource readOnlyReadOnlyTransactionProcessorSource) 
-            : base(transactionProcessor, abiEncoder, contractAddress)
+            IReadOnlyTransactionProcessorSource readOnlyReadOnlyTransactionProcessorSource)
+            : base(abiEncoder, contractAddress)
         {
-            Activation = activationBlock;
-            var constantContract = GetConstant(readOnlyReadOnlyTransactionProcessorSource);
-            _versionedContracts = GetContracts(constantContract).ToDictionary(c => c.Version);
-            _versionContract = (IVersionContract) _versionedContracts.Values.First(c => c is IVersionContract);
-        }
-
-        private IEnumerable<ITransactionPermissionContract.ITransactionPermissionVersionedContract> GetContracts(ConstantContract constant)
-        {
-            yield return new V1(constant);
-            yield return new V2(constant);
-            yield return new V3(constant);
-        }
-
-        public long Activation { get; }
-
-        public ITransactionPermissionContract.ITransactionPermissionVersionedContract GetVersionedContract(BlockHeader parentHeader)
-        {
-            this.BlockActivationCheck(parentHeader);
-            
-            try
-            {
-                UInt256 version = _versionContract.ContractVersion(parentHeader);
-                return GetVersionedContract(version);
-            }
-            catch (AuRaException)
-            {
-                return _versionedContracts[UInt256.One];
-            }
-        }
-        
-        public ITransactionPermissionContract.ITransactionPermissionVersionedContract GetVersionedContract(UInt256 version) => _versionedContracts.TryGetValue(version, out var contract) ? contract : null;
-        
-        private interface IVersionContract
-        {
-            AbiDefinition Definition { get; }
-            ConstantContract Constant { get; }
-            public UInt256 ContractVersion(BlockHeader blockHeader) => Constant.Call<UInt256>(blockHeader, Definition.GetFunction(nameof(ContractVersion)), Address.Zero);
-=======
-
-            All = 0xffffffff,
->>>>>>> 311b2f53
+            Constant = GetConstant(readOnlyReadOnlyTransactionProcessorSource);
         }
     }
 }