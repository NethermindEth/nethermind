--- conflicted
+++ resolved
@@ -37,13 +37,8 @@
             IReadOnlyTransactionProcessorSource readOnlyReadOnlyTransactionProcessorSource) 
             : base(transactionProcessor, abiEncoder, contractAddress)
         {
-<<<<<<< HEAD
             Activation = activationBlock;
-            var constantContract = stateProvider == null ? GetConstant(readOnlyReadOnlyTransactionProcessorSource) : GetConstantOnState(readOnlyReadOnlyTransactionProcessorSource, stateProvider);
-=======
-            ActivationBlock = activationBlock;
             var constantContract = GetConstant(readOnlyReadOnlyTransactionProcessorSource);
->>>>>>> 67073f8b
             _versionedContracts = GetContracts(constantContract).ToDictionary(c => c.Version);
             _versionContract = (IVersionContract) _versionedContracts.Values.First(c => c is IVersionContract);
         }
@@ -90,7 +85,7 @@
         
         public ITransactionPermissionVersionedContract GetVersionedContract(BlockHeader parentHeader)
         {
-            this.ActivationCheck(parentHeader);
+            this.BlockActivationCheck(parentHeader);
             
             try
             {
