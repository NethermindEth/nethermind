﻿//  Copyright (c) 2018 Demerzel Solutions Limited
//  This file is part of the Nethermind library.
// 
//  The Nethermind library is free software: you can redistribute it and/or modify
//  it under the terms of the GNU Lesser General Public License as published by
//  the Free Software Foundation, either version 3 of the License, or
//  (at your option) any later version.
// 
//  The Nethermind library is distributed in the hope that it will be useful,
//  but WITHOUT ANY WARRANTY; without even the implied warranty of
//  MERCHANTABILITY or FITNESS FOR A PARTICULAR PURPOSE. See the
//  GNU Lesser General Public License for more details.
// 
//  You should have received a copy of the GNU Lesser General Public License
//  along with the Nethermind. If not, see <http://www.gnu.org/licenses/>.

using Nethermind.Config;
using Nethermind.Core;

namespace Nethermind.Consensus.AuRa.Config
{
    public interface IAuraConfig : IConfig
    {
        [ConfigItem(Description = "If 'true' then Nethermind if mining will seal empty blocks.", DefaultValue = "false")]
        bool ForceSealing { get; set; }
        
        [ConfigItem(Description = "If 'true' then you can run Nethermind only private chains. Do not use with existing Parity AuRa chains.", DefaultValue = "false")]
        bool AllowAuRaPrivateChains { get; set; }
        
        [ConfigItem(Description = "If 'true' then when using BlockGasLimitContractTransitions if the contract returns less than 2mln gas, then 2 mln gas is used.", DefaultValue = "false")]
        bool Minimum2MlnGasPerBlockWhenUsingBlockGasLimitContract { get; set; }
        
        [ConfigItem(Description = "If set then transaction priority contract is used when selecting transactions from transaction pool. " +
                                  "See more at https://github.com/poanetwork/posdao-contracts/blob/master/contracts/TxPriority.sol",
            DefaultValue = "null")]
        
<<<<<<< HEAD
        Address TxPriorityContractAddress { get; set; }

        [ConfigItem(Description = "If set then transaction priority rules are used when selecting transactions from transaction pool. This has higher priority then on chain contract rules. " +
                                  "See more at contract details https://github.com/poanetwork/posdao-contracts/blob/master/contracts/TxPriority.sol",
            DefaultValue = "null")]
        string TxPriorityConfigFilePath { get; set; }
=======
        string TxPriorityContractAddress { get; set; }
>>>>>>> 1ba10fbf
    }
}<|MERGE_RESOLUTION|>--- conflicted
+++ resolved
@@ -34,15 +34,11 @@
                                   "See more at https://github.com/poanetwork/posdao-contracts/blob/master/contracts/TxPriority.sol",
             DefaultValue = "null")]
         
-<<<<<<< HEAD
-        Address TxPriorityContractAddress { get; set; }
+        string TxPriorityContractAddress { get; set; }
 
         [ConfigItem(Description = "If set then transaction priority rules are used when selecting transactions from transaction pool. This has higher priority then on chain contract rules. " +
                                   "See more at contract details https://github.com/poanetwork/posdao-contracts/blob/master/contracts/TxPriority.sol",
             DefaultValue = "null")]
         string TxPriorityConfigFilePath { get; set; }
-=======
-        string TxPriorityContractAddress { get; set; }
->>>>>>> 1ba10fbf
     }
 }