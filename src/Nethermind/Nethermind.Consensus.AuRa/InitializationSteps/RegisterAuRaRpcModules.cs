// SPDX-FileCopyrightText: 2024 Demerzel Solutions Limited
// SPDX-License-Identifier: LGPL-3.0-only

using System.Collections.Generic;
using System.IO.Abstractions;
using System.Linq;
using Nethermind.Api;
using Nethermind.Blockchain;
using Nethermind.Blockchain.BeaconBlockRoot;
using Nethermind.Blockchain.Blocks;
using Nethermind.Blockchain.Find;
using Nethermind.Blockchain.Receipts;
using Nethermind.Config;
using Nethermind.Consensus.AuRa.Config;
using Nethermind.Consensus.AuRa.Contracts;
using Nethermind.Consensus.AuRa.Transactions;
using Nethermind.Consensus.AuRa.Validators;
using Nethermind.Consensus.ExecutionRequests;
using Nethermind.Consensus.Processing;
using Nethermind.Consensus.Rewards;
using Nethermind.Consensus.Transactions;
using Nethermind.Consensus.Validators;
using Nethermind.Consensus.Withdrawals;
using Nethermind.Core;
using Nethermind.Core.Specs;
using Nethermind.Db;
using Nethermind.Evm.TransactionProcessing;
using Nethermind.Init.Steps;
using Nethermind.Init.Steps.Migrations;
using Nethermind.JsonRpc;
using Nethermind.JsonRpc.Modules;
using Nethermind.JsonRpc.Modules.DebugModule;
using Nethermind.JsonRpc.Modules.Trace;
using Nethermind.Logging;
using Nethermind.State;
using Nethermind.Synchronization.ParallelSync;
using Nethermind.Facade;

namespace Nethermind.Consensus.AuRa.InitializationSteps;

public class RegisterAuRaRpcModules : RegisterRpcModules
{
    public RegisterAuRaRpcModules(AuRaNethermindApi api) : base(api)
    {
        _api = api;
        _parameters = _api.ChainSpec.EngineChainSpecParametersProvider
            .GetChainSpecParameters<AuRaChainSpecEngineParameters>();
        _auraConfig = _api.Config<IAuraConfig>();
        _factory = CreateFactory();
    }

    private static AuRaNethermindApi _api = null!;
    private static AuRaChainSpecEngineParameters _parameters = null!;
    private static IAuraConfig _auraConfig = null!;
    private readonly IAuRaBlockProcessorFactory _factory;

    protected virtual IAuRaBlockProcessorFactory CreateFactory() => new AuRaBlockProcessorFactory();

    protected override void RegisterTraceRpcModule(IRpcModuleProvider rpcModuleProvider)
    {
        StepDependencyException.ThrowIfNull(_api.WorldStateManager);
        StepDependencyException.ThrowIfNull(_api.DbProvider);
        StepDependencyException.ThrowIfNull(_api.BlockTree);
        StepDependencyException.ThrowIfNull(_api.RewardCalculatorSource);
        StepDependencyException.ThrowIfNull(_api.ReceiptStorage);
        StepDependencyException.ThrowIfNull(_api.SpecProvider);

        IBlocksConfig blockConfig = _api.Config<IBlocksConfig>();
        ulong secondsPerSlot = blockConfig.SecondsPerSlot;

        AuRaTraceModuleFactory traceModuleFactory = new(
            _api.WorldStateManager,
            _api.BlockTree,
            JsonRpcConfig,
<<<<<<< HEAD
            _api,
            secondsPerSlot,
=======
            _api.CreateBlockchainBridge(),
            _api.Config<IBlocksConfig>().SecondsPerSlot,
>>>>>>> b0a269da
            _api.BlockPreprocessor,
            _api.RewardCalculatorSource,
            _api.ReceiptStorage,
            _api.SpecProvider,
            _api.PoSSwitcher,
            _api.LogManager,
            _factory);

        rpcModuleProvider.RegisterBoundedByCpuCount(traceModuleFactory, JsonRpcConfig.Timeout);
    }

    protected class AuRaTraceModuleFactory(
        IWorldStateManager worldStateManager,
        IBlockTree blockTree,
        IJsonRpcConfig jsonRpcConfig,
<<<<<<< HEAD
        IBlockchainBridgeFactory blockchainBridgeFactory,
=======
        IBlockchainBridge blockchainBridge,
>>>>>>> b0a269da
        ulong secondsPerSlot,
        IBlockPreprocessorStep recoveryStep,
        IRewardCalculatorSource rewardCalculatorSource,
        IReceiptStorage receiptFinder,
        ISpecProvider specProvider,
        IPoSSwitcher poSSwitcher,
        ILogManager logManager,
        IAuRaBlockProcessorFactory factory)
<<<<<<< HEAD
        : TraceModuleFactory(worldStateManager, blockTree, jsonRpcConfig, blockchainBridgeFactory, secondsPerSlot, recoveryStep, rewardCalculatorSource,
=======
        : TraceModuleFactory(worldStateManager, blockTree, jsonRpcConfig, blockchainBridge, secondsPerSlot, recoveryStep, rewardCalculatorSource,
>>>>>>> b0a269da
            receiptFinder, specProvider, poSSwitcher, logManager)
    {
        protected override ReadOnlyChainProcessingEnv CreateChainProcessingEnv(IOverridableWorldScope worldStateManager,
            IBlockProcessor.IBlockTransactionsExecutor transactionsExecutor, IReadOnlyTxProcessingScope scope,
            IRewardCalculator rewardCalculator)
        {
            return new AuRaReadOnlyChainProcessingEnv(
                scope,
                Always.Valid,
                _recoveryStep,
                rewardCalculator,
                _receiptStorage,
                _specProvider,
                _blockTree,
                worldStateManager.GlobalStateReader,
                _logManager,
                transactionsExecutor,
                factory);
        }
    }

    protected class AuRaReadOnlyChainProcessingEnv(
        IReadOnlyTxProcessingScope scope,
        IBlockValidator blockValidator,
        IBlockPreprocessorStep recoveryStep,
        IRewardCalculator rewardCalculator,
        IReceiptStorage receiptStorage,
        ISpecProvider specProvider,
        IBlockTree blockTree,
        IStateReader stateReader,
        ILogManager logManager,
        IBlockProcessor.IBlockTransactionsExecutor? blockTransactionsExecutor,
        IAuRaBlockProcessorFactory factory)
        : ReadOnlyChainProcessingEnv(scope, blockValidator, recoveryStep, rewardCalculator, receiptStorage,
            specProvider, blockTree, stateReader, logManager, blockTransactionsExecutor)
    {
        protected override IBlockProcessor CreateBlockProcessor(IReadOnlyTxProcessingScope scope, IBlockTree blockTree,
            IBlockValidator blockValidator, IRewardCalculator rewardCalculator, IReceiptStorage receiptStorage,
            ISpecProvider specProvider, ILogManager logManager, IBlockProcessor.IBlockTransactionsExecutor transactionsExecutor)
        {
            ITxFilter auRaTxFilter = new ServiceTxFilter(specProvider);

            var chainSpecAuRa = _api.ChainSpec.EngineChainSpecParametersProvider.GetChainSpecParameters<AuRaChainSpecEngineParameters>();
            IDictionary<long, IDictionary<Address, byte[]>> rewriteBytecode = chainSpecAuRa.RewriteBytecode;
            ContractRewriter? contractRewriter = rewriteBytecode?.Count > 0 ? new ContractRewriter(rewriteBytecode) : null;

            return factory.Create(
                specProvider!,
                blockValidator!,
                rewardCalculator,
                transactionsExecutor,
                scope.WorldState,
                receiptStorage,
                new BeaconBlockRootHandler(scope.TransactionProcessor, scope.WorldState),
                logManager,
                blockTree,
                NullWithdrawalProcessor.Instance,
                scope.TransactionProcessor,
                auRaValidator: null,
                auRaTxFilter,
                GetGasLimitCalculator(),
                contractRewriter
            );
        }

        private AuRaContractGasLimitOverride? GetGasLimitCalculator()
        {
            if (_api.ChainSpec is null) throw new StepDependencyException(nameof(_api.ChainSpec));
            var blockGasLimitContractTransitions = _parameters.BlockGasLimitContractTransitions;

            if (blockGasLimitContractTransitions?.Any() == true)
            {
                AuRaContractGasLimitOverride gasLimitCalculator = new(
                    blockGasLimitContractTransitions.Select(static blockGasLimitContractTransition =>
                            new BlockGasLimitContract(
                                _api.AbiEncoder,
                                blockGasLimitContractTransition.Value,
                                blockGasLimitContractTransition.Key,
                                _api.CreateReadOnlyTransactionProcessorSource()))
                        .ToArray<IBlockGasLimitContract>(),
                    _api.GasLimitCalculatorCache,
                    _auraConfig.Minimum2MlnGasPerBlockWhenUsingBlockGasLimitContract,
                    new TargetAdjustedGasLimitCalculator(_api.SpecProvider, _api.Config<IBlocksConfig>()),
                    _api.LogManager);

                return gasLimitCalculator;
            }

            // do not return target gas limit calculator here - this is used for validation to check if the override should have been used
            return null;
        }
    }

    protected override void RegisterDebugRpcModule(IRpcModuleProvider rpcModuleProvider)
    {
        StepDependencyException.ThrowIfNull(_api.DbProvider);
        StepDependencyException.ThrowIfNull(_api.BlockPreprocessor);
        StepDependencyException.ThrowIfNull(_api.BlockValidator);
        StepDependencyException.ThrowIfNull(_api.RewardCalculatorSource);
        StepDependencyException.ThrowIfNull(_api.KeyStore);
        StepDependencyException.ThrowIfNull(_api.PeerPool);
        StepDependencyException.ThrowIfNull(_api.BadBlocksStore);
        StepDependencyException.ThrowIfNull(_api.WorldStateManager);
        StepDependencyException.ThrowIfNull(_api.BlockTree);
        StepDependencyException.ThrowIfNull(_api.ReceiptStorage);
        StepDependencyException.ThrowIfNull(_api.SpecProvider);

        IBlocksConfig blockConfig = _api.Config<IBlocksConfig>();
        ulong secondsPerSlot = blockConfig.SecondsPerSlot;

        AuRaDebugModuleFactory debugModuleFactory = new(
            _api.WorldStateManager,
            _api.DbProvider,
            _api.BlockTree,
            JsonRpcConfig,
<<<<<<< HEAD
            _api,
=======
            _api.CreateBlockchainBridge(),
>>>>>>> b0a269da
            secondsPerSlot,
            _api.BlockValidator,
            _api.BlockPreprocessor,
            _api.RewardCalculatorSource,
            _api.ReceiptStorage,
            new ReceiptMigration(_api),
            _api.ConfigProvider,
            _api.SpecProvider,
            _api.SyncModeSelector,
            _api.BadBlocksStore,
            _api.FileSystem,
            _api.LogManager,
            _factory);

        rpcModuleProvider.RegisterBoundedByCpuCount(debugModuleFactory, JsonRpcConfig.Timeout);
    }

    protected class AuRaDebugModuleFactory(
        IWorldStateManager worldStateManager,
        IDbProvider dbProvider,
        IBlockTree blockTree,
        IJsonRpcConfig jsonRpcConfig,
<<<<<<< HEAD
        IBlockchainBridgeFactory blockchainBridgeFactory,
=======
        IBlockchainBridge blockchainBridge,
>>>>>>> b0a269da
        ulong secondsPerSlot,
        IBlockValidator blockValidator,
        IBlockPreprocessorStep recoveryStep,
        IRewardCalculatorSource rewardCalculator,
        IReceiptStorage receiptStorage,
        IReceiptsMigration receiptsMigration,
        IConfigProvider configProvider,
        ISpecProvider specProvider,
        ISyncModeSelector syncModeSelector,
        IBadBlockStore badBlockStore,
        IFileSystem fileSystem,
        ILogManager logManager,
        IAuRaBlockProcessorFactory factory)
<<<<<<< HEAD
        : DebugModuleFactory(worldStateManager, dbProvider, blockTree, jsonRpcConfig, blockchainBridgeFactory, secondsPerSlot, blockValidator, recoveryStep,
=======
        : DebugModuleFactory(worldStateManager, dbProvider, blockTree, jsonRpcConfig, blockchainBridge, secondsPerSlot, blockValidator, recoveryStep,
>>>>>>> b0a269da
            rewardCalculator, receiptStorage, receiptsMigration, configProvider, specProvider, syncModeSelector,
            badBlockStore, fileSystem, logManager)
    {
        protected override ReadOnlyChainProcessingEnv CreateReadOnlyChainProcessingEnv(IReadOnlyTxProcessingScope scope,
            IOverridableWorldScope worldStateManager, IBlockProcessor.IBlockTransactionsExecutor transactionsExecutor)
        {
            return new AuRaReadOnlyChainProcessingEnv(
                scope,
                Always.Valid,
                _recoveryStep,
                _rewardCalculatorSource.Get(scope.TransactionProcessor),
                _receiptStorage,
                _specProvider,
                _blockTree,
                worldStateManager.GlobalStateReader,
                _logManager,
                transactionsExecutor,
                factory);
        }
    }

    protected interface IAuRaBlockProcessorFactory
    {
        public AuRaBlockProcessor Create(
            ISpecProvider specProvider,
            IBlockValidator blockValidator,
            IRewardCalculator rewardCalculator,
            IBlockProcessor.IBlockTransactionsExecutor blockTransactionsExecutor,
            IWorldState stateProvider,
            IReceiptStorage receiptStorage,
            IBeaconBlockRootHandler beaconBlockRootHandler,
            ILogManager logManager,
            IBlockFinder blockTree,
            IWithdrawalProcessor withdrawalProcessor,
            ITransactionProcessor transactionProcessor,
            IAuRaValidator? auRaValidator,
            ITxFilter? txFilter = null,
            AuRaContractGasLimitOverride? gasLimitOverride = null,
            ContractRewriter? contractRewriter = null,
            IBlockCachePreWarmer? preWarmer = null,
            IExecutionRequestsProcessor? executionRequestsProcessor = null);
    }

    private class AuRaBlockProcessorFactory : IAuRaBlockProcessorFactory
    {
        public AuRaBlockProcessor Create(ISpecProvider specProvider, IBlockValidator blockValidator,
            IRewardCalculator rewardCalculator, IBlockProcessor.IBlockTransactionsExecutor blockTransactionsExecutor, IWorldState stateProvider,
            IReceiptStorage receiptStorage, IBeaconBlockRootHandler beaconBlockRootHandler, ILogManager logManager,
            IBlockFinder blockTree, IWithdrawalProcessor withdrawalProcessor, ITransactionProcessor transactionProcessor,
            IAuRaValidator? auRaValidator, ITxFilter? txFilter = null, AuRaContractGasLimitOverride? gasLimitOverride = null,
            ContractRewriter? contractRewriter = null, IBlockCachePreWarmer? preWarmer = null,
            IExecutionRequestsProcessor? executionRequestsProcessor = null) =>
            new(specProvider, blockValidator, rewardCalculator, blockTransactionsExecutor,
                stateProvider, receiptStorage, beaconBlockRootHandler, logManager, blockTree, withdrawalProcessor,
                transactionProcessor, auRaValidator, txFilter, gasLimitOverride, contractRewriter, preWarmer,
                executionRequestsProcessor);
    }
}<|MERGE_RESOLUTION|>--- conflicted
+++ resolved
@@ -65,20 +65,12 @@
         StepDependencyException.ThrowIfNull(_api.ReceiptStorage);
         StepDependencyException.ThrowIfNull(_api.SpecProvider);
 
-        IBlocksConfig blockConfig = _api.Config<IBlocksConfig>();
-        ulong secondsPerSlot = blockConfig.SecondsPerSlot;
-
         AuRaTraceModuleFactory traceModuleFactory = new(
             _api.WorldStateManager,
             _api.BlockTree,
             JsonRpcConfig,
-<<<<<<< HEAD
-            _api,
-            secondsPerSlot,
-=======
             _api.CreateBlockchainBridge(),
             _api.Config<IBlocksConfig>().SecondsPerSlot,
->>>>>>> b0a269da
             _api.BlockPreprocessor,
             _api.RewardCalculatorSource,
             _api.ReceiptStorage,
@@ -94,11 +86,7 @@
         IWorldStateManager worldStateManager,
         IBlockTree blockTree,
         IJsonRpcConfig jsonRpcConfig,
-<<<<<<< HEAD
-        IBlockchainBridgeFactory blockchainBridgeFactory,
-=======
         IBlockchainBridge blockchainBridge,
->>>>>>> b0a269da
         ulong secondsPerSlot,
         IBlockPreprocessorStep recoveryStep,
         IRewardCalculatorSource rewardCalculatorSource,
@@ -107,11 +95,7 @@
         IPoSSwitcher poSSwitcher,
         ILogManager logManager,
         IAuRaBlockProcessorFactory factory)
-<<<<<<< HEAD
-        : TraceModuleFactory(worldStateManager, blockTree, jsonRpcConfig, blockchainBridgeFactory, secondsPerSlot, recoveryStep, rewardCalculatorSource,
-=======
         : TraceModuleFactory(worldStateManager, blockTree, jsonRpcConfig, blockchainBridge, secondsPerSlot, recoveryStep, rewardCalculatorSource,
->>>>>>> b0a269da
             receiptFinder, specProvider, poSSwitcher, logManager)
     {
         protected override ReadOnlyChainProcessingEnv CreateChainProcessingEnv(IOverridableWorldScope worldStateManager,
@@ -227,11 +211,7 @@
             _api.DbProvider,
             _api.BlockTree,
             JsonRpcConfig,
-<<<<<<< HEAD
-            _api,
-=======
             _api.CreateBlockchainBridge(),
->>>>>>> b0a269da
             secondsPerSlot,
             _api.BlockValidator,
             _api.BlockPreprocessor,
@@ -254,11 +234,7 @@
         IDbProvider dbProvider,
         IBlockTree blockTree,
         IJsonRpcConfig jsonRpcConfig,
-<<<<<<< HEAD
-        IBlockchainBridgeFactory blockchainBridgeFactory,
-=======
         IBlockchainBridge blockchainBridge,
->>>>>>> b0a269da
         ulong secondsPerSlot,
         IBlockValidator blockValidator,
         IBlockPreprocessorStep recoveryStep,
@@ -272,11 +248,7 @@
         IFileSystem fileSystem,
         ILogManager logManager,
         IAuRaBlockProcessorFactory factory)
-<<<<<<< HEAD
-        : DebugModuleFactory(worldStateManager, dbProvider, blockTree, jsonRpcConfig, blockchainBridgeFactory, secondsPerSlot, blockValidator, recoveryStep,
-=======
         : DebugModuleFactory(worldStateManager, dbProvider, blockTree, jsonRpcConfig, blockchainBridge, secondsPerSlot, blockValidator, recoveryStep,
->>>>>>> b0a269da
             rewardCalculator, receiptStorage, receiptsMigration, configProvider, specProvider, syncModeSelector,
             badBlockStore, fileSystem, logManager)
     {
