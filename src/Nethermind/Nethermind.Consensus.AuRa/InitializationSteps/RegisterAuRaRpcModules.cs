--- conflicted
+++ resolved
@@ -24,16 +24,8 @@
 using Nethermind.Core;
 using Nethermind.Core.Crypto;
 using Nethermind.Core.Specs;
-<<<<<<< HEAD
-using Nethermind.Db;
 using Nethermind.Evm;
 using Nethermind.Evm.TransactionProcessing;
-using Nethermind.Init.Steps;
-using Nethermind.JsonRpc;
-=======
-using Nethermind.Evm;
-using Nethermind.Evm.TransactionProcessing;
->>>>>>> 68c6c363
 using Nethermind.JsonRpc.Modules.DebugModule;
 using Nethermind.JsonRpc.Modules.Trace;
 using Nethermind.Logging;
@@ -41,76 +33,6 @@
 
 namespace Nethermind.Consensus.AuRa.InitializationSteps;
 
-<<<<<<< HEAD
-public interface IAuRaBlockProcessorFactory
-{
-    public AuRaBlockProcessor Create(
-        ISpecProvider specProvider,
-        IBlockValidator blockValidator,
-        IRewardCalculator rewardCalculator,
-        IBlockProcessor.IBlockTransactionsExecutor blockTransactionsExecutor,
-        IWorldState stateProvider,
-        IReceiptStorage receiptStorage,
-        IBeaconBlockRootHandler beaconBlockRootHandler,
-        ILogManager logManager,
-        IBlockFinder blockTree,
-        IWithdrawalProcessor withdrawalProcessor,
-        IExecutionRequestsProcessor executionRequestsProcessor,
-        IAuRaValidator? auRaValidator,
-        ITxFilter? txFilter = null,
-        AuRaContractGasLimitOverride? gasLimitOverride = null,
-        ContractRewriter? contractRewriter = null,
-        IBlockCachePreWarmer? preWarmer = null);
-}
-
-public class AuRaBlockProcessorFactory : IAuRaBlockProcessorFactory
-{
-    public AuRaBlockProcessor Create(ISpecProvider specProvider, IBlockValidator blockValidator,
-        IRewardCalculator rewardCalculator, IBlockProcessor.IBlockTransactionsExecutor blockTransactionsExecutor, IWorldState stateProvider,
-        IReceiptStorage receiptStorage, IBeaconBlockRootHandler beaconBlockRootHandler, ILogManager logManager,
-        IBlockFinder blockTree, IWithdrawalProcessor withdrawalProcessor, IExecutionRequestsProcessor executionRequestsProcessor,
-        IAuRaValidator? auRaValidator, ITxFilter? txFilter = null, AuRaContractGasLimitOverride? gasLimitOverride = null,
-        ContractRewriter? contractRewriter = null, IBlockCachePreWarmer? preWarmer = null) =>
-        new(
-            specProvider,
-            blockValidator,
-            rewardCalculator,
-            blockTransactionsExecutor,
-            stateProvider,
-            receiptStorage,
-            beaconBlockRootHandler,
-            logManager,
-            blockTree,
-            withdrawalProcessor,
-            executionRequestsProcessor,
-            auRaValidator,
-            txFilter,
-            gasLimitOverride,
-            contractRewriter, preWarmer);
-}
-
-public class AutoAuRaDebugModuleFactory(IWorldStateManager worldStateManager, Func<ICodeInfoRepository> codeInfoRepositoryFunc, ILifetimeScope rootLifetimeScope) : AutoDebugModuleFactory(worldStateManager, codeInfoRepositoryFunc, rootLifetimeScope)
-{
-    protected override ContainerBuilder ConfigureTracerContainer(ContainerBuilder builder)
-    {
-        return base.ConfigureTracerContainer(builder)
-            .AddScoped<IReadOnlyTxProcessingScope, ITransactionProcessor, IWorldState>((txP, worldState) => new ReadOnlyTxProcessingScope(txP, worldState, Keccak.EmptyTreeHash))
-            .AddScoped<ReadOnlyChainProcessingEnv, AuRaReadOnlyChainProcessingEnv>()
-            .AddScoped<IBlockProcessor, ReadOnlyChainProcessingEnv>((env) => env.BlockProcessor);
-    }
-}
-
-public class AutoAuRaTraceModuleFactory(IWorldStateManager worldStateManager, Func<ICodeInfoRepository> codeInfoRepositoryFunc, ILifetimeScope rootLifetimeScope) : AutoTraceModuleFactory(worldStateManager, codeInfoRepositoryFunc, rootLifetimeScope)
-{
-    protected override ContainerBuilder ConfigureCommonBlockProcessing<T>(
-        ContainerBuilder builder,
-        ICodeInfoRepository codeInfoRepository,
-        IWorldState worldState
-    )
-    {
-        // Screw it! aura will just construct things on its own.
-        return base.ConfigureCommonBlockProcessing<T>(builder, codeInfoRepository, worldState)
-=======
 public class AuRaTraceModuleFactory(IWorldStateManager worldStateManager, Func<ICodeInfoRepository> codeInfoRepositoryFunc, ILifetimeScope rootLifetimeScope) : TraceModuleFactory(worldStateManager, codeInfoRepositoryFunc, rootLifetimeScope)
 {
     protected override ContainerBuilder ConfigureCommonBlockProcessing<T>(ContainerBuilder builder)
@@ -207,91 +129,11 @@
     protected override ContainerBuilder ConfigureTracerContainer(ContainerBuilder builder)
     {
         return base.ConfigureTracerContainer(builder)
->>>>>>> 68c6c363
             .AddScoped<IReadOnlyTxProcessingScope, ITransactionProcessor, IWorldState>((txP, worldState) => new ReadOnlyTxProcessingScope(txP, worldState, Keccak.EmptyTreeHash))
             .AddScoped<ReadOnlyChainProcessingEnv, AuRaReadOnlyChainProcessingEnv>()
             .AddScoped<IBlockProcessor, ReadOnlyChainProcessingEnv>((env) => env.BlockProcessor);
     }
 }
-<<<<<<< HEAD
-
-public class AuRaReadOnlyChainProcessingEnv(
-    AuRaNethermindApi _api,
-    IReadOnlyTxProcessingScope scope,
-    IBlockValidator blockValidator,
-    IBlockPreprocessorStep recoveryStep,
-    IRewardCalculator rewardCalculator,
-    IReceiptStorage receiptStorage,
-    ISpecProvider specProvider,
-    IBlockTree blockTree,
-    IStateReader stateReader,
-    ILogManager logManager,
-    IBlockProcessor.IBlockTransactionsExecutor? blockTransactionsExecutor,
-    IAuRaBlockProcessorFactory factory)
-    : ReadOnlyChainProcessingEnv(scope, blockValidator, recoveryStep, rewardCalculator, receiptStorage,
-        specProvider, blockTree, stateReader, logManager, blockTransactionsExecutor)
-{
-    AuRaChainSpecEngineParameters _parameters = _api.ChainSpec.EngineChainSpecParametersProvider
-        .GetChainSpecParameters<AuRaChainSpecEngineParameters>();
-    IAuraConfig _auraConfig = _api.Config<IAuraConfig>();
-
-    protected override IBlockProcessor CreateBlockProcessor(IReadOnlyTxProcessingScope scope, IBlockTree blockTree,
-        IBlockValidator blockValidator, IRewardCalculator rewardCalculator, IReceiptStorage receiptStorage,
-        ISpecProvider specProvider, ILogManager logManager, IBlockProcessor.IBlockTransactionsExecutor transactionsExecutor)
-    {
-        ITxFilter auRaTxFilter = new ServiceTxFilter(specProvider);
-
-        var chainSpecAuRa = _api.ChainSpec.EngineChainSpecParametersProvider.GetChainSpecParameters<AuRaChainSpecEngineParameters>();
-        IDictionary<long, IDictionary<Address, byte[]>> rewriteBytecode = chainSpecAuRa.RewriteBytecode;
-        ContractRewriter? contractRewriter = rewriteBytecode?.Count > 0 ? new ContractRewriter(rewriteBytecode) : null;
-
-        return factory.Create(
-            specProvider!,
-            blockValidator!,
-            rewardCalculator,
-            transactionsExecutor,
-            scope.WorldState,
-            receiptStorage,
-            new BeaconBlockRootHandler(scope.TransactionProcessor, scope.WorldState),
-            logManager,
-            blockTree,
-            NullWithdrawalProcessor.Instance,
-            new ExecutionRequestsProcessor(scope.TransactionProcessor),
-            auRaValidator: null,
-            auRaTxFilter,
-            GetGasLimitCalculator(),
-            contractRewriter
-        );
-    }
-
-    private AuRaContractGasLimitOverride? GetGasLimitCalculator()
-    {
-        if (_api.ChainSpec is null) throw new StepDependencyException(nameof(_api.ChainSpec));
-        var blockGasLimitContractTransitions = _parameters.BlockGasLimitContractTransitions;
-
-        if (blockGasLimitContractTransitions?.Any() == true)
-        {
-            AuRaContractGasLimitOverride gasLimitCalculator = new(
-                blockGasLimitContractTransitions.Select(blockGasLimitContractTransition =>
-                        new BlockGasLimitContract(
-                            _api!.AbiEncoder,
-                            blockGasLimitContractTransition.Value,
-                            blockGasLimitContractTransition.Key,
-                            _api!.ReadOnlyTxProcessingEnvFactory.Create()))
-                    .ToArray<IBlockGasLimitContract>(),
-                _api.GasLimitCalculatorCache,
-                _auraConfig.Minimum2MlnGasPerBlockWhenUsingBlockGasLimitContract,
-                new TargetAdjustedGasLimitCalculator(_api.SpecProvider, _api.Config<IBlocksConfig>()),
-                _api.LogManager);
-
-            return gasLimitCalculator;
-        }
-
-        // do not return target gas limit calculator here - this is used for validation to check if the override should have been used
-        return null;
-    }
-}
-=======
 
 public interface IAuRaBlockProcessorFactory
 {
@@ -339,4 +181,3 @@
             gasLimitOverride,
             contractRewriter, preWarmer);
 }
->>>>>>> 68c6c363
