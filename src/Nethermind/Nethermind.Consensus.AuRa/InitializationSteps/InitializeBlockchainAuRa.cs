// SPDX-FileCopyrightText: 2022 Demerzel Solutions Limited
// SPDX-License-Identifier: LGPL-3.0-only

using System;
using System.Collections.Generic;
using System.Linq;
using System.Threading.Tasks;
using Nethermind.Api;
using Nethermind.Blockchain;
using Nethermind.Blockchain.BeaconBlockRoot;
using Nethermind.Blockchain.Data;
using Nethermind.Blockchain.Services;
using Nethermind.Config;
using Nethermind.Consensus.AuRa.Config;
using Nethermind.Consensus.AuRa.Contracts;
using Nethermind.Consensus.AuRa.Contracts.DataStore;
using Nethermind.Consensus.AuRa.Rewards;
using Nethermind.Consensus.AuRa.Services;
using Nethermind.Consensus.AuRa.Transactions;
using Nethermind.Consensus.AuRa.Validators;
using Nethermind.Consensus.Comparers;
using Nethermind.Consensus.Processing;
using Nethermind.Consensus.Transactions;
using Nethermind.Consensus.Validators;
using Nethermind.Consensus.Withdrawals;
using Nethermind.Core;
using Nethermind.Evm;
using Nethermind.Init.Steps;
using Nethermind.Logging;
using Nethermind.State;
using Nethermind.TxPool;
using Nethermind.TxPool.Comparison;

namespace Nethermind.Consensus.AuRa.InitializationSteps;

public class InitializeBlockchainAuRa : InitializeBlockchain
{
    private readonly AuRaNethermindApi _api;
    private INethermindApi NethermindApi => _api;

    private AuRaSealValidator? _sealValidator;
    private IAuRaStepCalculator? _auRaStepCalculator;
    private readonly IAuraConfig _auraConfig;

    public InitializeBlockchainAuRa(AuRaNethermindApi api) : base(api)
    {
        _api = api;
        _auraConfig = NethermindApi.Config<IAuraConfig>();
    }

    protected override async Task InitBlockchain()
    {
        var chainSpecAuRa = _api.ChainSpec.AuRa;
        _auRaStepCalculator = new AuRaStepCalculator(_api.ChainSpec.AuRa.StepDuration, _api.Timestamper, _api.LogManager);
        _api.FinalizationManager = new AuRaBlockFinalizationManager(
            _api.BlockTree!,
            _api.ChainLevelInfoRepository!,
            _api.ValidatorStore!,
            new ValidSealerStrategy(),
            _api.LogManager,
            chainSpecAuRa.TwoThirdsMajorityTransition);

        await base.InitBlockchain();

        // Got cyclic dependency. AuRaBlockFinalizationManager -> IAuraValidator -> AuraBlockProcessor -> AuraBlockFinalizationManager.
        _api.FinalizationManager.SetMainBlockProcessor(_api.MainBlockProcessor!);

        // SealValidator is assigned before AuraValidator is created, so this is needed also
        _api.ReportingValidator = ((AuRaBlockProcessor)_api.MainBlockProcessor).AuRaValidator.GetReportingValidator();
        if (_sealValidator is not null)
        {
            _sealValidator.ReportingValidator = _api.ReportingValidator;
        }
    }

    protected override BlockProcessor CreateBlockProcessor(BlockCachePreWarmer? preWarmer)
    {
        if (_api.SpecProvider is null) throw new StepDependencyException(nameof(_api.SpecProvider));
        if (_api.ChainHeadStateProvider is null) throw new StepDependencyException(nameof(_api.ChainHeadStateProvider));
        if (_api.BlockValidator is null) throw new StepDependencyException(nameof(_api.BlockValidator));
        if (_api.RewardCalculatorSource is null) throw new StepDependencyException(nameof(_api.RewardCalculatorSource));
        if (_api.TransactionProcessor is null) throw new StepDependencyException(nameof(_api.TransactionProcessor));
        if (_api.DbProvider is null) throw new StepDependencyException(nameof(_api.DbProvider));
        if (_api.TxPool is null) throw new StepDependencyException(nameof(_api.TxPool));
        if (_api.ReceiptStorage is null) throw new StepDependencyException(nameof(_api.ReceiptStorage));
        if (_api.BlockTree is null) throw new StepDependencyException(nameof(_api.BlockTree));
        if (_api.GasPriceOracle is null) throw new StepDependencyException(nameof(_api.GasPriceOracle));
        if (_api.ChainSpec is null) throw new StepDependencyException(nameof(_api.ChainSpec));

        ITxFilter auRaTxFilter = TxAuRaFilterBuilders.CreateAuRaTxFilter(
            _api,
            new ServiceTxFilter(_api.SpecProvider));

        return NewAuraBlockProcessor(auRaTxFilter, preWarmer);
    }

    protected virtual AuRaBlockProcessor NewAuraBlockProcessor(ITxFilter txFilter, BlockCachePreWarmer? preWarmer)
    {
        IDictionary<long, IDictionary<Address, byte[]>> rewriteBytecode = _api.ChainSpec.AuRa.RewriteBytecode;
        ContractRewriter? contractRewriter = rewriteBytecode?.Count > 0 ? new ContractRewriter(rewriteBytecode) : null;

        IWorldState worldState = _api.WorldState!;

        return new AuRaBlockProcessor(
            _api.SpecProvider!,
            _api.BlockValidator!,
            _api.RewardCalculatorSource!.Get(_api.TransactionProcessor!),
            new BlockProcessor.BlockValidationTransactionsExecutor(_api.TransactionProcessor, worldState),
            worldState,
            _api.ReceiptStorage!,
            new BeaconBlockRootHandler(_api.TransactionProcessor!),
            _api.LogManager,
            _api.BlockTree!,
            NullWithdrawalProcessor.Instance,
            _api.TransactionProcessor,
            CreateAuRaValidator(),
            txFilter,
            GetGasLimitCalculator(),
            contractRewriter,
            preWarmer: preWarmer
        );
    }

    protected override IHealthHintService CreateHealthHintService() =>
        new AuraHealthHintService(_auRaStepCalculator, _api.ValidatorStore);


    protected IAuRaValidator CreateAuRaValidator()
    {
        if (_api.ChainSpec is null) throw new StepDependencyException(nameof(_api.ChainSpec));
        if (_api.BlockTree is null) throw new StepDependencyException(nameof(_api.BlockTree));
        if (_api.EngineSigner is null) throw new StepDependencyException(nameof(_api.EngineSigner));
        if (_api.SpecProvider is null) throw new StepDependencyException(nameof(_api.SpecProvider));
        if (_api.NonceManager is null) throw new StepDependencyException(nameof(_api.NonceManager));

        var chainSpecAuRa = _api.ChainSpec.AuRa;

        IWorldState worldState = _api.WorldState!;
        IAuRaValidator validator = new AuRaValidatorFactory(
                _api.AbiEncoder,
                worldState,
                _api.TransactionProcessor,
                _api.BlockTree,
                _api.CreateReadOnlyTransactionProcessorSource(),
                _api.ReceiptStorage,
                _api.ValidatorStore,
                _api.FinalizationManager,
                new TxPoolSender(_api.TxPool, new TxSealer(_api.EngineSigner, _api.Timestamper), _api.NonceManager, _api.EthereumEcdsa),
                _api.TxPool,
                NethermindApi.Config<IBlocksConfig>(),
                _api.LogManager,
                _api.EngineSigner,
                _api.SpecProvider,
                _api.GasPriceOracle,
                _api.ReportingContractValidatorCache,
                chainSpecAuRa.PosdaoTransition)
            .CreateValidatorProcessor(chainSpecAuRa.Validators, _api.BlockTree.Head?.Header);

        if (validator is IDisposable disposableValidator)
        {
            _api.DisposeStack.Push(disposableValidator);
        }

        return validator;
    }

    protected AuRaContractGasLimitOverride? GetGasLimitCalculator()
    {
        if (_api.ChainSpec is null) throw new StepDependencyException(nameof(_api.ChainSpec));
        var blockGasLimitContractTransitions = _api.ChainSpec.AuRa.BlockGasLimitContractTransitions;

        if (blockGasLimitContractTransitions?.Any() == true)
        {
            AuRaContractGasLimitOverride gasLimitCalculator = new(
                blockGasLimitContractTransitions.Select(blockGasLimitContractTransition =>
                    new BlockGasLimitContract(
                        _api.AbiEncoder,
                        blockGasLimitContractTransition.Value,
                        blockGasLimitContractTransition.Key,
                        _api.CreateReadOnlyTransactionProcessorSource()))
                    .ToArray<IBlockGasLimitContract>(),
                _api.GasLimitCalculatorCache,
                _auraConfig.Minimum2MlnGasPerBlockWhenUsingBlockGasLimitContract,
                new TargetAdjustedGasLimitCalculator(_api.SpecProvider, NethermindApi.Config<IBlocksConfig>()),
                _api.LogManager);

            return gasLimitCalculator;
        }

        // do not return target gas limit calculator here - this is used for validation to check if the override should have been used
        return null;
    }

    protected override void InitSealEngine()
    {
        if (_api.DbProvider is null) throw new StepDependencyException(nameof(_api.DbProvider));
        if (_api.ChainSpec is null) throw new StepDependencyException(nameof(_api.ChainSpec));
        if (_api.EthereumEcdsa is null) throw new StepDependencyException(nameof(_api.EthereumEcdsa));
        if (_api.BlockTree is null) throw new StepDependencyException(nameof(_api.BlockTree));

        ValidSealerStrategy validSealerStrategy = new ValidSealerStrategy();
        _api.SealValidator = _sealValidator = new AuRaSealValidator(_api.ChainSpec.AuRa, _auRaStepCalculator, _api.BlockTree, _api.ValidatorStore, validSealerStrategy, _api.EthereumEcdsa, _api.LogManager);
        _api.RewardCalculatorSource = new AuRaRewardCalculator.AuRaRewardCalculatorSource(_api.ChainSpec.AuRa, _api.AbiEncoder);
        _api.Sealer = new AuRaSealer(_api.BlockTree, _api.ValidatorStore, _auRaStepCalculator, _api.EngineSigner, validSealerStrategy, _api.LogManager);
    }

    // private IReadOnlyTransactionProcessorSource GetReadOnlyTransactionProcessorSource() =>
    //     _readOnlyTransactionProcessorSource ??= new ReadOnlyTxProcessorSource(
    //         _api.DbProvider, _api.ReadOnlyTrieStore, _api.BlockTree, _api.SpecProvider, _api.LogManager);

    protected override IHeaderValidator CreateHeaderValidator()
    {
        if (_api.ChainSpec is null) throw new StepDependencyException(nameof(_api.ChainSpec));
        var blockGasLimitContractTransitions = _api.ChainSpec.AuRa.BlockGasLimitContractTransitions;
        return blockGasLimitContractTransitions?.Any() == true
            ? new AuRaHeaderValidator(
                _api.BlockTree,
                _api.SealValidator,
                _api.SpecProvider,
                _api.LogManager,
                blockGasLimitContractTransitions.Keys.ToArray())
            : base.CreateHeaderValidator();
    }

    private IComparer<Transaction> CreateTxPoolTxComparer(TxPriorityContract? txPriorityContract, TxPriorityContract.LocalDataSource? localDataSource)
    {
        if (txPriorityContract is not null || localDataSource is not null)
        {
            ContractDataStore<Address> whitelistContractDataStore = new ContractDataStoreWithLocalData<Address>(
                new HashSetContractDataStoreCollection<Address>(),
                txPriorityContract?.SendersWhitelist,
                _api.BlockTree,
                _api.ReceiptFinder,
                _api.LogManager,
                localDataSource?.GetWhitelistLocalDataSource() ?? new EmptyLocalDataSource<IEnumerable<Address>>());

            DictionaryContractDataStore<TxPriorityContract.Destination> prioritiesContractDataStore =
                new DictionaryContractDataStore<TxPriorityContract.Destination>(
                    new TxPriorityContract.DestinationSortedListContractDataStoreCollection(),
                    txPriorityContract?.Priorities,
                    _api.BlockTree,
                    _api.ReceiptFinder,
                    _api.LogManager,
                    localDataSource?.GetPrioritiesLocalDataSource());

            _api.DisposeStack.Push(whitelistContractDataStore);
            _api.DisposeStack.Push(prioritiesContractDataStore);
            IComparer<Transaction> txByPriorityComparer = new CompareTxByPriorityOnHead(whitelistContractDataStore, prioritiesContractDataStore, _api.BlockTree);
            IComparer<Transaction> sameSenderNonceComparer = new CompareTxSameSenderNonce(new GasPriceTxComparer(_api.BlockTree, _api.SpecProvider!), txByPriorityComparer);

            return sameSenderNonceComparer
                .ThenBy(CompareTxByTimestamp.Instance)
                .ThenBy(CompareTxByPoolIndex.Instance)
                .ThenBy(CompareTxByGasLimit.Instance);
        }

        return CreateTxPoolTxComparer();
    }

<<<<<<< HEAD
    protected override TxPool.TxPool CreateTxPool(IWorldState worldState, CodeInfoRepository codeInfoRepository)
=======
    protected override TxPool.TxPool CreateTxPool(CodeInfoRepository codeInfoRepository)
>>>>>>> 99c3dd2e
    {
        // This has to be different object than the _processingReadOnlyTransactionProcessorSource as this is in separate thread
        TxPriorityContract txPriorityContract = TxAuRaFilterBuilders.CreateTxPrioritySources(_api);
        TxPriorityContract.LocalDataSource? localDataSource = _api.TxPriorityContractLocalDataSource;

        ReportTxPriorityRules(txPriorityContract, localDataSource);

        DictionaryContractDataStore<TxPriorityContract.Destination>? minGasPricesContractDataStore
            = TxAuRaFilterBuilders.CreateMinGasPricesDataStore(_api, txPriorityContract, localDataSource);

        ITxFilter txPoolFilter = TxAuRaFilterBuilders.CreateAuRaTxFilterForProducer(_api, minGasPricesContractDataStore);

        return new TxPool.TxPool(
            _api.EthereumEcdsa!,
            _api.BlobTxStorage ?? NullBlobTxStorage.Instance,
            new ChainHeadInfoProvider(_api.SpecProvider!, _api.BlockTree!, _api.StateReader!, codeInfoRepository),
            NethermindApi.Config<ITxPoolConfig>(),
            _api.TxValidator!,
            _api.LogManager,
            CreateTxPoolTxComparer(txPriorityContract, localDataSource),
            _api.TxGossipPolicy,
            new TxFilterAdapter(_api.BlockTree, txPoolFilter, _api.LogManager),
            txPriorityContract is not null || localDataSource is not null);
    }

    private void ReportTxPriorityRules(TxPriorityContract? txPriorityContract, TxPriorityContract.LocalDataSource? localDataSource)
    {
        ILogger logger = _api.LogManager.GetClassLogger();

        if (localDataSource?.FilePath is not null)
        {
            if (logger.IsInfo) logger.Info($"Using TxPriority rules from local file: {localDataSource.FilePath}.");
        }

        if (txPriorityContract is not null)
        {
            if (logger.IsInfo) logger.Info($"Using TxPriority rules from contract at address: {txPriorityContract.ContractAddress}.");
        }
    }
}<|MERGE_RESOLUTION|>--- conflicted
+++ resolved
@@ -257,11 +257,7 @@
         return CreateTxPoolTxComparer();
     }
 
-<<<<<<< HEAD
-    protected override TxPool.TxPool CreateTxPool(IWorldState worldState, CodeInfoRepository codeInfoRepository)
-=======
     protected override TxPool.TxPool CreateTxPool(CodeInfoRepository codeInfoRepository)
->>>>>>> 99c3dd2e
     {
         // This has to be different object than the _processingReadOnlyTransactionProcessorSource as this is in separate thread
         TxPriorityContract txPriorityContract = TxAuRaFilterBuilders.CreateTxPrioritySources(_api);
