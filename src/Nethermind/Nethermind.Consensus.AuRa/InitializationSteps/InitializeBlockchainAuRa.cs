--- conflicted
+++ resolved
@@ -4,38 +4,22 @@
 using System;
 using System.Collections.Generic;
 using System.Threading.Tasks;
-<<<<<<< HEAD
-using Autofac;
-using Nethermind.Api;
-using Nethermind.Blockchain.BeaconBlockRoot;
-=======
 using Nethermind.Abi;
 using Autofac;
 using Nethermind.Api;
->>>>>>> eee5ac23
 using Nethermind.Blockchain.Data;
 using Nethermind.Config;
 using Nethermind.Consensus.AuRa.Config;
 using Nethermind.Consensus.AuRa.Contracts;
 using Nethermind.Consensus.AuRa.Contracts.DataStore;
-<<<<<<< HEAD
-using Nethermind.Consensus.AuRa.Services;
-=======
->>>>>>> eee5ac23
 using Nethermind.Consensus.AuRa.Transactions;
 using Nethermind.Consensus.AuRa.Validators;
 using Nethermind.Consensus.Comparers;
-using Nethermind.Consensus.ExecutionRequests;
 using Nethermind.Consensus.Processing;
 using Nethermind.Consensus.Transactions;
-<<<<<<< HEAD
-using Nethermind.Consensus.Withdrawals;
-using Nethermind.Core;
-=======
 using Nethermind.Core;
 using Nethermind.Core.Container;
 using Nethermind.Evm.State;
->>>>>>> eee5ac23
 using Nethermind.Evm.TransactionProcessing;
 using Nethermind.Init.Steps;
 using Nethermind.Logging;
@@ -49,13 +33,9 @@
     private readonly AuRaNethermindApi _api;
     private INethermindApi NethermindApi => _api;
 
-<<<<<<< HEAD
-    private readonly IAuraConfig _auraConfig;
-=======
     private readonly ILifetimeScope _rootLifetimeScope;
     private readonly IBlockValidationModule[] _validationBlockProcessingModules;
     private readonly IAbiEncoder _abiEncoder;
->>>>>>> eee5ac23
 
     public InitializeBlockchainAuRa(
         AuRaNethermindApi api,
@@ -84,124 +64,9 @@
         await base.InitBlockchain();
 
         // Got cyclic dependency. AuRaBlockFinalizationManager -> IAuraValidator -> AuraBlockProcessor -> AuraBlockFinalizationManager.
-<<<<<<< HEAD
-        _api.FinalizationManager.SetMainBlockProcessor(_api.MainProcessingContext!.BlockProcessor!);
-    }
-
-    protected override BlockProcessor CreateBlockProcessor(BlockCachePreWarmer? preWarmer, ITransactionProcessor transactionProcessor, IWorldState worldState)
-    {
-        if (_api.SpecProvider is null) throw new StepDependencyException(nameof(_api.SpecProvider));
-        if (_api.BlockValidator is null) throw new StepDependencyException(nameof(_api.BlockValidator));
-        if (_api.RewardCalculatorSource is null) throw new StepDependencyException(nameof(_api.RewardCalculatorSource));
-        if (_api.DbProvider is null) throw new StepDependencyException(nameof(_api.DbProvider));
-        if (_api.TxPool is null) throw new StepDependencyException(nameof(_api.TxPool));
-        if (_api.ReceiptStorage is null) throw new StepDependencyException(nameof(_api.ReceiptStorage));
-        if (_api.BlockTree is null) throw new StepDependencyException(nameof(_api.BlockTree));
-        if (_api.GasPriceOracle is null) throw new StepDependencyException(nameof(_api.GasPriceOracle));
-        if (_api.ChainSpec is null) throw new StepDependencyException(nameof(_api.ChainSpec));
-
-        ITxFilter auRaTxFilter = _api.TxAuRaFilterBuilders.CreateAuRaTxFilter(
-            new ServiceTxFilter(_api.SpecProvider));
-
-        return NewAuraBlockProcessor(auRaTxFilter, preWarmer, transactionProcessor, worldState);
-    }
-
-    protected virtual AuRaBlockProcessor NewAuraBlockProcessor(ITxFilter txFilter, BlockCachePreWarmer? preWarmer, ITransactionProcessor transactionProcessor, IWorldState worldState)
-    {
-        var chainSpecAuRa = _api.ChainSpec.EngineChainSpecParametersProvider.GetChainSpecParameters<AuRaChainSpecEngineParameters>();
-        IDictionary<long, IDictionary<Address, byte[]>> rewriteBytecode = chainSpecAuRa.RewriteBytecode;
-        ContractRewriter? contractRewriter = rewriteBytecode?.Count > 0 ? new ContractRewriter(rewriteBytecode) : null;
-
-        return new AuRaBlockProcessor(
-            _api.SpecProvider!,
-            _api.BlockValidator!,
-            _api.RewardCalculatorSource!.Get(transactionProcessor),
-            new BlockProcessor.BlockValidationTransactionsExecutor(transactionProcessor, worldState),
-            worldState,
-            _api.ReceiptStorage!,
-            new BeaconBlockRootHandler(transactionProcessor!, worldState),
-            _api.LogManager,
-            _api.BlockTree!,
-            NullWithdrawalProcessor.Instance,
-            new ExecutionRequestsProcessor(transactionProcessor),
-            CreateAuRaValidator(worldState, transactionProcessor),
-            txFilter,
-            GetGasLimitCalculator(),
-            contractRewriter,
-            preWarmer: preWarmer);
-    }
-
-
-    protected IAuRaValidator CreateAuRaValidator(IWorldState worldState, ITransactionProcessor transactionProcessor)
-    {
-        if (_api.ChainSpec is null) throw new StepDependencyException(nameof(_api.ChainSpec));
-        if (_api.BlockTree is null) throw new StepDependencyException(nameof(_api.BlockTree));
-        if (_api.EngineSigner is null) throw new StepDependencyException(nameof(_api.EngineSigner));
-        if (_api.SpecProvider is null) throw new StepDependencyException(nameof(_api.SpecProvider));
-        if (_api.NonceManager is null) throw new StepDependencyException(nameof(_api.NonceManager));
-
-        var chainSpecAuRa = _api.ChainSpec.EngineChainSpecParametersProvider.GetChainSpecParameters<AuRaChainSpecEngineParameters>();
-
-        IAuRaValidator validator = new AuRaValidatorFactory(
-                _api.AbiEncoder,
-                worldState,
-                transactionProcessor,
-                _api.BlockTree,
-                _api.ReadOnlyTxProcessingEnvFactory.Create(),
-                _api.ReceiptStorage,
-                _api.ValidatorStore,
-                _api.FinalizationManager,
-                new TxPoolSender(_api.TxPool, new TxSealer(_api.EngineSigner, _api.Timestamper), _api.NonceManager, _api.EthereumEcdsa),
-                _api.TxPool,
-                NethermindApi.Config<IBlocksConfig>(),
-                _api.LogManager,
-                _api.EngineSigner,
-                _api.SpecProvider,
-                _api.GasPriceOracle,
-                _api.ReportingContractValidatorCache,
-                chainSpecAuRa.PosdaoTransition)
-            .CreateValidatorProcessor(chainSpecAuRa.Validators, _api.BlockTree.Head?.Header);
-
-        if (validator is IDisposable disposableValidator)
-        {
-            _api.DisposeStack.Push(disposableValidator);
-        }
-
-        return validator;
-    }
-
-    protected AuRaContractGasLimitOverride? GetGasLimitCalculator()
-    {
-        if (_api.ChainSpec is null) throw new StepDependencyException(nameof(_api.ChainSpec));
-        var blockGasLimitContractTransitions = _parameters.BlockGasLimitContractTransitions;
-
-        if (blockGasLimitContractTransitions?.Any() == true)
-        {
-            AuRaContractGasLimitOverride gasLimitCalculator = new(
-                blockGasLimitContractTransitions.Select(blockGasLimitContractTransition =>
-                    new BlockGasLimitContract(
-                        _api.AbiEncoder,
-                        blockGasLimitContractTransition.Value,
-                        blockGasLimitContractTransition.Key,
-                        _api.ReadOnlyTxProcessingEnvFactory.Create()))
-                    .ToArray<IBlockGasLimitContract>(),
-                _api.GasLimitCalculatorCache,
-                _auraConfig.Minimum2MlnGasPerBlockWhenUsingBlockGasLimitContract,
-                new TargetAdjustedGasLimitCalculator(_api.SpecProvider, NethermindApi.Config<IBlocksConfig>()),
-                _api.LogManager);
-
-            return gasLimitCalculator;
-        }
-
-        // do not return target gas limit calculator here - this is used for validation to check if the override should have been used
-        return null;
-    }
-
-=======
         _api.FinalizationManager.SetMainBlockBranchProcessor(_api.MainProcessingContext!.BranchProcessor!);
     }
 
->>>>>>> eee5ac23
     private IComparer<Transaction> CreateTxPoolTxComparer(TxPriorityContract? txPriorityContract, TxPriorityContract.LocalDataSource? localDataSource)
     {
         if (txPriorityContract is not null || localDataSource is not null)
