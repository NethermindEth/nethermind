// SPDX-FileCopyrightText: 2022 Demerzel Solutions Limited
// SPDX-License-Identifier: LGPL-3.0-only

using System;
using System.Collections.Generic;
using System.Linq;
using Nethermind.Api;
using Nethermind.Blockchain;
using Nethermind.Blockchain.Data;
using Nethermind.Blockchain.Services;
using Nethermind.Config;
using Nethermind.Consensus.AuRa.Config;
using Nethermind.Consensus.AuRa.Contracts;
using Nethermind.Consensus.AuRa.Contracts.DataStore;
using Nethermind.Consensus.AuRa.Rewards;
using Nethermind.Consensus.AuRa.Services;
using Nethermind.Consensus.AuRa.Transactions;
using Nethermind.Consensus.AuRa.Validators;
using Nethermind.Consensus.Comparers;
using Nethermind.Consensus.Processing;
using Nethermind.Consensus.Transactions;
using Nethermind.Consensus.Validators;
using Nethermind.Consensus.Withdrawals;
using Nethermind.Core;
using Nethermind.Evm.TransactionProcessing;
using Nethermind.Init.Steps;
using Nethermind.Logging;
using Nethermind.TxPool;
using Nethermind.TxPool.Comparison;

namespace Nethermind.Consensus.AuRa.InitializationSteps
{
    public class InitializeBlockchainAuRa : InitializeBlockchain
    {
        private readonly AuRaNethermindApi _api;
        private INethermindApi NethermindApi => _api;

        private AuRaSealValidator? _sealValidator;
        private IAuRaStepCalculator? _auRaStepCalculator;
        private readonly IAuraConfig _auraConfig;

        public InitializeBlockchainAuRa(AuRaNethermindApi api) : base(api)
        {
            _api = api;
            _auraConfig = NethermindApi.Config<IAuraConfig>();
        }

        protected override BlockProcessor CreateBlockProcessor()
        {
            if (_api.SpecProvider is null) throw new StepDependencyException(nameof(_api.SpecProvider));
            if (_api.ChainHeadStateProvider is null) throw new StepDependencyException(nameof(_api.ChainHeadStateProvider));
            if (_api.BlockValidator is null) throw new StepDependencyException(nameof(_api.BlockValidator));
            if (_api.RewardCalculatorSource is null) throw new StepDependencyException(nameof(_api.RewardCalculatorSource));
            if (_api.TransactionProcessor is null) throw new StepDependencyException(nameof(_api.TransactionProcessor));
            if (_api.DbProvider is null) throw new StepDependencyException(nameof(_api.DbProvider));
            if (_api.StateProvider is null) throw new StepDependencyException(nameof(_api.StateProvider));
            if (_api.StorageProvider is null) throw new StepDependencyException(nameof(_api.StorageProvider));
            if (_api.TxPool is null) throw new StepDependencyException(nameof(_api.TxPool));
            if (_api.ReceiptStorage is null) throw new StepDependencyException(nameof(_api.ReceiptStorage));
            if (_api.BlockTree is null) throw new StepDependencyException(nameof(_api.BlockTree));
            if (_api.GasPriceOracle is null) throw new StepDependencyException(nameof(_api.GasPriceOracle));
            if (_api.ChainSpec is null) throw new StepDependencyException(nameof(_api.ChainSpec));

            var processingReadOnlyTransactionProcessorSource = CreateReadOnlyTransactionProcessorSource();
            var txPermissionFilterOnlyTxProcessorSource = CreateReadOnlyTransactionProcessorSource();
            ITxFilter auRaTxFilter = TxAuRaFilterBuilders.CreateAuRaTxFilter(
                _api,
                txPermissionFilterOnlyTxProcessorSource,
                _api.SpecProvider,
                new ServiceTxFilter(_api.SpecProvider));

            IDictionary<long, IDictionary<Address, byte[]>> rewriteBytecode = _api.ChainSpec.AuRa.RewriteBytecode;
            ContractRewriter? contractRewriter = rewriteBytecode?.Count > 0 ? new ContractRewriter(rewriteBytecode) : null;

            var processor = (AuRaBlockProcessor)NewBlockProcessor(_api, auRaTxFilter, contractRewriter);

            var auRaValidator = CreateAuRaValidator(processor, processingReadOnlyTransactionProcessorSource);
            processor.AuRaValidator = auRaValidator;
            var reportingValidator = auRaValidator.GetReportingValidator();
            _api.ReportingValidator = reportingValidator;
            if (_sealValidator is not null)
            {
                _sealValidator.ReportingValidator = reportingValidator;
            }

            return processor;
        }

        protected virtual BlockProcessor NewBlockProcessor(AuRaNethermindApi api, ITxFilter txFilter, ContractRewriter contractRewriter) =>
            new AuRaBlockProcessor(
                _api.SpecProvider,
                _api.BlockValidator,
                _api.RewardCalculatorSource.Get(_api.TransactionProcessor),
                new BlockProcessor.BlockValidationTransactionsExecutor(_api.TransactionProcessor, _api.StateProvider),
                _api.StateProvider,
                _api.StorageProvider,
                _api.ReceiptStorage,
                _api.LogManager,
                _api.BlockTree,
<<<<<<< HEAD
                new ValidationWithdrawalProcessor(_api.StateProvider, _api.LogManager),
=======
                new WithdrawalProcessor(_api.StateProvider, _api.LogManager),
>>>>>>> 193c1c3e
                txFilter,
                GetGasLimitCalculator(),
                contractRewriter
            );

        protected ReadOnlyTxProcessingEnv CreateReadOnlyTransactionProcessorSource() =>
            new ReadOnlyTxProcessingEnv(_api.DbProvider, _api.ReadOnlyTrieStore, _api.BlockTree, _api.SpecProvider, _api.LogManager);

        protected override IHealthHintService CreateHealthHintService() =>
            new AuraHealthHintService(_auRaStepCalculator, _api.ValidatorStore);


        private IAuRaValidator CreateAuRaValidator(IBlockProcessor processor, IReadOnlyTxProcessorSource readOnlyTxProcessorSource)
        {
            if (_api.ChainSpec is null) throw new StepDependencyException(nameof(_api.ChainSpec));
            if (_api.BlockTree is null) throw new StepDependencyException(nameof(_api.BlockTree));
            if (_api.EngineSigner is null) throw new StepDependencyException(nameof(_api.EngineSigner));
            if (_api.SpecProvider is null) throw new StepDependencyException(nameof(_api.SpecProvider));

            var chainSpecAuRa = _api.ChainSpec.AuRa;

            _api.FinalizationManager = new AuRaBlockFinalizationManager(
                _api.BlockTree,
                _api.ChainLevelInfoRepository,
                processor,
                _api.ValidatorStore,
                new ValidSealerStrategy(),
                _api.LogManager,
                chainSpecAuRa.TwoThirdsMajorityTransition);

            IAuRaValidator validator = new AuRaValidatorFactory(_api.AbiEncoder,
                    _api.StateProvider,
                    _api.TransactionProcessor,
                    _api.BlockTree,
                    readOnlyTxProcessorSource,
                    _api.ReceiptStorage,
                    _api.ValidatorStore,
                    _api.FinalizationManager,
                    new TxPoolSender(_api.TxPool,
                    new NonceReservingTxSealer(_api.EngineSigner, _api.Timestamper, _api.TxPool, _api.EthereumEcdsa)),
                    _api.TxPool,
                    NethermindApi.Config<IBlocksConfig>(),
                    _api.LogManager,
                    _api.EngineSigner,
                    _api.SpecProvider,
                    _api.GasPriceOracle,
                    _api.ReportingContractValidatorCache, chainSpecAuRa.PosdaoTransition, false)
                .CreateValidatorProcessor(chainSpecAuRa.Validators, _api.BlockTree.Head?.Header);

            if (validator is IDisposable disposableValidator)
            {
                _api.DisposeStack.Push(disposableValidator);
            }

            return validator;
        }

        protected AuRaContractGasLimitOverride? GetGasLimitCalculator()
        {
            if (_api.ChainSpec is null) throw new StepDependencyException(nameof(_api.ChainSpec));
            var blockGasLimitContractTransitions = _api.ChainSpec.AuRa.BlockGasLimitContractTransitions;

            if (blockGasLimitContractTransitions?.Any() == true)
            {
                _api.GasLimitCalculatorCache = new AuRaContractGasLimitOverride.Cache();

                AuRaContractGasLimitOverride gasLimitCalculator = new(
                    blockGasLimitContractTransitions.Select(blockGasLimitContractTransition =>
                        new BlockGasLimitContract(
                            _api.AbiEncoder,
                            blockGasLimitContractTransition.Value,
                            blockGasLimitContractTransition.Key,
                            CreateReadOnlyTransactionProcessorSource()))
                        .ToArray<IBlockGasLimitContract>(),
                    _api.GasLimitCalculatorCache,
                    _auraConfig.Minimum2MlnGasPerBlockWhenUsingBlockGasLimitContract,
                    new TargetAdjustedGasLimitCalculator(_api.SpecProvider, NethermindApi.Config<IBlocksConfig>()),
                    _api.LogManager);

                return gasLimitCalculator;
            }

            // do not return target gas limit calculator here - this is used for validation to check if the override should have been used
            return null;
        }

        protected override void InitSealEngine()
        {
            if (_api.DbProvider is null) throw new StepDependencyException(nameof(_api.DbProvider));
            if (_api.ChainSpec is null) throw new StepDependencyException(nameof(_api.ChainSpec));
            if (_api.EthereumEcdsa is null) throw new StepDependencyException(nameof(_api.EthereumEcdsa));
            if (_api.BlockTree is null) throw new StepDependencyException(nameof(_api.BlockTree));

            _api.ValidatorStore = new ValidatorStore(_api.DbProvider.BlockInfosDb);

            ValidSealerStrategy validSealerStrategy = new ValidSealerStrategy();
            AuRaStepCalculator auRaStepCalculator = new AuRaStepCalculator(_api.ChainSpec.AuRa.StepDuration, _api.Timestamper, _api.LogManager);
            _api.SealValidator = _sealValidator = new AuRaSealValidator(_api.ChainSpec.AuRa, auRaStepCalculator, _api.BlockTree, _api.ValidatorStore, validSealerStrategy, _api.EthereumEcdsa, _api.LogManager);
            _api.RewardCalculatorSource = AuRaRewardCalculator.GetSource(_api.ChainSpec.AuRa, _api.AbiEncoder);
            _api.Sealer = new AuRaSealer(_api.BlockTree, _api.ValidatorStore, auRaStepCalculator, _api.EngineSigner, validSealerStrategy, _api.LogManager);
            _auRaStepCalculator = auRaStepCalculator;
        }

        // private IReadOnlyTransactionProcessorSource GetReadOnlyTransactionProcessorSource() =>
        //     _readOnlyTransactionProcessorSource ??= new ReadOnlyTxProcessorSource(
        //         _api.DbProvider, _api.ReadOnlyTrieStore, _api.BlockTree, _api.SpecProvider, _api.LogManager);

        protected override IHeaderValidator CreateHeaderValidator()
        {
            if (_api.ChainSpec is null) throw new StepDependencyException(nameof(_api.ChainSpec));
            var blockGasLimitContractTransitions = _api.ChainSpec.AuRa.BlockGasLimitContractTransitions;
            return blockGasLimitContractTransitions?.Any() == true
                ? new AuRaHeaderValidator(
                    _api.BlockTree,
                    _api.SealValidator,
                    _api.SpecProvider,
                    _api.LogManager,
                    blockGasLimitContractTransitions.Keys.ToArray())
                : base.CreateHeaderValidator();
        }

        private IComparer<Transaction> CreateTxPoolTxComparer(TxPriorityContract? txPriorityContract, TxPriorityContract.LocalDataSource? localDataSource)
        {
            if (txPriorityContract is not null || localDataSource is not null)
            {
                ContractDataStore<Address> whitelistContractDataStore = new ContractDataStoreWithLocalData<Address>(
                    new HashSetContractDataStoreCollection<Address>(),
                    txPriorityContract?.SendersWhitelist,
                    _api.BlockTree,
                    _api.ReceiptFinder,
                    _api.LogManager,
                    localDataSource?.GetWhitelistLocalDataSource() ?? new EmptyLocalDataSource<IEnumerable<Address>>());

                DictionaryContractDataStore<TxPriorityContract.Destination> prioritiesContractDataStore =
                    new DictionaryContractDataStore<TxPriorityContract.Destination>(
                        new TxPriorityContract.DestinationSortedListContractDataStoreCollection(),
                        txPriorityContract?.Priorities,
                        _api.BlockTree,
                        _api.ReceiptFinder,
                        _api.LogManager,
                        localDataSource?.GetPrioritiesLocalDataSource());

                _api.DisposeStack.Push(whitelistContractDataStore);
                _api.DisposeStack.Push(prioritiesContractDataStore);
                IComparer<Transaction> txByPriorityComparer = new CompareTxByPriorityOnHead(whitelistContractDataStore, prioritiesContractDataStore, _api.BlockTree);
                IComparer<Transaction> sameSenderNonceComparer = new CompareTxSameSenderNonce(new GasPriceTxComparer(_api.BlockTree, _api.SpecProvider!), txByPriorityComparer);

                return sameSenderNonceComparer
                    .ThenBy(CompareTxByTimestamp.Instance)
                    .ThenBy(CompareTxByPoolIndex.Instance)
                    .ThenBy(CompareTxByGasLimit.Instance);
            }

            return CreateTxPoolTxComparer();
        }

        protected override TxPool.TxPool CreateTxPool()
        {
            // This has to be different object than the _processingReadOnlyTransactionProcessorSource as this is in separate thread
            var txPoolReadOnlyTransactionProcessorSource = CreateReadOnlyTransactionProcessorSource();
            var (txPriorityContract, localDataSource) = TxAuRaFilterBuilders.CreateTxPrioritySources(_auraConfig, _api, txPoolReadOnlyTransactionProcessorSource!);

            ReportTxPriorityRules(txPriorityContract, localDataSource);

            var minGasPricesContractDataStore = TxAuRaFilterBuilders.CreateMinGasPricesDataStore(_api, txPriorityContract, localDataSource);

            ITxFilter txPoolFilter = TxAuRaFilterBuilders.CreateAuRaTxFilterForProducer(
                NethermindApi.Config<IBlocksConfig>(),
                _api,
                txPoolReadOnlyTransactionProcessorSource,
                minGasPricesContractDataStore,
                _api.SpecProvider);

            return new TxPool.TxPool(
                _api.EthereumEcdsa,
                new ChainHeadInfoProvider(_api.SpecProvider, _api.BlockTree, _api.StateReader),
                NethermindApi.Config<ITxPoolConfig>(),
                _api.TxValidator,
                _api.LogManager,
                CreateTxPoolTxComparer(txPriorityContract, localDataSource),
                new TxFilterAdapter(_api.BlockTree, txPoolFilter, _api.LogManager));
        }

        private void ReportTxPriorityRules(TxPriorityContract? txPriorityContract, TxPriorityContract.LocalDataSource? localDataSource)
        {
            ILogger? logger = _api.LogManager.GetClassLogger();

            if (localDataSource?.FilePath is not null)
            {
                if (logger.IsInfo) logger.Info($"Using TxPriority rules from local file: {localDataSource.FilePath}.");
            }

            if (txPriorityContract is not null)
            {
                if (logger.IsInfo) logger.Info($"Using TxPriority rules from contract at address: {txPriorityContract.ContractAddress}.");
            }
        }
    }
}<|MERGE_RESOLUTION|>--- conflicted
+++ resolved
@@ -97,11 +97,7 @@
                 _api.ReceiptStorage,
                 _api.LogManager,
                 _api.BlockTree,
-<<<<<<< HEAD
-                new ValidationWithdrawalProcessor(_api.StateProvider, _api.LogManager),
-=======
                 new WithdrawalProcessor(_api.StateProvider, _api.LogManager),
->>>>>>> 193c1c3e
                 txFilter,
                 GetGasLimitCalculator(),
                 contractRewriter
