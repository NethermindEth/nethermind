--- conflicted
+++ resolved
@@ -31,13 +31,7 @@
 
         public TxAuRaFilterBuilders TxAuRaFilterBuilders => Context.Resolve<TxAuRaFilterBuilders>();
         public IValidatorStore ValidatorStore => Context.Resolve<IValidatorStore>();
-<<<<<<< HEAD
-        public AuRaContractGasLimitOverride.Cache GasLimitCalculatorCache => Context.Resolve<AuRaContractGasLimitOverride.Cache>();
         public AuraStatefulComponents AuraStatefulComponents => Context.Resolve<AuraStatefulComponents>();
-        public IReportingValidator ReportingValidator => Context.Resolve<IReportingValidator>();
-=======
-        public AuraStatefulComponents AuraStatefulComponents => Context.Resolve<AuraStatefulComponents>();
->>>>>>> 2e346112
         public ReportingContractBasedValidator.Cache ReportingContractValidatorCache => Context.Resolve<ReportingContractBasedValidator.Cache>();
         public StartBlockProducerAuRa CreateStartBlockProducer() => Context.Resolve<StartBlockProducerAuRa>();
     }
