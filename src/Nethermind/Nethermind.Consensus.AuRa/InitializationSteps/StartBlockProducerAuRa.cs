--- conflicted
+++ resolved
@@ -221,39 +221,20 @@
         }
         else
         {
-<<<<<<< HEAD
-            // We need special one for TxPriority as its following Head separately with events and we want rules from Head, not produced block
-            IReadOnlyTxProcessorSource readOnlyTxProcessorSourceForTxPriority =
-                new ReadOnlyTxProcessingEnv(_api.DbProvider, _api.ReadOnlyTrieStore, _api.ReadOnlyStorageTrieStore, _api.BlockTree, _api.SpecProvider, _api.LogManager);
-
-            (_txPriorityContract, _localDataSource) = TxAuRaFilterBuilders.CreateTxPrioritySources(_auraConfig, _api, readOnlyTxProcessorSourceForTxPriority);
-
-            if (_txPriorityContract is not null || _localDataSource is not null)
-            {
-                _minGasPricesContractDataStore = TxAuRaFilterBuilders.CreateMinGasPricesDataStore(_api, _txPriorityContract, _localDataSource)!;
-                _api.DisposeStack.Push(_minGasPricesContractDataStore);
-=======
             return CreateStandardTxPoolTxSource(processingEnv, readOnlyTxProcessorSource);
         }
     }
->>>>>>> 0a8ec2b9
-
-    // TODO: Use BlockProducerEnvFactory
-    private BlockProducerEnv GetProducerChain(ITxSource? additionalTxSource)
-    {
-        ReadOnlyTxProcessingEnv CreateReadonlyTxProcessingEnv(ReadOnlyDbProvider dbProvider, ReadOnlyBlockTree blockTree)
-        {
-            return new(dbProvider, _api.ReadOnlyTrieStore, blockTree, _api.SpecProvider, _api.LogManager);
-        }
-
-        BlockProducerEnv Create()
-        {
-<<<<<<< HEAD
+
+        // TODO: Use BlockProducerEnvFactory
+        private BlockProducerEnv GetProducerChain(ITxSource? additionalTxSource)
+        {
             ReadOnlyTxProcessingEnv CreateReadonlyTxProcessingEnv(ReadOnlyDbProvider dbProvider, ReadOnlyBlockTree blockTree)
             {
-                return new(dbProvider, _api.ReadOnlyTrieStore, _api.ReadOnlyStorageTrieStore, blockTree, _api.SpecProvider, _api.LogManager);
+                return new(dbProvider, _api.ReadOnlyTrieStore, blockTree, _api.SpecProvider, _api.LogManager);
             }
-=======
+
+        BlockProducerEnv Create()
+        {
             ReadOnlyDbProvider dbProvider = _api.DbProvider.AsReadOnly(false);
             ReadOnlyBlockTree readOnlyBlockTree = _api.BlockTree.AsReadOnly();
 
@@ -269,7 +250,6 @@
                     txProcessingEnv.StateReader,
                     _api.LogManager,
                     BlockchainProcessor.Options.NoReceipts);
->>>>>>> 0a8ec2b9
 
             OneTimeChainProcessor chainProcessor = new(
                 dbProvider,
