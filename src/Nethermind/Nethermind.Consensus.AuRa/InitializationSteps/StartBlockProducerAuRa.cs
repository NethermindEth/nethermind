// SPDX-FileCopyrightText: 2022 Demerzel Solutions Limited
// SPDX-License-Identifier: LGPL-3.0-only

using System;
using System.Collections.Generic;
using System.Linq;
using System.Threading.Tasks;
using Nethermind.Abi;
using Nethermind.Api;
using Nethermind.Blockchain;
using Nethermind.Blockchain.Data;
using Nethermind.Config;
using Nethermind.Consensus.AuRa.Config;
using Nethermind.Consensus.AuRa.Contracts;
using Nethermind.Consensus.AuRa.Contracts.DataStore;
using Nethermind.Consensus.AuRa.Transactions;
using Nethermind.Consensus.AuRa.Validators;
using Nethermind.Consensus.AuRa.Withdrawals;
using Nethermind.Consensus.Processing;
using Nethermind.Consensus.Producers;
using Nethermind.Consensus.Transactions;
using Nethermind.Core;
using Nethermind.Core.Specs;
using Nethermind.Crypto;
using Nethermind.Db;
using Nethermind.Evm.TransactionProcessing;
using Nethermind.Init.Steps;
using Nethermind.Logging;
using Nethermind.Specs.ChainSpecStyle;
using Nethermind.TxPool;

namespace Nethermind.Consensus.AuRa.InitializationSteps;

public class StartBlockProducerAuRa
{
    private readonly AuRaNethermindApi _api;

    private BlockProducerEnv? _blockProducerContext;
    private INethermindApi NethermindApi => _api;

    private readonly IAuraConfig _auraConfig;
    private IAuRaValidator? _validator;
    private DictionaryContractDataStore<TxPriorityContract.Destination>? _minGasPricesContractDataStore;
    private TxPriorityContract? _txPriorityContract;
    private TxPriorityContract.LocalDataSource? _localDataSource;
    private IAuRaStepCalculator? _stepCalculator;

    public StartBlockProducerAuRa(AuRaNethermindApi api)
    {
        _api = api;
        _auraConfig = NethermindApi.Config<IAuraConfig>();
    }

    private IAuRaStepCalculator StepCalculator
    {
        get
        {
            return _stepCalculator ?? (_stepCalculator = new AuRaStepCalculator(_api.ChainSpec.AuRa.StepDuration, _api.Timestamper, _api.LogManager));
        }
    }

    public IBlockProductionTrigger CreateTrigger()
    {
        BuildBlocksOnAuRaSteps onAuRaSteps = new(StepCalculator, _api.LogManager);
        BuildBlocksOnlyWhenNotProcessing onlyWhenNotProcessing = new(
            onAuRaSteps,
            _api.BlockProcessingQueue,
            _api.BlockTree,
            _api.LogManager,
            !_auraConfig.AllowAuRaPrivateChains);

        _api.DisposeStack.Push((IAsyncDisposable)onlyWhenNotProcessing);

        return onlyWhenNotProcessing;
    }

    public Task<IBlockProducer> BuildProducer(IBlockProductionTrigger blockProductionTrigger, ITxSource? additionalTxSource = null)
    {
        if (_api.EngineSigner is null) throw new StepDependencyException(nameof(_api.EngineSigner));
        if (_api.ChainSpec is null) throw new StepDependencyException(nameof(_api.ChainSpec));

        ILogger logger = _api.LogManager.GetClassLogger();
        if (logger.IsInfo) logger.Info("Starting AuRa block producer & sealer");

        BlockProducerEnv producerEnv = GetProducerChain(additionalTxSource);

        IGasLimitCalculator gasLimitCalculator = _api.GasLimitCalculator = CreateGasLimitCalculator(producerEnv.ReadOnlyTxProcessingEnv);

        IBlockProducer blockProducer = new AuRaBlockProducer(
            producerEnv.TxSource,
            producerEnv.ChainProcessor,
            blockProductionTrigger,
            producerEnv.ReadOnlyStateProvider,
            _api.Sealer,
            _api.BlockTree,
            _api.Timestamper,
            StepCalculator,
            _api.ReportingValidator,
            _auraConfig,
            gasLimitCalculator,
            _api.SpecProvider,
            _api.LogManager,
            _api.ConfigProvider.GetConfig<IBlocksConfig>());

        return Task.FromResult(blockProducer);
    }

    private BlockProcessor CreateBlockProcessor(ReadOnlyTxProcessingEnv changeableTxProcessingEnv, ReadOnlyTxProcessingEnv constantContractTxProcessingEnv)
    {
        if (_api.RewardCalculatorSource is null) throw new StepDependencyException(nameof(_api.RewardCalculatorSource));
        if (_api.ValidatorStore is null) throw new StepDependencyException(nameof(_api.ValidatorStore));
        if (_api.ChainSpec is null) throw new StepDependencyException(nameof(_api.ChainSpec));
        if (_api.BlockTree is null) throw new StepDependencyException(nameof(_api.BlockTree));
        if (_api.EngineSigner is null) throw new StepDependencyException(nameof(_api.EngineSigner));
        if (_api.SpecProvider is null) throw new StepDependencyException(nameof(_api.SpecProvider));
        if (_api.GasPriceOracle is null) throw new StepDependencyException(nameof(_api.GasPriceOracle));

        var chainSpecAuRa = _api.ChainSpec.AuRa;

        ITxFilter auRaTxFilter = TxAuRaFilterBuilders.CreateAuRaTxFilter(
            _api,
            constantContractTxProcessingEnv,
            _api.SpecProvider,
            new LocalTxFilter(_api.EngineSigner));

        _validator = new AuRaValidatorFactory(_api.AbiEncoder,
                changeableTxProcessingEnv.StateProvider,
                changeableTxProcessingEnv.TransactionProcessor,
                changeableTxProcessingEnv.BlockTree,
                constantContractTxProcessingEnv,
                _api.ReceiptStorage,
                _api.ValidatorStore,
                _api.FinalizationManager,
                NullTxSender.Instance,
                NullTxPool.Instance,
                NethermindApi.Config<IBlocksConfig>(),
                _api.LogManager,
                _api.EngineSigner,
                _api.SpecProvider,
                _api.GasPriceOracle,
                _api.ReportingContractValidatorCache, chainSpecAuRa.PosdaoTransition, true)
            .CreateValidatorProcessor(chainSpecAuRa.Validators, _api.BlockTree.Head?.Header);

        if (_validator is IDisposable disposableValidator)
        {
            _api.DisposeStack.Push(disposableValidator);
        }

        IDictionary<long, IDictionary<Address, byte[]>> rewriteBytecode = chainSpecAuRa.RewriteBytecode;
        ContractRewriter? contractRewriter = rewriteBytecode?.Count > 0 ? new ContractRewriter(rewriteBytecode) : null;

        return new AuRaBlockProcessor(
            _api.SpecProvider,
            _api.BlockValidator,
            _api.RewardCalculatorSource.Get(changeableTxProcessingEnv.TransactionProcessor),
            _api.BlockProducerEnvFactory.TransactionsExecutorFactory.Create(changeableTxProcessingEnv),
            changeableTxProcessingEnv.StateProvider,
            changeableTxProcessingEnv.StorageProvider,
            _api.ReceiptStorage,
            _api.LogManager,
            changeableTxProcessingEnv.BlockTree,
            NullWithdrawalProcessor.Instance,
            auRaTxFilter,
            CreateGasLimitCalculator(constantContractTxProcessingEnv) as AuRaContractGasLimitOverride,
            contractRewriter)
        {
            AuRaValidator = _validator
        };
    }

    internal TxPoolTxSource CreateTxPoolTxSource(ReadOnlyTxProcessingEnv processingEnv, IReadOnlyTxProcessorSource readOnlyTxProcessorSource)
    {
        // We need special one for TxPriority as its following Head separately with events and we want rules from Head, not produced block
        IReadOnlyTxProcessorSource readOnlyTxProcessorSourceForTxPriority =
            new ReadOnlyTxProcessingEnv(_api.DbProvider, _api.ReadOnlyTrieStore, _api.BlockTree, _api.SpecProvider, _api.LogManager);

        (_txPriorityContract, _localDataSource) = TxAuRaFilterBuilders.CreateTxPrioritySources(_auraConfig, _api, readOnlyTxProcessorSourceForTxPriority);

        if (_txPriorityContract is not null || _localDataSource is not null)
        {
            _minGasPricesContractDataStore = TxAuRaFilterBuilders.CreateMinGasPricesDataStore(_api, _txPriorityContract, _localDataSource)!;
            _api.DisposeStack.Push(_minGasPricesContractDataStore);

<<<<<<< HEAD
            IBlockProducer blockProducer = new AuRaBlockProducer(
                producerEnv.TxSource,
                producerEnv.ChainProcessor,
                blockProductionTrigger,
                producerEnv.ReadOnlyWorldState,
                _api.Sealer,
=======
            ContractDataStore<Address> whitelistContractDataStore = new ContractDataStoreWithLocalData<Address>(
                new HashSetContractDataStoreCollection<Address>(),
                _txPriorityContract?.SendersWhitelist,
>>>>>>> 392496c5
                _api.BlockTree,
                _api.ReceiptFinder,
                _api.LogManager,
                _localDataSource?.GetWhitelistLocalDataSource() ?? new EmptyLocalDataSource<IEnumerable<Address>>());

<<<<<<< HEAD
        private BlockProcessor CreateBlockProcessor(ReadOnlyTxProcessingEnv changeableTxProcessingEnv, ReadOnlyTxProcessingEnv constantContractTxProcessingEnv)
        {
            if (_api.RewardCalculatorSource is null) throw new StepDependencyException(nameof(_api.RewardCalculatorSource));
            if (_api.ValidatorStore is null) throw new StepDependencyException(nameof(_api.ValidatorStore));
            if (_api.ChainSpec is null) throw new StepDependencyException(nameof(_api.ChainSpec));
            if (_api.BlockTree is null) throw new StepDependencyException(nameof(_api.BlockTree));
            if (_api.EngineSigner is null) throw new StepDependencyException(nameof(_api.EngineSigner));
            if (_api.SpecProvider is null) throw new StepDependencyException(nameof(_api.SpecProvider));
            if (_api.GasPriceOracle is null) throw new StepDependencyException(nameof(_api.GasPriceOracle));

            var chainSpecAuRa = _api.ChainSpec.AuRa;

            ITxFilter auRaTxFilter = TxAuRaFilterBuilders.CreateAuRaTxFilter(
                _api,
                constantContractTxProcessingEnv,
                _api.SpecProvider,
                new LocalTxFilter(_api.EngineSigner));

            _validator = new AuRaValidatorFactory(_api.AbiEncoder,
                    changeableTxProcessingEnv.WorldState,
                    changeableTxProcessingEnv.TransactionProcessor,
                    changeableTxProcessingEnv.BlockTree,
                    constantContractTxProcessingEnv,
                    _api.ReceiptStorage,
                    _api.ValidatorStore,
                    _api.FinalizationManager,
                    NullTxSender.Instance,
                    NullTxPool.Instance,
                    NethermindApi.Config<IBlocksConfig>(),
=======
            DictionaryContractDataStore<TxPriorityContract.Destination> prioritiesContractDataStore =
                new DictionaryContractDataStore<TxPriorityContract.Destination>(
                    new TxPriorityContract.DestinationSortedListContractDataStoreCollection(),
                    _txPriorityContract?.Priorities,
                    _api.BlockTree,
                    _api.ReceiptFinder,
>>>>>>> 392496c5
                    _api.LogManager,
                    _localDataSource?.GetPrioritiesLocalDataSource());

            _api.DisposeStack.Push(whitelistContractDataStore);
            _api.DisposeStack.Push(prioritiesContractDataStore);

            ITxFilter auraTxFilter =
                CreateAuraTxFilterForProducer(readOnlyTxProcessorSource, _api.SpecProvider);
            ITxFilterPipeline txFilterPipeline = new TxFilterPipelineBuilder(_api.LogManager)
                .WithCustomTxFilter(auraTxFilter)
                .WithBaseFeeFilter(_api.SpecProvider)
                .WithNullTxFilter()
                .Build;

<<<<<<< HEAD
            return new AuRaBlockProcessor(
                _api.SpecProvider,
                _api.BlockValidator,
                _api.RewardCalculatorSource.Get(changeableTxProcessingEnv.TransactionProcessor),
                _api.BlockProducerEnvFactory.TransactionsExecutorFactory.Create(changeableTxProcessingEnv),
                changeableTxProcessingEnv.WorldState,
                _api.ReceiptStorage,
                _api.LogManager,
                changeableTxProcessingEnv.BlockTree,
                new WithdrawalProcessor(_api.WorldState!, _api.LogManager),
                auRaTxFilter,
                CreateGasLimitCalculator(constantContractTxProcessingEnv) as AuRaContractGasLimitOverride,
                contractRewriter)
            {
                AuRaValidator = _validator
            };
=======

            return new TxPriorityTxSource(
                _api.TxPool,
                processingEnv.StateReader,
                _api.LogManager,
                txFilterPipeline,
                whitelistContractDataStore,
                prioritiesContractDataStore,
                _api.SpecProvider,
                _api.TransactionComparerProvider);
>>>>>>> 392496c5
        }
        else
        {
            return CreateStandardTxPoolTxSource(processingEnv, readOnlyTxProcessorSource);
        }
    }

    // TODO: Use BlockProducerEnvFactory
    private BlockProducerEnv GetProducerChain(ITxSource? additionalTxSource)
    {
        ReadOnlyTxProcessingEnv CreateReadonlyTxProcessingEnv(ReadOnlyDbProvider dbProvider, ReadOnlyBlockTree blockTree)
        {
            return new(dbProvider, _api.ReadOnlyTrieStore, blockTree, _api.SpecProvider, _api.LogManager);
        }

        BlockProducerEnv Create()
        {
            ReadOnlyDbProvider dbProvider = _api.DbProvider.AsReadOnly(false);
            ReadOnlyBlockTree readOnlyBlockTree = _api.BlockTree.AsReadOnly();

            ReadOnlyTxProcessingEnv txProcessingEnv = CreateReadonlyTxProcessingEnv(dbProvider, readOnlyBlockTree);
            ReadOnlyTxProcessingEnv constantContractsProcessingEnv = CreateReadonlyTxProcessingEnv(dbProvider, readOnlyBlockTree);
            BlockProcessor blockProcessor = CreateBlockProcessor(txProcessingEnv, constantContractsProcessingEnv);

            IBlockchainProcessor blockchainProcessor =
                new BlockchainProcessor(
                    readOnlyBlockTree,
                    blockProcessor,
                    _api.BlockPreprocessor,
                    txProcessingEnv.StateReader,
                    _api.LogManager,
                    BlockchainProcessor.Options.NoReceipts);

<<<<<<< HEAD
            BlockProducerEnv Create()
            {
                ReadOnlyDbProvider dbProvider = _api.DbProvider.AsReadOnly(false);
                ReadOnlyBlockTree readOnlyBlockTree = _api.BlockTree.AsReadOnly();

                ReadOnlyTxProcessingEnv txProcessingEnv = CreateReadonlyTxProcessingEnv(dbProvider, readOnlyBlockTree);
                ReadOnlyTxProcessingEnv constantContractsProcessingEnv = CreateReadonlyTxProcessingEnv(dbProvider, readOnlyBlockTree);
                BlockProcessor blockProcessor = CreateBlockProcessor(txProcessingEnv, constantContractsProcessingEnv);

                IBlockchainProcessor blockchainProcessor =
                    new BlockchainProcessor(
                        readOnlyBlockTree,
                        blockProcessor,
                        _api.BlockPreprocessor,
                        txProcessingEnv.StateReader,
                        _api.LogManager,
                        BlockchainProcessor.Options.NoReceipts);

                OneTimeChainProcessor chainProcessor = new(
                    dbProvider,
                    blockchainProcessor);

                return new BlockProducerEnv()
                {
                    BlockTree = readOnlyBlockTree,
                    ChainProcessor = chainProcessor,
                    ReadOnlyWorldState = txProcessingEnv.WorldState,
                    TxSource = CreateTxSourceForProducer(txProcessingEnv, constantContractsProcessingEnv, additionalTxSource),
                    ReadOnlyTxProcessingEnv = constantContractsProcessingEnv
                };
            }
=======
            OneTimeChainProcessor chainProcessor = new(
                dbProvider,
                blockchainProcessor);
>>>>>>> 392496c5

            return new BlockProducerEnv()
            {
                BlockTree = readOnlyBlockTree,
                ChainProcessor = chainProcessor,
                ReadOnlyStateProvider = txProcessingEnv.StateProvider,
                TxSource = CreateTxSourceForProducer(txProcessingEnv, constantContractsProcessingEnv, additionalTxSource),
                ReadOnlyTxProcessingEnv = constantContractsProcessingEnv
            };
        }

        return _blockProducerContext ??= Create();
    }

    private ITxSource CreateStandardTxSourceForProducer(
        ReadOnlyTxProcessingEnv processingEnv,
        IReadOnlyTxProcessorSource readOnlyTxProcessorSource) =>
        CreateTxPoolTxSource(processingEnv, readOnlyTxProcessorSource);

    private TxPoolTxSource CreateStandardTxPoolTxSource(ReadOnlyTxProcessingEnv processingEnv, IReadOnlyTxProcessorSource readOnlyTxProcessorSource)
    {
        ITxFilter txSourceFilter = CreateAuraTxFilterForProducer(readOnlyTxProcessorSource, _api.SpecProvider);
        ITxFilterPipeline txFilterPipeline = new TxFilterPipelineBuilder(_api.LogManager)
            .WithCustomTxFilter(txSourceFilter)
            .WithBaseFeeFilter(_api.SpecProvider)
            .Build;
        return new TxPoolTxSource(_api.TxPool, _api.SpecProvider, _api.TransactionComparerProvider, _api.LogManager, txFilterPipeline);
    }

    private ITxFilter CreateAuraTxFilterForProducer(IReadOnlyTxProcessorSource readOnlyTxProcessorSource, ISpecProvider specProvider) =>
        TxAuRaFilterBuilders.CreateAuRaTxFilterForProducer(
            NethermindApi.Config<IBlocksConfig>(),
            _api,
            readOnlyTxProcessorSource,
            _minGasPricesContractDataStore,
            specProvider);

    private ITxSource CreateTxSourceForProducer(ReadOnlyTxProcessingEnv processingEnv, IReadOnlyTxProcessorSource readOnlyTxProcessorSource, ITxSource? additionalTxSource)
    {
        bool CheckAddPosdaoTransactions(IList<ITxSource> list, long auRaPosdaoTransition)
        {
            if (auRaPosdaoTransition < AuRaParameters.TransitionDisabled && _validator is ITxSource validatorSource)
            {
                list.Insert(0, validatorSource);
                return true;
            }

            return false;
        }

        bool CheckAddRandomnessTransactions(IList<ITxSource> list, IDictionary<long, Address>? randomnessContractAddress, ISigner signer)
        {
            IList<IRandomContract> GetRandomContracts(
                IDictionary<long, Address> randomnessContractAddressPerBlock,
                IAbiEncoder abiEncoder,
                IReadOnlyTxProcessorSource txProcessorSource,
                ISigner signerLocal) =>
                randomnessContractAddressPerBlock
                    .Select(kvp => new RandomContract(
                        abiEncoder,
                        kvp.Value,
                        txProcessorSource,
                        kvp.Key,
                        signerLocal))
                    .ToArray<IRandomContract>();

            if (randomnessContractAddress?.Any() == true)
            {
                RandomContractTxSource randomContractTxSource = new RandomContractTxSource(
                    GetRandomContracts(randomnessContractAddress, _api.AbiEncoder,
                        readOnlyTxProcessorSource,
                        signer),
                    new EciesCipher(_api.CryptoRandom),
                    signer,
                    _api.NodeKey,
                    _api.CryptoRandom,
                    _api.LogManager);

                list.Insert(0, randomContractTxSource);
                return true;
            }

            return false;
        }

        if (_api.ChainSpec is null) throw new StepDependencyException(nameof(_api.ChainSpec));
        if (_api.BlockTree is null) throw new StepDependencyException(nameof(_api.BlockTree));
        if (_api.EngineSigner is null) throw new StepDependencyException(nameof(_api.EngineSigner));

        IList<ITxSource> txSources = new List<ITxSource> { CreateStandardTxSourceForProducer(processingEnv, readOnlyTxProcessorSource) };
        bool needSigner = false;

        if (additionalTxSource is not null)
        {
            txSources.Insert(0, additionalTxSource);
        }
        needSigner |= CheckAddPosdaoTransactions(txSources, _api.ChainSpec.AuRa.PosdaoTransition);
        needSigner |= CheckAddRandomnessTransactions(txSources, _api.ChainSpec.AuRa.RandomnessContractAddress, _api.EngineSigner);

        ITxSource txSource = txSources.Count > 1 ? new CompositeTxSource(txSources.ToArray()) : txSources[0];

        if (needSigner)
        {
            TxSealer transactionSealer = new TxSealer(_api.EngineSigner, _api.Timestamper);
            txSource = new GeneratedTxSource(txSource, transactionSealer, processingEnv.StateReader, _api.LogManager);
        }

        ITxFilter? txPermissionFilter = TxAuRaFilterBuilders.CreateTxPermissionFilter(_api, readOnlyTxProcessorSource);
        if (txPermissionFilter is not null)
        {
            // we now only need to filter generated transactions here, as regular ones are filtered on TxPoolTxSource filter based on CreateTxSourceFilter method
            txSource = new FilteredTxSource<GeneratedTransaction>(txSource, txPermissionFilter, _api.LogManager);
        }

        return txSource;
    }

    private IGasLimitCalculator CreateGasLimitCalculator(IReadOnlyTxProcessorSource readOnlyTxProcessorSource)
    {
        if (_api.ChainSpec is null) throw new StepDependencyException(nameof(_api.ChainSpec));
        var blockGasLimitContractTransitions = _api.ChainSpec.AuRa.BlockGasLimitContractTransitions;

        IGasLimitCalculator gasLimitCalculator =
            new TargetAdjustedGasLimitCalculator(_api.SpecProvider, NethermindApi.Config<IBlocksConfig>());
        if (blockGasLimitContractTransitions?.Any() == true)
        {
            AuRaContractGasLimitOverride auRaContractGasLimitOverride = new(
                    blockGasLimitContractTransitions.Select(blockGasLimitContractTransition =>
                            new BlockGasLimitContract(
                                _api.AbiEncoder,
                                blockGasLimitContractTransition.Value,
                                blockGasLimitContractTransition.Key,
                                readOnlyTxProcessorSource))
                        .ToArray<IBlockGasLimitContract>(),
                    _api.GasLimitCalculatorCache,
                    _auraConfig?.Minimum2MlnGasPerBlockWhenUsingBlockGasLimitContract == true,
                    gasLimitCalculator,
                    _api.LogManager);

            gasLimitCalculator = auRaContractGasLimitOverride;
        }

        return gasLimitCalculator;
    }
}<|MERGE_RESOLUTION|>--- conflicted
+++ resolved
@@ -90,7 +90,7 @@
             producerEnv.TxSource,
             producerEnv.ChainProcessor,
             blockProductionTrigger,
-            producerEnv.ReadOnlyStateProvider,
+            producerEnv.ReadOnlyWorldState,
             _api.Sealer,
             _api.BlockTree,
             _api.Timestamper,
@@ -124,7 +124,7 @@
             new LocalTxFilter(_api.EngineSigner));
 
         _validator = new AuRaValidatorFactory(_api.AbiEncoder,
-                changeableTxProcessingEnv.StateProvider,
+                changeableTxProcessingEnv.WorldState,
                 changeableTxProcessingEnv.TransactionProcessor,
                 changeableTxProcessingEnv.BlockTree,
                 constantContractTxProcessingEnv,
@@ -154,8 +154,7 @@
             _api.BlockValidator,
             _api.RewardCalculatorSource.Get(changeableTxProcessingEnv.TransactionProcessor),
             _api.BlockProducerEnvFactory.TransactionsExecutorFactory.Create(changeableTxProcessingEnv),
-            changeableTxProcessingEnv.StateProvider,
-            changeableTxProcessingEnv.StorageProvider,
+            changeableTxProcessingEnv.WorldState,
             _api.ReceiptStorage,
             _api.LogManager,
             changeableTxProcessingEnv.BlockTree,
@@ -181,61 +180,20 @@
             _minGasPricesContractDataStore = TxAuRaFilterBuilders.CreateMinGasPricesDataStore(_api, _txPriorityContract, _localDataSource)!;
             _api.DisposeStack.Push(_minGasPricesContractDataStore);
 
-<<<<<<< HEAD
-            IBlockProducer blockProducer = new AuRaBlockProducer(
-                producerEnv.TxSource,
-                producerEnv.ChainProcessor,
-                blockProductionTrigger,
-                producerEnv.ReadOnlyWorldState,
-                _api.Sealer,
-=======
             ContractDataStore<Address> whitelistContractDataStore = new ContractDataStoreWithLocalData<Address>(
                 new HashSetContractDataStoreCollection<Address>(),
                 _txPriorityContract?.SendersWhitelist,
->>>>>>> 392496c5
                 _api.BlockTree,
                 _api.ReceiptFinder,
                 _api.LogManager,
                 _localDataSource?.GetWhitelistLocalDataSource() ?? new EmptyLocalDataSource<IEnumerable<Address>>());
 
-<<<<<<< HEAD
-        private BlockProcessor CreateBlockProcessor(ReadOnlyTxProcessingEnv changeableTxProcessingEnv, ReadOnlyTxProcessingEnv constantContractTxProcessingEnv)
-        {
-            if (_api.RewardCalculatorSource is null) throw new StepDependencyException(nameof(_api.RewardCalculatorSource));
-            if (_api.ValidatorStore is null) throw new StepDependencyException(nameof(_api.ValidatorStore));
-            if (_api.ChainSpec is null) throw new StepDependencyException(nameof(_api.ChainSpec));
-            if (_api.BlockTree is null) throw new StepDependencyException(nameof(_api.BlockTree));
-            if (_api.EngineSigner is null) throw new StepDependencyException(nameof(_api.EngineSigner));
-            if (_api.SpecProvider is null) throw new StepDependencyException(nameof(_api.SpecProvider));
-            if (_api.GasPriceOracle is null) throw new StepDependencyException(nameof(_api.GasPriceOracle));
-
-            var chainSpecAuRa = _api.ChainSpec.AuRa;
-
-            ITxFilter auRaTxFilter = TxAuRaFilterBuilders.CreateAuRaTxFilter(
-                _api,
-                constantContractTxProcessingEnv,
-                _api.SpecProvider,
-                new LocalTxFilter(_api.EngineSigner));
-
-            _validator = new AuRaValidatorFactory(_api.AbiEncoder,
-                    changeableTxProcessingEnv.WorldState,
-                    changeableTxProcessingEnv.TransactionProcessor,
-                    changeableTxProcessingEnv.BlockTree,
-                    constantContractTxProcessingEnv,
-                    _api.ReceiptStorage,
-                    _api.ValidatorStore,
-                    _api.FinalizationManager,
-                    NullTxSender.Instance,
-                    NullTxPool.Instance,
-                    NethermindApi.Config<IBlocksConfig>(),
-=======
             DictionaryContractDataStore<TxPriorityContract.Destination> prioritiesContractDataStore =
                 new DictionaryContractDataStore<TxPriorityContract.Destination>(
                     new TxPriorityContract.DestinationSortedListContractDataStoreCollection(),
                     _txPriorityContract?.Priorities,
                     _api.BlockTree,
                     _api.ReceiptFinder,
->>>>>>> 392496c5
                     _api.LogManager,
                     _localDataSource?.GetPrioritiesLocalDataSource());
 
@@ -250,24 +208,6 @@
                 .WithNullTxFilter()
                 .Build;
 
-<<<<<<< HEAD
-            return new AuRaBlockProcessor(
-                _api.SpecProvider,
-                _api.BlockValidator,
-                _api.RewardCalculatorSource.Get(changeableTxProcessingEnv.TransactionProcessor),
-                _api.BlockProducerEnvFactory.TransactionsExecutorFactory.Create(changeableTxProcessingEnv),
-                changeableTxProcessingEnv.WorldState,
-                _api.ReceiptStorage,
-                _api.LogManager,
-                changeableTxProcessingEnv.BlockTree,
-                new WithdrawalProcessor(_api.WorldState!, _api.LogManager),
-                auRaTxFilter,
-                CreateGasLimitCalculator(constantContractTxProcessingEnv) as AuRaContractGasLimitOverride,
-                contractRewriter)
-            {
-                AuRaValidator = _validator
-            };
-=======
 
             return new TxPriorityTxSource(
                 _api.TxPool,
@@ -278,7 +218,6 @@
                 prioritiesContractDataStore,
                 _api.SpecProvider,
                 _api.TransactionComparerProvider);
->>>>>>> 392496c5
         }
         else
         {
@@ -312,49 +251,15 @@
                     _api.LogManager,
                     BlockchainProcessor.Options.NoReceipts);
 
-<<<<<<< HEAD
-            BlockProducerEnv Create()
-            {
-                ReadOnlyDbProvider dbProvider = _api.DbProvider.AsReadOnly(false);
-                ReadOnlyBlockTree readOnlyBlockTree = _api.BlockTree.AsReadOnly();
-
-                ReadOnlyTxProcessingEnv txProcessingEnv = CreateReadonlyTxProcessingEnv(dbProvider, readOnlyBlockTree);
-                ReadOnlyTxProcessingEnv constantContractsProcessingEnv = CreateReadonlyTxProcessingEnv(dbProvider, readOnlyBlockTree);
-                BlockProcessor blockProcessor = CreateBlockProcessor(txProcessingEnv, constantContractsProcessingEnv);
-
-                IBlockchainProcessor blockchainProcessor =
-                    new BlockchainProcessor(
-                        readOnlyBlockTree,
-                        blockProcessor,
-                        _api.BlockPreprocessor,
-                        txProcessingEnv.StateReader,
-                        _api.LogManager,
-                        BlockchainProcessor.Options.NoReceipts);
-
-                OneTimeChainProcessor chainProcessor = new(
-                    dbProvider,
-                    blockchainProcessor);
-
-                return new BlockProducerEnv()
-                {
-                    BlockTree = readOnlyBlockTree,
-                    ChainProcessor = chainProcessor,
-                    ReadOnlyWorldState = txProcessingEnv.WorldState,
-                    TxSource = CreateTxSourceForProducer(txProcessingEnv, constantContractsProcessingEnv, additionalTxSource),
-                    ReadOnlyTxProcessingEnv = constantContractsProcessingEnv
-                };
-            }
-=======
             OneTimeChainProcessor chainProcessor = new(
                 dbProvider,
                 blockchainProcessor);
->>>>>>> 392496c5
 
             return new BlockProducerEnv()
             {
                 BlockTree = readOnlyBlockTree,
                 ChainProcessor = chainProcessor,
-                ReadOnlyStateProvider = txProcessingEnv.StateProvider,
+                ReadOnlyWorldState = txProcessingEnv.WorldState,
                 TxSource = CreateTxSourceForProducer(txProcessingEnv, constantContractsProcessingEnv, additionalTxSource),
                 ReadOnlyTxProcessingEnv = constantContractsProcessingEnv
             };
