--- conflicted
+++ resolved
@@ -4,10 +4,7 @@
 using System;
 using System.Collections.Generic;
 using System.Linq;
-<<<<<<< HEAD
-=======
 using Autofac;
->>>>>>> eee5ac23
 using Autofac.Features.AttributeFilters;
 using Nethermind.Abi;
 using Nethermind.Blockchain;
@@ -61,10 +58,6 @@
     IGasPriceOracle gasPriceOracle,
     ReportingContractBasedValidator.Cache reportingContractValidatorCache,
     IDisposableStack disposeStack,
-<<<<<<< HEAD
-    AuRaContractGasLimitOverride.Cache gasLimitCalculatorCache,
-=======
->>>>>>> eee5ac23
     IAbiEncoder abiEncoder,
     IReadOnlyTxProcessingEnvFactory readOnlyTxProcessingEnvFactory,
     TxAuRaFilterBuilders apiTxAuRaFilterBuilders,
@@ -72,23 +65,14 @@
     ITxPool txPool,
     IStateReader apiStateReader,
     ITransactionComparerProvider transactionComparerProvider,
-<<<<<<< HEAD
-    CompositeBlockPreprocessorStep compositeBlockPreprocessorStep,
-=======
->>>>>>> eee5ac23
     [KeyFilter(IProtectedPrivateKey.NodeKey)] IProtectedPrivateKey protectedPrivateKey,
     ICryptoRandom cryptoRandom,
     IBlockValidator blockValidator,
     IRewardCalculatorSource rewardCalculatorSource,
-<<<<<<< HEAD
-    IBlockProducerEnvFactory blockProducerEnvFactory,
-    IAuRaStepCalculator stepCalculator,
-=======
     IAuRaStepCalculator stepCalculator,
     AuRaGasLimitOverrideFactory gasLimitOverrideFactory,
     IWorldStateManager worldStateManager,
     ILifetimeScope lifetimeScope,
->>>>>>> eee5ac23
     ILogManager logManager)
 {
     private readonly AuRaChainSpecEngineParameters _parameters = chainSpec.EngineChainSpecParametersProvider
@@ -149,13 +133,8 @@
             new LocalTxFilter(engineSigner));
 
         _validator = new AuRaValidatorFactory(abiEncoder,
-<<<<<<< HEAD
-                changeableTxProcessingEnv.WorldState,
-                changeableTxProcessingEnv.TransactionProcessor,
-=======
                 worldState,
                 txProcessor,
->>>>>>> eee5ac23
                 blockTree,
                 readOnlyTxProcessingEnvFactory.Create(),
                 receiptStorage,
@@ -190,17 +169,6 @@
         return new AuRaBlockProcessor(
             specProvider,
             blockValidator,
-<<<<<<< HEAD
-            rewardCalculatorSource.Get(changeableTxProcessingEnv.TransactionProcessor),
-            blockProducerEnvFactory.TransactionsExecutorFactory.Create(changeableTxProcessingEnv),
-            changeableTxProcessingEnv.WorldState,
-            receiptStorage,
-            new BeaconBlockRootHandler(changeableTxProcessingEnv.TransactionProcessor, changeableTxProcessingEnv.WorldState),
-            logManager,
-            blockTree,
-            NullWithdrawalProcessor.Instance,
-            new ExecutionRequestsProcessor(changeableTxProcessingEnv.TransactionProcessor),
-=======
             rewardCalculatorSource.Get(txProcessor),
             transactionExecutor,
             worldState,
@@ -210,7 +178,6 @@
             blockTree,
             NullWithdrawalProcessor.Instance,
             new ExecutionRequestsProcessor(txProcessor),
->>>>>>> eee5ac23
             _validator,
             auRaTxFilter,
             CreateGasLimitCalculator() as AuRaContractGasLimitOverride,
@@ -251,32 +218,20 @@
                 apiTxAuRaFilterBuilders.CreateAuRaTxFilterForProducer(_minGasPricesContractDataStore);
             ITxFilterPipeline txFilterPipeline = new TxFilterPipelineBuilder(logManager)
                 .WithCustomTxFilter(auraTxFilter)
-<<<<<<< HEAD
-                .WithBaseFeeFilter(specProvider)
-=======
                 .WithBaseFeeFilter()
->>>>>>> eee5ac23
                 .WithNullTxFilter()
                 .Build;
 
 
             return new TxPriorityTxSource(
                 txPool,
-<<<<<<< HEAD
-                apiStateReader,
-=======
->>>>>>> eee5ac23
                 logManager,
                 txFilterPipeline,
                 whitelistContractDataStore,
                 prioritiesContractDataStore,
                 specProvider,
-<<<<<<< HEAD
-                transactionComparerProvider);
-=======
                 transactionComparerProvider,
                 blocksConfig);
->>>>>>> eee5ac23
         }
         else
         {
@@ -289,17 +244,11 @@
         ITxFilter txSourceFilter = apiTxAuRaFilterBuilders.CreateAuRaTxFilterForProducer(_minGasPricesContractDataStore);
         ITxFilterPipeline txFilterPipeline = new TxFilterPipelineBuilder(logManager)
             .WithCustomTxFilter(txSourceFilter)
-<<<<<<< HEAD
-            .WithBaseFeeFilter(specProvider)
-            .Build;
-        return new TxPoolTxSource(txPool, specProvider, transactionComparerProvider, logManager, txFilterPipeline);
-=======
             .WithBaseFeeFilter()
             .WithHeadTxFilter()
             .Build;
 
         return new TxPoolTxSource(txPool, specProvider, transactionComparerProvider, logManager, txFilterPipeline, blocksConfig);
->>>>>>> eee5ac23
     }
 
 
@@ -309,35 +258,6 @@
         BlockProducerEnv Create()
         {
             ReadOnlyBlockTree readOnlyBlockTree = blockTree.AsReadOnly();
-<<<<<<< HEAD
-
-            IReadOnlyTxProcessorSource txProcessingEnv = readOnlyTxProcessingEnvFactory.Create();
-            IReadOnlyTxProcessingScope scope = txProcessingEnv.Build(Keccak.EmptyTreeHash);
-            BlockProcessor blockProcessor = CreateBlockProcessor(scope);
-
-            IBlockchainProcessor blockchainProcessor =
-                new BlockchainProcessor(
-                    readOnlyBlockTree,
-                    blockProcessor,
-                    compositeBlockPreprocessorStep,
-                    apiStateReader,
-                    logManager,
-                    BlockchainProcessor.Options.NoReceipts);
-
-            OneTimeChainProcessor chainProcessor = new(
-                scope.WorldState,
-                blockchainProcessor);
-
-            return new BlockProducerEnv()
-            {
-                BlockTree = readOnlyBlockTree,
-                ChainProcessor = chainProcessor,
-                ReadOnlyStateProvider = scope.WorldState,
-                TxSource = CreateTxSourceForProducer(additionalTxSource),
-            };
-        }
-=======
->>>>>>> eee5ac23
 
             IWorldState worldState = worldStateManager.CreateResettableWorldState();
             ILifetimeScope innerLifetime = lifetimeScope.BeginLifetimeScope((builder) => builder
@@ -347,8 +267,6 @@
                 .AddDecorator<IBlockchainProcessor, OneTimeChainProcessor>());
             lifetimeScope.Disposer.AddInstanceForAsyncDisposal(innerLifetime);
 
-<<<<<<< HEAD
-=======
             IBlockchainProcessor chainProcessor = innerLifetime.Resolve<IBlockchainProcessor>();
 
             return new BlockProducerEnv(readOnlyBlockTree, chainProcessor, worldState, CreateTxSourceForProducer());
@@ -357,7 +275,6 @@
         return _blockProducerContext ??= Create();
     }
 
->>>>>>> eee5ac23
     private ITxSource CreateStandardTxSourceForProducer() => CreateTxPoolTxSource();
 
     private ITxSource CreateTxSourceForProducer()
@@ -426,11 +343,7 @@
         if (txPermissionFilter is not null)
         {
             // we now only need to filter generated transactions here, as regular ones are filtered on TxPoolTxSource filter based on CreateTxSourceFilter method
-<<<<<<< HEAD
-            txSource = new FilteredTxSource<GeneratedTransaction>(txSource, txPermissionFilter, logManager);
-=======
             txSource = new FilteredTxSource<GeneratedTransaction>(txSource, txPermissionFilter, logManager, specProvider, blocksConfig);
->>>>>>> eee5ac23
         }
 
         return txSource;
@@ -438,34 +351,8 @@
 
     private IGasLimitCalculator CreateGasLimitCalculator()
     {
-<<<<<<< HEAD
-        var blockGasLimitContractTransitions = chainSpec.EngineChainSpecParametersProvider
-            .GetChainSpecParameters<AuRaChainSpecEngineParameters>().BlockGasLimitContractTransitions;
-
-        IGasLimitCalculator gasLimitCalculator = new TargetAdjustedGasLimitCalculator(specProvider, blocksConfig);
-        if (blockGasLimitContractTransitions?.Count > 0)
-        {
-            AuRaContractGasLimitOverride auRaContractGasLimitOverride = new(
-                    blockGasLimitContractTransitions.Select(blockGasLimitContractTransition =>
-                            new BlockGasLimitContract(
-                                abiEncoder,
-                                blockGasLimitContractTransition.Value,
-                                blockGasLimitContractTransition.Key,
-                                readOnlyTxProcessingEnvFactory.Create()))
-                        .ToArray<IBlockGasLimitContract>(),
-                    gasLimitCalculatorCache,
-                    auraConfig.Minimum2MlnGasPerBlockWhenUsingBlockGasLimitContract == true,
-                    gasLimitCalculator,
-                    logManager);
-
-            gasLimitCalculator = auRaContractGasLimitOverride;
-        }
-
-        return gasLimitCalculator;
-=======
         AuRaContractGasLimitOverride? auRaContractGasLimitOverride = gasLimitOverrideFactory.GetGasLimitCalculator();
         if (auRaContractGasLimitOverride is not null) return auRaContractGasLimitOverride;
         return new TargetAdjustedGasLimitCalculator(specProvider, blocksConfig);
->>>>>>> eee5ac23
     }
 }