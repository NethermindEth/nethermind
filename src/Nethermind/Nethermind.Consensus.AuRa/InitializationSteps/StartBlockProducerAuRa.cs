﻿//  Copyright (c) 2021 Demerzel Solutions Limited
//  This file is part of the Nethermind library.
// 
//  The Nethermind library is free software: you can redistribute it and/or modify
//  it under the terms of the GNU Lesser General Public License as published by
//  the Free Software Foundation, either version 3 of the License, or
//  (at your option) any later version.
// 
//  The Nethermind library is distributed in the hope that it will be useful,
//  but WITHOUT ANY WARRANTY; without even the implied warranty of
//  MERCHANTABILITY or FITNESS FOR A PARTICULAR PURPOSE. See the
//  GNU Lesser General Public License for more details.
// 
//  You should have received a copy of the GNU Lesser General Public License
//  along with the Nethermind. If not, see <http://www.gnu.org/licenses/>.

using System;
using System.Collections.Generic;
using System.Linq;
using System.Threading.Tasks;
using Nethermind.Abi;
using Nethermind.Api;
using Nethermind.Blockchain;
using Nethermind.Blockchain.Data;
using Nethermind.Consensus.AuRa.Config;
using Nethermind.Consensus.AuRa.Contracts;
using Nethermind.Consensus.AuRa.Contracts.DataStore;
using Nethermind.Consensus.AuRa.Transactions;
using Nethermind.Consensus.AuRa.Validators;
using Nethermind.Consensus.Processing;
using Nethermind.Consensus.Producers;
using Nethermind.Consensus.Transactions;
using Nethermind.Core;
using Nethermind.Core.Specs;
using Nethermind.Crypto;
using Nethermind.Db;
using Nethermind.Evm.TransactionProcessing;
using Nethermind.Init.Steps;
using Nethermind.Logging;
using Nethermind.Specs.ChainSpecStyle;
using Nethermind.TxPool;

namespace Nethermind.Consensus.AuRa.InitializationSteps
{
    public class StartBlockProducerAuRa
    {
        private readonly AuRaNethermindApi _api;
        
        private BlockProducerEnv? _blockProducerContext;
        private INethermindApi NethermindApi => _api;
        
        private readonly IAuraConfig _auraConfig;
        private IAuRaValidator? _validator;
        private DictionaryContractDataStore<TxPriorityContract.Destination>? _minGasPricesContractDataStore;
        private TxPriorityContract? _txPriorityContract;
        private TxPriorityContract.LocalDataSource? _localDataSource;
        private IAuRaStepCalculator? _stepCalculator;

        public StartBlockProducerAuRa(AuRaNethermindApi api)
        {
            _api = api;
            _auraConfig = NethermindApi.Config<IAuraConfig>();
        }

        private IAuRaStepCalculator StepCalculator
        {
            get
            {
                return _stepCalculator ?? (_stepCalculator = new AuRaStepCalculator(_api.ChainSpec.AuRa.StepDuration, _api.Timestamper, _api.LogManager));
            }
        }

        public IBlockProductionTrigger CreateTrigger()
        {
            BuildBlocksOnAuRaSteps onAuRaSteps = new(StepCalculator, _api.LogManager);
            BuildBlocksOnlyWhenNotProcessing onlyWhenNotProcessing = new(
                onAuRaSteps, 
                _api.BlockProcessingQueue, 
                _api.BlockTree, 
                _api.LogManager, 
                !_auraConfig.AllowAuRaPrivateChains);
            
            _api.DisposeStack.Push((IAsyncDisposable) onlyWhenNotProcessing);

            return onlyWhenNotProcessing;
        }

        public Task<IBlockProducer> BuildProducer(IBlockProductionTrigger blockProductionTrigger, ITxSource? additionalTxSource = null)
        {
            if (_api.EngineSigner == null) throw new StepDependencyException(nameof(_api.EngineSigner));
            if (_api.ChainSpec == null) throw new StepDependencyException(nameof(_api.ChainSpec));
            
            ILogger logger = _api.LogManager.GetClassLogger();
            if (logger.IsWarn) logger.Warn("Starting AuRa block producer & sealer");
            
            BlockProducerEnv producerEnv = GetProducerChain(additionalTxSource);

            IGasLimitCalculator gasLimitCalculator = _api.GasLimitCalculator = CreateGasLimitCalculator(producerEnv.ReadOnlyTxProcessingEnv);
            
            IBlockProducer blockProducer = new AuRaBlockProducer(
                producerEnv.TxSource,
                producerEnv.ChainProcessor,
                blockProductionTrigger,
                producerEnv.ReadOnlyStateProvider,
                _api.Sealer,
                _api.BlockTree,
                _api.Timestamper,
                StepCalculator,
                _api.ReportingValidator,
                _auraConfig,
                gasLimitCalculator,
                _api.SpecProvider,
                _api.LogManager);
            
            return Task.FromResult(blockProducer);
        }

        private BlockProcessor CreateBlockProcessor(ReadOnlyTxProcessingEnv changeableTxProcessingEnv, ReadOnlyTxProcessingEnv constantContractTxProcessingEnv)
        {
            if (_api.RewardCalculatorSource == null) throw new StepDependencyException(nameof(_api.RewardCalculatorSource));
            if (_api.ValidatorStore == null) throw new StepDependencyException(nameof(_api.ValidatorStore));
            if (_api.ChainSpec == null) throw new StepDependencyException(nameof(_api.ChainSpec));
            if (_api.BlockTree == null) throw new StepDependencyException(nameof(_api.BlockTree));
            if (_api.EngineSigner == null) throw new StepDependencyException(nameof(_api.EngineSigner));
            if (_api.SpecProvider == null) throw new StepDependencyException(nameof(_api.SpecProvider));
            if (_api.GasPriceOracle == null) throw new StepDependencyException(nameof(_api.GasPriceOracle));

            var chainSpecAuRa = _api.ChainSpec.AuRa;

            ITxFilter auRaTxFilter = TxAuRaFilterBuilders.CreateAuRaTxFilter(
                _api,
                constantContractTxProcessingEnv,
                _api.SpecProvider, 
                new LocalTxFilter(_api.EngineSigner));
            
            AuRaBlockProcessor processor = new (
                _api.SpecProvider,
                _api.BlockValidator,
                _api.RewardCalculatorSource.Get(changeableTxProcessingEnv.TransactionProcessor),
                _api.BlockProducerEnvFactory.TransactionsExecutorFactory.Create(changeableTxProcessingEnv),
                changeableTxProcessingEnv.StateProvider,
                changeableTxProcessingEnv.StorageProvider,
                _api.ReceiptStorage,
                _api.LogManager,
                changeableTxProcessingEnv.BlockTree,
                auRaTxFilter,
                CreateGasLimitCalculator(constantContractTxProcessingEnv) as AuRaContractGasLimitOverride);

            _validator = new AuRaValidatorFactory(_api.AbiEncoder,
                    changeableTxProcessingEnv.StateProvider,
                    changeableTxProcessingEnv.TransactionProcessor,
                    changeableTxProcessingEnv.BlockTree,
                    constantContractTxProcessingEnv,
                    _api.ReceiptStorage,
                    _api.ValidatorStore,
                    _api.FinalizationManager,
                    NullTxSender.Instance,
                    NullTxPool.Instance,
                    NethermindApi.Config<IMiningConfig>(),
                    _api.LogManager,
                    _api.EngineSigner,
                    _api.SpecProvider,
                    _api.GasPriceOracle,
                    _api.ReportingContractValidatorCache, chainSpecAuRa.PosdaoTransition, true)
                .CreateValidatorProcessor(chainSpecAuRa.Validators, _api.BlockTree.Head?.Header);

            if (_validator is IDisposable disposableValidator)
            {
                _api.DisposeStack.Push(disposableValidator);
            }
            
            IDictionary<long,IDictionary<Address,byte[]>> rewriteBytecode = chainSpecAuRa.RewriteBytecode;
            ContractRewriter? contractRewriter = rewriteBytecode?.Count > 0 ? new ContractRewriter(rewriteBytecode) : null;

<<<<<<< HEAD
            processor.AuRaValidator = _validator;
            return processor;
=======
            return new AuRaBlockProcessor(
                _api.SpecProvider,
                _api.BlockValidator,
                _api.RewardCalculatorSource.Get(changeableTxProcessingEnv.TransactionProcessor),
                _api.BlockProducerEnvFactory.TransactionsExecutorFactory.Create(changeableTxProcessingEnv),
                changeableTxProcessingEnv.StateProvider,
                changeableTxProcessingEnv.StorageProvider, 
                _api.ReceiptStorage,
                _api.LogManager,
                changeableTxProcessingEnv.BlockTree,
                auRaTxFilter,
                CreateGasLimitCalculator(constantContractTxProcessingEnv) as AuRaContractGasLimitOverride,
                contractRewriter)
            {
                AuRaValidator = _validator
            };
>>>>>>> 9862953d
        }

        private TxPoolTxSource CreateTxPoolTxSource(ReadOnlyTxProcessingEnv processingEnv, IReadOnlyTxProcessorSource readOnlyTxProcessorSource)
        {
            // We need special one for TxPriority as its following Head separately with events and we want rules from Head, not produced block
            IReadOnlyTxProcessorSource readOnlyTxProcessorSourceForTxPriority = 
                new ReadOnlyTxProcessingEnv(_api.DbProvider, _api.ReadOnlyTrieStore, _api.BlockTree, _api.SpecProvider, _api.LogManager);
            
            (_txPriorityContract, _localDataSource) = TxAuRaFilterBuilders.CreateTxPrioritySources(_auraConfig, _api, readOnlyTxProcessorSourceForTxPriority);

            if (_txPriorityContract != null || _localDataSource != null)
            {
                _minGasPricesContractDataStore = TxAuRaFilterBuilders.CreateMinGasPricesDataStore(_api, _txPriorityContract, _localDataSource)!;
                _api.DisposeStack.Push(_minGasPricesContractDataStore);                

                ContractDataStore<Address> whitelistContractDataStore = new ContractDataStoreWithLocalData<Address>(
                    new HashSetContractDataStoreCollection<Address>(),
                    _txPriorityContract?.SendersWhitelist,
                    _api.BlockTree,
                    _api.ReceiptFinder,
                    _api.LogManager,
                    _localDataSource?.GetWhitelistLocalDataSource() ?? new EmptyLocalDataSource<IEnumerable<Address>>());

                DictionaryContractDataStore<TxPriorityContract.Destination> prioritiesContractDataStore =
                    new DictionaryContractDataStore<TxPriorityContract.Destination>(
                        new TxPriorityContract.DestinationSortedListContractDataStoreCollection(),
                        _txPriorityContract?.Priorities,
                        _api.BlockTree,
                        _api.ReceiptFinder,
                        _api.LogManager,
                        _localDataSource?.GetPrioritiesLocalDataSource());
                
                _api.DisposeStack.Push(whitelistContractDataStore);
                _api.DisposeStack.Push(prioritiesContractDataStore);

                ITxFilter auraTxFilter =
                    CreateAuraTxFilterForProducer(readOnlyTxProcessorSource, _api.SpecProvider);
                ITxFilterPipeline txFilterPipeline = new TxFilterPipelineBuilder(_api.LogManager)
                    .WithCustomTxFilter(auraTxFilter)
                    .WithBaseFeeFilter(_api.SpecProvider)
                    .WithNullTxFilter()
                    .Build;
                

                return new TxPriorityTxSource(
                    _api.TxPool,
                    processingEnv.StateReader, 
                    _api.LogManager, 
                    txFilterPipeline,
                    whitelistContractDataStore,
                    prioritiesContractDataStore,
                    _api.SpecProvider,
                    _api.TransactionComparerProvider);
            }
            else
            {
                return CreateStandardTxPoolTxSource(processingEnv, readOnlyTxProcessorSource);
            }
        }
        
        // TODO: Use BlockProducerEnvFactory
        private BlockProducerEnv GetProducerChain(ITxSource? additionalTxSource)
        {
            ReadOnlyTxProcessingEnv CreateReadonlyTxProcessingEnv(ReadOnlyDbProvider dbProvider, ReadOnlyBlockTree blockTree)
            {
                return new(dbProvider, _api.ReadOnlyTrieStore, blockTree, _api.SpecProvider, _api.LogManager);
            }

            BlockProducerEnv Create()
            {
                ReadOnlyDbProvider dbProvider = _api.DbProvider.AsReadOnly(false);
                ReadOnlyBlockTree readOnlyBlockTree = _api.BlockTree.AsReadOnly();

                ReadOnlyTxProcessingEnv txProcessingEnv = CreateReadonlyTxProcessingEnv(dbProvider, readOnlyBlockTree);
                ReadOnlyTxProcessingEnv constantContractsProcessingEnv = CreateReadonlyTxProcessingEnv(dbProvider, readOnlyBlockTree);
                BlockProcessor blockProcessor = CreateBlockProcessor(txProcessingEnv, constantContractsProcessingEnv);

                IBlockchainProcessor blockchainProcessor =
                    new BlockchainProcessor(
                        readOnlyBlockTree,
                        blockProcessor,
                        _api.BlockPreprocessor,
                        _api.LogManager,
                        BlockchainProcessor.Options.NoReceipts);

                OneTimeChainProcessor chainProcessor = new(
                    dbProvider,
                    blockchainProcessor);

                return new BlockProducerEnv()
                {
                    BlockTree = readOnlyBlockTree,
                    ChainProcessor = chainProcessor,
                    ReadOnlyStateProvider = txProcessingEnv.StateProvider,
                    TxSource = CreateTxSourceForProducer(txProcessingEnv, constantContractsProcessingEnv, additionalTxSource),
                    ReadOnlyTxProcessingEnv = constantContractsProcessingEnv
                };
            }

            return _blockProducerContext ??= Create();
        }

        private ITxSource CreateStandardTxSourceForProducer(
            ReadOnlyTxProcessingEnv processingEnv,
            IReadOnlyTxProcessorSource readOnlyTxProcessorSource) =>
            CreateTxPoolTxSource(processingEnv, readOnlyTxProcessorSource);

        private TxPoolTxSource CreateStandardTxPoolTxSource(ReadOnlyTxProcessingEnv processingEnv, IReadOnlyTxProcessorSource readOnlyTxProcessorSource)
        {
            ITxFilter txSourceFilter = CreateAuraTxFilterForProducer(readOnlyTxProcessorSource,_api.SpecProvider);
            ITxFilterPipeline txFilterPipeline = new TxFilterPipelineBuilder(_api.LogManager)
                .WithCustomTxFilter(txSourceFilter)
                .WithBaseFeeFilter(_api.SpecProvider)
                .Build;
            return new TxPoolTxSource(_api.TxPool, _api.SpecProvider, _api.TransactionComparerProvider, _api.LogManager, txFilterPipeline);
        }

        private ITxFilter CreateAuraTxFilterForProducer(IReadOnlyTxProcessorSource readOnlyTxProcessorSource, ISpecProvider specProvider) =>
            TxAuRaFilterBuilders.CreateAuRaTxFilterForProducer(
                NethermindApi.Config<IMiningConfig>(),
                _api,
                readOnlyTxProcessorSource,
                _minGasPricesContractDataStore,
                specProvider);

        private ITxSource CreateTxSourceForProducer(ReadOnlyTxProcessingEnv processingEnv, IReadOnlyTxProcessorSource readOnlyTxProcessorSource, ITxSource? additionalTxSource)
        {
            bool CheckAddPosdaoTransactions(IList<ITxSource> list, long auRaPosdaoTransition)
            {
                if (auRaPosdaoTransition < AuRaParameters.TransitionDisabled && _validator is ITxSource validatorSource)
                {
                    list.Insert(0, validatorSource);
                    return true;
                }

                return false;
            }

            bool CheckAddRandomnessTransactions(IList<ITxSource> list, IDictionary<long, Address>? randomnessContractAddress, ISigner signer)
            {
                IList<IRandomContract> GetRandomContracts(
                    IDictionary<long, Address> randomnessContractAddressPerBlock,
                    IAbiEncoder abiEncoder,
                    IReadOnlyTxProcessorSource txProcessorSource,
                    ISigner signerLocal) =>
                    randomnessContractAddressPerBlock
                        .Select(kvp => new RandomContract(
                            abiEncoder,
                            kvp.Value,
                            txProcessorSource,
                            kvp.Key,
                            signerLocal))
                        .ToArray<IRandomContract>();

                if (randomnessContractAddress?.Any() == true)
                {
                    RandomContractTxSource randomContractTxSource = new RandomContractTxSource(
                        GetRandomContracts(randomnessContractAddress, _api.AbiEncoder,
                            readOnlyTxProcessorSource,
                            signer),
                        new EciesCipher(_api.CryptoRandom),
                        signer,
                        _api.NodeKey,
                        _api.CryptoRandom,
                        _api.LogManager);

                    list.Insert(0, randomContractTxSource);
                    return true;
                }

                return false;
            }

            if (_api.ChainSpec == null) throw new StepDependencyException(nameof(_api.ChainSpec));
            if (_api.BlockTree == null) throw new StepDependencyException(nameof(_api.BlockTree));
            if (_api.EngineSigner == null) throw new StepDependencyException(nameof(_api.EngineSigner));

            IList<ITxSource> txSources = new List<ITxSource> {CreateStandardTxSourceForProducer(processingEnv, readOnlyTxProcessorSource)};
            bool needSigner = false;

            if (additionalTxSource is not null)
            {
                txSources.Insert(0, additionalTxSource);
            }
            needSigner |= CheckAddPosdaoTransactions(txSources, _api.ChainSpec.AuRa.PosdaoTransition);
            needSigner |= CheckAddRandomnessTransactions(txSources, _api.ChainSpec.AuRa.RandomnessContractAddress, _api.EngineSigner);

            ITxSource txSource = txSources.Count > 1 ? new CompositeTxSource(txSources.ToArray()) : txSources[0];

            if (needSigner)
            {
                TxSealer transactionSealer = new TxSealer(_api.EngineSigner, _api.Timestamper); 
                txSource = new GeneratedTxSource(txSource, transactionSealer, processingEnv.StateReader, _api.LogManager);
            }
            
            ITxFilter? txPermissionFilter = TxAuRaFilterBuilders.CreateTxPermissionFilter(_api, readOnlyTxProcessorSource);
            if (txPermissionFilter != null)
            {
                // we now only need to filter generated transactions here, as regular ones are filtered on TxPoolTxSource filter based on CreateTxSourceFilter method
                txSource = new FilteredTxSource<GeneratedTransaction>(txSource, txPermissionFilter, _api.LogManager);
            }

            return txSource;
        }

        private IGasLimitCalculator CreateGasLimitCalculator(IReadOnlyTxProcessorSource readOnlyTxProcessorSource)
        {
            if (_api.ChainSpec == null) throw new StepDependencyException(nameof(_api.ChainSpec));
            var blockGasLimitContractTransitions = _api.ChainSpec.AuRa.BlockGasLimitContractTransitions;

            IGasLimitCalculator gasLimitCalculator =
                new TargetAdjustedGasLimitCalculator(_api.SpecProvider, NethermindApi.Config<IMiningConfig>());
            if (blockGasLimitContractTransitions?.Any() == true)
            {
                AuRaContractGasLimitOverride auRaContractGasLimitOverride = new(
                        blockGasLimitContractTransitions.Select(blockGasLimitContractTransition =>
                                new BlockGasLimitContract(
                                    _api.AbiEncoder,
                                    blockGasLimitContractTransition.Value,
                                    blockGasLimitContractTransition.Key,
                                    readOnlyTxProcessorSource))
                            .ToArray<IBlockGasLimitContract>(),
                        _api.GasLimitCalculatorCache,
                        _auraConfig?.Minimum2MlnGasPerBlockWhenUsingBlockGasLimitContract == true,
                        gasLimitCalculator,
                        _api.LogManager);

                gasLimitCalculator = auRaContractGasLimitOverride;
            }

            return gasLimitCalculator;
        }
    }
}<|MERGE_RESOLUTION|>--- conflicted
+++ resolved
@@ -172,10 +172,6 @@
             IDictionary<long,IDictionary<Address,byte[]>> rewriteBytecode = chainSpecAuRa.RewriteBytecode;
             ContractRewriter? contractRewriter = rewriteBytecode?.Count > 0 ? new ContractRewriter(rewriteBytecode) : null;
 
-<<<<<<< HEAD
-            processor.AuRaValidator = _validator;
-            return processor;
-=======
             return new AuRaBlockProcessor(
                 _api.SpecProvider,
                 _api.BlockValidator,
@@ -192,7 +188,6 @@
             {
                 AuRaValidator = _validator
             };
->>>>>>> 9862953d
         }
 
         private TxPoolTxSource CreateTxPoolTxSource(ReadOnlyTxProcessingEnv processingEnv, IReadOnlyTxProcessorSource readOnlyTxProcessorSource)
