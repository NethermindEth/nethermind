// SPDX-FileCopyrightText: 2022 Demerzel Solutions Limited
// SPDX-License-Identifier: LGPL-3.0-only

using System;
using System.Buffers;
using System.Collections.Generic;
using System.IO;
using System.IO.Pipelines;
using System.Text.Encodings.Web;
using System.Text.Json;
using System.Text.Json.Serialization;
using System.Text.Json.Serialization.Metadata;
using System.Threading;
using System.Threading.Tasks;
using Nethermind.Core.Collections;

namespace Nethermind.Serialization.Json
{
    public class EthereumJsonSerializer : IJsonSerializer
    {
        public const int DefaultMaxDepth = 128;
        private readonly int? _maxDepth;
        private readonly JsonSerializerOptions _jsonOptions;

        public EthereumJsonSerializer(IEnumerable<JsonConverter> converters, int maxDepth = DefaultMaxDepth)
        {
            _maxDepth = maxDepth;
            _jsonOptions = CreateOptions(indented: false, maxDepth: maxDepth, converters: converters);
        }

        public EthereumJsonSerializer(int maxDepth = DefaultMaxDepth)
        {
            _maxDepth = maxDepth;
            _jsonOptions = maxDepth != DefaultMaxDepth ? CreateOptions(indented: false, maxDepth: maxDepth) : JsonOptions;
        }

        public object Deserialize(string json, Type type)
        {
            return JsonSerializer.Deserialize(json, type, _jsonOptions);
        }

        public T Deserialize<T>(Stream stream)
        {
            return JsonSerializer.Deserialize<T>(stream, _jsonOptions);
        }

        public T Deserialize<T>(string json)
        {
            return JsonSerializer.Deserialize<T>(json, _jsonOptions);
        }

        public T Deserialize<T>(ref Utf8JsonReader json)
        {
            return JsonSerializer.Deserialize<T>(ref json, _jsonOptions);
        }

        public string Serialize<T>(T value, bool indented = false)
        {
            return JsonSerializer.Serialize<T>(value, indented ? JsonOptionsIndented : _jsonOptions);
        }

        private static JsonSerializerOptions CreateOptions(bool indented, IEnumerable<JsonConverter> converters = null, int maxDepth = DefaultMaxDepth)
        {
            var result = new JsonSerializerOptions
            {
                WriteIndented = indented,
                NewLine = "\n",
                IncludeFields = true,
                DefaultIgnoreCondition = JsonIgnoreCondition.WhenWritingNull,
                PropertyNamingPolicy = JsonNamingPolicy.CamelCase,
                DictionaryKeyPolicy = JsonNamingPolicy.CamelCase,
                PropertyNameCaseInsensitive = true,
                MaxDepth = maxDepth,
                Encoder = JavaScriptEncoder.UnsafeRelaxedJsonEscaping,
                Converters =
                {
                    new LongConverter(),
                    new UInt256Converter(),
                    new ULongConverter(),
                    new IntConverter(),
                    new ByteArrayConverter(),
                    new ByteReadOnlyMemoryConverter(),
                    new NullableByteReadOnlyMemoryConverter(),
                    new NullableLongConverter(),
                    new NullableULongConverter(),
                    new NullableUInt256Converter(),
                    new NullableIntConverter(),
                    new TxTypeConverter(),
                    new DoubleConverter(),
                    new DoubleArrayConverter(),
                    new BooleanConverter(),
                    new DictionaryAddressKeyConverter(),
                    new MemoryByteConverter(),
                    new BigIntegerConverter(),
                    new NullableBigIntegerConverter(),
                    new JavaScriptObjectConverter(),
                    new PublicKeyConverter(),
                    new PublicKeyHashedConverter(),
<<<<<<< HEAD
=======
                    new ValueHash256Converter(_strictHexFormat),
                    new Hash256Converter(_strictHexFormat),
>>>>>>> c5388661
                }
            };

            result.Converters.AddRange(_additionalConverters);
            result.Converters.AddRange(converters ?? Array.Empty<JsonConverter>());
            return result;
        }

        private static readonly List<JsonConverter> _additionalConverters = new();
        public static void AddConverter(JsonConverter converter)
        {
            _additionalConverters.Add(converter);

            JsonOptions = CreateOptions(indented: false);
            JsonOptionsIndented = CreateOptions(indented: true);
        }

        private static bool _strictHexFormat;
        public static bool StrictHexFormat
        {
            get => _strictHexFormat;
            set
            {
                if (_strictHexFormat == value)
                    return;
                _strictHexFormat = value;
                JsonOptions = CreateOptions(indented: false);
                JsonOptionsIndented = CreateOptions(indented: true);
            }
        }

        public static JsonSerializerOptions JsonOptions { get; private set; } = CreateOptions(indented: false);

        public static JsonSerializerOptions JsonOptionsIndented { get; private set; } = CreateOptions(indented: true);

        private static readonly StreamPipeWriterOptions optionsLeaveOpen = new(pool: MemoryPool<byte>.Shared, minimumBufferSize: 4096, leaveOpen: true);
        private static readonly StreamPipeWriterOptions options = new(pool: MemoryPool<byte>.Shared, minimumBufferSize: 4096, leaveOpen: false);

        private static CountingStreamPipeWriter GetPipeWriter(Stream stream, bool leaveOpen)
        {
            return new CountingStreamPipeWriter(stream, leaveOpen ? optionsLeaveOpen : options);
        }

        public long Serialize<T>(Stream stream, T value, bool indented = false, bool leaveOpen = true)
        {
            var countingWriter = GetPipeWriter(stream, leaveOpen);
            using var writer = new Utf8JsonWriter(countingWriter, CreateWriterOptions(indented));
            JsonSerializer.Serialize(writer, value, indented ? JsonOptionsIndented : _jsonOptions);
            countingWriter.Complete();

            long outputCount = countingWriter.WrittenCount;
            return outputCount;
        }

        private JsonWriterOptions CreateWriterOptions(bool indented)
        {
            JsonWriterOptions writerOptions = new JsonWriterOptions { SkipValidation = true, Indented = indented };
            writerOptions.MaxDepth = _maxDepth ?? writerOptions.MaxDepth;
            return writerOptions;
        }

        public async ValueTask<long> SerializeAsync<T>(Stream stream, T value, CancellationToken cancellationToken, bool indented = false, bool leaveOpen = true)
        {
            var writer = GetPipeWriter(stream, leaveOpen);
            await JsonSerializer.SerializeAsync(writer, value, indented ? JsonOptionsIndented : _jsonOptions, cancellationToken);
            await writer.CompleteAsync();

            long outputCount = writer.WrittenCount;
            return outputCount;
        }

        public Task SerializeAsync<T>(PipeWriter writer, T value, bool indented = false)
            => JsonSerializer.SerializeAsync(writer, value, indented ? JsonOptionsIndented : _jsonOptions);

        public static void SerializeToStream<T>(Stream stream, T value, bool indented = false)
        {
            JsonSerializer.Serialize(stream, value, indented ? JsonOptionsIndented : JsonOptions);
        }
    }

    public static class JsonElementExtensions
    {
        public static bool TryGetSubProperty(this JsonElement element, string innerPath, out JsonElement value)
        {
            ArgumentNullException.ThrowIfNullOrEmpty(innerPath);

            ReadOnlySpan<char> pathSpan = innerPath.AsSpan();
            int lastDot = pathSpan.LastIndexOf('.');
            if (lastDot >= 0)
            {
                JsonElement currentElement = element;
                foreach (Range subPath in pathSpan[..lastDot].Split('.'))
                {
                    if (!currentElement.TryGetProperty(pathSpan[subPath], out currentElement))
                    {
                        value = default;
                        return false;
                    }
                }
                lastDot++;
                return currentElement.TryGetProperty(pathSpan[lastDot..], out value);
            }

            return element.TryGetProperty(pathSpan, out value);
        }
    }
}<|MERGE_RESOLUTION|>--- conflicted
+++ resolved
@@ -96,11 +96,8 @@
                     new JavaScriptObjectConverter(),
                     new PublicKeyConverter(),
                     new PublicKeyHashedConverter(),
-<<<<<<< HEAD
-=======
                     new ValueHash256Converter(_strictHexFormat),
                     new Hash256Converter(_strictHexFormat),
->>>>>>> c5388661
                 }
             };
 
