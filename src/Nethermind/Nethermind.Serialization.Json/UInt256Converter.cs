--- conflicted
+++ resolved
@@ -2,19 +2,16 @@
 // SPDX-License-Identifier: LGPL-3.0-only
 
 using System;
-<<<<<<< HEAD
 using System.Buffers;
 using System.Diagnostics;
 using System.Diagnostics.CodeAnalysis;
+using System.Globalization;
+using System.Numerics;
 using System.Runtime.CompilerServices;
 using System.Text;
 using System.Text.Json;
 using System.Text.Json.Serialization;
 
-=======
-using System.Globalization;
-using System.Numerics;
->>>>>>> 2d76e6d5
 using Nethermind.Core.Extensions;
 using Nethermind.Int256;
 
@@ -40,28 +37,11 @@
         return Read(hex);
     }
 
-<<<<<<< HEAD
     public static UInt256 Read(ReadOnlySpan<byte> hex)
     {
         if (hex.SequenceEqual("0x0"u8))
         {
             return default;
-=======
-            switch (usedConversion.GetFinalConversion())
-            {
-                case NumberConversion.Hex:
-                    writer.WriteValue(value.ToHexString(true));
-                    break;
-                case NumberConversion.Decimal:
-                    writer.WriteRawValue(value.ToString(CultureInfo.InvariantCulture));
-                    break;
-                case NumberConversion.Raw:
-                    writer.WriteValue((BigInteger)value);
-                    break;
-                default:
-                    throw new NotSupportedException($"{usedConversion} format is not supported for {nameof(UInt256)}");
-            }
->>>>>>> 2d76e6d5
         }
 
         if (hex.StartsWith("0x"u8))
@@ -94,10 +74,25 @@
             writer.WriteRawValue("\"0x0\"");
             return;
         }
-
-        Span<byte> bytes = stackalloc byte[32];
-        value.ToBigEndian(bytes);
-        ByteArrayConverter.Convert(writer, bytes);
+        NumberConversion usedConversion = ForcedNumberConversion.GetFinalConversion();
+        switch (usedConversion)
+        {
+            case NumberConversion.Hex:
+                {
+                    Span<byte> bytes = stackalloc byte[32];
+                    value.ToBigEndian(bytes);
+                    ByteArrayConverter.Convert(writer, bytes);
+                }
+                break;
+            case NumberConversion.Decimal:
+                writer.WriteRawValue(value.ToString(CultureInfo.InvariantCulture));
+                break;
+            case NumberConversion.Raw:
+                writer.WriteStringValue(((BigInteger)value).ToString(CultureInfo.InvariantCulture));
+                break;
+            default:
+                throw new NotSupportedException($"{usedConversion} format is not supported for {nameof(UInt256)}");
+        }
     }
 
     [DoesNotReturn]
