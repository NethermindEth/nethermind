// SPDX-FileCopyrightText: 2022 Demerzel Solutions Limited
// SPDX-License-Identifier: LGPL-3.0-only

using System;

namespace Nethermind.Serialization.Json
{
    using System.Buffers;
    using System.Buffers.Binary;
    using System.Buffers.Text;
    using System.Runtime.CompilerServices;
    using System.Text.Json;
    using System.Text.Json.Serialization;

    public class ULongConverter : JsonConverter<ulong>
    {
<<<<<<< HEAD
        public static ulong FromString(ReadOnlySpan<byte> s)
=======
    }

    public ULongConverter(NumberConversion conversion)
    {
        _conversion = conversion;
    }

    public override void WriteJson(JsonWriter writer, ulong value, JsonSerializer serializer)
    {
        switch (_conversion.GetFinalConversion())
>>>>>>> 2d76e6d5
        {
            if (s.Length == 0)
            {
                throw new JsonException("null cannot be assigned to long");
            }

            if (s.SequenceEqual("0x0"u8))
            {
                return 0uL;
            }

            ulong value;
            if (s.StartsWith("0x"u8))
            {
                s = s.Slice(2);
                if (Utf8Parser.TryParse(s, out value, out _, 'x'))
                {
                    return value;
                }
            }
            else if (Utf8Parser.TryParse(s, out value, out _))
            {
                return value;
            }

            throw new JsonException("hex to long");
        }

        public override ulong Read(
            ref Utf8JsonReader reader,
            Type typeToConvert,
            JsonSerializerOptions options)
        {
            if (reader.TokenType == JsonTokenType.Number)
            {
                return reader.GetUInt64();
            }
            if (reader.TokenType == JsonTokenType.String)
            {
                if (!reader.HasValueSequence)
                {
                    return FromString(reader.ValueSpan);
                }
                else
                {
                    return FromString(reader.ValueSequence.ToArray());
                }
            }

            throw new JsonException();
        }

        [SkipLocalsInit]
        public override void Write(
            Utf8JsonWriter writer,
            ulong value,
            JsonSerializerOptions options)
        {
            if (value == 0)
            {
                writer.WriteRawValue("\"0x0\""u8, skipInputValidation: true);
            }
            else
            {
                Span<byte> bytes = stackalloc byte[8];
                BinaryPrimitives.WriteUInt64BigEndian(bytes, value);
                ByteArrayConverter.Convert(writer, bytes, skipLeadingZeros: true);
            }
        }
    }
}<|MERGE_RESOLUTION|>--- conflicted
+++ resolved
@@ -8,26 +8,15 @@
     using System.Buffers;
     using System.Buffers.Binary;
     using System.Buffers.Text;
+    using System.Globalization;
     using System.Runtime.CompilerServices;
     using System.Text.Json;
     using System.Text.Json.Serialization;
+    using Nethermind.Int256;
 
     public class ULongConverter : JsonConverter<ulong>
     {
-<<<<<<< HEAD
         public static ulong FromString(ReadOnlySpan<byte> s)
-=======
-    }
-
-    public ULongConverter(NumberConversion conversion)
-    {
-        _conversion = conversion;
-    }
-
-    public override void WriteJson(JsonWriter writer, ulong value, JsonSerializer serializer)
-    {
-        switch (_conversion.GetFinalConversion())
->>>>>>> 2d76e6d5
         {
             if (s.Length == 0)
             {
@@ -56,6 +45,40 @@
             throw new JsonException("hex to long");
         }
 
+        [SkipLocalsInit]
+        public override void Write(
+            Utf8JsonWriter writer,
+            ulong value,
+            JsonSerializerOptions options)
+        {
+            NumberConversion usedConversion = ForcedNumberConversion.GetFinalConversion();
+            switch (usedConversion)
+            {
+                case NumberConversion.Hex:
+                {
+                    if (value == 0)
+                    {
+                        writer.WriteRawValue("\"0x0\""u8, skipInputValidation: true);
+                    }
+                    else
+                    {
+                        Span<byte> bytes = stackalloc byte[8];
+                        BinaryPrimitives.WriteUInt64BigEndian(bytes, value);
+                        ByteArrayConverter.Convert(writer, bytes, skipLeadingZeros: true);
+                    }
+                    break;
+                }
+                case NumberConversion.Decimal:
+                    writer.WriteStringValue(value == 0 ? "0" : value.ToString(CultureInfo.InvariantCulture));
+                    break;
+                case NumberConversion.Raw:
+                    writer.WriteNumberValue(value);
+                    break;
+                default:
+                    throw new NotSupportedException();
+            }
+        }
+
         public override ulong Read(
             ref Utf8JsonReader reader,
             Type typeToConvert,
@@ -79,23 +102,5 @@
 
             throw new JsonException();
         }
-
-        [SkipLocalsInit]
-        public override void Write(
-            Utf8JsonWriter writer,
-            ulong value,
-            JsonSerializerOptions options)
-        {
-            if (value == 0)
-            {
-                writer.WriteRawValue("\"0x0\""u8, skipInputValidation: true);
-            }
-            else
-            {
-                Span<byte> bytes = stackalloc byte[8];
-                BinaryPrimitives.WriteUInt64BigEndian(bytes, value);
-                ByteArrayConverter.Convert(writer, bytes, skipLeadingZeros: true);
-            }
-        }
     }
 }