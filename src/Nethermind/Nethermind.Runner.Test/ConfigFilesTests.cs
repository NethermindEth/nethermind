// SPDX-FileCopyrightText: 2022 Demerzel Solutions Limited
// SPDX-License-Identifier: LGPL-3.0-only

using System;
using System.Collections.Generic;
using System.IO;
using System.Linq;
using FluentAssertions;
using Nethermind.Analytics;
using Nethermind.Api;
using Nethermind.Blockchain.Receipts;
using Nethermind.Blockchain.Synchronization;
using Nethermind.Config;
using Nethermind.Config.Test;
using Nethermind.Db;
using Nethermind.EthStats;
using Nethermind.JsonRpc;
using Nethermind.Monitoring.Config;
using Nethermind.Network.Config;
using Nethermind.Db.Blooms;
using Nethermind.Db.Rocks.Config;
using Nethermind.Init;
using Nethermind.Logging;
using Nethermind.Merge.Plugin;
using Nethermind.TxPool;
using NUnit.Framework;

namespace Nethermind.Runner.Test;

[Parallelizable(ParallelScope.All)]
public class ConfigFilesTests : ConfigFileTestsBase
{
    [TestCase("*")]
    public void Required_config_files_exist(string configWildcard)
    {
        foreach (string configFile in Resolve(configWildcard))
        {
            var configPath = Path.Combine(TestContext.CurrentContext.TestDirectory, "configs", configFile);
            Assert.That(File.Exists(configPath), Is.True);
        }
    }

    // maybe leave in test since deprecation has not fully happened?
    [TestCase("validators", true)]
    [TestCase("poacore_validator.json", true)]
    [TestCase("spaceneth", false)]
    [TestCase("archive", false)]
    [TestCase("fast", true)]
    public void Sync_defaults_are_correct(string configWildcard, bool fastSyncEnabled)
    {
        Test<ISyncConfig, bool>(configWildcard, static c => c.FastSync, fastSyncEnabled);
    }

    [TestCase("archive")]
    public void Archive_configs_have_pruning_turned_off(string configWildcard)
    {
        Test<IPruningConfig, PruningMode>(configWildcard, static c => c.Mode, PruningMode.None);
    }

    [TestCase("archive", true)]
    [TestCase("fast", true)]
    [TestCase("spaceneth", false)]
    public void Sync_is_disabled_when_needed(string configWildcard, bool isSyncEnabled)
    {
        Test<ISyncConfig, bool>(configWildcard, static c => c.SynchronizationEnabled, isSyncEnabled);
    }

    [TestCase("archive", true)]
    [TestCase("fast", true)]
    [TestCase("spaceneth", false)]
    public void Networking_is_disabled_when_needed(string configWildcard, bool isEnabled)
    {
        Test<ISyncConfig, bool>(configWildcard, static c => c.NetworkingEnabled, isEnabled);
    }

    [TestCase("sepolia", "ws://localhost:3000/api")]
    [TestCase("mainnet", "wss://ethstats.net/api")]
    [TestCase("poacore", "ws://localhost:3000/api")]
    [TestCase("gnosis", "ws://localhost:3000/api")]
    [TestCase("spaceneth", "ws://localhost:3000/api")]
    [TestCase("volta", "ws://localhost:3000/api")]
    public void Ethstats_values_are_correct(string configWildcard, string host)
    {
        Test<IEthStatsConfig, bool>(configWildcard, static c => c.Enabled, false);
        Test<IEthStatsConfig, string>(configWildcard, static c => c.Server, host);
        Test<IEthStatsConfig, string>(configWildcard, static c => c.Secret, "secret");
        Test<IEthStatsConfig, string>(configWildcard, static c => c.Contact, "hello@nethermind.io");
    }

    [TestCase("aura ^archive", false)]
    public void Geth_limits_configs_are_correct(string configWildcard, bool useGethLimitsInFastSync)
    {
        Test<ISyncConfig, bool>(configWildcard, static c => c.UseGethLimitsInFastBlocks, useGethLimitsInFastSync);
    }

    [TestCase("mainnet", "0xd4e56740f876aef8c010b86a40d5f56745a118d0906a34e69aec8c0db1cb8fa3")]
    [TestCase("poacore", "0x39f02c003dde5b073b3f6e1700fc0b84b4877f6839bb23edadd3d2d82a488634")]
    [TestCase("gnosis", "0x4f1dd23188aab3a76b463e4af801b52b1248ef073c648cbdc4c9333d3da79756")]
    [TestCase("volta", "0xebd8b413ca7b7f84a8dd20d17519ce2b01954c74d94a0a739a3e416abe0e43e5")]
    public void Genesis_hash_is_correct(string configWildcard, string genesisHash)
    {
        Test<IInitConfig, string>(configWildcard, static c => c.GenesisHash, genesisHash);
    }

    [TestCase("spaceneth", true)]
    [TestCase("validators", true)]
    [TestCase("^validators ^spaceneth", false)]
    public void Mining_defaults_are_correct(string configWildcard, bool defaultValue = false)
    {
        Test<IInitConfig, bool>(configWildcard, static c => c.IsMining, defaultValue);
    }

    [TestCase("*")]
    public void Eth_stats_disabled_by_default(string configWildcard)
    {
        Test<IEthStatsConfig, bool>(configWildcard, static c => c.Enabled, false);
    }

    [TestCase("*")]
    public void Analytics_defaults(string configWildcard)
    {
        Test<IAnalyticsConfig, bool>(configWildcard, static c => c.PluginsEnabled, false);
        Test<IAnalyticsConfig, bool>(configWildcard, static c => c.StreamBlocks, false);
        Test<IAnalyticsConfig, bool>(configWildcard, static c => c.StreamTransactions, false);
        Test<IAnalyticsConfig, bool>(configWildcard, static c => c.LogPublishedData, false);
    }

    [TestCase("mainnet archive", 4096000000)]
    [TestCase("mainnet ^archive", 2048000000)]
    [TestCase("volta archive", 768000000)]
    [TestCase("volta ^archive", 768000000)]
    [TestCase("gnosis archive", 1024000000)]
    [TestCase("gnosis ^archive", 768000000)]
    [TestCase("poacore archive", 1024000000)]
    [TestCase("poacore ^archive", 768000000)]
    [TestCase("spaceneth.json", 64000000)]
    [TestCase("spaceneth_persistent.json", 128000000)]
    public void Memory_hint_values_are_correct(string configWildcard, long expectedValue)
    {
        Test<IInitConfig, long?>(configWildcard, static c => c.MemoryHint, expectedValue);
    }

    [TestCase("*")]
    public void Metrics_disabled_by_default(string configWildcard)
    {
        Test<IMetricsConfig, bool>(configWildcard, static c => c.Enabled, false);
        Test<IMetricsConfig, string>(configWildcard, static c => c.NodeName.ToUpperInvariant(), static (cf, p) => cf.Replace("_", " ").Replace(".json", "").ToUpperInvariant().Replace("POACORE", "POA CORE"));
        Test<IMetricsConfig, int>(configWildcard, static c => c.IntervalSeconds, 5);
        Test<IMetricsConfig, string>(configWildcard, static c => c.PushGatewayUrl, (string)null);
    }

    [TestCase("^spaceneth ^volta", 50)]
    [TestCase("spaceneth", 4)]
    [TestCase("volta", 25)]
    public void Network_defaults_are_correct(string configWildcard, int activePeers = 50)
    {
        Test<INetworkConfig, int>(configWildcard, static c => c.DiscoveryPort, 30303);
        Test<INetworkConfig, int>(configWildcard, static c => c.P2PPort, 30303);
        Test<INetworkConfig, string>(configWildcard, static c => c.ExternalIp, (string)null);
        Test<INetworkConfig, string>(configWildcard, static c => c.LocalIp, (string)null);
        Test<INetworkConfig, int>(configWildcard, static c => c.MaxActivePeers, activePeers);
    }

    [TestCase("*")]
    public void Network_diag_tracer_disabled_by_default(string configWildcard)
    {
        Test<INetworkConfig, bool>(configWildcard, static c => c.DiagTracerEnabled, false);
    }

    [TestCase("mainnet", 2048)]
    [TestCase("holesky", 1024)]
    [TestCase("sepolia", 1024)]
    [TestCase("gnosis", 2048)]
    [TestCase("poacore", 2048)]
    [TestCase("energy", 2048)]
    [TestCase("chiado", 1024)]
    [TestCase("^mainnet ^spaceneth ^volta ^energy ^poacore ^gnosis", 1024)]
    [TestCase("spaceneth", 128)]
    public void Tx_pool_defaults_are_correct(string configWildcard, int poolSize)
    {
        Test<ITxPoolConfig, int>(configWildcard, static c => c.Size, poolSize);
    }

    [TestCase("spaceneth", true)]
    [TestCase("gnosis", true)]
    [TestCase("mainnet", true)]
    [TestCase("sepolia", true)]
    [TestCase("holesky", true)]
    [TestCase("chiado", true)]
    [TestCase("^spaceneth ^mainnet ^gnosis ^sepolia ^holesky ^chiado", false)]
    public void Json_defaults_are_correct(string configWildcard, bool jsonEnabled)
    {
        Test<IJsonRpcConfig, bool>(configWildcard, static c => c.Enabled, jsonEnabled);
        Test<IJsonRpcConfig, int>(configWildcard, static c => c.Port, 8545);
        Test<IJsonRpcConfig, string>(configWildcard, static c => c.Host, "127.0.0.1");
    }

    [TestCase("*")]
    public void Tracer_timeout_default_is_correct(string configWildcard)
    {
        Test<IJsonRpcConfig, int>(configWildcard, static c => c.Timeout, 20000);
    }

    [TestCase("^mainnet ^validators ^archive", true, true)]
    [TestCase("mainnet ^fast", false, false)]
    [TestCase("mainnet fast", true, true)]
    [TestCase("validators", true, false)]
    public void Fast_sync_settings_as_expected(string configWildcard, bool downloadBodies, bool downloadsReceipts, bool downloadHeaders = true)
    {
        Test<ISyncConfig, bool>(configWildcard, static c => c.DownloadBodiesInFastSync, downloadBodies);
        Test<ISyncConfig, bool>(configWildcard, static c => c.DownloadReceiptsInFastSync, downloadsReceipts);
        Test<ISyncConfig, bool>(configWildcard, static c => c.DownloadHeadersInFastSync, downloadHeaders);
    }

    [TestCase("archive", false)]
    [TestCase("mainnet.json", true)]
    [TestCase("sepolia.json", true)]
    [TestCase("gnosis.json", true)]
    [TestCase("chiado.json", true)]
    [TestCase("energyweb.json", true)]
    [TestCase("volta.json", true)]
    public void Snap_sync_settings_as_expected(string configWildcard, bool enabled)
    {
        Test<ISyncConfig, bool>(configWildcard, static c => c.SnapSync, enabled);
    }

    [TestCase("^aura ^sepolia ^holesky ^mainnet", false)]
    [TestCase("aura ^archive", true)]
    [TestCase("^archive ^spaceneth", true)]
    [TestCase("sepolia ^archive", true)]
    [TestCase("holesky ^archive", true)]
    [TestCase("mainnet ^archive", true)]
    public void Stays_on_full_sync(string configWildcard, bool stickToFullSyncAfterFastSync)
    {
        Test<ISyncConfig, long?>(configWildcard, static c => c.FastSyncCatchUpHeightDelta, stickToFullSyncAfterFastSync ? 10_000_000_000 : 8192);
    }

    [TestCase("^spaceneth.json")]
    public void Diagnostics_mode_is_not_enabled_by_default(string configWildcard)
    {
        Test<IInitConfig, DiagnosticMode>(configWildcard, static c => c.DiagnosticMode, DiagnosticMode.None);
    }

    [TestCase("*")]
    public void Migrations_are_not_enabled_by_default(string configWildcard)
    {
        Test<IInitConfig, bool>(configWildcard, static c => c.ReceiptsMigration, false);
        Test<IBloomConfig, bool>(configWildcard, static c => c.Migration, false);
        Test<IBloomConfig, bool>(configWildcard, static c => c.MigrationStatistics, false);
    }

    [TestCase("^mainnet ^gnosis ^sepolia", 0L)]
    [TestCase("mainnet ^archive", 15537394L)]
    [TestCase("gnosis ^archive", 25349537L)]
    [TestCase("sepolia ^archive", 1450409L)]
    [TestCase("archive", 0L)]
    public void Barriers_defaults_are_correct(string configWildcard, long barrier)
    {
        Test<ISyncConfig, long>(configWildcard, static c => c.AncientBodiesBarrier, barrier);
        Test<ISyncConfig, long>(configWildcard, static c => c.AncientReceiptsBarrier, barrier);
    }

    [TestCase("^spaceneth", "nethermind_db")]
    [TestCase("spaceneth", "spaceneth_db")]
    public void Base_db_path_is_set(string configWildcard, string startWith)
    {
        Test<IInitConfig, string>(configWildcard, c => c.BaseDbPath, (cf, p) => p.Should().StartWith(startWith));
    }

    [TestCase("^sepolia", "Data/static-nodes.json")]
    [TestCase("sepolia", "Data/static-nodes-sepolia.json")]
    public void Static_nodes_path_is_default(string configWildcard, string staticNodesPath)
    {
        Test<IInitConfig, string>(configWildcard, static c => c.StaticNodesPath, staticNodesPath);
    }

    [TestCase("^validators", true)]
    [TestCase("validators", false)]
    public void Stores_receipts(string configWildcard, bool storeReceipts)
    {
        Test<IReceiptConfig, bool>(configWildcard, static c => c.StoreReceipts, storeReceipts);
    }

    [TestCase("mainnet_archive.json", true)]
    [TestCase("mainnet.json", true)]
    [TestCase("poacore", true)]
    [TestCase("gnosis", true)]
    [TestCase("volta", false)]
    public void Basic_configs_are_as_expected(string configWildcard, bool isProduction = false)
    {
        Test<IInitConfig, bool>(configWildcard, static c => c.DiscoveryEnabled, true);
        Test<IInitConfig, bool>(configWildcard, static c => c.ProcessingEnabled, true);
        Test<IInitConfig, bool>(configWildcard, static c => c.WebSocketsEnabled, true);
        Test<IInitConfig, bool>(configWildcard, static c => c.PeerManagerEnabled, true);
        Test<IInitConfig, bool>(configWildcard, static c => c.KeepDevWalletInMemory, false);

        if (isProduction)
        {
            Test<IInitConfig, bool>(configWildcard, static c => c.EnableUnsecuredDevWallet, false);
        }

        Test<IInitConfig, string>(configWildcard, static c => c.LogFileName, static (cf, p) => p.Should().Be(cf.Replace("json", "log"), cf));
    }

    [TestCase("*")]
    public void Simulating_block_production_on_every_slot_is_always_disabled(string configWildcard)
    {
        Test<IMergeConfig, bool>(configWildcard, static c => c.SimulateBlockProduction, false);
    }

    [TestCase("sepolia", BlobsSupportMode.StorageWithReorgs)]
    [TestCase("holesky", BlobsSupportMode.StorageWithReorgs)]
    [TestCase("chiado", BlobsSupportMode.StorageWithReorgs)]
    [TestCase("mainnet", BlobsSupportMode.StorageWithReorgs)]
    [TestCase("gnosis", BlobsSupportMode.StorageWithReorgs)]
    [TestCase("^sepolia ^holesky ^chiado ^mainnet ^gnosis", BlobsSupportMode.Disabled)]
    public void Blob_txs_support_is_correct(string configWildcard, BlobsSupportMode blobsSupportMode)
    {
        Test<ITxPoolConfig, BlobsSupportMode>(configWildcard, static c => c.BlobsSupport, blobsSupportMode);
    }


    [TestCase("mainnet")]
    [TestCase("poacore.json", new[] { 16, 16, 16, 16 })]
    [TestCase("poacore_archive.json", new[] { 16, 16, 16, 16 })]
    [TestCase("poacore_validator.json", null, false)]
    [TestCase("gnosis.json", new[] { 16, 16, 16 })]
    [TestCase("gnosis_archive.json", new[] { 16, 16, 16 })]
    [TestCase("volta")]
    public void Bloom_configs_are_as_expected(string configWildcard, int[] levels = null, bool index = true)
    {
        Test<IBloomConfig, bool>(configWildcard, c => c.Index, index);
        Test<IBloomConfig, bool>(configWildcard, c => c.Migration, false);
        Test<IBloomConfig, bool>(configWildcard, c => c.MigrationStatistics, false);
        Test<IBloomConfig, int[]>(configWildcard, c => c.IndexLevelBucketSizes, (cf, p) => p.Should().BeEquivalentTo(levels ?? new BloomConfig().IndexLevelBucketSizes));
    }

    [TestCase("*")]
    public void BufferResponses_rpc_is_off(string configWildcard)
    {
        Test<IJsonRpcConfig, bool>(configWildcard, static c => c.BufferResponses, false);
    }

    [TestCase("*")]
    public void Arena_order_is_default(string configWildcard)
    {
        Test<INetworkConfig, int>(configWildcard, static c => c.NettyArenaOrder, -1);
    }

    [TestCase("chiado", 17_000_000L, 5UL, 3000)]
    [TestCase("gnosis", 17_000_000L, 5UL, 3000)]
<<<<<<< HEAD
    [TestCase("mainnet", 60_000_000L)]
=======
    [TestCase("mainnet", 45_000_000L)]
>>>>>>> eee5ac23
    [TestCase("sepolia", 60_000_000L)]
    [TestCase("holesky", 60_000_000L)]
    [TestCase("^chiado ^gnosis ^mainnet ^sepolia ^holesky")]
    public void Blocks_defaults_are_correct(string configWildcard, long? targetBlockGasLimit = null, ulong secondsPerSlot = 12, int blockProductionTimeout = 4000)
    {
        Test<IBlocksConfig, long?>(configWildcard, static c => c.TargetBlockGasLimit, targetBlockGasLimit);
        Test<IBlocksConfig, ulong>(configWildcard, static c => c.SecondsPerSlot, secondsPerSlot);
        Test<IBlocksConfig, int>(configWildcard, static c => c.BlockProductionTimeoutMs, blockProductionTimeout);

    }

    [Test]
    public void No_additional_commas_in_config_files()
    {
        char pathSeparator = Path.AltDirectorySeparatorChar;
        string configDirectory = $"{AppDomain.CurrentDomain.BaseDirectory}{pathSeparator}configs";

        IEnumerable<string> filesPaths = Directory.EnumerateFiles(configDirectory);

        foreach (string filePath in filesPaths)
        {
            string content = File.ReadAllText(filePath)
                .Replace("\n", string.Empty)
                .Replace(" ", string.Empty);

            IEnumerable<int> commaIndexes = AllIndexesOf(content, ",");

            foreach (int commaIndex in commaIndexes)
            {
                var nextChar = content.ElementAt(commaIndex + 1);
                Assert.That(nextChar, Is.Not.EqualTo('}'), $"Additional comma found in {filePath}");
            }
        }
    }

    [TestCase("*")]
    public void Memory_hint_is_enough(string configWildcard)
    {
        foreach (TestConfigProvider configProvider in GetConfigProviders(configWildcard))
        {
            MemoryHintMan memoryHintMan = new(LimboLogs.Instance);
            memoryHintMan.SetMemoryAllowances(
                configProvider.GetConfig<IDbConfig>(),
                configProvider.GetConfig<IInitConfig>(),
                configProvider.GetConfig<INetworkConfig>(),
                configProvider.GetConfig<ISyncConfig>(),
                configProvider.GetConfig<ITxPoolConfig>(),
                (uint)Environment.ProcessorCount);
        }
    }

    protected override IEnumerable<string> Configs { get; } = new HashSet<string>
    {
        "holesky.json",
        "holesky_archive.json",
        "mainnet_archive.json",
        "mainnet.json",
        "poacore.json",
        "poacore_archive.json",
        "gnosis.json",
        "gnosis_archive.json",
        "spaceneth.json",
        "spaceneth_persistent.json",
        "volta.json",
        "volta_archive.json",
        "energyweb.json",
        "energyweb_archive.json",
        "sepolia.json",
        "sepolia_archive.json",
        "chiado.json",
        "chiado_archive.json",
    };

    public IEnumerable<int> AllIndexesOf(string str, string searchString)
    {
        int minIndex = str.IndexOf(searchString);
        while (minIndex != -1)
        {
            yield return minIndex;
            minIndex = str.IndexOf(searchString, minIndex + searchString.Length);
        }
    }
}<|MERGE_RESOLUTION|>--- conflicted
+++ resolved
@@ -349,11 +349,7 @@
 
     [TestCase("chiado", 17_000_000L, 5UL, 3000)]
     [TestCase("gnosis", 17_000_000L, 5UL, 3000)]
-<<<<<<< HEAD
-    [TestCase("mainnet", 60_000_000L)]
-=======
     [TestCase("mainnet", 45_000_000L)]
->>>>>>> eee5ac23
     [TestCase("sepolia", 60_000_000L)]
     [TestCase("holesky", 60_000_000L)]
     [TestCase("^chiado ^gnosis ^mainnet ^sepolia ^holesky")]
