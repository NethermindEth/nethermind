--- conflicted
+++ resolved
@@ -52,12 +52,9 @@
         [TestCase("mainnet.cfg", true)]
         [TestCase("sokol.cfg", false)]
         [TestCase("poacore.cfg", true)]
-<<<<<<< HEAD
-=======
         [TestCase("poacore_archive.cfg", false)]
         [TestCase("xdai.cfg", true)]
         [TestCase("xdai_archive.cfg", false)]
->>>>>>> 095a229b
         [TestCase("spaceneth.cfg", false)]
         public void Sync_defaults_are_correct(string configFile, bool fastSyncEnabled)
         {
