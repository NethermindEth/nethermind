// SPDX-FileCopyrightText: 2022 Demerzel Solutions Limited
// SPDX-License-Identifier: LGPL-3.0-only

#nullable enable
using System;
using System.Collections;
using System.Collections.Concurrent;
using System.Collections.Generic;
using System.Diagnostics;
using System.IO;
using System.IO.Abstractions;
using System.Net;
using System.Reflection;
using System.Runtime.Loader;
using System.Threading;
using System.Threading.Tasks;
using Autofac;
using Autofac.Core;
using Autofac.Core.Lifetime;
using FluentAssertions;
using Nethermind.Api;
using Nethermind.Api.Extensions;
using Nethermind.Blockchain;
using Nethermind.Blockchain.Receipts;
using Nethermind.Blockchain.Synchronization;
using Nethermind.Config;
using Nethermind.Consensus;
<<<<<<< HEAD
using Nethermind.Consensus.Clique;
using Nethermind.Consensus.Processing;
using Nethermind.Consensus.Rewards;
=======
using Nethermind.Consensus.AuRa;
using Nethermind.Consensus.AuRa.InitializationSteps;
using Nethermind.Consensus.AuRa.Validators;
using Nethermind.Consensus.Clique;
using Nethermind.Consensus.Processing;
using Nethermind.Consensus.Producers;
using Nethermind.Consensus.Rewards;
using Nethermind.Consensus.Tracing;
>>>>>>> 2e346112
using Nethermind.Consensus.Validators;
using Nethermind.Core;
using Nethermind.Core.Container;
using Nethermind.Core.Crypto;
<<<<<<< HEAD
using Nethermind.Core.Specs;
=======
>>>>>>> 2e346112
using Nethermind.Core.Test.Builders;
using Nethermind.Core.Test.IO;
using Nethermind.Core.Test.Modules;
using Nethermind.Crypto;
using Nethermind.Db;
using Nethermind.Db.Rocks.Config;
using Nethermind.Era1;
using Nethermind.Evm;
using Nethermind.Evm.TransactionProcessing;
using Nethermind.Flashbots;
using Nethermind.HealthChecks;
using Nethermind.Hive;
using Nethermind.Init.Steps;
using Nethermind.JsonRpc;
using Nethermind.JsonRpc.Modules;
using Nethermind.Logging;
using Nethermind.Merge.Plugin.Handlers;
using Nethermind.Merge.Plugin.InvalidChainTracker;
using Nethermind.Merge.Plugin.Synchronization;
using Nethermind.Network;
using Nethermind.Network.Config;
using Nethermind.Runner.Ethereum;
using Nethermind.Optimism;
using Nethermind.Runner.Ethereum.Api;
using Nethermind.Serialization.Rlp;
<<<<<<< HEAD
using Nethermind.State;
=======
using Nethermind.Evm.State;
>>>>>>> 2e346112
using Nethermind.Synchronization;
using Nethermind.Taiko.TaikoSpec;
using Nethermind.TxPool;
using NSubstitute;
using NUnit.Framework;
using Build = Nethermind.Runner.Test.Ethereum.Build;
using Nethermind.Api.Steps;
using Nethermind.Consensus.Scheduler;

namespace Nethermind.Runner.Test;

[TestFixture, Parallelizable(ParallelScope.None)]
public class EthereumRunnerTests
{
    static EthereumRunnerTests()
    {
        // Trigger plugins loading early to ensure TypeDiscovery caches plugin's types
        PluginLoader pluginLoader = new("plugins", new FileSystem(), NullLogger.Instance);
        pluginLoader.Load();

        AssemblyLoadContext.Default.Resolving += static (_, _) => null;
    }

    private static readonly Lazy<ICollection>? _cachedProviders = new(InitOnce);

    private static ICollection InitOnce()
    {
        // we need this to discover ChainSpecEngineParameters
        _ = new[] { typeof(CliqueChainSpecEngineParameters), typeof(OptimismChainSpecEngineParameters), typeof(TaikoChainSpecEngineParameters) };

        // by pre-caching configs providers we make the tests do lot less work
        ConcurrentQueue<(string, ConfigProvider)> resultQueue = new();
        Parallel.ForEach(Directory.GetFiles("configs"), configFile =>
        {
            var configProvider = new ConfigProvider();
            configProvider.AddSource(new JsonConfigSource(configFile));
            configProvider.Initialize();
            resultQueue.Enqueue((configFile, configProvider));
        });

        // Sort so that is is consistent so that its easy to run via Rider.
        List<(string, ConfigProvider)> result = new List<(string, ConfigProvider)>(resultQueue);
        result.Sort();

        {
            // Special case for verify trie on state sync finished
            var configProvider = new ConfigProvider();
            configProvider.AddSource(new JsonConfigSource("configs/mainnet.json"));
            configProvider.Initialize();
            configProvider.GetConfig<ISyncConfig>().VerifyTrieOnStateSyncFinished = true;
            result.Add(("mainnet-verify-trie-starter", configProvider));
        }

        {
            // Flashbots
            var configProvider = new ConfigProvider();
            configProvider.AddSource(new JsonConfigSource("configs/mainnet.json"));
            configProvider.Initialize();
            configProvider.GetConfig<IFlashbotsConfig>().Enabled = true;
            result.Add(("flashbots", configProvider));
        }

        return result;
    }

    [OneTimeTearDown]
    public void OneTimeTearDown()
    {
        // Optimism override decoder globally, which mess up other test
        Assembly? assembly = Assembly.GetAssembly(typeof(NetworkNodeDecoder));
        if (assembly is not null)
        {
            Rlp.RegisterDecoders(assembly, true);
        }
    }

    public static IEnumerable ChainSpecRunnerTests
    {
        get
        {
            int index = 0;
            foreach (var cachedProvider in _cachedProviders!.Value)
            {
                yield return new TestCaseData(cachedProvider, index);
                index++;
            }
        }
    }

    [TestCaseSource(nameof(ChainSpecRunnerTests))]
    [MaxTime(20000)] // just to make sure we are not on infinite loop on steps because of incorrect dependencies
    public async Task Smoke((string file, ConfigProvider configProvider) testCase, int testIndex)
    {
        if (testCase.configProvider is null)
        {
            // some weird thing, not worth investigating
            return;
        }

        if (testCase.file.Contains("none.json")) Assert.Ignore("engine port missing");
        if (testCase.file.Contains("radius_testnet-sepolia.json")) Assert.Ignore("sequencer url not specified");

        await SmokeTest(testCase.configProvider, testIndex, 30330);
    }

    [TestCaseSource(nameof(ChainSpecRunnerTests))]
    [MaxTime(30000)] // just to make sure we are not on infinite loop on steps because of incorrect dependencies
    public async Task Smoke_cancel((string file, ConfigProvider configProvider) testCase, int testIndex)
    {
        if (testCase.configProvider is null)
        {
            // some weird thing, not worth investigating
            return;
        }

        await SmokeTest(testCase.configProvider, testIndex, 30430, true);
    }

    [TestCaseSource(nameof(ChainSpecRunnerTests))]
    [MaxTime(300000)]
    public async Task Smoke_CanResolveAllSteps((string file, ConfigProvider configProvider) testCase, int testIndex)
    {
        if (testCase.configProvider is null)
        {
            return;
        }

        PluginLoader pluginLoader = new(
            "plugins",
            new FileSystem(),
            NullLogger.Instance,
            NethermindPlugins.EmbeddedPlugins
        );
        pluginLoader.Load();

        ApiBuilder builder = new(Substitute.For<IProcessExitSource>(), testCase.configProvider, LimboLogs.Instance);
        IList<INethermindPlugin> plugins = await pluginLoader.LoadPlugins(testCase.configProvider, builder.ChainSpec);
<<<<<<< HEAD
        plugins.Add(new RunnerTestPlugin());
=======
        plugins.Add(new RunnerTestPlugin(true));
>>>>>>> 2e346112
        EthereumRunner runner = builder.CreateEthereumRunner(plugins);

        INethermindApi api = runner.Api;

        // They normally need the api to be populated by steps, so we mock ouf nethermind api here.
        Build.MockOutNethermindApi((NethermindApi)api);

        api.Config<INetworkConfig>().LocalIp = "127.0.0.1";
        api.Config<INetworkConfig>().ExternalIp = "127.0.0.1";
        _ = api.Config<IHealthChecksConfig>(); // Randomly fail type disccovery if not resolved early.

        api.NodeKey = new InsecureProtectedPrivateKey(TestItem.PrivateKeyA);
        api.FileSystem = Substitute.For<IFileSystem>();
        api.BlockTree = Substitute.For<IBlockTree>();
        api.ReceiptStorage = Substitute.For<IReceiptStorage>();
<<<<<<< HEAD
        api.ReceiptFinder = Substitute.For<IReceiptFinder>();
        api.DbProvider = await TestMemDbProvider.InitAsync();
        api.BlockProducerRunner = Substitute.For<IBlockProducerRunner>();
=======
        api.BlockProducerRunner = Substitute.For<IBlockProducerRunner>();
        api.BackgroundTaskScheduler = Substitute.For<IBackgroundTaskScheduler>();
        api.NonceManager = Substitute.For<INonceManager>();

        if (api is AuRaNethermindApi auRaNethermindApi)
        {
            auRaNethermindApi.FinalizationManager = Substitute.For<IAuRaBlockFinalizationManager>();
        }
>>>>>>> 2e346112

        try
        {
            IEthereumStepsLoader stepsLoader = runner.LifetimeScope.Resolve<IEthereumStepsLoader>();
            foreach (StepInfo step in stepsLoader.ResolveStepsImplementations())
            {
                runner.LifetimeScope.Resolve(step.StepType);
            }

            // Many components are not part of the step constructor param, so we have resolve them manually here
            foreach (PropertyInfo? propertyInfo in api.GetType().Properties())
            {
                // Property with `SkipServiceCollection` make property from container.
                if (propertyInfo.GetCustomAttribute<SkipServiceCollectionAttribute>() is not null)
                {
                    propertyInfo.GetValue(api);
                }

                if (propertyInfo.GetSetMethod() is not null)
                {
                    if (runner.LifetimeScope.ComponentRegistry.TryGetRegistration(new TypedService(propertyInfo.PropertyType), out var registration))
                    {
                        var isFallback = registration.Metadata.ContainsKey(FallbackToFieldFromApi<INethermindApi>.FallbackMetadata);
                        if (!isFallback)
                        {
                            Assert.Fail($"A setter in {nameof(INethermindApi)} of type {propertyInfo.PropertyType} also has a container registration that is not a fallback to api. This is likely a bug.");
                        }
                    }
                }
            }

            if (api.Context.ResolveOptional<IBlockCacheService>() is not null)
            {
                api.Context.Resolve<IBlockCacheService>();
                api.Context.Resolve<InvalidChainTracker>();
                api.Context.Resolve<IBeaconPivot>();
                api.Context.Resolve<BeaconPivot>();
            }
            api.Context.Resolve<IPoSSwitcher>();
            api.Context.Resolve<ISynchronizer>();
            api.Context.Resolve<IAdminEraService>();
            api.Context.Resolve<IRpcModuleProvider>();
            api.Context.Resolve<IMessageSerializationService>();
            api.Context.Resolve<ISealValidator>();
            api.Context.Resolve<ISealer>();
            api.Context.Resolve<ISealEngine>();
            api.Context.Resolve<IRewardCalculatorSource>();
            api.Context.Resolve<IBlockValidator>();
            api.Context.Resolve<IHeaderValidator>();
            api.Context.Resolve<IUnclesValidator>();
            api.Context.Resolve<ITxValidator>();
            api.Context.Resolve<IReadOnlyTxProcessingEnvFactory>();
<<<<<<< HEAD
=======
            api.Context.Resolve<IBlockProducerEnvFactory>().Create();
>>>>>>> 2e346112

            // A root registration should not have both keyed and unkeyed registration. This is confusing and may
            // cause unexpected registration. Either have a single non-keyed registration or all keyed-registration,
            // or put them in an unambiguous container class.
<<<<<<< HEAD
            Dictionary<Type, object> keyedTypes = new();
            foreach (var registrations in api.Context.ComponentRegistry.Registrations)
            {
                if (registrations.Lifetime != RootScopeLifetime.Instance) continue;
                foreach (var registrationsService in registrations.Services)
=======
            Dictionary<Type, object> keyedTypes = [];
            foreach (IComponentRegistration registrations in api.Context.ComponentRegistry.Registrations)
            {
                if (registrations.Lifetime != RootScopeLifetime.Instance) continue;
                foreach (Service registrationsService in registrations.Services)
>>>>>>> 2e346112
                {
                    if (registrationsService is KeyedService keyedService)
                    {
                        keyedTypes.TryAdd(keyedService.ServiceType, keyedService.ServiceKey);
                    }
                }
            }

            // The following types should not have a global unnamed singleton registration. This is because
            // They are ambiguous by nature. Eg: For `IProtectedPrivateKey`, is it signer key or node key?
            // Consider wrapping them in an type that is clearly global eg: `IWorldStateManager.GlobalWorldState`
            // or using a named registration, or create an explicit child lifetime for that particular instance.
            HashSet<Type> bannedTypeForRootScope =
            [
                typeof(IWorldState),
                typeof(ITransactionProcessor),
                typeof(IVirtualMachine),
                typeof(IDb),
                typeof(IBlockProcessor),
                typeof(IBlockchainProcessor),
                typeof(IProtectedPrivateKey),
                typeof(PublicKey),
                typeof(IPrivateKeyGenerator),
<<<<<<< HEAD
                typeof(string),
            ];

            foreach (var registrations in api.Context.ComponentRegistry.Registrations)
            {
                if (registrations.Lifetime != RootScopeLifetime.Instance) continue;
                foreach (var registrationsService in registrations.Services)
=======
                typeof(ITracer), // Completely different construction on every case
                typeof(IReadOnlyStateProvider), // For which block? Use IChainHeadInfoProvider, or preferably, IStateReader instead
                typeof(string),
            ];

            foreach (IComponentRegistration registrations in api.Context.ComponentRegistry.Registrations)
            {
                if (registrations.Lifetime != RootScopeLifetime.Instance) continue;
                foreach (Service registrationsService in registrations.Services)
>>>>>>> 2e346112
                {
                    if (registrationsService is TypedService typedService)
                    {
                        if (bannedTypeForRootScope.Contains(typedService.ServiceType))
                        {
                            Assert.Fail($"{typedService.ServiceType} has a root registration. This is likely a bug.");
                        }
                        if (keyedTypes.TryGetValue(typedService.ServiceType, out var key))
                        {
                            Assert.Fail($"{typedService.ServiceType} has an unkeyed and keyed ({key}) root registration at the same time. This is likely a bug.");
                        }
                    }
                }
            }
        }
        finally
        {
            await runner.StopAsync();
        }
    }

    private static async Task SmokeTest(ConfigProvider configProvider, int testIndex, int basePort, bool cancel = false)
    {
        // An ugly hack to keep unused types
        Console.WriteLine(typeof(IHiveConfig));

        Rlp.ResetDecoders(); // One day this will be fix. But that day is not today, because it is seriously difficult.
        configProvider.GetConfig<IInitConfig>().DiagnosticMode = DiagnosticMode.MemDb;
        var tempPath = TempPath.GetTempDirectory();
        Directory.CreateDirectory(tempPath.Path);

        Exception? exception = null;
        try
        {
            IInitConfig initConfig = configProvider.GetConfig<IInitConfig>();
            initConfig.BaseDbPath = tempPath.Path;

            IDbConfig dbConfig = configProvider.GetConfig<IDbConfig>();
            dbConfig.FlushOnExit = false;

            INetworkConfig networkConfig = configProvider.GetConfig<INetworkConfig>();
            int port = basePort + testIndex;
            networkConfig.P2PPort = port;
            networkConfig.DiscoveryPort = port;

            PluginLoader pluginLoader = new(
                "plugins",
                new FileSystem(),
                NullLogger.Instance,
                NethermindPlugins.EmbeddedPlugins
            );
            pluginLoader.Load();

            ApiBuilder builder = new ApiBuilder(Substitute.For<IProcessExitSource>(), configProvider, LimboLogs.Instance);
            IList<INethermindPlugin> plugins = await pluginLoader.LoadPlugins(configProvider, builder.ChainSpec);
            plugins.Add(new RunnerTestPlugin());
            EthereumRunner runner = builder.CreateEthereumRunner(plugins);

            using CancellationTokenSource cts = new();

            try
            {
                Task task = runner.Start(cts.Token);
                if (cancel)
                {
                    cts.Cancel();
                }

                await task;
            }
            finally
            {
                try
                {
                    await runner.StopAsync();
                }
                catch (Exception e)
                {
                    if (exception is not null)
                    {
                        await TestContext.Error.WriteLineAsync(e.ToString());
                    }
                    else
                    {
                        throw;
                    }
                }
            }
        }
        finally
        {
            try
            {
                tempPath.Dispose();
            }
            catch (Exception disposeException)
            {
                if (disposeException is not null)
                {
                    // just swallow this exception as otherwise this is recognized as a pattern byt GitHub
                    // await TestContext.Error.WriteLineAsync(e.ToString());
                }
                else
                {
                    throw;
                }
            }
        }
    }

<<<<<<< HEAD
    private class RunnerTestPlugin : INethermindPlugin
=======
    private class RunnerTestPlugin(bool forStepTest = false) : INethermindPlugin
>>>>>>> 2e346112
    {
        public string Name { get; } = "Runner test plugin";
        public string Description { get; } = "A plugin to pass runner test and make it faster";
        public string Author { get; } = "";
        public bool Enabled { get; } = true;

        public ValueTask DisposeAsync() => ValueTask.CompletedTask;

<<<<<<< HEAD
        public IModule Module => new RunnerTestModule();

        private class RunnerTestModule : Autofac.Module
=======
        public IModule Module => new RunnerTestModule(forStepTest);

        private class RunnerTestModule(bool forStepTest) : Autofac.Module
>>>>>>> 2e346112
        {
            protected override void Load(ContainerBuilder builder)
            {
                base.Load(builder);

<<<<<<< HEAD
                var ipResolver = Substitute.For<IIPResolver>();
                ipResolver.ExternalIp.Returns(IPAddress.Parse("127.0.0.1"));
                ipResolver.LocalIp.Returns(IPAddress.Parse("127.0.0.1"));
                builder.AddSingleton(ipResolver);

                builder.AddDecorator<IInitConfig>((ctx, initConfig) =>
                {
                    initConfig.DiagnosticMode = DiagnosticMode.MemDb;
                    initConfig.InRunnerTest = true;
                    return initConfig;
                });
=======
                IIPResolver ipResolver = Substitute.For<IIPResolver>();
                ipResolver.ExternalIp.Returns(IPAddress.Parse("127.0.0.1"));
                ipResolver.LocalIp.Returns(IPAddress.Parse("127.0.0.1"));

                builder
                    .AddSingleton(ipResolver)
                    .AddDecorator<IInitConfig>((ctx, initConfig) =>
                    {
                        initConfig.DiagnosticMode = DiagnosticMode.MemDb;
                        initConfig.InRunnerTest = true;
                        return initConfig;
                    })
                    .AddDecorator<IJsonRpcConfig>((ctx, jsonRpcConfig) =>
                    {
                        jsonRpcConfig.PreloadRpcModules = true; // So that rpc is resolved early so that we know if something is wrong in test
                        return jsonRpcConfig;
                    });

                if (forStepTest)
                {
                    // Special case for aura where by default it try to cast the main blockchain processor
                    // to extract the reporting validator. The blockchain processor is not DI so it fail in step test but
                    // pass in runner test.
                    builder
                        .AddSingleton(Substitute.For<IReportingValidator>())
                        ;
                }

>>>>>>> 2e346112
            }
        }
    }
}<|MERGE_RESOLUTION|>--- conflicted
+++ resolved
@@ -25,11 +25,6 @@
 using Nethermind.Blockchain.Synchronization;
 using Nethermind.Config;
 using Nethermind.Consensus;
-<<<<<<< HEAD
-using Nethermind.Consensus.Clique;
-using Nethermind.Consensus.Processing;
-using Nethermind.Consensus.Rewards;
-=======
 using Nethermind.Consensus.AuRa;
 using Nethermind.Consensus.AuRa.InitializationSteps;
 using Nethermind.Consensus.AuRa.Validators;
@@ -38,15 +33,10 @@
 using Nethermind.Consensus.Producers;
 using Nethermind.Consensus.Rewards;
 using Nethermind.Consensus.Tracing;
->>>>>>> 2e346112
 using Nethermind.Consensus.Validators;
 using Nethermind.Core;
 using Nethermind.Core.Container;
 using Nethermind.Core.Crypto;
-<<<<<<< HEAD
-using Nethermind.Core.Specs;
-=======
->>>>>>> 2e346112
 using Nethermind.Core.Test.Builders;
 using Nethermind.Core.Test.IO;
 using Nethermind.Core.Test.Modules;
@@ -72,11 +62,7 @@
 using Nethermind.Optimism;
 using Nethermind.Runner.Ethereum.Api;
 using Nethermind.Serialization.Rlp;
-<<<<<<< HEAD
-using Nethermind.State;
-=======
 using Nethermind.Evm.State;
->>>>>>> 2e346112
 using Nethermind.Synchronization;
 using Nethermind.Taiko.TaikoSpec;
 using Nethermind.TxPool;
@@ -214,11 +200,7 @@
 
         ApiBuilder builder = new(Substitute.For<IProcessExitSource>(), testCase.configProvider, LimboLogs.Instance);
         IList<INethermindPlugin> plugins = await pluginLoader.LoadPlugins(testCase.configProvider, builder.ChainSpec);
-<<<<<<< HEAD
-        plugins.Add(new RunnerTestPlugin());
-=======
         plugins.Add(new RunnerTestPlugin(true));
->>>>>>> 2e346112
         EthereumRunner runner = builder.CreateEthereumRunner(plugins);
 
         INethermindApi api = runner.Api;
@@ -234,11 +216,6 @@
         api.FileSystem = Substitute.For<IFileSystem>();
         api.BlockTree = Substitute.For<IBlockTree>();
         api.ReceiptStorage = Substitute.For<IReceiptStorage>();
-<<<<<<< HEAD
-        api.ReceiptFinder = Substitute.For<IReceiptFinder>();
-        api.DbProvider = await TestMemDbProvider.InitAsync();
-        api.BlockProducerRunner = Substitute.For<IBlockProducerRunner>();
-=======
         api.BlockProducerRunner = Substitute.For<IBlockProducerRunner>();
         api.BackgroundTaskScheduler = Substitute.For<IBackgroundTaskScheduler>();
         api.NonceManager = Substitute.For<INonceManager>();
@@ -247,7 +224,6 @@
         {
             auRaNethermindApi.FinalizationManager = Substitute.For<IAuRaBlockFinalizationManager>();
         }
->>>>>>> 2e346112
 
         try
         {
@@ -300,27 +276,16 @@
             api.Context.Resolve<IUnclesValidator>();
             api.Context.Resolve<ITxValidator>();
             api.Context.Resolve<IReadOnlyTxProcessingEnvFactory>();
-<<<<<<< HEAD
-=======
             api.Context.Resolve<IBlockProducerEnvFactory>().Create();
->>>>>>> 2e346112
 
             // A root registration should not have both keyed and unkeyed registration. This is confusing and may
             // cause unexpected registration. Either have a single non-keyed registration or all keyed-registration,
             // or put them in an unambiguous container class.
-<<<<<<< HEAD
-            Dictionary<Type, object> keyedTypes = new();
-            foreach (var registrations in api.Context.ComponentRegistry.Registrations)
-            {
-                if (registrations.Lifetime != RootScopeLifetime.Instance) continue;
-                foreach (var registrationsService in registrations.Services)
-=======
             Dictionary<Type, object> keyedTypes = [];
             foreach (IComponentRegistration registrations in api.Context.ComponentRegistry.Registrations)
             {
                 if (registrations.Lifetime != RootScopeLifetime.Instance) continue;
                 foreach (Service registrationsService in registrations.Services)
->>>>>>> 2e346112
                 {
                     if (registrationsService is KeyedService keyedService)
                     {
@@ -344,15 +309,6 @@
                 typeof(IProtectedPrivateKey),
                 typeof(PublicKey),
                 typeof(IPrivateKeyGenerator),
-<<<<<<< HEAD
-                typeof(string),
-            ];
-
-            foreach (var registrations in api.Context.ComponentRegistry.Registrations)
-            {
-                if (registrations.Lifetime != RootScopeLifetime.Instance) continue;
-                foreach (var registrationsService in registrations.Services)
-=======
                 typeof(ITracer), // Completely different construction on every case
                 typeof(IReadOnlyStateProvider), // For which block? Use IChainHeadInfoProvider, or preferably, IStateReader instead
                 typeof(string),
@@ -362,7 +318,6 @@
             {
                 if (registrations.Lifetime != RootScopeLifetime.Instance) continue;
                 foreach (Service registrationsService in registrations.Services)
->>>>>>> 2e346112
                 {
                     if (registrationsService is TypedService typedService)
                     {
@@ -473,11 +428,7 @@
         }
     }
 
-<<<<<<< HEAD
-    private class RunnerTestPlugin : INethermindPlugin
-=======
     private class RunnerTestPlugin(bool forStepTest = false) : INethermindPlugin
->>>>>>> 2e346112
     {
         public string Name { get; } = "Runner test plugin";
         public string Description { get; } = "A plugin to pass runner test and make it faster";
@@ -486,33 +437,14 @@
 
         public ValueTask DisposeAsync() => ValueTask.CompletedTask;
 
-<<<<<<< HEAD
-        public IModule Module => new RunnerTestModule();
-
-        private class RunnerTestModule : Autofac.Module
-=======
         public IModule Module => new RunnerTestModule(forStepTest);
 
         private class RunnerTestModule(bool forStepTest) : Autofac.Module
->>>>>>> 2e346112
         {
             protected override void Load(ContainerBuilder builder)
             {
                 base.Load(builder);
 
-<<<<<<< HEAD
-                var ipResolver = Substitute.For<IIPResolver>();
-                ipResolver.ExternalIp.Returns(IPAddress.Parse("127.0.0.1"));
-                ipResolver.LocalIp.Returns(IPAddress.Parse("127.0.0.1"));
-                builder.AddSingleton(ipResolver);
-
-                builder.AddDecorator<IInitConfig>((ctx, initConfig) =>
-                {
-                    initConfig.DiagnosticMode = DiagnosticMode.MemDb;
-                    initConfig.InRunnerTest = true;
-                    return initConfig;
-                });
-=======
                 IIPResolver ipResolver = Substitute.For<IIPResolver>();
                 ipResolver.ExternalIp.Returns(IPAddress.Parse("127.0.0.1"));
                 ipResolver.LocalIp.Returns(IPAddress.Parse("127.0.0.1"));
@@ -541,7 +473,6 @@
                         ;
                 }
 
->>>>>>> 2e346112
             }
         }
     }
