--- conflicted
+++ resolved
@@ -199,10 +199,7 @@
 
         api.Config<INetworkConfig>().LocalIp = "127.0.0.1";
         api.Config<INetworkConfig>().ExternalIp = "127.0.0.1";
-<<<<<<< HEAD
-=======
         _ = api.Config<IHealthChecksConfig>(); // Randomly fail type disccovery if not resolved early.
->>>>>>> e3651bdd
 
         api.NodeKey = new InsecureProtectedPrivateKey(TestItem.PrivateKeyA);
         api.FileSystem = Substitute.For<IFileSystem>();
@@ -210,11 +207,7 @@
         api.ReceiptStorage = Substitute.For<IReceiptStorage>();
         api.ReceiptFinder = Substitute.For<IReceiptFinder>();
         api.DbProvider = await TestMemDbProvider.InitAsync();
-<<<<<<< HEAD
-=======
-        api.EthereumEcdsa = new EthereumEcdsa(runner.LifetimeScope.Resolve<ISpecProvider>());
         api.BlockProducerRunner = Substitute.For<IBlockProducerRunner>();
->>>>>>> e3651bdd
 
         try
         {
@@ -419,11 +412,7 @@
     private class RunnerTestPlugin : INethermindPlugin
     {
         public string Name { get; } = "Runner test plugin";
-<<<<<<< HEAD
-        public string Description { get; } = "A plugin to pass runner test";
-=======
         public string Description { get; } = "A plugin to pass runner test and make it faster";
->>>>>>> e3651bdd
         public string Author { get; } = "";
         public bool Enabled { get; } = true;
 
@@ -439,10 +428,6 @@
 
                 var ipResolver = Substitute.For<IIPResolver>();
                 ipResolver.ExternalIp.Returns(IPAddress.Parse("127.0.0.1"));
-<<<<<<< HEAD
-
-                builder.AddSingleton(ipResolver);
-=======
                 ipResolver.LocalIp.Returns(IPAddress.Parse("127.0.0.1"));
                 builder.AddSingleton(ipResolver);
 
@@ -452,7 +437,6 @@
                     initConfig.InRunnerTest = true;
                     return initConfig;
                 });
->>>>>>> e3651bdd
             }
         }
     }
