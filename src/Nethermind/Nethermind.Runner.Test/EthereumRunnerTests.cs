--- conflicted
+++ resolved
@@ -206,11 +206,7 @@
         api.FileSystem = Substitute.For<IFileSystem>();
         api.BlockTree = Substitute.For<IBlockTree>();
         api.ReceiptStorage = Substitute.For<IReceiptStorage>();
-<<<<<<< HEAD
-=======
-        api.ReceiptFinder = Substitute.For<IReceiptFinder>();
         api.DbFactory = new MemDbFactory();
->>>>>>> 811cde9c
         api.DbProvider = await TestMemDbProvider.InitAsync();
         api.BlockProducerRunner = Substitute.For<IBlockProducerRunner>();
 
