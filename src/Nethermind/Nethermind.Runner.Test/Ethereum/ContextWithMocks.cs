// SPDX-FileCopyrightText: 2022 Demerzel Solutions Limited
// SPDX-License-Identifier: LGPL-3.0-only

using System;
using System.Collections.Generic;
using System.IO.Abstractions;
using System.Linq;
using Autofac;
using Autofac.Core;
using Autofac.Core.Activators.Delegate;
using Autofac.Core.Lifetime;
using Autofac.Core.Registration;
using Nethermind.Api;
using Nethermind.Blockchain;
using Nethermind.Blockchain.Filters;
using Nethermind.Blockchain.Receipts;
using Nethermind.Blockchain.Services;
using Nethermind.Config;
using Nethermind.Consensus;
using Nethermind.Consensus.Comparers;
using Nethermind.Consensus.Processing;
using Nethermind.Consensus.Producers;
using Nethermind.Consensus.Rewards;
using Nethermind.Consensus.Validators;
using Nethermind.Core.Specs;
using Nethermind.Crypto;
using Nethermind.Db;
using Nethermind.Logging;
using Nethermind.Network;
using Nethermind.Db.Blooms;
using Nethermind.Grpc;
using Nethermind.JsonRpc.Modules.Eth.GasPrice;
using Nethermind.KeyStore;
using Nethermind.Serialization.Json;
using Nethermind.Specs.ChainSpecStyle;
using Nethermind.State.Repositories;
using Nethermind.TxPool;
using Nethermind.Wallet;
using Nethermind.Sockets;
using Nethermind.Specs;
using Nethermind.Trie;
using NSubstitute;
using Nethermind.Blockchain.Blocks;
using Nethermind.Core;
using Nethermind.Facade.Find;

namespace Nethermind.Runner.Test.Ethereum
{
    public static class Build
    {
        public static NethermindApi ContextWithMocks()
        {
            NethermindApi.Dependencies apiDependencies = new NethermindApi.Dependencies(
                Substitute.For<IConfigProvider>(),
                Substitute.For<IJsonSerializer>(),
                LimboLogs.Instance,
                new ChainSpec { Parameters = new ChainParameters(), },
                Substitute.For<ISpecProvider>(),
                [],
                Substitute.For<IProcessExitSource>(),
                new ContainerBuilder()
                    .AddSingleton<ITxValidator>(new TxValidator(MainnetSpecProvider.Instance.ChainId))
                    .AddSource(new NSubstituteRegistrationSource())
                    .Build()
            );

            var api = new NethermindApi(apiDependencies);
            MockOutNethermindApi(api);
            return api;
        }

        private class NSubstituteRegistrationSource : IRegistrationSource
        {
            public IEnumerable<IComponentRegistration> RegistrationsFor(Service service, Func<Service, IEnumerable<ServiceRegistration>> registrationAccessor)
            {
                if (registrationAccessor(service).Any())
                {
                    // Already have registration
                    return [];
                }

                IServiceWithType swt = service as IServiceWithType;
                if (registrationAccessor(service).Any() || swt == null || !swt.ServiceType.IsInterface)
                {
                    // It's not a request for the base handler type, so skip it.
                    return [];
                }

                // Dynamically resolve any interface with nsubstitue
                ComponentRegistration registration = new ComponentRegistration(
                    Guid.NewGuid(),
                    new DelegateActivator(swt.ServiceType, (c, p) =>
                    {
                        return Substitute.For([swt.ServiceType], []);
                    }),
                    new RootScopeLifetime(),
                    InstanceSharing.Shared,
                    InstanceOwnership.OwnedByLifetimeScope,
                    new[] { service },
                    new Dictionary<string, object>());

                return [registration];
            }

            public bool IsAdapterForIndividualComponents => false;
        }

        public static void MockOutNethermindApi(NethermindApi api)
        {
            api.Enode = Substitute.For<IEnode>();
            api.TxPool = Substitute.For<ITxPool>();
            api.Wallet = Substitute.For<IWallet>();
            api.BlockTree = Substitute.For<IBlockTree>();
<<<<<<< HEAD
            api.DbProvider = TestMemDbProvider.Init();
            api.ReceiptStorage = Substitute.For<IReceiptStorage>();
            api.ReceiptFinder = Substitute.For<IReceiptFinder>();
            api.TxPoolInfoProvider = Substitute.For<ITxPoolInfoProvider>();
=======
            api.ReceiptStorage = Substitute.For<IReceiptStorage>();
>>>>>>> 2e346112
            api.BloomStorage = Substitute.For<IBloomStorage>();
            api.BlockProducer = Substitute.For<IBlockProducer>();
            api.EngineSigner = Substitute.For<ISigner>();
            api.FileSystem = Substitute.For<IFileSystem>();
<<<<<<< HEAD
            api.FilterManager = Substitute.For<IFilterManager>();
            api.FilterStore = Substitute.For<IFilterStore>();
            api.GrpcServer = Substitute.For<IGrpcServer>();
=======
>>>>>>> 2e346112
            api.KeyStore = Substitute.For<IKeyStore>();
            api.LogFinder = Substitute.For<ILogFinder>();
            api.ProtocolsManager = Substitute.For<IProtocolsManager>();
            api.ProtocolValidator = Substitute.For<IProtocolValidator>();
<<<<<<< HEAD
            api.MainProcessingContext = Substitute.For<IMainProcessingContext>();
=======
>>>>>>> 2e346112
            api.TxSender = Substitute.For<ITxSender>();
            api.EngineSignerStore = Substitute.For<ISignerStore>();
            api.ChainLevelInfoRepository = Substitute.For<IChainLevelInfoRepository>();
            api.TransactionComparerProvider = Substitute.For<ITransactionComparerProvider>();
            api.BlockProductionPolicy = Substitute.For<IBlockProductionPolicy>();
            api.BadBlocksStore = Substitute.For<IBadBlockStore>();
        }
    }
}<|MERGE_RESOLUTION|>--- conflicted
+++ resolved
@@ -111,32 +111,15 @@
             api.TxPool = Substitute.For<ITxPool>();
             api.Wallet = Substitute.For<IWallet>();
             api.BlockTree = Substitute.For<IBlockTree>();
-<<<<<<< HEAD
-            api.DbProvider = TestMemDbProvider.Init();
             api.ReceiptStorage = Substitute.For<IReceiptStorage>();
-            api.ReceiptFinder = Substitute.For<IReceiptFinder>();
-            api.TxPoolInfoProvider = Substitute.For<ITxPoolInfoProvider>();
-=======
-            api.ReceiptStorage = Substitute.For<IReceiptStorage>();
->>>>>>> 2e346112
             api.BloomStorage = Substitute.For<IBloomStorage>();
             api.BlockProducer = Substitute.For<IBlockProducer>();
             api.EngineSigner = Substitute.For<ISigner>();
             api.FileSystem = Substitute.For<IFileSystem>();
-<<<<<<< HEAD
-            api.FilterManager = Substitute.For<IFilterManager>();
-            api.FilterStore = Substitute.For<IFilterStore>();
-            api.GrpcServer = Substitute.For<IGrpcServer>();
-=======
->>>>>>> 2e346112
             api.KeyStore = Substitute.For<IKeyStore>();
             api.LogFinder = Substitute.For<ILogFinder>();
             api.ProtocolsManager = Substitute.For<IProtocolsManager>();
             api.ProtocolValidator = Substitute.For<IProtocolValidator>();
-<<<<<<< HEAD
-            api.MainProcessingContext = Substitute.For<IMainProcessingContext>();
-=======
->>>>>>> 2e346112
             api.TxSender = Substitute.For<ITxSender>();
             api.EngineSignerStore = Substitute.For<ISignerStore>();
             api.ChainLevelInfoRepository = Substitute.For<IChainLevelInfoRepository>();
