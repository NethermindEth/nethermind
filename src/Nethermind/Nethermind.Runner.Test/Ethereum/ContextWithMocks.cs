// SPDX-FileCopyrightText: 2022 Demerzel Solutions Limited
// SPDX-License-Identifier: LGPL-3.0-only

<<<<<<< HEAD
#nullable enable
using System;
=======
using System.IO;
>>>>>>> 505e8638
using System.IO.Abstractions;
using Autofac;
using Nethermind.Api;
using Nethermind.Blockchain;
using Nethermind.Blockchain.Filters;
using Nethermind.Blockchain.Receipts;
using Nethermind.Blockchain.Services;
using Nethermind.Config;
using Nethermind.Consensus;
using Nethermind.Consensus.Comparers;
using Nethermind.Consensus.Processing;
using Nethermind.Consensus.Producers;
using Nethermind.Consensus.Rewards;
using Nethermind.Consensus.Validators;
using Nethermind.Core.Specs;
using Nethermind.Crypto;
using Nethermind.Db;
using Nethermind.Logging;
using Nethermind.Network;
using Nethermind.Db.Blooms;
using Nethermind.Evm.TransactionProcessing;
using Nethermind.Facade.Eth;
using Nethermind.Grpc;
using Nethermind.JsonRpc.Modules;
using Nethermind.JsonRpc.Modules.Eth.GasPrice;
using Nethermind.KeyStore;
using Nethermind.Monitoring;
using Nethermind.Network.Rlpx;
using Nethermind.Serialization.Json;
using Nethermind.Specs.ChainSpecStyle;
using Nethermind.State;
using Nethermind.State.Repositories;
using Nethermind.Stats;
using Nethermind.Synchronization;
using Nethermind.Synchronization.ParallelSync;
using Nethermind.Synchronization.Peers;
using Nethermind.Trie.Pruning;
using Nethermind.TxPool;
using Nethermind.Wallet;
using Nethermind.Sockets;
using Nethermind.Specs;
using Nethermind.Trie;
using NSubstitute;
using Nethermind.Blockchain.Blocks;
using Nethermind.Blockchain.Synchronization;
using Nethermind.Consensus.Scheduler;
using Nethermind.Core;
using Nethermind.Core.Container;
using Nethermind.Facade.Find;
<<<<<<< HEAD
using Nethermind.Runner.Modules;
=======
using Nethermind.Core.Test.Builders;
using Nethermind.Init.Steps;
using Nethermind.Network.Config;
using Nethermind.Network.P2P.Analyzers;
>>>>>>> 505e8638

namespace Nethermind.Runner.Test.Ethereum
{
    public static class Build
    {
<<<<<<< HEAD
        public static NethermindApi ContextWithMocks(Action<ContainerBuilder>? containerConfigurer = null)
        {
            ContainerBuilder containerBuilder = new ContainerBuilder()
                .AddInstance(Substitute.For<IConfigProvider>())
                .AddInstance(Substitute.For<IJsonSerializer>())
                .AddInstance<ILogManager>(LimboLogs.Instance)
                .AddSingleton<ChainSpec>()
                .AddModule(new BaseModule())
                .AddModule(new CoreModule())
                .AddModule(new RunnerModule())
                .AddInstance(Substitute.For<IProcessExitSource>())
                .AddInstance(Substitute.For<ISpecProvider>()); // need more complete chainspec to use ISpecProvider

            containerConfigurer?.Invoke(containerBuilder);

            IContainer container = containerBuilder.Build();

            var api = container.Resolve<INethermindApi>();
            api.Enode = Substitute.For<IEnode>();
            api.TxPool = Substitute.For<ITxPool>();
            api.Wallet = Substitute.For<IWallet>();
            api.BlockTree = Substitute.For<IBlockTree>();
            api.SyncServer = Substitute.For<ISyncServer>();
            api.DbProvider = TestMemDbProvider.Init();
            api.PeerManager = Substitute.For<IPeerManager>();
            api.PeerPool = Substitute.For<IPeerPool>();
            api.EthereumEcdsa = Substitute.For<IEthereumEcdsa>();
            api.MainBlockProcessor = Substitute.For<IBlockProcessor>();
            api.ReceiptStorage = Substitute.For<IReceiptStorage>();
            api.ReceiptFinder = Substitute.For<IReceiptFinder>();
            api.BlockValidator = Substitute.For<IBlockValidator>();
            api.RewardCalculatorSource = Substitute.For<IRewardCalculatorSource>();
            api.TxPoolInfoProvider = Substitute.For<ITxPoolInfoProvider>();
            api.StaticNodesManager = Substitute.For<IStaticNodesManager>();
            api.BloomStorage = Substitute.For<IBloomStorage>();
            api.Sealer = Substitute.For<ISealer>();
            api.BlockchainProcessor = Substitute.For<IBlockchainProcessor>();
            api.BlockProducer = Substitute.For<IBlockProducer>();
            api.DiscoveryApp = Substitute.For<IDiscoveryApp>();
            api.EngineSigner = Substitute.For<ISigner>();
            api.FileSystem = Substitute.For<IFileSystem>();
            api.FilterManager = Substitute.For<IFilterManager>();
            api.FilterStore = Substitute.For<IFilterStore>();
            api.GrpcServer = Substitute.For<IGrpcServer>();
            api.HeaderValidator = Substitute.For<IHeaderValidator>();
            api.IpResolver = Substitute.For<IIPResolver>();
            api.KeyStore = Substitute.For<IKeyStore>();
            api.LogFinder = Substitute.For<ILogFinder>();
            api.MonitoringService = Substitute.For<IMonitoringService>();
            api.ProtocolsManager = Substitute.For<IProtocolsManager>();
            api.ProtocolValidator = Substitute.For<IProtocolValidator>();
            api.RlpxPeer = Substitute.For<IRlpxHost>();
            api.SealValidator = Substitute.For<ISealValidator>();
            api.SessionMonitor = Substitute.For<ISessionMonitor>();
            api.WorldState = Substitute.For<IWorldState>();
            api.StateReader = Substitute.For<IStateReader>();
            api.TransactionProcessor = Substitute.For<ITransactionProcessor>();
            api.TxSender = Substitute.For<ITxSender>();
            api.BlockProcessingQueue = Substitute.For<IBlockProcessingQueue>();
            api.EngineSignerStore = Substitute.For<ISignerStore>();
            api.NodeStatsManager = Substitute.For<INodeStatsManager>();
            api.RpcModuleProvider = Substitute.For<IRpcModuleProvider>();
            api.SyncPeerPool = Substitute.For<ISyncPeerPool>();
            api.PeerDifficultyRefreshPool = Substitute.For<IPeerDifficultyRefreshPool>();
            api.WebSocketsManager = Substitute.For<IWebSocketsManager>();
            api.ChainLevelInfoRepository = Substitute.For<IChainLevelInfoRepository>();
            api.TrieStore = Substitute.For<ITrieStore>();
            api.BlockProducerEnvFactory = Substitute.For<IBlockProducerEnvFactory>();
            api.TransactionComparerProvider = Substitute.For<ITransactionComparerProvider>();
            api.GasPriceOracle = Substitute.For<IGasPriceOracle>();
            api.EthSyncingInfo = Substitute.For<IEthSyncingInfo>();
            api.HealthHintService = Substitute.For<IHealthHintService>();
            api.TxValidator = new TxValidator(MainnetSpecProvider.Instance.ChainId);
            api.UnclesValidator = Substitute.For<IUnclesValidator>();
            api.BlockProductionPolicy = Substitute.For<IBlockProductionPolicy>();
            api.BetterPeerStrategy = Substitute.For<IBetterPeerStrategy>();
            api.ReceiptMonitor = Substitute.For<IReceiptMonitor>();
            api.BadBlocksStore = Substitute.For<IBlockStore>();

            api.ApiWithNetworkServiceContainer = new ContainerBuilder()
                .AddInstance(Substitute.For<ISyncModeSelector>())
                .AddInstance(Substitute.For<ISyncProgressResolver>())
                .AddInstance(Substitute.For<ISynchronizer>())
                .Build();
=======
        public static NethermindApi ContextWithoutContainer()
        {
            var api = new NethermindApi(Substitute.For<IConfigProvider>(), Substitute.For<IJsonSerializer>(), LimboLogs.Instance,
                new ChainSpec())
            {
                NodeKey = new ProtectedPrivateKey(TestItem.PrivateKeyA, Path.GetTempPath()),
                Enode = Substitute.For<IEnode>(),
                TxPool = Substitute.For<ITxPool>(),
                Wallet = Substitute.For<IWallet>(),
                BlockTree = Substitute.For<IBlockTree>(),
                DbProvider = TestMemDbProvider.Init(),
                SpecProvider = Substitute.For<ISpecProvider>(),
                EthereumEcdsa = Substitute.For<IEthereumEcdsa>(),
                MainBlockProcessor = Substitute.For<IBlockProcessor>(),
                ReceiptStorage = Substitute.For<IReceiptStorage>(),
                ReceiptFinder = Substitute.For<IReceiptFinder>(),
                BlockValidator = Substitute.For<IBlockValidator>(),
                RewardCalculatorSource = Substitute.For<IRewardCalculatorSource>(),
                TxPoolInfoProvider = Substitute.For<ITxPoolInfoProvider>(),
                BloomStorage = Substitute.For<IBloomStorage>(),
                Sealer = Substitute.For<ISealer>(),
                BlockchainProcessor = Substitute.For<IBlockchainProcessor>(),
                BlockProducer = Substitute.For<IBlockProducer>(),
                EngineSigner = Substitute.For<ISigner>(),
                FileSystem = Substitute.For<IFileSystem>(),
                FilterManager = Substitute.For<IFilterManager>(),
                FilterStore = Substitute.For<IFilterStore>(),
                GrpcServer = Substitute.For<IGrpcServer>(),
                HeaderValidator = Substitute.For<IHeaderValidator>(),
                IpResolver = Substitute.For<IIPResolver>(),
                KeyStore = Substitute.For<IKeyStore>(),
                LogFinder = Substitute.For<ILogFinder>(),
                MonitoringService = Substitute.For<IMonitoringService>(),
                SealValidator = Substitute.For<ISealValidator>(),
                WorldState = Substitute.For<IWorldState>(),
                StateReader = Substitute.For<IStateReader>(),
                TransactionProcessor = Substitute.For<ITransactionProcessor>(),
                TxSender = Substitute.For<ITxSender>(),
                BlockProcessingQueue = Substitute.For<IBlockProcessingQueue>(),
                EngineSignerStore = Substitute.For<ISignerStore>(),
                RpcModuleProvider = Substitute.For<IRpcModuleProvider>(),
                WebSocketsManager = Substitute.For<IWebSocketsManager>(),
                ChainLevelInfoRepository = Substitute.For<IChainLevelInfoRepository>(),
                TrieStore = Substitute.For<ITrieStore>(),
                BlockProducerEnvFactory = Substitute.For<IBlockProducerEnvFactory>(),
                TransactionComparerProvider = Substitute.For<ITransactionComparerProvider>(),
                GasPriceOracle = Substitute.For<IGasPriceOracle>(),
                HealthHintService = Substitute.For<IHealthHintService>(),
                TxValidator = new TxValidator(MainnetSpecProvider.Instance.ChainId),
                UnclesValidator = Substitute.For<IUnclesValidator>(),
                BlockProductionPolicy = Substitute.For<IBlockProductionPolicy>(),
                ReceiptMonitor = Substitute.For<IReceiptMonitor>(),
                BadBlocksStore = Substitute.For<IBlockStore>(),
                BackgroundTaskScheduler = Substitute.For<IBackgroundTaskScheduler>(),
            };
>>>>>>> 505e8638

            api.WorldStateManager = new ReadOnlyWorldStateManager(api.DbProvider, Substitute.For<IReadOnlyTrieStore>(), LimboLogs.Instance);
            api.NodeStorageFactory = new NodeStorageFactory(INodeStorage.KeyScheme.HalfPath, LimboLogs.Instance);

            return (NethermindApi)api;
        }

        public static NethermindApi ContextWithMocks()
        {
            NethermindApi api = ContextWithoutContainer();
            api.ApiWithNetworkServiceContainer = new ContainerBuilder()
                .AddSingleton(Substitute.For<IDiscoveryApp>())
                .AddSingleton(Substitute.For<ISyncModeSelector>())
                .AddSingleton(Substitute.For<ISynchronizer>())
                .AddSingleton(Substitute.For<ISyncPeerPool>())
                .AddSingleton(Substitute.For<IPivot>())
                .AddSingleton(Substitute.For<IPeerDifficultyRefreshPool>())
                .AddSingleton(Substitute.For<IBetterPeerStrategy>())
                .AddSingleton(Substitute.For<ISyncServer>())
                .AddSingleton(Substitute.For<IRlpxHost>())
                .AddSingleton(Substitute.For<ISessionMonitor>())
                .AddSingleton(Substitute.For<IEthSyncingInfo>())
                .AddSingleton(Substitute.For<IStaticNodesManager>())
                .AddSingleton(Substitute.For<IProtocolsManager>())
                .AddSingleton(Substitute.For<IPeerManager>())
                .AddSingleton(Substitute.For<IPeerPool>())
                .Build();

            return api;
        }

        public static NethermindApi ContextWithMocksWithTestContainer(INetworkConfig networkConfig = null, ISyncConfig syncConfig = null)
        {
            NethermindApi api = ContextWithoutContainer();

            if (networkConfig == null)
            {
                networkConfig = new NetworkConfig();
            }
            if (syncConfig == null)
            {
                syncConfig = new SyncConfig();
            }

            var builder = new ContainerBuilder();
            ((IApiWithNetwork)api).ConfigureContainerBuilderFromApiWithNetwork(builder);
            builder.RegisterModule(new NetworkModule(networkConfig, syncConfig));
            api.ApiWithNetworkServiceContainer = builder.Build();

            return api;
        }
    }
}<|MERGE_RESOLUTION|>--- conflicted
+++ resolved
@@ -1,12 +1,9 @@
 // SPDX-FileCopyrightText: 2022 Demerzel Solutions Limited
 // SPDX-License-Identifier: LGPL-3.0-only
 
-<<<<<<< HEAD
 #nullable enable
 using System;
-=======
 using System.IO;
->>>>>>> 505e8638
 using System.IO.Abstractions;
 using Autofac;
 using Nethermind.Api;
@@ -56,21 +53,17 @@
 using Nethermind.Core;
 using Nethermind.Core.Container;
 using Nethermind.Facade.Find;
-<<<<<<< HEAD
 using Nethermind.Runner.Modules;
-=======
 using Nethermind.Core.Test.Builders;
 using Nethermind.Init.Steps;
 using Nethermind.Network.Config;
 using Nethermind.Network.P2P.Analyzers;
->>>>>>> 505e8638
 
 namespace Nethermind.Runner.Test.Ethereum
 {
     public static class Build
     {
-<<<<<<< HEAD
-        public static NethermindApi ContextWithMocks(Action<ContainerBuilder>? containerConfigurer = null)
+        public static NethermindApi ContextWithoutContainer(Action<ContainerBuilder>? containerConfigurer = null)
         {
             ContainerBuilder containerBuilder = new ContainerBuilder()
                 .AddInstance(Substitute.For<IConfigProvider>())
@@ -92,10 +85,7 @@
             api.TxPool = Substitute.For<ITxPool>();
             api.Wallet = Substitute.For<IWallet>();
             api.BlockTree = Substitute.For<IBlockTree>();
-            api.SyncServer = Substitute.For<ISyncServer>();
             api.DbProvider = TestMemDbProvider.Init();
-            api.PeerManager = Substitute.For<IPeerManager>();
-            api.PeerPool = Substitute.For<IPeerPool>();
             api.EthereumEcdsa = Substitute.For<IEthereumEcdsa>();
             api.MainBlockProcessor = Substitute.For<IBlockProcessor>();
             api.ReceiptStorage = Substitute.For<IReceiptStorage>();
@@ -103,12 +93,10 @@
             api.BlockValidator = Substitute.For<IBlockValidator>();
             api.RewardCalculatorSource = Substitute.For<IRewardCalculatorSource>();
             api.TxPoolInfoProvider = Substitute.For<ITxPoolInfoProvider>();
-            api.StaticNodesManager = Substitute.For<IStaticNodesManager>();
             api.BloomStorage = Substitute.For<IBloomStorage>();
             api.Sealer = Substitute.For<ISealer>();
             api.BlockchainProcessor = Substitute.For<IBlockchainProcessor>();
             api.BlockProducer = Substitute.For<IBlockProducer>();
-            api.DiscoveryApp = Substitute.For<IDiscoveryApp>();
             api.EngineSigner = Substitute.For<ISigner>();
             api.FileSystem = Substitute.For<IFileSystem>();
             api.FilterManager = Substitute.For<IFilterManager>();
@@ -119,33 +107,24 @@
             api.KeyStore = Substitute.For<IKeyStore>();
             api.LogFinder = Substitute.For<ILogFinder>();
             api.MonitoringService = Substitute.For<IMonitoringService>();
-            api.ProtocolsManager = Substitute.For<IProtocolsManager>();
-            api.ProtocolValidator = Substitute.For<IProtocolValidator>();
-            api.RlpxPeer = Substitute.For<IRlpxHost>();
             api.SealValidator = Substitute.For<ISealValidator>();
-            api.SessionMonitor = Substitute.For<ISessionMonitor>();
             api.WorldState = Substitute.For<IWorldState>();
             api.StateReader = Substitute.For<IStateReader>();
             api.TransactionProcessor = Substitute.For<ITransactionProcessor>();
             api.TxSender = Substitute.For<ITxSender>();
             api.BlockProcessingQueue = Substitute.For<IBlockProcessingQueue>();
             api.EngineSignerStore = Substitute.For<ISignerStore>();
-            api.NodeStatsManager = Substitute.For<INodeStatsManager>();
             api.RpcModuleProvider = Substitute.For<IRpcModuleProvider>();
-            api.SyncPeerPool = Substitute.For<ISyncPeerPool>();
-            api.PeerDifficultyRefreshPool = Substitute.For<IPeerDifficultyRefreshPool>();
             api.WebSocketsManager = Substitute.For<IWebSocketsManager>();
             api.ChainLevelInfoRepository = Substitute.For<IChainLevelInfoRepository>();
             api.TrieStore = Substitute.For<ITrieStore>();
             api.BlockProducerEnvFactory = Substitute.For<IBlockProducerEnvFactory>();
             api.TransactionComparerProvider = Substitute.For<ITransactionComparerProvider>();
             api.GasPriceOracle = Substitute.For<IGasPriceOracle>();
-            api.EthSyncingInfo = Substitute.For<IEthSyncingInfo>();
             api.HealthHintService = Substitute.For<IHealthHintService>();
             api.TxValidator = new TxValidator(MainnetSpecProvider.Instance.ChainId);
             api.UnclesValidator = Substitute.For<IUnclesValidator>();
             api.BlockProductionPolicy = Substitute.For<IBlockProductionPolicy>();
-            api.BetterPeerStrategy = Substitute.For<IBetterPeerStrategy>();
             api.ReceiptMonitor = Substitute.For<IReceiptMonitor>();
             api.BadBlocksStore = Substitute.For<IBlockStore>();
 
@@ -154,63 +133,6 @@
                 .AddInstance(Substitute.For<ISyncProgressResolver>())
                 .AddInstance(Substitute.For<ISynchronizer>())
                 .Build();
-=======
-        public static NethermindApi ContextWithoutContainer()
-        {
-            var api = new NethermindApi(Substitute.For<IConfigProvider>(), Substitute.For<IJsonSerializer>(), LimboLogs.Instance,
-                new ChainSpec())
-            {
-                NodeKey = new ProtectedPrivateKey(TestItem.PrivateKeyA, Path.GetTempPath()),
-                Enode = Substitute.For<IEnode>(),
-                TxPool = Substitute.For<ITxPool>(),
-                Wallet = Substitute.For<IWallet>(),
-                BlockTree = Substitute.For<IBlockTree>(),
-                DbProvider = TestMemDbProvider.Init(),
-                SpecProvider = Substitute.For<ISpecProvider>(),
-                EthereumEcdsa = Substitute.For<IEthereumEcdsa>(),
-                MainBlockProcessor = Substitute.For<IBlockProcessor>(),
-                ReceiptStorage = Substitute.For<IReceiptStorage>(),
-                ReceiptFinder = Substitute.For<IReceiptFinder>(),
-                BlockValidator = Substitute.For<IBlockValidator>(),
-                RewardCalculatorSource = Substitute.For<IRewardCalculatorSource>(),
-                TxPoolInfoProvider = Substitute.For<ITxPoolInfoProvider>(),
-                BloomStorage = Substitute.For<IBloomStorage>(),
-                Sealer = Substitute.For<ISealer>(),
-                BlockchainProcessor = Substitute.For<IBlockchainProcessor>(),
-                BlockProducer = Substitute.For<IBlockProducer>(),
-                EngineSigner = Substitute.For<ISigner>(),
-                FileSystem = Substitute.For<IFileSystem>(),
-                FilterManager = Substitute.For<IFilterManager>(),
-                FilterStore = Substitute.For<IFilterStore>(),
-                GrpcServer = Substitute.For<IGrpcServer>(),
-                HeaderValidator = Substitute.For<IHeaderValidator>(),
-                IpResolver = Substitute.For<IIPResolver>(),
-                KeyStore = Substitute.For<IKeyStore>(),
-                LogFinder = Substitute.For<ILogFinder>(),
-                MonitoringService = Substitute.For<IMonitoringService>(),
-                SealValidator = Substitute.For<ISealValidator>(),
-                WorldState = Substitute.For<IWorldState>(),
-                StateReader = Substitute.For<IStateReader>(),
-                TransactionProcessor = Substitute.For<ITransactionProcessor>(),
-                TxSender = Substitute.For<ITxSender>(),
-                BlockProcessingQueue = Substitute.For<IBlockProcessingQueue>(),
-                EngineSignerStore = Substitute.For<ISignerStore>(),
-                RpcModuleProvider = Substitute.For<IRpcModuleProvider>(),
-                WebSocketsManager = Substitute.For<IWebSocketsManager>(),
-                ChainLevelInfoRepository = Substitute.For<IChainLevelInfoRepository>(),
-                TrieStore = Substitute.For<ITrieStore>(),
-                BlockProducerEnvFactory = Substitute.For<IBlockProducerEnvFactory>(),
-                TransactionComparerProvider = Substitute.For<ITransactionComparerProvider>(),
-                GasPriceOracle = Substitute.For<IGasPriceOracle>(),
-                HealthHintService = Substitute.For<IHealthHintService>(),
-                TxValidator = new TxValidator(MainnetSpecProvider.Instance.ChainId),
-                UnclesValidator = Substitute.For<IUnclesValidator>(),
-                BlockProductionPolicy = Substitute.For<IBlockProductionPolicy>(),
-                ReceiptMonitor = Substitute.For<IReceiptMonitor>(),
-                BadBlocksStore = Substitute.For<IBlockStore>(),
-                BackgroundTaskScheduler = Substitute.For<IBackgroundTaskScheduler>(),
-            };
->>>>>>> 505e8638
 
             api.WorldStateManager = new ReadOnlyWorldStateManager(api.DbProvider, Substitute.For<IReadOnlyTrieStore>(), LimboLogs.Instance);
             api.NodeStorageFactory = new NodeStorageFactory(INodeStorage.KeyScheme.HalfPath, LimboLogs.Instance);
@@ -222,27 +144,27 @@
         {
             NethermindApi api = ContextWithoutContainer();
             api.ApiWithNetworkServiceContainer = new ContainerBuilder()
-                .AddSingleton(Substitute.For<IDiscoveryApp>())
-                .AddSingleton(Substitute.For<ISyncModeSelector>())
-                .AddSingleton(Substitute.For<ISynchronizer>())
-                .AddSingleton(Substitute.For<ISyncPeerPool>())
-                .AddSingleton(Substitute.For<IPivot>())
-                .AddSingleton(Substitute.For<IPeerDifficultyRefreshPool>())
-                .AddSingleton(Substitute.For<IBetterPeerStrategy>())
-                .AddSingleton(Substitute.For<ISyncServer>())
-                .AddSingleton(Substitute.For<IRlpxHost>())
-                .AddSingleton(Substitute.For<ISessionMonitor>())
-                .AddSingleton(Substitute.For<IEthSyncingInfo>())
-                .AddSingleton(Substitute.For<IStaticNodesManager>())
-                .AddSingleton(Substitute.For<IProtocolsManager>())
-                .AddSingleton(Substitute.For<IPeerManager>())
-                .AddSingleton(Substitute.For<IPeerPool>())
+                .AddInstance(Substitute.For<IDiscoveryApp>())
+                .AddInstance(Substitute.For<ISyncModeSelector>())
+                .AddInstance(Substitute.For<ISynchronizer>())
+                .AddInstance(Substitute.For<ISyncPeerPool>())
+                .AddInstance(Substitute.For<IPivot>())
+                .AddInstance(Substitute.For<IPeerDifficultyRefreshPool>())
+                .AddInstance(Substitute.For<IBetterPeerStrategy>())
+                .AddInstance(Substitute.For<ISyncServer>())
+                .AddInstance(Substitute.For<IRlpxHost>())
+                .AddInstance(Substitute.For<ISessionMonitor>())
+                .AddInstance(Substitute.For<IEthSyncingInfo>())
+                .AddInstance(Substitute.For<IStaticNodesManager>())
+                .AddInstance(Substitute.For<IProtocolsManager>())
+                .AddInstance(Substitute.For<IPeerManager>())
+                .AddInstance(Substitute.For<IPeerPool>())
                 .Build();
 
             return api;
         }
 
-        public static NethermindApi ContextWithMocksWithTestContainer(INetworkConfig networkConfig = null, ISyncConfig syncConfig = null)
+        public static NethermindApi ContextWithMocksWithTestContainer(INetworkConfig? networkConfig = null, ISyncConfig? syncConfig = null)
         {
             NethermindApi api = ContextWithoutContainer();
 
