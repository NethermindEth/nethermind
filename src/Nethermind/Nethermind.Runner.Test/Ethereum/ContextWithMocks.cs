// SPDX-FileCopyrightText: 2022 Demerzel Solutions Limited
// SPDX-License-Identifier: LGPL-3.0-only

using System;
using System.Collections.Generic;
using System.IO.Abstractions;
using System.Linq;
using Autofac;
using Autofac.Core;
using Autofac.Core.Activators.Delegate;
using Autofac.Core.Lifetime;
using Autofac.Core.Registration;
using Nethermind.Api;
using Nethermind.Blockchain;
using Nethermind.Blockchain.Filters;
using Nethermind.Blockchain.Receipts;
using Nethermind.Blockchain.Services;
using Nethermind.Config;
using Nethermind.Consensus;
using Nethermind.Consensus.Comparers;
using Nethermind.Consensus.Processing;
using Nethermind.Consensus.Producers;
using Nethermind.Consensus.Rewards;
using Nethermind.Consensus.Validators;
using Nethermind.Core.Specs;
using Nethermind.Crypto;
using Nethermind.Db;
using Nethermind.Logging;
using Nethermind.Network;
using Nethermind.Db.Blooms;
using Nethermind.Grpc;
using Nethermind.JsonRpc.Modules.Eth.GasPrice;
using Nethermind.KeyStore;
using Nethermind.Serialization.Json;
using Nethermind.Specs.ChainSpecStyle;
using Nethermind.State.Repositories;
using Nethermind.TxPool;
using Nethermind.Wallet;
using Nethermind.Sockets;
using Nethermind.Specs;
using Nethermind.Trie;
using NSubstitute;
using Nethermind.Blockchain.Blocks;
using Nethermind.Core;
using Nethermind.Facade.Find;

namespace Nethermind.Runner.Test.Ethereum
{
    public static class Build
    {
        public static NethermindApi ContextWithMocks()
        {
            NethermindApi.Dependencies apiDependencies = new NethermindApi.Dependencies(
                Substitute.For<IConfigProvider>(),
                Substitute.For<IJsonSerializer>(),
                LimboLogs.Instance,
                new ChainSpec { Parameters = new ChainParameters(), },
                Substitute.For<ISpecProvider>(),
                [],
                Substitute.For<IProcessExitSource>(),
                new ContainerBuilder()
                    .AddSingleton<ITxValidator>(new TxValidator(MainnetSpecProvider.Instance.ChainId))
<<<<<<< HEAD
                    .AddSingleton(Substitute.For<IBlockValidator>())
                    .AddSingleton(Substitute.For<IHeaderValidator>())
                    .AddSingleton(Substitute.For<IUnclesValidator>())
                    .AddSingleton(Substitute.For<IRpcModuleProvider>())
                    .AddSingleton(Substitute.For<IWorldStateManager>())
                    .AddSingleton(Substitute.For<IStateReader>())
                    .AddSingleton(Substitute.For<IEthSyncingInfo>())
                    .AddSingleton(Substitute.For<IPeerPool>())
                    .AddSingleton(Substitute.For<IDiscoveryApp>())
                    .AddSingleton(Substitute.For<IStaticNodesManager>())
                    .AddSingleton(Substitute.For<ITrustedNodesManager>())
                    .AddSingleton(Substitute.For<IReadOnlyTxProcessingEnvFactory>())
                    .AddSingleton(Substitute.For<IPeerManager>())
                    .AddSingleton(Substitute.For<IRewardCalculatorSource>())
                    .AddSingleton(Substitute.For<ISealer>())
                    .AddSingleton(Substitute.For<ISealValidator>())
                    .AddSingleton(Substitute.For<IGasPriceOracle>())
=======
                    .AddSource(new NSubstituteRegistrationSource())
>>>>>>> 1a88db29
                    .Build()
            );

            var api = new NethermindApi(apiDependencies);
            MockOutNethermindApi(api);
            api.NodeStorageFactory = new NodeStorageFactory(INodeStorage.KeyScheme.HalfPath, LimboLogs.Instance);
            return api;
        }

        private class NSubstituteRegistrationSource : IRegistrationSource
        {
            public IEnumerable<IComponentRegistration> RegistrationsFor(Service service, Func<Service, IEnumerable<ServiceRegistration>> registrationAccessor)
            {
                if (registrationAccessor(service).Any())
                {
                    // Already have registration
                    return [];
                }

                IServiceWithType swt = service as IServiceWithType;
                if (registrationAccessor(service).Any() || swt == null || !swt.ServiceType.IsInterface)
                {
                    // It's not a request for the base handler type, so skip it.
                    return [];
                }

                // Dynamically resolve any interface with nsubstitue
                ComponentRegistration registration = new ComponentRegistration(
                    Guid.NewGuid(),
                    new DelegateActivator(swt.ServiceType, (c, p) =>
                    {
                        return Substitute.For([swt.ServiceType], []);
                    }),
                    new RootScopeLifetime(),
                    InstanceSharing.Shared,
                    InstanceOwnership.OwnedByLifetimeScope,
                    new[] { service },
                    new Dictionary<string, object>());

                return [registration];
            }

            public bool IsAdapterForIndividualComponents => false;
        }

        public static void MockOutNethermindApi(NethermindApi api)
        {
            api.Enode = Substitute.For<IEnode>();
            api.TxPool = Substitute.For<ITxPool>();
            api.Wallet = Substitute.For<IWallet>();
            api.BlockTree = Substitute.For<IBlockTree>();
            api.DbProvider = TestMemDbProvider.Init();
            api.EthereumEcdsa = Substitute.For<IEthereumEcdsa>();
            api.ReceiptStorage = Substitute.For<IReceiptStorage>();
            api.ReceiptFinder = Substitute.For<IReceiptFinder>();
            api.TxPoolInfoProvider = Substitute.For<ITxPoolInfoProvider>();
            api.BloomStorage = Substitute.For<IBloomStorage>();
            api.BlockProducer = Substitute.For<IBlockProducer>();
            api.EngineSigner = Substitute.For<ISigner>();
            api.FileSystem = Substitute.For<IFileSystem>();
            api.FilterManager = Substitute.For<IFilterManager>();
            api.FilterStore = Substitute.For<IFilterStore>();
            api.GrpcServer = Substitute.For<IGrpcServer>();
            api.IpResolver = Substitute.For<IIPResolver>();
            api.KeyStore = Substitute.For<IKeyStore>();
            api.LogFinder = Substitute.For<ILogFinder>();
            api.ProtocolsManager = Substitute.For<IProtocolsManager>();
            api.ProtocolValidator = Substitute.For<IProtocolValidator>();
<<<<<<< HEAD
            api.RlpxPeer = Substitute.For<IRlpxHost>();
            api.SessionMonitor = Substitute.For<ISessionMonitor>();
=======
            api.SealValidator = Substitute.For<ISealValidator>();
>>>>>>> 1a88db29
            api.MainProcessingContext = Substitute.For<IMainProcessingContext>();
            api.TxSender = Substitute.For<ITxSender>();
            api.BlockProcessingQueue = Substitute.For<IBlockProcessingQueue>();
            api.EngineSignerStore = Substitute.For<ISignerStore>();
            api.WebSocketsManager = Substitute.For<IWebSocketsManager>();
            api.ChainLevelInfoRepository = Substitute.For<IChainLevelInfoRepository>();
            api.BlockProducerEnvFactory = Substitute.For<IBlockProducerEnvFactory>();
            api.TransactionComparerProvider = Substitute.For<ITransactionComparerProvider>();
            api.HealthHintService = Substitute.For<IHealthHintService>();
            api.BlockProductionPolicy = Substitute.For<IBlockProductionPolicy>();
            api.ReceiptMonitor = Substitute.For<IReceiptMonitor>();
            api.BadBlocksStore = Substitute.For<IBadBlockStore>();

            api.NodeStorageFactory = new NodeStorageFactory(INodeStorage.KeyScheme.HalfPath, LimboLogs.Instance);
        }
    }
}<|MERGE_RESOLUTION|>--- conflicted
+++ resolved
@@ -60,27 +60,7 @@
                 Substitute.For<IProcessExitSource>(),
                 new ContainerBuilder()
                     .AddSingleton<ITxValidator>(new TxValidator(MainnetSpecProvider.Instance.ChainId))
-<<<<<<< HEAD
-                    .AddSingleton(Substitute.For<IBlockValidator>())
-                    .AddSingleton(Substitute.For<IHeaderValidator>())
-                    .AddSingleton(Substitute.For<IUnclesValidator>())
-                    .AddSingleton(Substitute.For<IRpcModuleProvider>())
-                    .AddSingleton(Substitute.For<IWorldStateManager>())
-                    .AddSingleton(Substitute.For<IStateReader>())
-                    .AddSingleton(Substitute.For<IEthSyncingInfo>())
-                    .AddSingleton(Substitute.For<IPeerPool>())
-                    .AddSingleton(Substitute.For<IDiscoveryApp>())
-                    .AddSingleton(Substitute.For<IStaticNodesManager>())
-                    .AddSingleton(Substitute.For<ITrustedNodesManager>())
-                    .AddSingleton(Substitute.For<IReadOnlyTxProcessingEnvFactory>())
-                    .AddSingleton(Substitute.For<IPeerManager>())
-                    .AddSingleton(Substitute.For<IRewardCalculatorSource>())
-                    .AddSingleton(Substitute.For<ISealer>())
-                    .AddSingleton(Substitute.For<ISealValidator>())
-                    .AddSingleton(Substitute.For<IGasPriceOracle>())
-=======
                     .AddSource(new NSubstituteRegistrationSource())
->>>>>>> 1a88db29
                     .Build()
             );
 
@@ -149,12 +129,6 @@
             api.LogFinder = Substitute.For<ILogFinder>();
             api.ProtocolsManager = Substitute.For<IProtocolsManager>();
             api.ProtocolValidator = Substitute.For<IProtocolValidator>();
-<<<<<<< HEAD
-            api.RlpxPeer = Substitute.For<IRlpxHost>();
-            api.SessionMonitor = Substitute.For<ISessionMonitor>();
-=======
-            api.SealValidator = Substitute.For<ISealValidator>();
->>>>>>> 1a88db29
             api.MainProcessingContext = Substitute.For<IMainProcessingContext>();
             api.TxSender = Substitute.For<ITxSender>();
             api.BlockProcessingQueue = Substitute.For<IBlockProcessingQueue>();
