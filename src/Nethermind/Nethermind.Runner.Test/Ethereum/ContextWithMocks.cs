--- conflicted
+++ resolved
@@ -113,11 +113,6 @@
             api.BlockProducer = Substitute.For<IBlockProducer>();
             api.EngineSigner = Substitute.For<ISigner>();
             api.KeyStore = Substitute.For<IKeyStore>();
-<<<<<<< HEAD
-            api.LogIndexStorage = Substitute.For<ILogIndexStorage>();
-            api.LogFinder = Substitute.For<ILogFinder>();
-=======
->>>>>>> 841db078
             api.ProtocolsManager = Substitute.For<IProtocolsManager>();
             api.ProtocolValidator = Substitute.For<IProtocolValidator>();
             api.TxSender = Substitute.For<ITxSender>();
