// SPDX-FileCopyrightText: 2022 Demerzel Solutions Limited
// SPDX-License-Identifier: LGPL-3.0-only

using System;
using System.Threading;
using System.Threading.Tasks;
using FluentAssertions;
using FluentAssertions.Execution;
using Nethermind.Api;
using Nethermind.Api.Steps;
using Nethermind.Config;
using Nethermind.Consensus.AuRa.InitializationSteps;
using Nethermind.Init.Steps;
using Nethermind.Logging;
using Nethermind.Serialization.Json;
using Nethermind.Specs.ChainSpecStyle;
using NUnit.Framework;

namespace Nethermind.Runner.Test.Ethereum.Steps
{
    [TestFixture, Parallelizable(ParallelScope.All)]
    public class EthereumStepsManagerTests
    {
        [Test]
        public async Task When_no_assemblies_defined()
        {
            NethermindApi runnerContext = CreateNethermindApi();

            IEthereumStepsLoader stepsLoader = new EthereumStepsLoader(Array.Empty<StepInfo>());
            EthereumStepsManager stepsManager = new EthereumStepsManager(
                stepsLoader,
                runnerContext,
                LimboLogs.Instance);

            using CancellationTokenSource source = new CancellationTokenSource(TimeSpan.FromSeconds(1));
            await stepsManager.InitializeAll(source.Token);
        }

        [Test]
<<<<<<< HEAD
=======
        public async Task With_steps_from_here()
        {
            NethermindApi runnerContext = CreateNethermindApi();

            IEthereumStepsLoader stepsLoader = new EthereumStepsLoader(GetType().Assembly);
            EthereumStepsManager stepsManager = new EthereumStepsManager(
                stepsLoader,
                runnerContext,
                LimboLogs.Instance);

            using CancellationTokenSource source = new CancellationTokenSource(TimeSpan.FromSeconds(1));
            try
            {
                await stepsManager.InitializeAll(source.Token);
            }
            catch (Exception e)
            {
                if (!(e is OperationCanceledException))
                {
                    throw new AssertionFailedException($"Exception should be {nameof(OperationCanceledException)}");
                }
            }
        }

        [Test]
>>>>>>> da5573b1
        [Retry(3)]
        public async Task With_steps_from_here_AuRa()
        {
            AuRaNethermindApi runnerContext = CreateAuraApi();

            IEthereumStepsLoader stepsLoader = new EthereumStepsLoader([
                typeof(StepCStandard),
                typeof(StepCAuRa),
            ]);
            EthereumStepsManager stepsManager = new EthereumStepsManager(
                stepsLoader,
                runnerContext,
                LimboLogs.Instance);

            using CancellationTokenSource source = new CancellationTokenSource(TimeSpan.FromSeconds(5));

            try
            {
                await stepsManager.InitializeAll(source.Token);
            }
            catch (Exception e)
            {
                e.Should().BeOfType<TestException>();
            }
        }

        [Test]
        public async Task With_failing_steps()
        {
            NethermindApi runnerContext = CreateNethermindApi();

            IEthereumStepsLoader stepsLoader = new EthereumStepsLoader([
                new StepInfo(typeof(StepForever)),
            ]);
            EthereumStepsManager stepsManager = new EthereumStepsManager(
                stepsLoader,
                runnerContext,
                LimboLogs.Instance);

            using CancellationTokenSource source = new CancellationTokenSource(TimeSpan.FromSeconds(1));
            try
            {
                await stepsManager.InitializeAll(source.Token);
            }
            catch (Exception e)
            {
                if (!(e is OperationCanceledException))
                {
                    throw new AssertionFailedException($"Exception should be {nameof(OperationCanceledException)}");
                }
            }
        }

        private static NethermindApi CreateNethermindApi() =>
            new(new ConfigProvider(), new EthereumJsonSerializer(), LimboLogs.Instance, new ChainSpec());
        private static AuRaNethermindApi CreateAuraApi() =>
            new(new ConfigProvider(), new EthereumJsonSerializer(), LimboLogs.Instance, new ChainSpec());
    }

    public class StepLong : IStep
    {
        public async Task Execute(CancellationToken cancellationToken)
        {
            await Task.Delay(100000, cancellationToken);
        }

        public StepLong(NethermindApi runnerContext)
        {
        }
    }

    public class StepForever : IStep
    {
        public async Task Execute(CancellationToken cancellationToken)
        {
            await Task.Delay(100000, cancellationToken);
        }

        public StepForever(NethermindApi runnerContext)
        {
        }
    }

    public class StepA : IStep
    {
        public Task Execute(CancellationToken cancellationToken)
        {
            return Task.CompletedTask;
        }

        public StepA(NethermindApi runnerContext)
        {
        }
    }

    [RunnerStepDependencies(typeof(StepC))]
    public class StepB : IStep
    {
        public Task Execute(CancellationToken cancellationToken)
        {
            return Task.CompletedTask;
        }

        public StepB(NethermindApi runnerContext)
        {
        }
    }

    public abstract class StepC : IStep
    {
        public virtual Task Execute(CancellationToken cancellationToken)
        {
            return Task.CompletedTask;
        }
    }

    public abstract class StepD : IStep
    {
        public virtual Task Execute(CancellationToken cancellationToken)
        {
            return Task.CompletedTask;
        }
    }

    /// <summary>
    /// Designed to fail
    /// </summary>
    public class StepCAuRa : StepC
    {
        public StepCAuRa(AuRaNethermindApi runnerContext)
        {
        }

        public override async Task Execute(CancellationToken cancellationToken)
        {
            await Task.Run(static () => throw new TestException());
        }
    }

    public class StepCStandard : StepC
    {
        public StepCStandard(NethermindApi runnerContext)
        {
        }
    }

    class TestException : Exception
    {
    }
}<|MERGE_RESOLUTION|>--- conflicted
+++ resolved
@@ -36,9 +36,8 @@
             await stepsManager.InitializeAll(source.Token);
         }
 
-        [Test]
-<<<<<<< HEAD
-=======
+        /*
+        [Test]
         public async Task With_steps_from_here()
         {
             NethermindApi runnerContext = CreateNethermindApi();
@@ -62,9 +61,9 @@
                 }
             }
         }
-
-        [Test]
->>>>>>> da5573b1
+        */
+
+        [Test]
         [Retry(3)]
         public async Task With_steps_from_here_AuRa()
         {
