--- conflicted
+++ resolved
@@ -87,11 +87,7 @@
                 runnerContext,
                 LimboLogs.Instance);
 
-<<<<<<< HEAD
-            using CancellationTokenSource source = new CancellationTokenSource(TimeSpan.FromSeconds(2));
-=======
             using CancellationTokenSource source = new CancellationTokenSource(TimeSpan.FromSeconds(5));
->>>>>>> 8f28e4a8
 
             try
             {
@@ -225,11 +221,7 @@
         }
     }
 
-<<<<<<< HEAD
-    class TestException: Exception {
-=======
     class TestException : Exception
     {
->>>>>>> 8f28e4a8
     }
 }