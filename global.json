--- conflicted
+++ resolved
@@ -1,11 +1,7 @@
 {
   "sdk": {
     "version": "9.0.0",
-<<<<<<< HEAD
-    "allowPrerelease": true,
-=======
     "allowPrerelease": false,
->>>>>>> 81f08a08
     "rollForward": "latestFeature"
   }
 }