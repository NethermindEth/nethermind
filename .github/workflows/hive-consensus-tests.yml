--- conflicted
+++ resolved
@@ -1,16 +1,9 @@
 name: 'Hive consensus tests'
 
 on:
-<<<<<<< HEAD
   push:
     branches: [release/*]
-=======
-  workflow_run:
-    workflows: ["Publish Docker image"]
-    branches: ["release/*"]
-    types:
-      - completed
->>>>>>> 1391b737
+    
   workflow_dispatch:
     inputs:
       parallelism:
