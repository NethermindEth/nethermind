name: '[BUILD] Docker images and publish'

on:
  workflow_dispatch:
    inputs:
      repo:
        description: 'Docker Hub org and repo name'
        required: false
        default: 'nethermindeth/nethermind'
      tag:
        description: 'Image tag'
        required: false
        default: ''
      dockerfile:
        description: 'Dockerfile to use'
        required: false
        default: 'Dockerfile'

jobs:
  build-dockers:
    if: github.repository_owner == 'NethermindEth'
    runs-on: ubuntu-latest
    steps:
      - name: Check out repository
        uses: actions/checkout@v3
      - name: Unshallow fetching
        run: git fetch --unshallow
      - name: Configure settings
        id: settings
        run: |
          echo "BUILD_TIMESTAMP=$(date '+%s')" >> $GITHUB_OUTPUT
          echo "COMMIT_HASH=$(git describe --always --exclude=* --abbrev=40)" >> $GITHUB_OUTPUT
          echo "TAG_FROM_REPO=$(git describe --tags --always | cut -d- -f1)" >> $GITHUB_OUTPUT
      - name: Set up QEMU
        uses: docker/setup-qemu-action@v2
      - name: Set up Docker Buildx
        id: buildx
        uses: docker/setup-buildx-action@v2
      - name: Log in to Docker Hub
        if: success()
        run: |
<<<<<<< HEAD
          echo "${{ secrets.DOCKER_PASSWORD }}" | docker login --username "${{ secrets.DOCKER_USERNAME }}" --password-stdin
      - name: Build and pushing image to Docker registry (major) / trigger DAppNode build
=======
          echo "${{ secrets.DOCKER_ACCESS_TOKEN }}" | docker login --username "${{ secrets.DOCKER_USERNAME }}" --password-stdin
      - name: Building & Pushing image to docker registry (major) / trigger DAppNode Build
>>>>>>> 276c554d
        if: github.event.inputs.tag == steps.settings.outputs.TAG_FROM_REPO
        run: |
          docker buildx build --platform=linux/amd64,linux/arm64 -t "${{ github.event.inputs.repo }}:latest" -t "${{ github.event.inputs.repo }}:${{ github.event.inputs.tag }}" -f ${{ github.event.inputs.dockerfile }} --build-arg COMMIT_HASH=${{ steps.settings.outputs.COMMIT_HASH }} --build-arg BUILD_TIMESTAMP=${{ steps.settings.outputs.BUILD_TIMESTAMP}} . --push
          curl -s -X POST -u "${{ secrets.REPOSITORY_DISPATCH_TOKEN }}" -H "Accept: application/vnd.github.everest-preview+json" -H "Content-Type: application/json" --data '{"event_type":"dappnode", "client_payload": { "tag":"${{ github.event.inputs.tag }}"}}' https://api.github.com/repos/nethermindeth/nethermind/dispatches
      - name: Build and push image to Docker registry  (patch)
        if: github.event.inputs.tag != steps.settings.outputs.TAG_FROM_REPO
        run: |
          docker buildx build --platform=linux/amd64,linux/arm64 -t "${{ github.event.inputs.repo }}:${{ github.event.inputs.tag }}" -f ${{ github.event.inputs.dockerfile }} --build-arg COMMIT_HASH=${{ steps.settings.outputs.COMMIT_HASH }} --build-arg BUILD_TIMESTAMP=${{ steps.settings.outputs.BUILD_TIMESTAMP}} . --push
      - name: Clear Docker cache
        if: always()
        run: |
          rm -f $HOME/.docker/config.json<|MERGE_RESOLUTION|>--- conflicted
+++ resolved
@@ -39,13 +39,8 @@
       - name: Log in to Docker Hub
         if: success()
         run: |
-<<<<<<< HEAD
-          echo "${{ secrets.DOCKER_PASSWORD }}" | docker login --username "${{ secrets.DOCKER_USERNAME }}" --password-stdin
+          echo "${{ secrets.DOCKER_ACCESS_TOKEN }}" | docker login --username "${{ secrets.DOCKER_USERNAME }}" --password-stdin
       - name: Build and pushing image to Docker registry (major) / trigger DAppNode build
-=======
-          echo "${{ secrets.DOCKER_ACCESS_TOKEN }}" | docker login --username "${{ secrets.DOCKER_USERNAME }}" --password-stdin
-      - name: Building & Pushing image to docker registry (major) / trigger DAppNode Build
->>>>>>> 276c554d
         if: github.event.inputs.tag == steps.settings.outputs.TAG_FROM_REPO
         run: |
           docker buildx build --platform=linux/amd64,linux/arm64 -t "${{ github.event.inputs.repo }}:latest" -t "${{ github.event.inputs.repo }}:${{ github.event.inputs.tag }}" -f ${{ github.event.inputs.dockerfile }} --build-arg COMMIT_HASH=${{ steps.settings.outputs.COMMIT_HASH }} --build-arg BUILD_TIMESTAMP=${{ steps.settings.outputs.BUILD_TIMESTAMP}} . --push
