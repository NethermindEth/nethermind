name: '[RELEASE] Nethermind'

on: 
  workflow_dispatch:
    inputs:
      tag:
        description: 'Version tag'
        required: true

permissions:
  deployments: write
  packages: write
  contents: write

env:
  RELEASE_PATH: ${{ github.workspace }}
  PACKAGE_DIR: pkg

jobs:
  build:
    name: Build Nethermind packages
    runs-on: ubuntu-latest
    outputs:
      BUILD_TIMESTAMP: ${{ steps.build-runner.outputs.BUILD_TIMESTAMP }}
      COMMIT_HASH: ${{ steps.build-runner.outputs.COMMIT_HASH }}
      PACKAGE_PREFIX: ${{ steps.archive.outputs.PACKAGE_PREFIX }}
    steps:
    - name: Check out Nethermind repository
      uses: actions/checkout@v3
      with:
        submodules: recursive
        path: nethermind
        ref: ${{ github.event.inputs.tag }}
    - name: Check out Nethermind Launcher repository
      uses: actions/checkout@v3
      with:
        repository: NethermindEth/nethermind.launcher
        path: launcher
    - name: Set up Node.js
      uses: actions/setup-node@v3
      with:
        node-version: 14
    - name: Install npm packages
      run: npm i pkg @vercel/ncc -g
    - name: Set up .NET
      uses: actions/setup-dotnet@v3
      with:
        dotnet-version: 7
    - name: Set up QEMU
      uses: docker/setup-qemu-action@v2
    - name: Set up Docker Buildx
      id: buildx
      uses: docker/setup-buildx-action@v2
    - name: Build Nethermind.Runner
      id: build-runner
      run: |
        cd nethermind/
        build_timestamp=$(date '+%s')
        commit_hash=$(git describe --always --exclude=* --abbrev=40)
        echo "BUILD_TIMESTAMP=$build_timestamp" >> $GITHUB_OUTPUT
        echo "COMMIT_HASH=$commit_hash" >> $GITHUB_OUTPUT
        echo "COMMIT_HASH_SHORT=$(echo $commit_hash | awk '{print substr($0,0,8);}')" >> $GITHUB_OUTPUT
        ./scripts/deployment/build-runner.sh ${{ github.event.inputs.tag }} $commit_hash $build_timestamp
    - name: Build Nethermind.Cli
      run: ./nethermind/scripts/deployment/build-cli.sh
    - name: Build Nethermind.Launcher
      run: ./nethermind/scripts/deployment/build-launcher.sh
    - name: Build Nethermind.Launcher for Linux arm64
      run: |
        cd nethermind/
        docker buildx build --platform=linux/arm64 -t tmp-launcher -f Dockerfile.launcher . --load
        docker run --platform=linux/arm64 -v $PWD:/opt/mount --rm tmp-launcher bash -c "cp /nethermind/Nethermind.Launcher /opt/mount/"
        mv Nethermind.Launcher ${{ env.RELEASE_PATH }}/linux-arm64/Nethermind.Launcher
    - name: Archive packages
      id: archive
      env:
        PACKAGE_PREFIX: nethermind-${{ github.event.inputs.tag }}-${{ steps.build-runner.outputs.COMMIT_HASH_SHORT }}
      run: |
        echo "PACKAGE_PREFIX=$PACKAGE_PREFIX" >> $GITHUB_OUTPUT
        ./nethermind/scripts/deployment/archive-packages.sh
    - name: Upload Nethermind Linux x64 package
      uses: actions/upload-artifact@v3
      with:
        name: ${{ steps.archive.outputs.PACKAGE_PREFIX }}-linux-x64-package
        path: ${{ env.RELEASE_PATH }}/${{ env.PACKAGE_DIR }}/*linux-x64*
    - name: Upload Nethermind Linux arm64 package
      uses: actions/upload-artifact@v3
      with:
        name: ${{ steps.archive.outputs.PACKAGE_PREFIX }}-linux-arm64-package
        path: ${{ env.RELEASE_PATH }}/${{ env.PACKAGE_DIR }}/*linux-arm64*
    - name: Upload Nethermind Windows x64 package
      uses: actions/upload-artifact@v3
      with:
        name: ${{ steps.archive.outputs.PACKAGE_PREFIX }}-win-x64-package
        path: ${{ env.RELEASE_PATH }}/${{ env.PACKAGE_DIR }}/*win-x64*
    - name: Upload Nethermind macOS x64 package
      uses: actions/upload-artifact@v3
      with:
        name: ${{ steps.archive.outputs.PACKAGE_PREFIX }}-osx-x64-package
        path: ${{ env.RELEASE_PATH }}/${{ env.PACKAGE_DIR }}/*osx-x64*
    - name: Upload Nethermind macOS arm64 package
      uses: actions/upload-artifact@v3
      with:
        name: ${{ steps.archive.outputs.PACKAGE_PREFIX }}-osx-arm64-package
        path: ${{ env.RELEASE_PATH }}/${{ env.PACKAGE_DIR }}/*osx-arm64*
    - name: Upload update-homebrew.sh
      uses: actions/upload-artifact@v3
      with:
        name: update-homebrew-sh
        path: ./nethermind/scripts/deployment/update-homebrew.sh  

  update-homebrew:
    name: Update Homebrew to the latest version
    runs-on: ubuntu-latest
    needs: build
    steps:
      - name: Download Nethermind macOS x64 package
        uses: actions/download-artifact@v3
        with:
          name: ${{ needs.build.outputs.PACKAGE_PREFIX }}-osx-x64-package
          path: ${{ env.RELEASE_PATH }}/${{ env.PACKAGE_DIR }}
      - name: Download Nethermind macOS arm64 package
        uses: actions/download-artifact@v3
        with:
          name: ${{ needs.build.outputs.PACKAGE_PREFIX }}-osx-arm64-package
          path: ${{ env.RELEASE_PATH }}/${{ env.PACKAGE_DIR }}
      - name: Download update-homebrew.sh
        uses: actions/download-artifact@v3
        with:
          name: update-homebrew-sh
          path: ${{ env.RELEASE_PATH }}/          
      - name: Check out homebrew-nethermind repository
        uses: actions/checkout@v3
        with: 
          repository: NethermindEth/homebrew-nethermind
          path: homebrew-nethermind
      - name: Update Homebrew file with new version, commit, and date
        env:
          PACKAGE_PREFIX: ${{ needs.build.outputs.PACKAGE_PREFIX }}
          VERSION: ${{ github.event.inputs.tag }}
        run: | 
          chmod +x ${{ env.RELEASE_PATH }}/update-homebrew.sh
          bash ${{ env.RELEASE_PATH }}/update-homebrew.sh
      - name: Create pull request
        uses: peter-evans/create-pull-request@v4
        with:
          token: ${{ secrets.REPOSITORY_DISPATCH_TOKEN }}
          commit-message: Update Homebrew to latest release
          title: '[Release] Update Homebrew'
          reviewers: falcoxyz, AntiD2ta, matilote
          draft: false
          path: homebrew-nethermind
          add-paths: |
            nethermind.rb

  trigger-publish:
    name: Trigger publish event to different sources
    runs-on: ubuntu-latest
    needs: update-homebrew
    environment:
      name: Releases
      url: https://github.com/NethermindEth/nethermind/releases/tag/${{ github.event.inputs.tag }}
    steps:
    - run: echo "Just a middle-man job"

  publish-github:
    name: Publish packages to GitHub Releases
    runs-on: ubuntu-latest
    needs: trigger-publish
    steps:
    - name: Check out Nethermind repository
      uses: actions/checkout@v3
      with:
        ref: ${{ github.event.inputs.tag }}
        path: nethermind
        fetch-depth: 0
    - name: Download Nethermind Linux package
      uses: actions/download-artifact@v3
      with:
        name: ${{ needs.build.outputs.PACKAGE_PREFIX }}-linux-x64-package
        path: ${{ env.RELEASE_PATH }}/${{ env.PACKAGE_DIR }}
    - name: Download Nethermind Linux arm64 package
      uses: actions/download-artifact@v3
      with:
        name: ${{ needs.build.outputs.PACKAGE_PREFIX }}-linux-arm64-package
        path: ${{ env.RELEASE_PATH }}/${{ env.PACKAGE_DIR }}
    - name: Download Nethermind Windows x64 package
      uses: actions/download-artifact@v3
      with:
        name: ${{ needs.build.outputs.PACKAGE_PREFIX }}-win-x64-package
        path: ${{ env.RELEASE_PATH }}/${{ env.PACKAGE_DIR }}
    - name: Download Nethermind macOS x64 package
      uses: actions/download-artifact@v3
      with:
        name: ${{ needs.build.outputs.PACKAGE_PREFIX }}-osx-x64-package
        path: ${{ env.RELEASE_PATH }}/${{ env.PACKAGE_DIR }}
    - name: Download Nethermind macOS arm64 package
      uses: actions/download-artifact@v3
      with:
        name: ${{ needs.build.outputs.PACKAGE_PREFIX }}-osx-arm64-package
        path: ${{ env.RELEASE_PATH }}/${{ env.PACKAGE_DIR }}
    - name: Publish
      env:
        GIT_TAG: ${{ github.event.inputs.tag }}
        GITHUB_TOKEN: ${{ secrets.GITHUB_TOKEN }}
        PACKAGE_PREFIX: ${{ needs.build.outputs.PACKAGE_PREFIX }}
      run: ./nethermind/scripts/deployment/publish-github.sh

  publish-downloads:
    name: Publish packages to Downloads page
    runs-on: ubuntu-latest
    needs: trigger-publish
    steps:
    - name: Check out Nethermind repository
      uses: actions/checkout@v3
      with:
        path: nethermind
    - name: Download Nethermind Linux x64 package
      uses: actions/download-artifact@v3
      with:
        name: ${{ needs.build.outputs.PACKAGE_PREFIX }}-linux-x64-package
        path: ${{ env.RELEASE_PATH }}/${{ env.PACKAGE_DIR }}
    - name: Download Nethermind Linux arm64 package
      uses: actions/download-artifact@v3
      with:
        name: ${{ needs.build.outputs.PACKAGE_PREFIX }}-linux-arm64-package
        path: ${{ env.RELEASE_PATH }}/${{ env.PACKAGE_DIR }}
    - name: Download Nethermind Windows x64 package
      uses: actions/download-artifact@v3
      with:
        name: ${{ needs.build.outputs.PACKAGE_PREFIX }}-win-x64-package
        path: ${{ env.RELEASE_PATH }}/${{ env.PACKAGE_DIR }}
    - name: Download Nethermind macOS x64 package
      uses: actions/download-artifact@v3
      with:
        name: ${{ needs.build.outputs.PACKAGE_PREFIX }}-osx-x64-package
        path: ${{ env.RELEASE_PATH }}/${{ env.PACKAGE_DIR }}
    - name: Download Nethermind macOS arm64 package
      uses: actions/download-artifact@v3
      with:
        name: ${{ needs.build.outputs.PACKAGE_PREFIX }}-osx-arm64-package
        path: ${{ env.RELEASE_PATH }}/${{ env.PACKAGE_DIR }}
    - name: Configure GPG Key
      run: |
        mkdir -p ~/.gnupg/
        printf "${{ secrets.GPG_SIGNING_KEY }}" | base64 --decode > ~/.gnupg/private.key
        gpg --import --no-tty --batch --yes ~/.gnupg/private.key
    - name: Publish packages to Downloads page
      env:
        DOWNLOADS_PAGE: ${{ secrets.DOWNLOADS_API_KEY }}
        PACKAGE_PREFIX: ${{ needs.build.outputs.PACKAGE_PREFIX }}
        PASS: ${{ secrets.GPG_PASSWORD }}
      run: ./nethermind/scripts/deployment/publish-downloads.sh

  publish-dockers:
    name: Publish Docker images to Docker Hub
    runs-on: ubuntu-latest
    needs: trigger-publish
    env:
      DOCKER_IMAGE: nethermind/nethermind
    steps:
    - name: Check out Nethermind repository
      uses: actions/checkout@v3
      with:
        ref: ${{ github.event.inputs.tag }}
        fetch-depth: 0
    - name: Set up QEMU
      uses: docker/setup-qemu-action@v2
    - name: Set up Docker Buildx
      id: buildx
      uses: docker/setup-buildx-action@v2
    - name: Log in to Docker Hub
      if: success()
      run: |
<<<<<<< HEAD
        echo "${{ secrets.DOCKER_PASSWORD }}" | docker login --username "${{ secrets.DOCKER_USERNAME }}" --password-stdin
    - name: Build and push image to Docker registry (major) / trigger DAppNode build
=======
        echo "${{ secrets.DOCKER_ACCESS_TOKEN }}" | docker login --username "${{ secrets.DOCKER_USERNAME }}" --password-stdin
    - name: Building & Pushing image to docker registry (major) / trigger DAppNode Build
>>>>>>> 276c554d
      if: ${{ !contains(github.event.inputs.tag, 'beta') && !contains(github.event.inputs.tag, 'unstable') }}
      run: |
        docker buildx build --platform=linux/amd64,linux/arm64 -t "${{ env.DOCKER_IMAGE }}:latest" -t "${{ env.DOCKER_IMAGE }}:${{ github.event.inputs.tag }}" -f Dockerfile --build-arg COMMIT_HASH=${{ needs.build.outputs.COMMIT_HASH }} --build-arg BUILD_TIMESTAMP=${{ needs.build.outputs.BUILD_TIMESTAMP }} . --push
        curl -s -X POST -u "${{ secrets.REPOSITORY_DISPATCH_TOKEN }}" -H "Accept: application/vnd.github.everest-preview+json" -H "Content-Type: application/json" --data '{"event_type":"dappnode", "client_payload": { "tag":"${{ github.event.inputs.tag }}"}}' https://api.github.com/repos/nethermindeth/nethermind/dispatches
    - name: Build and push image to Docker registry  (patch)
      if: ${{ contains(github.event.inputs.tag, 'beta') || contains(github.event.inputs.tag, 'unstable') }}
      run: |
        docker buildx build --platform=linux/amd64,linux/arm64 -t "${{ env.DOCKER_IMAGE }}:${{ github.event.inputs.tag }}" -f Dockerfile --build-arg COMMIT_HASH=${{ needs.build.outputs.COMMIT_HASH }} --build-arg BUILD_TIMESTAMP=${{ needs.build.outputs.BUILD_TIMESTAMP }} . --push
    - name: Clear Docker cache
      if: always()
      run: |
        rm -f $HOME/.docker/config.json

  publish-ppa:
    name: Publish Nethermind to PPA repository
    runs-on: ubuntu-latest
    needs: trigger-publish
    env:
      PPA_GPG_KEYID: ${{ secrets.PPA_GPG_KEYID }}
      VERSION: ${{ github.event.inputs.tag }}
    steps:
    - run: echo "$GPG_SECRET_KEY" > SECRET_KEY
      shell: bash
      env:
        GPG_SECRET_KEY: ${{secrets.PPA_GPG_SECRET_KEY}}
    - run: echo "$GPG_PASSPHRASE" > /home/runner/work/nethermind/PASSPHRASE
      shell: bash
      env:
        GPG_PASSPHRASE: ${{secrets.PPA_GPG_PASSPHRASE}}
    - name: Import GPG key
      run: base64 --decode -i SECRET_KEY | gpg --import --no-tty --batch --yes
    - name: Import GPG owner trust
      run: echo ${{secrets.GPG_OWNERTRUST}} | base64 --decode | gpg --import-ownertrust
    - name: Install dependencies for PPA
      run: sudo apt update > /dev/null 2>&1 && sudo apt install debhelper devscripts -y > /dev/null 2>&1
    - name: Check out Nethermind repository
      uses: actions/checkout@v3
      with:
        path: nethermind
    - name: Publish to PPA
      run: | 
        chmod +x ./nethermind/scripts/deployment/publish-ppa.sh
        ./nethermind/scripts/deployment/publish-ppa.sh<|MERGE_RESOLUTION|>--- conflicted
+++ resolved
@@ -272,13 +272,8 @@
     - name: Log in to Docker Hub
       if: success()
       run: |
-<<<<<<< HEAD
-        echo "${{ secrets.DOCKER_PASSWORD }}" | docker login --username "${{ secrets.DOCKER_USERNAME }}" --password-stdin
+        echo "${{ secrets.DOCKER_ACCESS_TOKEN }}" | docker login --username "${{ secrets.DOCKER_USERNAME }}" --password-stdin
     - name: Build and push image to Docker registry (major) / trigger DAppNode build
-=======
-        echo "${{ secrets.DOCKER_ACCESS_TOKEN }}" | docker login --username "${{ secrets.DOCKER_USERNAME }}" --password-stdin
-    - name: Building & Pushing image to docker registry (major) / trigger DAppNode Build
->>>>>>> 276c554d
       if: ${{ !contains(github.event.inputs.tag, 'beta') && !contains(github.event.inputs.tag, 'unstable') }}
       run: |
         docker buildx build --platform=linux/amd64,linux/arm64 -t "${{ env.DOCKER_IMAGE }}:latest" -t "${{ env.DOCKER_IMAGE }}:${{ github.event.inputs.tag }}" -f Dockerfile --build-arg COMMIT_HASH=${{ needs.build.outputs.COMMIT_HASH }} --build-arg BUILD_TIMESTAMP=${{ needs.build.outputs.BUILD_TIMESTAMP }} . --push
