--- conflicted
+++ resolved
@@ -8,21 +8,13 @@
       branch:
         description: 'Branch to get tests from'
         required: false
-<<<<<<< HEAD
-        default: 'tx-priority-tests'
-=======
         default: 'master'
->>>>>>> e967db44
   workflow_dispatch:
     inputs:
       branch:
         description: 'Branch to get tests from'
         required: true
-<<<<<<< HEAD
-        default: 'tx-priority-tests'
-=======
         default: 'master'
->>>>>>> e967db44
 
 jobs:
   posdao-tests:
