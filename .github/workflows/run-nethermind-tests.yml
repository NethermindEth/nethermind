name: '[RUN] Nethermind/Ethereum tests'

concurrency:
  group: ${{ github.workflow }}-${{ github.head_ref || github.ref_name }}
  cancel-in-progress: true

on:
  push:
    branches:
       - master
  pull_request:
  workflow_dispatch:

env:
  BUILD_CONFIG: release

jobs:
  neth-tests:
<<<<<<< HEAD
    name: 'Run Nethermind tests #1'
    runs-on: ubuntu-latest
=======
    name: Running Nethermind Tests 1
    runs-on: ubuntu-20.04
>>>>>>> 6450c51f
    steps:
    - uses: actions/checkout@v3
      with:
        submodules: true
    - name: Set up .NET
      uses: actions/setup-dotnet@v3
      with:
        dotnet-version: 7
    - name: Install Linux packages
      run: |
        sudo apt-get update
        sudo apt-get install libsnappy-dev libc6-dev libc6
    - name: Nethermind.Blockchain.Test
      run: |
        dotnet test src/Nethermind/Nethermind.Blockchain.Test -c ${{ env.BUILD_CONFIG }}
    - name: Nethermind.Abi.Test
      run: |
        dotnet test src/Nethermind/Nethermind.Abi.Test -c ${{ env.BUILD_CONFIG }}
    - name: Nethermind.Api.Test
      run: |
        dotnet test src/Nethermind/Nethermind.Api.Test -c ${{ env.BUILD_CONFIG }}
    - name: Nethermind.AuRa.Test
      run: |
        dotnet test src/Nethermind/Nethermind.AuRa.Test -c ${{ env.BUILD_CONFIG }}
    - name: Nethermind.AccountAbstraction.Test
      run: |
        dotnet test src/Nethermind/Nethermind.AccountAbstraction.Test -c ${{ env.BUILD_CONFIG }}

  neth-tests2:
    name: 'Run Nethermind tests #2'
    runs-on: ubuntu-latest
    steps:
    - uses: actions/checkout@v3
      with:
        submodules: true
    - name: Set up .NET
      uses: actions/setup-dotnet@v3
      with:
        dotnet-version: 7
    - name: Install Linux packages
      run: |
        sudo apt-get update
        sudo apt-get install libsnappy-dev libc6-dev libc6
    - name: Nethermind.Clique.Test
      run: |
        dotnet test src/Nethermind/Nethermind.Clique.Test -c ${{ env.BUILD_CONFIG }}
    - name: Nethermind.Config.Test
      run: |
        dotnet test src/Nethermind/Nethermind.Config.Test -c ${{ env.BUILD_CONFIG }}
    - name: Nethermind.Consensus.Test
      run: |
        dotnet test src/Nethermind/Nethermind.Consensus.Test -c ${{ env.BUILD_CONFIG }}
    - name: Nethermind.Core.Test
      run: |
        dotnet test src/Nethermind/Nethermind.Core.Test -c ${{ env.BUILD_CONFIG }}
    - name: Nethermind.Cryptography.Bls.Test
      run: |
        dotnet test src/Nethermind/Nethermind.Cryptography.Bls.Test -c ${{ env.BUILD_CONFIG }}
    - name: Nethermind.Network.Test
      run: |
        dotnet test src/Nethermind/Nethermind.Network.Test -c ${{ env.BUILD_CONFIG }}
    - name: Nethermind.Network.Discovery.Test
      run: |
        dotnet test src/Nethermind/Nethermind.Network.Discovery.Test -c ${{ env.BUILD_CONFIG }}
    - name: Nethermind.Network.Dns.Test
      run: |
        dotnet test src/Nethermind/Nethermind.Network.Dns.Test -c ${{ env.BUILD_CONFIG }}
    - name: Nethermind.Network.Enr.Test
      run: |
        dotnet test src/Nethermind/Nethermind.Network.Enr.Test -c ${{ env.BUILD_CONFIG }}
    - name: Nethermind.Facade.Test
      run: |
        dotnet test src/Nethermind/Nethermind.Facade.Test -c ${{ env.BUILD_CONFIG }}
    - name: Nethermind.Logging.NLog.Test
      run: |
        dotnet test src/Nethermind/Nethermind.Logging.NLog.Test -c ${{ env.BUILD_CONFIG }}

  neth-tests3:
    name: 'Run Nethermind tests #3'
    runs-on: ubuntu-latest
    steps:
    - uses: actions/checkout@v3
      with:
        submodules: true
    - name: Set up .NET
      uses: actions/setup-dotnet@v3
      with:
        dotnet-version: 7
    - name: Install Linux packages
      run: |
        sudo apt-get update
        sudo apt-get install libsnappy-dev libc6-dev libc6
    - name: Nethermind.HealthChecks.Test
      run: |
        dotnet test src/Nethermind/Nethermind.HealthChecks.Test -c ${{ env.BUILD_CONFIG }}
    - name: Nethermind.HonestValidator.Test
      run: |
        dotnet test src/Nethermind/Nethermind.HonestValidator.Test -c ${{ env.BUILD_CONFIG }}
    - name: Nethermind.Evm.Test
      run: |
        dotnet test src/Nethermind/Nethermind.Evm.Test -c ${{ env.BUILD_CONFIG }}
    - name: Nethermind.Ethash.Test
      run: |
        dotnet test src/Nethermind/Nethermind.Ethash.Test -c ${{ env.BUILD_CONFIG }}
    - name: Nethermind.EthStats.Test
      run: |
        dotnet test src/Nethermind/Nethermind.EthStats.Test -c ${{ env.BUILD_CONFIG }}
    - name: Nethermind.JsonRpc.Test
      run: |
        dotnet test src/Nethermind/Nethermind.JsonRpc.Test -c ${{ env.BUILD_CONFIG }}
    - name: Nethermind.Merge.Plugin.Test
      run: |
        dotnet test src/Nethermind/Nethermind.Merge.Plugin.Test -c ${{ env.BUILD_CONFIG }}
    - name: Nethermind.Merge.AuRa.Test
      run: |
        dotnet test src/Nethermind/Nethermind.Merge.AuRa.Test -c ${{ env.BUILD_CONFIG }}
    - name: Nethermind.Mev.Test
      run: |
        dotnet test src/Nethermind/Nethermind.Mev.Test -c ${{ env.BUILD_CONFIG }}
    - name: Nethermind.Specs.Test
      run: |
        dotnet test src/Nethermind/Nethermind.Specs.Test -c ${{ env.BUILD_CONFIG }}

  neth-tests4:
    name: 'Run Nethermind tests #4'
    runs-on: ubuntu-latest
    steps:
    - uses: actions/checkout@v3
      with:
        submodules: true
    - name: Set up .NET
      uses: actions/setup-dotnet@v3
      with:
        dotnet-version: 7
    - name: Install Linux packages
      run: |
        sudo apt-get update
        sudo apt-get install libsnappy-dev libc6-dev libc6
    - name: Nethermind.Secp256k1.Test.Linux
      run: |
        dotnet test src/Nethermind/Nethermind.Secp256k1.Test -c ${{ env.BUILD_CONFIG }}
    - name: Nethermind.Synchronization.Test
      run: |
        dotnet test src/Nethermind/Nethermind.Synchronization.Test -c ${{ env.BUILD_CONFIG }}

  neth-tests5:
<<<<<<< HEAD
    name: 'Run Nethermind tests #5'
    runs-on: ubuntu-latest
=======
    name: Running Nethermind Tests 5
    runs-on: ubuntu-20.04
>>>>>>> 6450c51f
    steps:
    - uses: actions/checkout@v3
      with:
        submodules: true
    - name: Set up .NET
      uses: actions/setup-dotnet@v3
      with:
        dotnet-version: 7
    - name: Install Linux packages
      run: |
        sudo apt-get update
        sudo apt-get install libsnappy-dev libc6-dev libc6
    - name: Nethermind.TxPool.Test
      run: |
        dotnet test src/Nethermind/Nethermind.TxPool.Test -c ${{ env.BUILD_CONFIG }}  
    - name: Nethermind.Trie.Test
      run: |
        dotnet test src/Nethermind/Nethermind.Trie.Test -c ${{ env.BUILD_CONFIG }}   
    - name: Nethermind.Sockets.Test
      run: |
        dotnet test src/Nethermind/Nethermind.Sockets.Test -c ${{ env.BUILD_CONFIG }}
    - name: Nethermind.Wallet.Test
      run: |
        dotnet test src/Nethermind/Nethermind.Wallet.Test -c ${{ env.BUILD_CONFIG }}
    - name: Nethermind.Baseline.Test
      run: |
        dotnet test src/Nethermind/Nethermind.Baseline.Test -c ${{ env.BUILD_CONFIG }}
    - name: Nethermind.Mining.Test
      run: |
        dotnet test src/Nethermind/Nethermind.Mining.Test -c ${{ env.BUILD_CONFIG }}
    - name: Nethermind.State.Test
      run: |
        dotnet test src/Nethermind/Nethermind.State.Test -c ${{ env.BUILD_CONFIG }}

  neth-tests6:
<<<<<<< HEAD
    name: 'Run Nethermind tests #6'
    runs-on: ubuntu-latest
=======
    name: Running Nethermind Tests 6
    runs-on: ubuntu-20.04
>>>>>>> 6450c51f
    steps:
    - uses: actions/checkout@v3
      with:
        submodules: true
    - name: Set up .NET
      uses: actions/setup-dotnet@v3
      with:
        dotnet-version: 7
    - name: Install Linux packages
      run: |
        sudo apt-get update
        sudo apt-get install libsnappy-dev libc6-dev libc6
    - name: Nethermind.Db.Test
      run: |
        dotnet test src/Nethermind/Nethermind.Db.Test -c ${{ env.BUILD_CONFIG }}
    - name: Nethermind.Hive.Tests
      run: |
        dotnet test src/Nethermind/Nethermind.Hive.Tests -c ${{ env.BUILD_CONFIG }}
    - name: Nethermind.KeyStore.Test
      run: |
        dotnet test src/Nethermind/Nethermind.KeyStore.Test -c ${{ env.BUILD_CONFIG }}
    - name: Nethermind.Monitoring.Test
      run: |
        dotnet test src/Nethermind/Nethermind.Monitoring.Test -c ${{ env.BUILD_CONFIG }}
    - name: Nethermind.Overseer.Test
      run: |
        dotnet test src/Nethermind/Nethermind.Overseer.Test -c ${{ env.BUILD_CONFIG }}

  neth-tests-cortex:
    name: Run Cortex tests
    runs-on: ubuntu-latest
    steps:
    - uses: actions/checkout@v3
      with:
        submodules: true
    - name: Set up .NET
      uses: actions/setup-dotnet@v3
      with:
        dotnet-version: 7
    - name: Install Linux packages
      run: |
        sudo apt-get update
        sudo apt-get install libsnappy-dev libc6-dev libc6
    - name: Nethermind.BeaconNode.Eth1Bridge.Test
      run: |
        dotnet test src/Nethermind/Nethermind.BeaconNode.Eth1Bridge.Test -c ${{ env.BUILD_CONFIG }}
    - name: Nethermind.BeaconNode.Peering.Test
      run: |
        dotnet test src/Nethermind/Nethermind.BeaconNode.Peering.Test -c ${{ env.BUILD_CONFIG }}
    - name: Nethermind.BeaconNode.Test
      run: |
        dotnet test src/Nethermind/Nethermind.BeaconNode.Test -c ${{ env.BUILD_CONFIG }}
    - name: Nethermind.Core2.Configuration.Test
      run: |
        dotnet test src/Nethermind/Nethermind.Core2.Configuration.Test -c ${{ env.BUILD_CONFIG }}
    - name: Nethermind.Core2.Test
      run: |
        dotnet test src/Nethermind/Nethermind.Core2.Test -c ${{ env.BUILD_CONFIG }}       
    - name: Nethermind.Ssz.Test
      run: |
        dotnet test src/Nethermind/Nethermind.Ssz.Test -c ${{ env.BUILD_CONFIG }}

  neth-runner:
    name: Run Nethermind.Runner tests
    runs-on: ubuntu-latest
    steps:
    - uses: actions/checkout@v3
      with:
        submodules: true
    - name: Set up .NET
      uses: actions/setup-dotnet@v3
      with:
        dotnet-version: 7
    - name: Install Linux packages
      run: |
        sudo apt-get update
        sudo apt-get install libsnappy-dev libc6-dev libc6
    - name: Nethermind.Runner.Test
      run: |
        dotnet test src/Nethermind/Nethermind.Runner.Test -c ${{ env.BUILD_CONFIG }}
    - name: Nethermind.State.Test.Runner.Test
      run : |
        dotnet test src/Nethermind/Nethermind.State.Test.Runner.Test -c ${{ env.BUILD_CONFIG }}
    - name: Nethermind.Cli.Test
      run: |
        dotnet test src/Nethermind/Nethermind.Cli.Test -c ${{ env.BUILD_CONFIG }}

  eth-tests1:
    name: 'Run Ethereum tests #1'
    runs-on: ubuntu-latest
    steps:
    - uses: actions/checkout@v3
      with:
        submodules: true
    - name: Set up .NET
      uses: actions/setup-dotnet@v3
      with:
        dotnet-version: 7
    - name: Ethereum.Blockchain.Test
      run: |
        dotnet test src/Nethermind/Ethereum.Blockchain.Test -c ${{ env.BUILD_CONFIG }}

  eth-tests2:
    name: 'Run Ethereum tests #2'
    runs-on: ubuntu-latest
    steps:
    - uses: actions/checkout@v3
      with:
        submodules: true
    - name: Set up .NET
      uses: actions/setup-dotnet@v3
      with:
        dotnet-version: 7
    - name: Ethereum.Trie.Test
      run: |
        dotnet test src/Nethermind/Ethereum.Trie.Test -c ${{ env.BUILD_CONFIG }}
    - name: Ethereum.VM.Test
      run: |
        dotnet test src/Nethermind/Ethereum.VM.Test -c ${{ env.BUILD_CONFIG }}

  eth-tests3:
    name: 'Run Ethereum tests #3'
    runs-on: ubuntu-latest
    steps:
    - uses: actions/checkout@v3
      with:
        submodules: true
    - name: Set up .NET
      uses: actions/setup-dotnet@v3
      with:
        dotnet-version: 7
    - name: Ethereum.Basic.Test
      run: |
        dotnet test src/Nethermind/Ethereum.Basic.Test -c ${{ env.BUILD_CONFIG }}
    - name: Ethereum.Blockchain.Block.Test
      run: |
        dotnet test src/Nethermind/Ethereum.Blockchain.Block.Test -c ${{ env.BUILD_CONFIG }}     
    - name: Ethereum.Abi.Test
      run: |
        dotnet test src/Nethermind/Ethereum.Abi.Test -c ${{ env.BUILD_CONFIG }}
    - name: Ethereum.Difficulty.Test
      run: |
        dotnet test src/Nethermind/Ethereum.Difficulty.Test -c ${{ env.BUILD_CONFIG }}
    - name: Ethereum.HexPrefix.Test
      run: |
        dotnet test src/Nethermind/Ethereum.HexPrefix.Test -c ${{ env.BUILD_CONFIG }}
    - name: Ethereum.KeyAddress.Test
      run: |
        dotnet test src/Nethermind/Ethereum.KeyAddress.Test -c ${{ env.BUILD_CONFIG }}
    - name: Ethereum.PoW.Test
      run: |
        dotnet test src/Nethermind/Ethereum.PoW.Test -c ${{ env.BUILD_CONFIG }}
    - name: Ethereum.Rlp.Test
      run: |
        dotnet test src/Nethermind/Ethereum.Rlp.Test -c ${{ env.BUILD_CONFIG }}
    - name: Ethereum.Transaction.Test
      run: |
        dotnet test src/Nethermind/Ethereum.Transaction.Test -c ${{ env.BUILD_CONFIG }}
    - name: Ethereum.Transition.Test
      run: |
        dotnet test src/Nethermind/Ethereum.Transition.Test -c ${{ env.BUILD_CONFIG }}<|MERGE_RESOLUTION|>--- conflicted
+++ resolved
@@ -16,13 +16,8 @@
 
 jobs:
   neth-tests:
-<<<<<<< HEAD
     name: 'Run Nethermind tests #1'
-    runs-on: ubuntu-latest
-=======
-    name: Running Nethermind Tests 1
     runs-on: ubuntu-20.04
->>>>>>> 6450c51f
     steps:
     - uses: actions/checkout@v3
       with:
@@ -169,13 +164,8 @@
         dotnet test src/Nethermind/Nethermind.Synchronization.Test -c ${{ env.BUILD_CONFIG }}
 
   neth-tests5:
-<<<<<<< HEAD
     name: 'Run Nethermind tests #5'
-    runs-on: ubuntu-latest
-=======
-    name: Running Nethermind Tests 5
     runs-on: ubuntu-20.04
->>>>>>> 6450c51f
     steps:
     - uses: actions/checkout@v3
       with:
@@ -211,13 +201,8 @@
         dotnet test src/Nethermind/Nethermind.State.Test -c ${{ env.BUILD_CONFIG }}
 
   neth-tests6:
-<<<<<<< HEAD
     name: 'Run Nethermind tests #6'
-    runs-on: ubuntu-latest
-=======
-    name: Running Nethermind Tests 6
     runs-on: ubuntu-20.04
->>>>>>> 6450c51f
     steps:
     - uses: actions/checkout@v3
       with:
