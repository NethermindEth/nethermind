--- conflicted
+++ resolved
@@ -99,11 +99,7 @@
           "custom_machine_type": "${{ needs.verify_correctness_of_setup.outputs.custom_machine_type }}"
         }
       non_validator_mode: true
-<<<<<<< HEAD
-      additional_nethermind_flags: Pruning.Mode=None JsonRpc.EnabledModules=[Eth,Subscribe,Trace,TxPool,Web3,Personal,Proof,Net,Parity,Health,Rpc,Debug,Admin] JsonRpc.Timeout=3600000
-=======
-      additional_nethermind_flags: JsonRpc.EnabledModules=[Eth,Subscribe,Trace,TxPool,Web3,Personal,Proof,Net,Parity,Health,Rpc,Debug,Admin] log=INFO
->>>>>>> a2780604
+      additional_nethermind_flags: JsonRpc.EnabledModules=[Eth,Subscribe,Trace,TxPool,Web3,Personal,Proof,Net,Parity,Health,Rpc,Debug,Admin] JsonRpc.Timeout=3600000 log=INFO
       nethermind_repo_ref: ${{ github.ref }}
       custom_run_id: ${{ github.run_id }}
       network: "${{ inputs.network || 'mainnet' }}"
@@ -126,11 +122,7 @@
           "custom_machine_type": "${{ needs.verify_correctness_of_setup.outputs.custom_machine_type }}"
         }
       non_validator_mode: true
-<<<<<<< HEAD
-      additional_nethermind_flags: Pruning.Mode=None JsonRpc.EnabledModules=[Eth,Subscribe,Trace,TxPool,Web3,Personal,Proof,Net,Parity,Health,Rpc,Debug,Admin] JsonRpc.Timeout=3600000
-=======
-      additional_nethermind_flags: JsonRpc.EnabledModules=[Eth,Subscribe,Trace,TxPool,Web3,Personal,Proof,Net,Parity,Health,Rpc,Debug,Admin] log=INFO
->>>>>>> a2780604
+      additional_nethermind_flags: JsonRpc.EnabledModules=[Eth,Subscribe,Trace,TxPool,Web3,Personal,Proof,Net,Parity,Health,Rpc,Debug,Admin] JsonRpc.Timeout=3600000 log=INFO
       nethermind_repo_ref: ${{ inputs.branch_to_compare }}
       custom_run_id: ${{ github.run_id }}
       network: "${{ inputs.network || 'mainnet' }}"
