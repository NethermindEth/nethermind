--- conflicted
+++ resolved
@@ -27,11 +27,7 @@
       - name: Logging to Docker Hub
         if: success()
         run: |
-<<<<<<< HEAD
-          echo "${{ secrets.DOCKER_PASSWORD }}" | docker login --username "${{ secrets.DOCKER_USERNAME }}" --password-stdin
-=======
           echo "${{ secrets.DOCKER_ACCESS_TOKEN }}" | docker login --username "${{ secrets.DOCKER_USERNAME }}" --password-stdin
->>>>>>> 6aea7721
       - name: Building & Pushing image to docker registry
         run: |
           docker buildx build --platform=linux/amd64 -t nethermindeth/nethtest -f Dockerfile.stateRunner . --push
