--- conflicted
+++ resolved
@@ -60,31 +60,12 @@
     strategy:
       fail-fast: false
       matrix:
-<<<<<<< HEAD
         client-network: ${{fromJson(needs.setup-matrix.outputs.matrix)}}
+        
     name: "Run sync of ${{ matrix.client-network.network }} chain"
     runs-on: ${{ matrix.client-network.network }}-${{ matrix.client-network.cl }}-${{ github.run_id }}
     timeout-minutes: ${{ matrix.client-network.timeout }}
-=======
-        include:
-          - network: "holesky"
-            checkpoint-sync-url: "https://holesky.beaconstate.ethstaker.cc/"
-            cl-client: "prysm:prysmaticlabs/prysm-beacon-chain:stable"
-            el-client: "nethermind:nethermindeth/nethermind:master"
-            agent: sync-agent-80gb
-          - network: "chiado"
-            checkpoint-sync-url: "http://139.144.26.89:4000/"
-            cl-client: "lodestar:chainsafe/lodestar:latest"
-            el-client: "nethermind:nethermindeth/nethermind:master"
-            agent: sync-agent-80gb
-          - network: "sepolia"
-            checkpoint-sync-url: "https://beaconstate-sepolia.chainsafe.io"
-            cl-client: "prysm:prysmaticlabs/prysm-beacon-chain:stable"
-            el-client: "nethermind:nethermindeth/nethermind:master"
-            agent: sync-agent-160gb
-    name: "Run sync of ${{ matrix.network }} testnet"
-    runs-on: ${{ matrix.agent }}
->>>>>>> bab117fe
+    
     steps:
       - name: Checkout repository
         uses: actions/checkout@v4
