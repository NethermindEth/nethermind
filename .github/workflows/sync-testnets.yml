--- conflicted
+++ resolved
@@ -68,78 +68,6 @@
         timeout-minutes: 90
         run: |
           set +e
-<<<<<<< HEAD
-      
-          declare -A bad_logs
-          bad_logs["Invalid"]=1
-          bad_logs["Exception"]=1
-          bad_logs["Corrupted"]=1
-      
-          declare -A good_logs
-          good_logs["Valid. Result of a new payload:"]=0
-          good_logs["FCU - block"]=0
-      
-          declare -A required_count
-          required_count["Valid. Result of a new payload:"]=20
-          required_count["FCU - block"]=20
-      
-          echo "Starting Docker logs monitoring..."
-          docker logs -f sedge-execution-client | while read -r line; do
-            echo "$line"
-      
-            for bad_log in "${!bad_logs[@]}"; do
-              if [[ "$line" == *"$bad_log"* ]]; then
-                echo "Error: $bad_log found in Docker logs."
-                exit 1
-              fi
-            done
-      
-            for good_log in "${!good_logs[@]}"; do
-              if [[ "$line" == *"$good_log"* ]]; then
-                ((good_logs["$good_log"]++))
-              fi
-            done
-      
-            # Check if all good logs have reached the required count
-            all_reached_required_count=true
-            for good_log in "${!good_logs[@]}"; do
-              if [[ ${good_logs[$good_log]} -lt ${required_count[$good_log]} ]]; then
-                all_reached_required_count=false
-                break
-              fi
-            done
-      
-            if $all_reached_required_count; then
-              echo "All required logs found."
-              break
-            fi
-          done
-      
-          echo "Node is synced."
-          
-  sepolia:
-    name: "Run sync of sepolia testnet"
-    runs-on: ubuntu-latest
-    steps:
-      - name: Checkout repository
-        uses: actions/checkout@v3
-          
-      - name: Configure settings
-        id: settings
-        run: |
-          echo "BUILD_TIMESTAMP=$(date '+%s')" >> $GITHUB_OUTPUT
-          echo "COMMIT_HASH=$(git describe --always --exclude=* --abbrev=40)" >> $GITHUB_OUTPUT
-          
-      - name: Set up Docker Buildx
-        uses: docker/setup-buildx-action@v2
-
-      - name: Build docker image
-        run: docker buildx build --platform=linux/amd64 -t current_branch_image -f Dockerfile --build-arg COMMIT_HASH=${{ steps.settings.outputs.COMMIT_HASH }} --build-arg BUILD_TIMESTAMP=${{ steps.settings.outputs.BUILD_TIMESTAMP}} --load .
-
-      - name: Setup Go environment
-        uses: actions/setup-go@v4.0.0
-=======
->>>>>>> 6472650d
 
           declare -A bad_logs
           bad_logs["Invalid"]=1
@@ -147,15 +75,6 @@
           bad_logs["Corrupted"]=1
 
           declare -A good_logs
-<<<<<<< HEAD
-          good_logs["Valid. Result of a new payload:"]=0
-          good_logs["FCU - block"]=0
-      
-          declare -A required_count
-          required_count["Valid. Result of a new payload:"]=20
-          required_count["FCU - block"]=20
-      
-=======
           good_logs["Synced chain Head"]=0
           good_logs["Processed"]=0
 
@@ -163,7 +82,6 @@
           required_count["Synced chain Head"]=20
           required_count["Processed"]=20
 
->>>>>>> 6472650d
           echo "Starting Docker logs monitoring..."
           docker logs -f sedge-execution-client | while read -r line; do
             echo "$line"
