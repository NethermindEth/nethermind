name: '[BUILD] RocksDB Libraries'

on:
  workflow_dispatch:

jobs:
  build-rocksdb:
    name: Building RocksDB
    runs-on: ${{ matrix.os }}
    strategy:
      matrix:
        os: [windows-latest, macOS-latest, ubuntu-latest]
    steps:
    - name: Cloning rocksDB repository
      run: |
        git clone https://github.com/NethermindEth/rocksdb-sharp-1.git
    - name: Building rocksDB for Windows
      if: matrix.os == 'windows-latest'
      run: |
        call "C:\Program Files (x86)\Microsoft Visual Studio\2019\Enterprise\VC\Auxiliary\Build\vcvars64.bat"
        call "C:\Program Files\Git\bin\bash.exe"
<<<<<<< HEAD
        (bash /d/a/nethermind/nethermind/rocksdb-sharp-1/build-native/build-rocksdb.sh)
=======
        /bin/sh /d/a/nethermind/nethermind/rocksdb-sharp-native/build-rocksdb.sh
>>>>>>> 5802db8b
      shell: cmd
    - uses: actions/upload-artifact@v1
      name: Uploading Windows artifact
      if: matrix.os == 'windows-latest'
      with:
        name: windows_artifact_rocksdb
        path: runtimes/win-x64/native/rocksdb.dll
    - name: Building rocksDB for Linux
      if: matrix.os == 'ubuntu-latest'
      run: |
        cd rocksdb-sharp-1/build-native
        chmod +x build-rocksdb.sh
        ./build-rocksdb.sh
    - uses: actions/upload-artifact@v1
      name: Uploading Linux artifact
      if: matrix.os == 'ubuntu-latest'
      with:
        name: linux_artifact_rocksdb
        path: rocksdb-sharp-1/build-native/runtimes/linux-x64/native/librocksdb.so
    - name: Building rocksDB for OSX
      if: matrix.os == 'macOS-latest'
      run: |
        cd rocksdb-sharp-1/build-native
        chmod +x build-rocksdb.sh
        ./build-rocksdb.sh
    - uses: actions/upload-artifact@v1
      name: Uploading Darwin artifact
      if: matrix.os == 'macOS-latest'
      with:
        name: darwin_artifact_rocksdb
        path: rocksdb-sharp-1/build-native/runtimes/osx-x64/native/librocksdb.dylib<|MERGE_RESOLUTION|>--- conflicted
+++ resolved
@@ -13,17 +13,18 @@
     steps:
     - name: Cloning rocksDB repository
       run: |
-        git clone https://github.com/NethermindEth/rocksdb-sharp-1.git
+        git clone git://github.com/warrenfalk/rocksdb-sharp-native.git
+    - name: Checking out the latest rocksdb version for Windows
+      if: matrix.os == 'windows-latest'
+      run: |
+        sed -i "31s/.*/ROCKSDBVERSION=$(git ls-remote --tags --refs --sort="v:refname" git://github.com/facebook/rocksdb.git | tail -n1 | sed 's/.*\///')/" /d/a/nethermind/nethermind/rocksdb-sharp-native/build-rocksdb.sh
+      shell: bash
     - name: Building rocksDB for Windows
       if: matrix.os == 'windows-latest'
       run: |
         call "C:\Program Files (x86)\Microsoft Visual Studio\2019\Enterprise\VC\Auxiliary\Build\vcvars64.bat"
         call "C:\Program Files\Git\bin\bash.exe"
-<<<<<<< HEAD
-        (bash /d/a/nethermind/nethermind/rocksdb-sharp-1/build-native/build-rocksdb.sh)
-=======
         /bin/sh /d/a/nethermind/nethermind/rocksdb-sharp-native/build-rocksdb.sh
->>>>>>> 5802db8b
       shell: cmd
     - uses: actions/upload-artifact@v1
       name: Uploading Windows artifact
@@ -34,24 +35,50 @@
     - name: Building rocksDB for Linux
       if: matrix.os == 'ubuntu-latest'
       run: |
-        cd rocksdb-sharp-1/build-native
-        chmod +x build-rocksdb.sh
-        ./build-rocksdb.sh
+        sudo apt-get update
+        sudo apt install libsnappy-dev libzstd-dev liblz4-dev zlib1g-dev
+        git clone https://github.com/facebook/rocksdb.git
+        cd rocksdb/
+        git fetch --tags
+        latestTag=$(git describe --tags `git rev-list --tags --max-count=1`)
+        git checkout $latestTag
+        TAG="${latestTag:1}"
+        PORTABLE=1 make -j8 shared_lib
+        strip librocksdb.so.${TAG}
+        mv librocksdb.so.${TAG} librocksdb.so
     - uses: actions/upload-artifact@v1
       name: Uploading Linux artifact
       if: matrix.os == 'ubuntu-latest'
       with:
         name: linux_artifact_rocksdb
-        path: rocksdb-sharp-1/build-native/runtimes/linux-x64/native/librocksdb.so
+        path: rocksdb/librocksdb.so
     - name: Building rocksDB for OSX
       if: matrix.os == 'macOS-latest'
       run: |
-        cd rocksdb-sharp-1/build-native
-        chmod +x build-rocksdb.sh
-        ./build-rocksdb.sh
+        git clone git://github.com/Cyan4973/lz4.git
+        brew install gcc
+        brew install snappy
+        brew install zstd
+        make -C lz4/lib
+        cp -L lz4/lib/liblz4.dylib ./liblz4_64.dylib
+        make -C lz4/lib clean
+        CFLAGS="-arch x86_64" CXXFLAGS="-arch x86_64" LDFLAGS="-arch x86_64" make -C lz4/lib
+        lipo -create ./liblz4_64.dylib -output ./liblz4.dylib
+        cp -v ./liblz4.dylib lz4/lib/$(readlink lz4/lib/liblz4.dylib)
+        touch lz4/lib/liblz4
+        make -C lz4/lib install
+        git clone https://github.com/facebook/rocksdb.git
+        cd rocksdb/
+        git fetch --tags
+        latestTag=$(git describe --tags `git rev-list --tags --max-count=1`)
+        git checkout $latestTag
+        TAG="${latestTag:1}"
+        sed -i.bak '14s/CXXFLAGS += ${EXTRA_CXXFLAGS}/CXXFLAGS += -w/' Makefile
+        PORTABLE=1 make -j8 shared_lib
+        mv librocksdb.${TAG}.dylib librocksdb.dylib
     - uses: actions/upload-artifact@v1
       name: Uploading Darwin artifact
       if: matrix.os == 'macOS-latest'
       with:
         name: darwin_artifact_rocksdb
-        path: rocksdb-sharp-1/build-native/runtimes/osx-x64/native/librocksdb.dylib+        path: rocksdb/librocksdb.dylib