--- conflicted
+++ resolved
@@ -1,12 +1,7 @@
 #!/bin/bash
-<<<<<<< HEAD
-
-=======
 # SPDX-FileCopyrightText: 2022 Demerzel Solutions Limited
 # SPDX-License-Identifier: LGPL-3.0-only
 
-#exit when any command fails
->>>>>>> 3734ff4c
 set -e
 
 APP_NAME=Nethermind.Launcher
